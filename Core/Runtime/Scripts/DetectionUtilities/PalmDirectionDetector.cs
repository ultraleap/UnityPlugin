--- conflicted
+++ resolved
@@ -162,38 +162,17 @@
             }
         }
 
-<<<<<<< HEAD
-    private Vector3 selectedDirection (Vector3 tipPosition) {
-      switch (PointingType) {
-        case PointingType.RelativeToHorizon:
-          Quaternion cameraRot = MainCameraProvider.Instance.mainCamera.transform.rotation;
-          float cameraYaw = cameraRot.eulerAngles.y;
-          Quaternion rotator = Quaternion.AngleAxis(cameraYaw, Vector3.up);
-          return rotator * PointingDirection;
-        case PointingType.RelativeToCamera:
-          return MainCameraProvider.Instance.mainCamera.transform.TransformDirection(PointingDirection);
-        case PointingType.RelativeToWorld:
-          return PointingDirection;
-        case PointingType.AtTarget:
-          if (TargetObject != null)
-            return TargetObject.position - tipPosition;
-          else return Vector3.zero;
-        default:
-          return PointingDirection;
-      }
-    }
-=======
         private Vector3 selectedDirection(Vector3 tipPosition)
         {
             switch (PointingType)
             {
                 case PointingType.RelativeToHorizon:
-                    Quaternion cameraRot = Camera.main.transform.rotation;
+                    Quaternion cameraRot = MainCameraProvider.Instance.transform.rotation;
                     float cameraYaw = cameraRot.eulerAngles.y;
                     Quaternion rotator = Quaternion.AngleAxis(cameraYaw, Vector3.up);
                     return rotator * PointingDirection;
                 case PointingType.RelativeToCamera:
-                    return Camera.main.transform.TransformDirection(PointingDirection);
+                    return MainCameraProvider.Instance.transform.TransformDirection(PointingDirection);
                 case PointingType.RelativeToWorld:
                     return PointingDirection;
                 case PointingType.AtTarget:
@@ -204,7 +183,6 @@
                     return PointingDirection;
             }
         }
->>>>>>> 75c1281d
 
 #if UNITY_EDITOR
         private void OnDrawGizmos()
