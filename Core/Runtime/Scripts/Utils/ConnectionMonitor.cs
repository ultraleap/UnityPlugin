/******************************************************************************
 * Copyright (C) Ultraleap, Inc. 2011-2021.                                   *
 *                                                                            *
 * Use subject to the terms of the Apache License 2.0 available at            *
 * http://www.apache.org/licenses/LICENSE-2.0, or another agreement           *
 * between Ultraleap and you, your company or other organization.             *
 ******************************************************************************/

using Leap.Unity.Attributes;
using System.Collections;
using UnityEngine;

namespace Leap.Unity
{
    /** 
    * The ConnectionMonitor class monitors the connection to the Leap Motion service
    * and displays a sprite in front of the camera when a connection is not
    * available. You can use the PluginLeapNotice sprites in the LeapMotion/Textures
    * folder or create your own.
*/
    [RequireComponent(typeof(SpriteRenderer))]
    public class ConnectionMonitor : MonoBehaviour
    {
        /** The LeapServiceProvider in the scene. */
        [Tooltip("The scene LeapServiceProvider.")]
        public LeapServiceProvider provider;
        /** The speed to fade the sprite alpha from 0 to 1. */
        [Tooltip("How fast to make the connection notice sprite visible.")]
        [Range(0.1f, 10.0f)]
        public float fadeInTime = 1.0f;
        /** The speed to fade the sprite alpha from 1 to 0. */
        [Tooltip("How fast to fade out the connection notice sprite.")]
        [Range(0.1f, 10.0f)]
        public float fadeOutTime = 1.0f;
        /** The easing curve. */
        [Tooltip("The easing curve for the fade in and out effect.")]
        public AnimationCurve fadeCurve = AnimationCurve.EaseInOut(0.0f, 0.0f, 1.0f, 1.0f);
        /** How often to check the connection. */
        [Tooltip("How frequently to check the connection.")]
        public int monitorInterval = 2;
        /** The fully on texture tint color. */
        [Tooltip("A tint applied to the connection notice sprite when on.")]
        public Color onColor = Color.white;
        /** The distance of the notification sprite from the camera in world units. */
        [Tooltip("How far to place the sprite in front of the camera.")]
        public float distanceToCamera = 12.0f;

        private float fadedIn = 0.0f;
        private SpriteRenderer spriteRenderer;
        private bool connected = false;

        void Start()
        {
            spriteRenderer = GetComponent<SpriteRenderer>();
            SetAlpha(0.0f);
            StartCoroutine(Monitor());
        }

        void SetAlpha(float alpha)
        {
            spriteRenderer.color = Color.Lerp(Color.clear, onColor, alpha);
        }

        void Update()
        {
            if (fadedIn > 0)
            {
<<<<<<< HEAD
                Camera cam = MainCameraProvider.Instance.mainCamera;
=======
                Camera cam = Camera.main;
>>>>>>> 75c1281d
                Vector3 pos = cam.transform.position + cam.transform.forward * distanceToCamera;
                transform.position = pos;
                transform.LookAt(cam.transform);
            }
        }

        private IEnumerator Monitor()
        {
            yield return new WaitForSecondsRealtime(monitorInterval); //Give controller time to connect at startup
            while (true)
            { //forever
                connected = provider.IsConnected();
                if (connected)
                {
                    while (fadedIn > 0.0)
                    {
                        fadedIn -= Time.deltaTime / fadeOutTime;
                        fadedIn = Mathf.Clamp(fadedIn, 0.0f, 1.0f);
                        SetAlpha(fadeCurve.Evaluate(fadedIn));
                        yield return null;
                    }
                }
                else
                {
                    while (fadedIn < 1.0)
                    {
                        fadedIn += Time.deltaTime / fadeOutTime;
                        fadedIn = Mathf.Clamp(fadedIn, 0.0f, 1.0f);
                        SetAlpha(fadeCurve.Evaluate(fadedIn));
                        yield return null;
                    }
                }
                yield return new WaitForSecondsRealtime(monitorInterval);
            }
        }
    }
}<|MERGE_RESOLUTION|>--- conflicted
+++ resolved
@@ -65,11 +65,7 @@
         {
             if (fadedIn > 0)
             {
-<<<<<<< HEAD
                 Camera cam = MainCameraProvider.Instance.mainCamera;
-=======
-                Camera cam = Camera.main;
->>>>>>> 75c1281d
                 Vector3 pos = cam.transform.position + cam.transform.forward * distanceToCamera;
                 transform.position = pos;
                 transform.LookAt(cam.transform);
