/******************************************************************************
 * Copyright (C) Ultraleap, Inc. 2011-2020.                                   *
 *                                                                            *
 * Use subject to the terms of the Apache License 2.0 available at            *
 * http://www.apache.org/licenses/LICENSE-2.0, or another agreement           *
 * between Ultraleap and you, your company or other organization.             *
 ******************************************************************************/

using System.Collections;
using UnityEngine;

namespace Leap.Unity
{
    [ExecuteInEditMode]
    public class EnableDepthBuffer : MonoBehaviour
    {
        public const string DEPTH_TEXTURE_VARIANT_NAME = "USE_DEPTH_TEXTURE";

        [SerializeField]
        private DepthTextureMode _depthTextureMode = DepthTextureMode.Depth;

        void Awake()
        {
            GetComponent<Camera>().depthTextureMode = _depthTextureMode;

<<<<<<< HEAD
namespace Leap.Unity{
  [ExecuteInEditMode]
  public class EnableDepthBuffer : MonoBehaviour {

    [SerializeField] private Camera _camera;

    public const string DEPTH_TEXTURE_VARIANT_NAME = "USE_DEPTH_TEXTURE";

    [SerializeField]
    private DepthTextureMode _depthTextureMode = DepthTextureMode.Depth;

    void Awake() {

      if (_camera == null) {
        Debug.Log("Camera not assigned");
        this.enabled = false;
        return;
      }

      _camera.depthTextureMode = _depthTextureMode;

      if (SystemInfo.SupportsRenderTextureFormat(RenderTextureFormat.Depth) &&
          _depthTextureMode != DepthTextureMode.None) {
        Shader.EnableKeyword(DEPTH_TEXTURE_VARIANT_NAME);
      } else {
        Shader.DisableKeyword(DEPTH_TEXTURE_VARIANT_NAME);
      }
=======
            if (SystemInfo.SupportsRenderTextureFormat(RenderTextureFormat.Depth) &&
                _depthTextureMode != DepthTextureMode.None)
            {
                Shader.EnableKeyword(DEPTH_TEXTURE_VARIANT_NAME);
            }
            else
            {
                Shader.DisableKeyword(DEPTH_TEXTURE_VARIANT_NAME);
            }
        }
>>>>>>> 9326058f
    }
}<|MERGE_RESOLUTION|>--- conflicted
+++ resolved
@@ -6,14 +6,17 @@
  * between Ultraleap and you, your company or other organization.             *
  ******************************************************************************/
 
+using UnityEngine;
 using System.Collections;
-using UnityEngine;
 
 namespace Leap.Unity
 {
     [ExecuteInEditMode]
     public class EnableDepthBuffer : MonoBehaviour
     {
+
+        [SerializeField] private Camera _camera;
+
         public const string DEPTH_TEXTURE_VARIANT_NAME = "USE_DEPTH_TEXTURE";
 
         [SerializeField]
@@ -21,37 +24,16 @@
 
         void Awake()
         {
-            GetComponent<Camera>().depthTextureMode = _depthTextureMode;
 
-<<<<<<< HEAD
-namespace Leap.Unity{
-  [ExecuteInEditMode]
-  public class EnableDepthBuffer : MonoBehaviour {
+            if (_camera == null)
+            {
+                Debug.Log("Camera not assigned");
+                this.enabled = false;
+                return;
+            }
 
-    [SerializeField] private Camera _camera;
+            _camera.depthTextureMode = _depthTextureMode;
 
-    public const string DEPTH_TEXTURE_VARIANT_NAME = "USE_DEPTH_TEXTURE";
-
-    [SerializeField]
-    private DepthTextureMode _depthTextureMode = DepthTextureMode.Depth;
-
-    void Awake() {
-
-      if (_camera == null) {
-        Debug.Log("Camera not assigned");
-        this.enabled = false;
-        return;
-      }
-
-      _camera.depthTextureMode = _depthTextureMode;
-
-      if (SystemInfo.SupportsRenderTextureFormat(RenderTextureFormat.Depth) &&
-          _depthTextureMode != DepthTextureMode.None) {
-        Shader.EnableKeyword(DEPTH_TEXTURE_VARIANT_NAME);
-      } else {
-        Shader.DisableKeyword(DEPTH_TEXTURE_VARIANT_NAME);
-      }
-=======
             if (SystemInfo.SupportsRenderTextureFormat(RenderTextureFormat.Depth) &&
                 _depthTextureMode != DepthTextureMode.None)
             {
@@ -62,6 +44,5 @@
                 Shader.DisableKeyword(DEPTH_TEXTURE_VARIANT_NAME);
             }
         }
->>>>>>> 9326058f
     }
 }