--- conflicted
+++ resolved
@@ -151,21 +151,20 @@
             }
 
             _cachedFixedFrame.CopyFrom(inputFrame);
-            if (!passthroughOnly) { ProcessFrame(ref _cachedFixedFrame); }
+            
+			if (!passthroughOnly) 
+			{ 
+				ProcessFrame(ref _cachedFixedFrame); 
+			}
+			
             if (passthroughOnly || !implementerHandlesDispatch)
-            {
-                DispatchFixedFrameEvent(_cachedFixedFrame);
+			{
+				if(_cachedFixedFrame != null)
+				{
+        			DispatchFixedFrameEvent(_cachedFixedFrame);
+				}
             }
         }
 
-<<<<<<< HEAD
-      _cachedFixedFrame.CopyFrom(inputFrame);
-      if (!passthroughOnly) { ProcessFrame(ref _cachedFixedFrame); }
-      if (passthroughOnly || !implementerHandlesDispatch) {
-        if(_cachedFixedFrame != null)
-            DispatchFixedFrameEvent(_cachedFixedFrame);
-      }
-=======
->>>>>>> 75c1281d
     }
 }