--- conflicted
+++ resolved
@@ -6,13 +6,9 @@
  * between Ultraleap and you, your company or other organization.             *
  ******************************************************************************/
 
+using UnityEngine;
+using System;
 using Leap.Unity.Attributes;
-<<<<<<< HEAD
-=======
-using System;
-using UnityEngine;
-
->>>>>>> 9326058f
 #if UNITY_2019_1_OR_NEWER
 using UnityEngine.Rendering;
 #endif
@@ -111,29 +107,14 @@
             set { _deviceOrigin = value; }
         }
 
-<<<<<<< HEAD
-    // Temporal Warping
-=======
-        [Tooltip("This camera's PreCull time triggers pose data collection for "
-               + "temporal warping. This needs to be set if the provider is not "
-               + "on the same GameObject as the main Camera component.")]
-        [SerializeField]
-        private Camera _preCullCamera;
-        public Camera preCullCamera
-        {
-            get { return _preCullCamera; }
-            set { _preCullCamera = value; }
-        }
-
         // Temporal Warping
->>>>>>> 9326058f
 
 #if UNITY_STANDALONE
         private const int DEFAULT_WARP_ADJUSTMENT = 17;
 #elif UNITY_ANDROID
     private const int DEFAULT_WARP_ADJUSTMENT = 45;
 #else
-        private const int DEFAULT_WARP_ADJUSTMENT = 17;
+    private const int DEFAULT_WARP_ADJUSTMENT = 17;
 #endif
 
         public enum TemporalWarpingMode
@@ -206,13 +187,6 @@
             }
         }
 
-<<<<<<< HEAD
-    [SerializeField] private Camera _camera;
-    public Camera Camera => _camera;
-
-        [NonSerialized]
-    public long imageTimeStamp = 0;
-=======
         #endregion
 
         #region Internal Memory
@@ -224,118 +198,31 @@
         protected Matrix4x4[] _transformArray = new Matrix4x4[2];
         private Pose? _trackingBaseDeltaPose = null;
 
-        private Camera _cachedCamera;
-        private Camera cachedCamera
-        {
-            get
-            {
-                if (_cachedCamera == null)
-                {
-                    _cachedCamera = GetComponent<Camera>();
-                }
-                return _cachedCamera;
-            }
-        }
+        [SerializeField] private Camera _camera;
+        public Camera Camera => _camera;
 
         [NonSerialized]
         public long imageTimeStamp = 0;
->>>>>>> 9326058f
 
         #endregion
 
         #region Unity Events
 
-<<<<<<< HEAD
-    protected override void Reset() {
-      base.Reset();
-      editTimePose = TestHandFactory.TestHandPose.HeadMountedB;
-    }
-
-
-    private void Awake()
-    {
-        Assert.IsNotNull(Camera);
-    }
-
-    protected virtual void OnEnable() {
-      resetShaderTransforms();
-
-      #if XR_LEGACY_INPUT_AVAILABLE
-      if (GetComponent<UnityEngine.SpatialTracking.TrackedPoseDriver>() == null) {
-        gameObject.AddComponent<UnityEngine.SpatialTracking.TrackedPoseDriver>().UseRelativeTransform = true;
-      }
-      #endif
-
-      if (GraphicsSettings.renderPipelineAsset != null) {
-        RenderPipelineManager.beginCameraRendering -= onBeginRendering;
-        RenderPipelineManager.beginCameraRendering += onBeginRendering;
-      } else {
-        Camera.onPreCull -= onPreCull; // No multiple-subscription.
-        Camera.onPreCull += onPreCull;
-      }
-    }
-
-
-    protected virtual void OnDisable() {
-      resetShaderTransforms();
-
-#if UNITY_2019_1_OR_NEWER
-            if (GraphicsSettings.renderPipelineAsset != null) {
-         RenderPipelineManager.beginCameraRendering -= onBeginRendering;
-      } else {
-         Camera.onPreCull -= onPreCull; // No multiple-subscription.
-      }
-#else
-            Camera.onPreCull -= onPreCull;
-#endif
-        }
-
-    protected override void Start() {
-      base.Start();
-      if (_deviceOffsetMode == DeviceOffsetMode.Transform && _deviceOrigin == null) {
-        Debug.LogError("Cannot use the Transform device offset mode without " +
-                       "specifying a Transform to use as the device origin.", this);
-        _deviceOffsetMode = DeviceOffsetMode.Default;
-      }
-
-      if (Application.isPlaying && _camera == null &&
-          _temporalWarpingMode != TemporalWarpingMode.Off) {
-        Debug.LogError("Cannot perform temporal warping with no pre-cull camera.");
-      }
-    }
-=======
         protected override void Reset()
         {
             base.Reset();
             editTimePose = TestHandFactory.TestHandPose.HeadMountedB;
-
-            if (preCullCamera == null)
-            {
-                preCullCamera = GetComponent<Camera>();
-            }
-        }
-
-        // TODO: DELETEME
-        //     protected virtual void OnValidate() {
-        //       if (_deviceOffsetMode == DeviceOffsetMode.Transform &&
-        //           _temporalWarpingMode != TemporalWarpingMode.Off) {
-        // #if UNITY_EDITOR
-        //         UnityEditor.Undo.RecordObject(this, "Disabled Temporal Warping");
-        //         Debug.LogWarning("Temporal warping disabled. Temporal warping cannot be used "
-        //           + "with the Transform device offset mode.", this);
-        // #endif
-        //         _temporalWarpingMode = TemporalWarpingMode.Off;
-        //       }
-        //     }
+        }
+
+
+        private void Awake()
+        {
+            Assert.IsNotNull(Camera);
+        }
 
         protected virtual void OnEnable()
         {
             resetShaderTransforms();
-
-            if (preCullCamera == null)
-            {
-                preCullCamera = GetComponent<Camera>();
-            }
 
 #if XR_LEGACY_INPUT_AVAILABLE
       if (GetComponent<UnityEngine.SpatialTracking.TrackedPoseDriver>() == null) {
@@ -343,100 +230,54 @@
       }
 #endif
 
+            if (GraphicsSettings.renderPipelineAsset != null)
+            {
+                RenderPipelineManager.beginCameraRendering -= onBeginRendering;
+                RenderPipelineManager.beginCameraRendering += onBeginRendering;
+            }
+            else
+            {
+                Camera.onPreCull -= onPreCull; // No multiple-subscription.
+                Camera.onPreCull += onPreCull;
+            }
+        }
+
+
+        protected virtual void OnDisable()
+        {
+            resetShaderTransforms();
+
 #if UNITY_2019_1_OR_NEWER
             if (GraphicsSettings.renderPipelineAsset != null)
             {
                 RenderPipelineManager.beginCameraRendering -= onBeginRendering;
-                RenderPipelineManager.beginCameraRendering += onBeginRendering;
             }
             else
             {
                 Camera.onPreCull -= onPreCull; // No multiple-subscription.
-                Camera.onPreCull += onPreCull;
             }
 #else
-            Camera.onPreCull -= onPreCull; // No multiple-subscription.
-            Camera.onPreCull += onPreCull;
-#endif
-        }
-
-        protected virtual void OnDisable()
-        {
-            resetShaderTransforms();
-
-#if UNITY_2019_1_OR_NEWER
-            if (GraphicsSettings.renderPipelineAsset != null)
-            {
-                RenderPipelineManager.beginCameraRendering -= onBeginRendering;
-            }
-            else
-            {
-                Camera.onPreCull -= onPreCull; // No multiple-subscription.
-            }
-#else
-            Camera.onPreCull -= onPreCull; // No multiple-subscription.
+            Camera.onPreCull -= onPreCull;
 #endif
         }
 
         protected override void Start()
         {
             base.Start();
-            _cachedCamera = GetComponent<Camera>();
             if (_deviceOffsetMode == DeviceOffsetMode.Transform && _deviceOrigin == null)
             {
                 Debug.LogError("Cannot use the Transform device offset mode without " +
                                "specifying a Transform to use as the device origin.", this);
                 _deviceOffsetMode = DeviceOffsetMode.Default;
             }
->>>>>>> 9326058f
-
-            if (Application.isPlaying && preCullCamera == null &&
+
+            if (Application.isPlaying && _camera == null &&
                 _temporalWarpingMode != TemporalWarpingMode.Off)
             {
                 Debug.LogError("Cannot perform temporal warping with no pre-cull camera.");
             }
         }
 
-<<<<<<< HEAD
-    void LateUpdate() {
-      var projectionMatrix = _camera == null ? Matrix4x4.identity
-        : _camera.projectionMatrix;
-      switch (SystemInfo.graphicsDeviceType) {
-#if !UNITY_2017_2_OR_NEWER
-                case UnityEngine.Rendering.GraphicsDeviceType.Direct3D11:
-#endif
-        case UnityEngine.Rendering.GraphicsDeviceType.Direct3D12:
-          for (int i = 0; i < 4; i++) {
-            projectionMatrix[1, i] = -projectionMatrix[1, i];
-          }
-          // Scale and bias from OpenGL -> D3D depth range
-          for (int i = 0; i < 4; i++) {
-            projectionMatrix[2, i] = projectionMatrix[2, i] * 0.5f
-                                   + projectionMatrix[3, i] * 0.5f;
-          }
-          break;
-      }
-
-      // Update Image Warping
-      Vector3 pastPosition; Quaternion pastRotation;
-      transformHistory.SampleTransform(imageTimeStamp
-                                         - (long)(warpingAdjustment * 1000f),
-                                       out pastPosition, out pastRotation);
-
-      // Use _tweenImageWarping
-      var currCenterRotation = XRSupportUtil.GetXRNodeCenterEyeLocalRotation();
-
-      var imageReferenceRotation = _temporalWarpingMode != TemporalWarpingMode.Off
-                                                        ? pastRotation
-                                                        : currCenterRotation;
-
-      Quaternion imageQuatWarp = Quaternion.Inverse(currCenterRotation)
-                                 * imageReferenceRotation;
-      imageQuatWarp = Quaternion.Euler(imageQuatWarp.eulerAngles.x,
-                                       imageQuatWarp.eulerAngles.y,
-                                      -imageQuatWarp.eulerAngles.z);
-      Matrix4x4 imageMatWarp = projectionMatrix
-=======
         protected override void Update()
         {
             manualUpdateHasBeenCalledSinceUpdate = false;
@@ -446,14 +287,13 @@
 
         void LateUpdate()
         {
-            var projectionMatrix = _cachedCamera == null ? Matrix4x4.identity
-              : _cachedCamera.projectionMatrix;
+            var projectionMatrix = _camera == null ? Matrix4x4.identity
+              : _camera.projectionMatrix;
             switch (SystemInfo.graphicsDeviceType)
             {
 #if !UNITY_2017_2_OR_NEWER
-                case UnityEngine.Rendering.GraphicsDeviceType.Direct3D9:
-#endif
                 case UnityEngine.Rendering.GraphicsDeviceType.Direct3D11:
+#endif
                 case UnityEngine.Rendering.GraphicsDeviceType.Direct3D12:
                     for (int i = 0; i < 4; i++)
                     {
@@ -487,16 +327,11 @@
                                              imageQuatWarp.eulerAngles.y,
                                             -imageQuatWarp.eulerAngles.z);
             Matrix4x4 imageMatWarp = projectionMatrix
->>>>>>> 9326058f
 #if UNITY_2019_2_OR_NEWER
-                               // The camera projection matrices seem to have vertically inverted...
-                               * Matrix4x4.TRS(Vector3.zero, imageQuatWarp, new Vector3(1f, -1f, 1f))
+                                     // The camera projection matrices seem to have vertically inverted...
+                                     * Matrix4x4.TRS(Vector3.zero, imageQuatWarp, new Vector3(1f, -1f, 1f))
 #else
-<<<<<<< HEAD
                                * Matrix4x4.TRS(Vector3.zero, imageQuatWarp, Vector3.One)
-=======
-                               * Matrix4x4.TRS(Vector3.zero, imageQuatWarp, Vector3.one)
->>>>>>> 9326058f
 #endif
                                * projectionMatrix.inverse;
             Shader.SetGlobalMatrix("_LeapGlobalWarpedOffset", imageMatWarp);
@@ -506,47 +341,9 @@
         protected virtual void onBeginRendering(ScriptableRenderContext context, Camera camera) { onPreCull(camera); }
 #endif
 
-<<<<<<< HEAD
-        protected virtual void onPreCull(Camera preCullingCamera) {
-      if (preCullingCamera != _camera) {
-        return;
-      }
-
-#if UNITY_EDITOR
-      if (!Application.isPlaying)
-      {
-        return;
-      }
-#endif
-
-      Pose trackedPose;
-      if (_deviceOffsetMode == DeviceOffsetMode.Default
-          || _deviceOffsetMode == DeviceOffsetMode.ManualHeadOffset) {
-        // Get most recent tracked pose from the XR subsystem.
-        trackedPose = new Pose(XRSupportUtil.GetXRNodeCenterEyeLocalPosition(),
-                               XRSupportUtil.GetXRNodeCenterEyeLocalRotation());
-
-        // If we don't know of any pose offset yet, account for it by finding
-        // the pose delta from the tracked pose to the actual camera
-        // pose.
-        if (!_trackingBaseDeltaPose.HasValue) {
-          _trackingBaseDeltaPose = _camera.transform.GetPose().mul(
-                                      trackedPose.inverse());
-        }
-        // This way, we always track a scene-space tracked pose.
-        trackedPose = _trackingBaseDeltaPose.Value.mul(trackedPose);
-      }
-      else if (_deviceOffsetMode == DeviceOffsetMode.Transform) {
-        trackedPose = deviceOrigin.ToPose();
-      }
-      else {
-        Debug.LogError("Unsupported DeviceOffsetMode: " + _deviceOffsetMode);
-        return;
-      }
-=======
         protected virtual void onPreCull(Camera preCullingCamera)
         {
-            if (preCullingCamera != preCullCamera)
+            if (preCullingCamera != _camera)
             {
                 return;
             }
@@ -557,7 +354,6 @@
                 return;
             }
 #endif
->>>>>>> 9326058f
 
             Pose trackedPose;
             if (_deviceOffsetMode == DeviceOffsetMode.Default
@@ -568,11 +364,11 @@
                                        XRSupportUtil.GetXRNodeCenterEyeLocalRotation());
 
                 // If we don't know of any pose offset yet, account for it by finding
-                // the pose delta from the "local" tracked pose to the actual camera
+                // the pose delta from the tracked pose to the actual camera
                 // pose.
                 if (!_trackingBaseDeltaPose.HasValue)
                 {
-                    _trackingBaseDeltaPose = _cachedCamera.transform.ToLocalPose().mul(
+                    _trackingBaseDeltaPose = _camera.transform.GetPose().mul(
                                                 trackedPose.inverse());
                 }
                 // This way, we always track a scene-space tracked pose.
@@ -588,21 +384,12 @@
                 return;
             }
 
-<<<<<<< HEAD
-      OnPreCullHandTransforms(_camera);
-    }
-
-#endregion
-
-#region LeapServiceProvider Overrides
-=======
             transformHistory.UpdateDelay(trackedPose, _leapController.Now());
 
-            OnPreCullHandTransforms(_cachedCamera);
+            OnPreCullHandTransforms(_camera);
         }
 
         #endregion
->>>>>>> 9326058f
 
         #region LeapServiceProvider Overrides
 
@@ -648,15 +435,9 @@
             dest.CopyFrom(source).Transform(leapTransform);
         }
 
-<<<<<<< HEAD
-#endregion
-
-#region Internal Methods
-=======
         #endregion
 
         #region Internal Methods
->>>>>>> 9326058f
 
         /// <summary>
         /// Resets shader globals for the Hand transforms.
@@ -668,9 +449,9 @@
             Shader.SetGlobalMatrixArray(HAND_ARRAY_GLOBAL_NAME, _transformArray);
         }
 
-<<<<<<< HEAD
-    protected virtual LeapTransform GetWarpedMatrix(long timestamp,
-                                                    bool updateTemporalCompensation = true) {
+        protected virtual LeapTransform GetWarpedMatrix(long timestamp,
+                                                        bool updateTemporalCompensation = true)
+        {
 
 
             LeapTransform leapTransform = new LeapTransform();
@@ -681,44 +462,7 @@
             if (Application.isPlaying
           && updateTemporalCompensation
           && transformHistory.history.IsFull
-          && _temporalWarpingMode != TemporalWarpingMode.Off) {
-        transformHistory.SampleTransform(timestamp
-                                         - (long)(warpingAdjustment * 1000f)
-                                         - (_temporalWarpingMode ==
-                                         TemporalWarpingMode.Images ? -20000 : 0),
-                                         out warpedPosition, out warpedRotation);
-      }
-
-      // Normalize the rotation Quaternion.
-      warpedRotation = warpedRotation.ToNormalized();
-
-      //Calculate the Current Pose
-      Pose currentPose = Pose.identity;
-      if (_deviceOffsetMode == DeviceOffsetMode.Transform && deviceOrigin != null
-          && (!Application.isPlaying || _temporalWarpingMode == TemporalWarpingMode.Off)) {
-        // Transform mode at edit-time -- just use the transform pose.
-        currentPose = deviceOrigin.ToPose();
-      } else if (!Application.isPlaying) {
-        currentPose.position =
-          currentPose.rotation * Vector3.up * deviceOffsetYAxis
-          + currentPose.rotation * Vector3.forward * deviceOffsetZAxis;
-        currentPose.rotation = Quaternion.Euler(deviceTiltXAxis, 0f, 0f);
-        currentPose = _camera.transform.ToPose().Then(currentPose);
-      } else {
-        transformHistory.SampleTransform(timestamp, out currentPose.position,
-                                                    out currentPose.rotation);
-      }
-=======
-        protected virtual LeapTransform GetWarpedMatrix(long timestamp,
-                                                        bool updateTemporalCompensation = true)
-        {
-            LeapTransform leapTransform;
-
-            //Calculate a Temporally Warped Pose
-            if (Application.isPlaying
-                && updateTemporalCompensation
-                && transformHistory.history.IsFull
-                && _temporalWarpingMode != TemporalWarpingMode.Off)
+          && _temporalWarpingMode != TemporalWarpingMode.Off)
             {
                 transformHistory.SampleTransform(timestamp
                                                  - (long)(warpingAdjustment * 1000f)
@@ -729,7 +473,6 @@
 
             // Normalize the rotation Quaternion.
             warpedRotation = warpedRotation.ToNormalized();
->>>>>>> 9326058f
 
             //Calculate the Current Pose
             Pose currentPose = Pose.identity;
@@ -745,7 +488,7 @@
                   currentPose.rotation * Vector3.up * deviceOffsetYAxis
                   + currentPose.rotation * Vector3.forward * deviceOffsetZAxis;
                 currentPose.rotation = Quaternion.Euler(deviceTiltXAxis, 0f, 0f);
-                currentPose = transform.ToLocalPose().Then(currentPose);
+                currentPose = _camera.transform.ToPose().Then(currentPose);
             }
             else
             {
@@ -753,19 +496,6 @@
                                                             out currentPose.rotation);
             }
 
-<<<<<<< HEAD
-      if (this == null) {
-        // We are being destroyed, get outta here.
-        return LeapTransform.Identity;
-      }
-
-        leapTransform = new LeapTransform(
-          warpedPosition.ToVector(),
-          warpedRotation.ToLeapQuaternion(),
-          transform.lossyScale.ToVector() * 1e-3f
-        );
-
-=======
             // Choose between Warped and Current Pose
             bool useCurrentPosition =
               _temporalWarpingMode == TemporalWarpingMode.Off ||
@@ -789,46 +519,25 @@
                     warpedRotation *= Quaternion.Euler(-90f, 90f, 90f);
                 }
             }
->>>>>>> 9326058f
 
             if (this == null)
             {
                 // We are being destroyed, get outta here.
                 return LeapTransform.Identity;
             }
-            if (transform.parent != null
-                && _deviceOffsetMode != DeviceOffsetMode.Transform)
-            {
-                leapTransform = new LeapTransform(
-                  transform.parent.TransformPoint(warpedPosition).ToVector(),
-                  (transform.parent.rotation * warpedRotation).ToLeapQuaternion(),
-                  transform.lossyScale.ToVector() * 1e-3f
-                );
-            }
-            else
-            {
-                leapTransform = new LeapTransform(
-                  warpedPosition.ToVector(),
-                  warpedRotation.ToLeapQuaternion(),
-                  transform.lossyScale.ToVector() * 1e-3f
-                );
-            }
+
+            leapTransform = new LeapTransform(
+              warpedPosition.ToVector(),
+              warpedRotation.ToLeapQuaternion(),
+              transform.lossyScale.ToVector() * 1e-3f
+            );
+
 
             leapTransform.MirrorZ();
 
             return leapTransform;
         }
 
-<<<<<<< HEAD
-    protected void OnPreCullHandTransforms(Camera camera) {
-      if (updateHandInPrecull) {
-        //Don't update pre cull for preview, reflection, or scene view cameras
-        switch (camera.cameraType) {
-          case CameraType.Preview:
-          case CameraType.Reflection:
-          case CameraType.SceneView:
-            return;
-=======
         protected void transformHands(ref LeapTransform LeftHand, ref LeapTransform RightHand)
         {
             LeapTransform leapTransform = GetWarpedMatrix(0, false);
@@ -836,7 +545,6 @@
                                          leapTransform.TransformQuaternion(LeftHand.rotation));
             RightHand = new LeapTransform(leapTransform.TransformPoint(RightHand.translation),
                                           leapTransform.TransformQuaternion(RightHand.rotation));
->>>>>>> 9326058f
         }
 
         protected void OnPreCullHandTransforms(Camera camera)
@@ -844,13 +552,10 @@
             if (updateHandInPrecull)
             {
                 //Don't update pre cull for preview, reflection, or scene view cameras
-                if (camera == null) camera = preCullCamera;
                 switch (camera.cameraType)
                 {
                     case CameraType.Preview:
-#if UNITY_2017_1_OR_NEWER
                     case CameraType.Reflection:
-#endif
                     case CameraType.SceneView:
                         return;
                 }
@@ -919,11 +624,7 @@
             }
         }
 
-<<<<<<< HEAD
-#endregion
-=======
         #endregion
->>>>>>> 9326058f
 
     }
 
