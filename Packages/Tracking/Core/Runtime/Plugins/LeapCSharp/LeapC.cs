/******************************************************************************
 * Copyright (C) Ultraleap, Inc. 2011-2024.                                   *
 *                                                                            *
 * Use subject to the terms of the Apache License 2.0 available at            *
 * http://www.apache.org/licenses/LICENSE-2.0, or another agreement           *
 * between Ultraleap and you, your company or other organization.             *
 ******************************************************************************/


namespace LeapInternal
{
    using System;
    using System.Runtime.InteropServices;

    public enum eLeapConnectionFlag : uint
    {
        /// <summary>
        /// Allows subscription to multiple devices
        /// </summary>
        eLeapConnectionFlag_MultipleDevicesAware = 0x00000001,
    };

    public enum eLeapConnectionStatus : uint
    {
        /// <summary>
        /// A connection has been established.
        /// </summary>
        eLeapConnectionStatus_NotConnected = 0,
        /// <summary>
        /// The connection has not been completed. Call OpenConnection.
        /// </summary>
        eLeapConnectionStatus_Connected,
        /// <summary>
        /// The connection handshake has not completed.
        /// </summary>
        eLeapConnectionStatus_HandshakeIncomplete,
        /// <summary>
        /// A connection could not be established because the server does not appear to be running.
        /// </summary>
        eLeapConnectionStatus_NotRunning = 0xE7030004
    };

    public enum eLeapDeviceCaps : uint
    {
        /// <summary>
        /// The device can send color images.
        /// </summary>
        eLeapDeviceCaps_Color = 0x00000001,
    };

    public enum eLeapDeviceType : uint
    {
        /// <summary>
        /// The Leap Motion consumer peripheral
        /// </summary>
        eLeapDeviceType_Peripheral = 0x0003,
        /// <summary>
        /// Internal research product codename "Dragonfly".
        /// </summary>
        eLeapDeviceType_Dragonfly = 0x1102,
        /// <summary>
        /// Internal research product codename "Nightcrawler".
        /// </summary>
        eLeapDeviceType_Nightcrawler = 0x1201,
        /// <summary>
        /// Research product codename "Rigel".
        /// </summary>
        eLeapDevicePID_Rigel = 0x1202,
        /// <summary>
        /// The Ultraleap Stereo IR 170 (SIR170) hand tracking module.
        /// </summary>
        eLeapDevicePID_SIR170 = 0x1203,
        /// <summary>
        /// The Ultraleap 3Di hand tracking camera.
        /// </summary>
        eLeapDevicePID_3Di = 0x1204,
        /// <summary>
        /// The Ultraleap Leap Motion Controller 2 hand tracking camera.
        /// </summary>
        eLeapDevicePID_LMC2 = 0x1206
    };

    public enum eLeapServiceDisposition : uint
    {
        /// <summary>
        /// The service cannot receive frames fast enough from the underlying hardware.
        /// @since 3.1.3
        /// </summary>
        eLeapServiceState_LowFpsDetected = 0x00000001,

        /// <summary>
        /// The service has paused itself due to an insufficient frame rate from the hardware.
        /// @since 3.1.3
        /// </summary>
        eLeapServiceState_PoorPerformancePause = 0x00000002,

        /// <summary>
        /// The service has failed to start tracking due to unknown reasons.
        /// </summary>
        eLeapServiceState_TrackingErrorUnknown = 0x00000004,

        /// <summary>
        /// The combination of all valid flags in this enumeration
        /// </summary>
        eLeapServiceState_ALL = eLeapServiceState_LowFpsDetected | eLeapServiceState_PoorPerformancePause | eLeapServiceState_TrackingErrorUnknown
    };

    public enum eDistortionMatrixType
    {
        /// <summary>
        /// A 64x64 matrix of pairs of points.
        /// </summary>
        eDistortionMatrixType_64x64
    };

    public enum eLeapCameraCalibrationType
    {
        /// <summary>
        /// Infrared calibration (default)
        /// </summary>
        eLeapCameraCalibrationType_infrared = 0,

        /// <summary>
        /// Visual calibration. 
        /// </summary>
        eLeapCameraCalibrationType_visual = 1
    }


    public enum eLeapPolicyFlag : uint
    {
        /// <summary>
        /// Allows frame receipt even when this application is not the foreground application.
        /// </summary>
        eLeapPolicyFlag_BackgroundFrames = 0x00000001,
        /// <summary>
        /// Allow streaming images
        /// </summary>
        eLeapPolicyFlag_Images = 0x00000002,
        /// <summary>
        /// Optimize HMD Policy Flag.
        /// </summary>
        eLeapPolicyFlag_OptimizeHMD = 0x00000004,
        /// <summary>
        /// Modifies the security token to allow calls to LeapPauseDevice to succeed
        /// </summary>
        eLeapPolicyFlag_AllowPauseResume = 0x00000008,
        /// <summary>
        /// Allows streaming map points.
        /// </summary>
        eLeapPolicyFlag_MapPoints = 0x00000080,
        /// <summary>
        /// The policy specifying whether to optimize tracking for screen-top device.
        /// @since 5.0.0
        /// </summary>
        eLeapPolicyFlag_ScreenTop = 0x00000100,
    };

    public enum eLeapDeviceStatus : uint
    {
        /// <summary>
        /// Presently sending frames to all clients that have requested them.
        /// </summary>
        eLeapDeviceStatus_Streaming = 0x00000001,
        /// <summary>
        /// Device streaming has been paused.
        /// </summary>
        eLeapDeviceStatus_Paused = 0x00000002,
        /// <summary>
        /// There are known sources of infrared interference. Device has transitioned to
        /// robust mode in order to compensate.
        /// </summary>
        eLeapDeviceStatus_Robust = 0x00000004,
        /// <summary>
        /// The device's window is smudged, tracking may be degraded.
        /// </summary>
        eLeapDeviceStatus_Smudged = 0x00000008,
        /// <summary>
        /// The device has entered low-resource mode.
        /// </summary>
        eLeapDeviceStatus_LowResource = 0x00000010,
        /// <summary>
        /// The device has failed, but the failure reason is not known.
        /// </summary>
        eLeapDeviceStatus_UnknownFailure = 0xE8010000,
        /// <summary>
        /// Bad calibration, cannot send frames.
        /// </summary>
        eLeapDeviceStatus_BadCalibration = 0xE8010001,
        /// <summary>
        /// Corrupt firmware and/or cannot receive a required firmware update.
        /// </summary>
        eLeapDeviceStatus_BadFirmware = 0xE8010002,
        /// <summary>
        /// Exhibiting USB communications issues.
        /// </summary>
        eLeapDeviceStatus_BadTransport = 0xE8010003,
        /// <summary>
        /// Missing critical control interfaces needed for communication.
        /// </summary>
        eLeapDeviceStatus_BadControl = 0xE8010004,
    };

    public enum eLeapImageType
    {
        eLeapImageType_Unknown = 0,
        /// <summary>
        /// Default processed IR image
        /// </summary>
        eLeapImageType_Default,
        /// <summary>
        /// Image from raw sensor values
        /// </summary>
        eLeapImageType_Raw
    };

    public enum eLeapImageFormat : uint
    {
        /// <summary>
        /// An invalid or unknown format.
        /// </summary>
        eLeapImageFormat_UNKNOWN = 0,
        /// <summary>
        /// An infrared image.
        /// </summary>
        eLeapImageType_IR = 0x317249,
        /// <summary>
        /// A Bayer RGBIr image with uncorrected RGB channels
        /// </summary>
        eLeapImageType_RGBIr_Bayer = 0x49425247,
    };

    public enum eLeapPerspectiveType
    {
        /// <summary>
        /// An unknown or invalid type.
        /// </summary>
        eLeapPerspectiveType_invalid = 0,
        /// <summary>
        /// A canonically left image.
        /// </summary>
        eLeapPerspectiveType_stereo_left = 1,
        /// <summary>
        /// A canonically right image.
        /// </summary>
        eLeapPerspectiveType_stereo_right = 2,
        /// <summary>
        /// Reserved for future use.
        /// </summary>
        eLeapPerspectiveType_mono = 3,
    };

    public enum eLeapHandType
    {
        eLeapHandType_Left,
        eLeapHandType_Right
    };

    public enum eLeapLogSeverity
    {
        /// <summary>
        /// The message severity is not known or was not specified.
        /// </summary>
        eLeapLogSeverity_Unknown = 0,
        /// <summary>
        /// A message about a fault that could render the software or device non-functional.
        /// </summary>
        eLeapLogSeverity_Critical,
        /// <summary>
        /// A message warning about a condition that could degrade device capabilities.
        /// </summary>
        eLeapLogSeverity_Warning,
        /// <summary>
        /// A system status message.
        /// </summary>
        eLeapLogSeverity_Information
    };

    public enum eLeapValueType : int
    {
        /// <summary>
        /// The type is unknown (which is an abnormal condition).
        /// </summary>
        eLeapValueType_Unknown,
        eLeapValueType_Boolean,
        eLeapValueType_Int32,
        eLeapValueType_Float,
        eLeapValueType_String
    };

    public enum eLeapAllocatorType : uint
    {
        eLeapAllocatorType_Int8 = 0,
        eLeapAllocatorType_Uint8 = 1,
        eLeapAllocatorType_Int16 = 2,
        eLeapAllocatorType_UInt16 = 3,
        eLeapAllocatorType_Int32 = 4,
        eLeapAllocatorType_UInt32 = 5,
        eLeapAllocatorType_Float = 6,
        eLeapAllocatorType_Int64 = 8,
        eLeapAllocatorType_UInt64 = 9,
        eLeapAllocatorType_Double = 10,
    };

    public enum eLeapRS : uint
    {
        /// <summary>
        /// The operation completed successfully.
        /// </summary>
        eLeapRS_Success = 0x00000000,
        /// <summary>
        /// An undetermined error has occurred.
        /// This is usually the result of an abnormal operating condition in LeapC,
        /// the Leap Motion service, or the host computer itself.
        /// </summary>
        eLeapRS_UnknownError = 0xE2010000,
        /// <summary>
        /// An invalid argument was specified.
        /// </summary>
        eLeapRS_InvalidArgument = 0xE2010001,
        /// <summary>
        /// Insufficient resources existed to complete the request.
        /// </summary>
        eLeapRS_InsufficientResources = 0xE2010002,
        /// <summary>
        /// The specified buffer was not large enough to complete the request.
        /// </summary>
        eLeapRS_InsufficientBuffer = 0xE2010003,
        /// <summary>
        /// The requested operation has timed out.
        /// </summary>
        eLeapRS_Timeout = 0xE2010004,
        /// <summary>
        /// The operation is invalid because there is no current connection.
        /// </summary>
        eLeapRS_NotConnected = 0xE2010005,
        /// <summary>
        /// The operation is invalid because the connection is not complete.
        /// </summary>
        eLeapRS_HandshakeIncomplete = 0xE2010006,
        /// <summary>
        /// The specified buffer size is too large.
        /// </summary>
        eLeapRS_BufferSizeOverflow = 0xE2010007,
        /// <summary>
        /// A communications protocol error occurred.
        /// </summary>
        eLeapRS_ProtocolError = 0xE2010008,
        /// <summary>
        /// The server incorrectly specified zero as a client ID.
        /// </summary>
        eLeapRS_InvalidClientID = 0xE2010009,
        /// <summary>
        /// The connection to the service was unexpectedly closed while reading or writing a message.
        /// The server may have terminated.
        /// </summary>
        eLeapRS_UnexpectedClosed = 0xE201000A,
        /// <summary>
        /// The specified request token does not appear to be valid
        /// 
        /// Provided that the token value which identifies the request itself was, at one point, valid, this
        /// error condition occurs when the request to which the token refers has already been satisfied or
        /// is currently being satisfied.
        /// </summary>
        eLeapRS_UnknownImageFrameRequest = 0xE201000B,
        /// <summary>
        /// The specified frame ID is not valid or is no longer valid
        /// 
        /// Provided that frame ID was, at one point, valid, this error condition occurs when the identifier
        /// refers to a frame that occurred further in the past than is currently recorded in the rolling
        /// frame window.
        /// </summary>
        eLeapRS_UnknownTrackingFrameID = 0xE201000C,
        /// <summary>
        /// The specified timestamp references a future point in time
        /// 
        /// The related routine can only operate on time points having occurred in the past, and the
        /// provided timestamp occurs in the future.
        /// </summary>
        eLeapRS_RoutineIsNotSeer = 0xE201000D,
        /// <summary>
        /// The specified timestamp references a point too far in the past
        /// 
        /// The related routine can only operate on time points occurring within its immediate record of
        /// the past.
        /// </summary>
        eLeapRS_TimestampTooEarly = 0xE201000E,
        /// <summary>
        /// LeapPollConnection is called concurrently.
        /// </summary>
        eLeapRS_ConcurrentPoll = 0xE201000F,
        /// <summary>
        /// A connection to the Leap Motion service could not be established.
        /// </summary>
        eLeapRS_NotAvailable = 0xE7010002,
        /// <summary>
        /// The requested operation can only be performed while the device is sending data.
        /// </summary>
        eLeapRS_NotStreaming = 0xE7010004,
        /// <summary>
        /// The specified device could not be opened. It is possible that the device identifier
        /// is invalid, or that the device has been disconnected since being enumerated.
        /// </summary>
        eLeapRS_CannotOpenDevice = 0xE7010005,
        /// <summary>
        /// The request is not supported by this version of the service.
        /// </summary>
        eLeapRS_Unsupported = 0xE7010006
    };

    public enum eLeapTrackingMode
    {
        /// <summary>
        /// The tracking mode optimised for desktop devices 
        /// </summary>
        eLeapTrackingMode_Desktop = 0,

        /// <summary>
        /// The tracking mode optimised for head-mounted devices
        /// </summary>
        eLeapTrackingMode_HMD = 1,

        /// <summary>
        /// The tracking mode optimised for screen top-mounted devices
        /// </summary>
        eLeapTrackingMode_ScreenTop = 2,

        /// <summary>
        /// Tracking mode is not known (allows triggering of a new LEAP_TRACKING_MODE_EVENT) 
        /// </summary>
        eLeapTrackingMode_Unknown = 3
    }

    public enum eLeapEventType
    {
        /// <summary>
        /// No event has occurred within the timeout period specified when calling LeapPollConnection().
        /// </summary>
        eLeapEventType_None = 0,
        /// <summary>
        /// A connection to the Leap Motion service has been established.
        /// </summary>
        eLeapEventType_Connection,
        /// <summary>
        /// The connection to the Leap Motion service has been lost.
        /// </summary>
        eLeapEventType_ConnectionLost,
        /// <summary>
        /// A device has been detected or plugged-in.
        /// A device event is dispatched after a connection is established for any
        /// devices already plugged in. (The system currently only supports one
        /// streaming device at a time.)
        /// </summary>
        eLeapEventType_Device,
        /// <summary>
        /// Note that unplugging a device generates an eLeapEventType_DeviceLost event
        /// message, not a failure message.
        /// </summary>
        eLeapEventType_DeviceFailure,
        /// <summary>
        /// A policy change has occurred.
        /// This can be due to setting a policy with LeapSetPolicyFlags() or due to changing
        /// or policy-related config settings, including images_mode.
        /// (A user can also change these policies using the Leap Motion Control Panel.)
        /// </summary>
        eLeapEventType_Policy,
        /// <summary>
        /// A tracking frame. The message contains the tracking data for the frame.
        /// </summary>
        eLeapEventType_Tracking = 0x100,
        /// <summary>
        /// The request for an image has failed.
        /// The message contains information about the failure. The client application
        /// will not receive the requested image set.
        /// </summary>
        eLeapEventType_ImageRequestError,
        /// <summary>
        /// The request for an image is complete.
        /// The image data has been completely written to the application-provided
        /// buffer.
        /// </summary>
        eLeapEventType_ImageComplete,
        /// <summary>
        /// A system message.
        /// </summary>
        eLeapEventType_LogEvent,
        /// <summary>
        ///  The device connection has been lost.
        /// 
        /// This event is generally asserted when the device has been detached from the system, when the
        /// connection to the service has been lost, or if the device is closed while streaming. Generally,
        /// any event where the system can conclude no further frames will be received will result in this
        /// message. The DeviceEvent field will be filled with the id of the formerly attached device.
        /// </summary>
        eLeapEventType_DeviceLost,
        /// <summary>
        /// The asynchronous response to a call to LeapRequestConfigValue().
        /// Contains the value of requested configuration item.
        /// </summary>
        eLeapEventType_ConfigResponse,
        /// <summary>
        /// The asynchronous response to a call to LeapSaveConfigValue().
        /// Reports whether the change succeeded or failed.
        /// </summary>
        eLeapEventType_ConfigChange,
        /// <summary>
        /// Notification that a status change has been detected on an attached device.
        /// </summary>
        eLeapEventType_DeviceStatusChange,
        /// <summary>
        /// A tracking frame has been dropped by the service.
        /// </summary>
        eLeapEventType_DroppedFrame,
        /// <summary>
        /// Notification that an unrequested stereo image pair is available.
        /// </summary>
        eLeapEventType_Image,
        /// <summary>
        /// Notification that point mapping has changed.
        /// </summary>
        eLeapEventType_PointMappingChange,
        /// <summary>
        /// A tracking mode change has occurred.
        /// This can be due to changing the hmd or screentop policy with SetPolicyFlags().
        /// or setting the tracking mode using SetTrackingMode().
        /// </summary>
        eLeapEventType_TrackingMode,
        /// <summary>
        /// An array of system messages.
        /// </summary>
        eLeapEventType_LogEvents,
        /// <summary>
        /// A new head pose is available.
        /// </summary>
        [Obsolete("Head pose events are not supported and will never be raised")]
        eLeapEventType_HeadPose,
        /// <summary>
        /// A new head pose is available.
        /// </summary>
        [Obsolete("Eye pose events are not supported and will never be raised")]
        eLeapEventType_Eyes,
        /// <summary>
        /// A new IMU information frame is available.
        /// </summary>
        eLeapEventType_IMU,
        /// <summary>
        /// Notification that the service received a new device transformation matrix
        /// Use LeapGetDeviceTransform to update your cached information.
        /// </summary>
        eLeapEventType_NewDeviceTransform,
        /// <summary>
        /// An event provided when a fiducial marker has been tracked
        /// </summary>
        eLeapEventType_Fiducial
    };

    public enum eLeapDeviceFlag : uint
    {
        /// <summary>
        /// Flag set if the device is presently streaming frames
        /// 
        /// This flag is updated when the user pauses or resumes tracking on the device from the Leap control
        /// panel. Modification of this flag will fail if the AllowPauseResume policy is not set on this device
        /// object.
        /// </summary>
        eLeapDeviceFlag_Stream = 0x00000001
    };

    public enum eLeapDroppedFrameType
    {
        eLeapDroppedFrameType_PreprocessingQueue,
        eLeapDroppedFrameType_TrackingQueue,
        eLeapDroppedFrameType_Other
    };

    public enum eLeapVersionPart
    {
        eLeapVersionPart_ClientLibrary = 0,
        eLeapVersionPart_ClientProtocol = 1,
        eLeapVersionPart_ServerLibrary = 2,
        eLeapVersionPart_ServerProtocol = 3
    };

    //Note the following LeapC structs are just IntPtrs in C#:
    // LEAP_CONNECTION is an IntPtr
    // LEAP_DEVICE is an IntPtr
    // LEAP_CLOCK_REBASER is an IntPtr

    [StructLayout(LayoutKind.Sequential, Pack = 1, CharSet = CharSet.Ansi)]
    public struct LEAP_VERSION
    {
        public Int32 major;
        public Int32 minor;
        public Int32 patch;

        public new string ToString()
        {
            return major + "." + minor + "." + patch;
        }
    }

    [StructLayout(LayoutKind.Sequential, Pack = 1)]
    public struct LEAP_CONNECTION_CONFIG
    {
        public UInt32 size;
        public UInt32 flags;
        public IntPtr server_namespace; //char*
    }

    [StructLayout(LayoutKind.Sequential, Pack = 1)]
    public struct LEAP_CONNECTION_INFO
    {
        public UInt32 size;
        public eLeapConnectionStatus status;
    }

    [StructLayout(LayoutKind.Sequential, Pack = 1)]
    public struct LEAP_CONNECTION_EVENT
    {
        public eLeapServiceDisposition flags;
    }

    [StructLayout(LayoutKind.Sequential, Pack = 1)]
    public struct LEAP_DEVICE_REF
    {
        public IntPtr handle; //void *
        public UInt32 id;
    }

    [StructLayout(LayoutKind.Sequential, Pack = 1)]
    public struct LEAP_CONNECTION_LOST_EVENT
    {
        public UInt32 flags;
    }

    [StructLayout(LayoutKind.Sequential, Pack = 1)]
    public struct LEAP_ALLOCATOR
    {
        [MarshalAs(UnmanagedType.FunctionPtr)]
        public Allocate allocate;
        [MarshalAs(UnmanagedType.FunctionPtr)]
        public Deallocate deallocate;
        public IntPtr state;
    }

    [StructLayout(LayoutKind.Sequential, Pack = 1)]
    public struct LEAP_DEVICE_EVENT
    {
        public UInt32 flags;
        public LEAP_DEVICE_REF device;
        public eLeapDeviceStatus status;
    }

    [StructLayout(LayoutKind.Sequential, Pack = 1)]
    public struct LEAP_DEVICE_STATUS_CHANGE_EVENT
    {
        public LEAP_DEVICE_REF device;
        public eLeapDeviceStatus last_status;
        public eLeapDeviceStatus status;
    }

    [StructLayout(LayoutKind.Sequential, Pack = 1)]
    public struct LEAP_DEVICE_FAILURE_EVENT
    {
        public eLeapDeviceStatus status;
        public IntPtr hDevice;
    }

    [StructLayout(LayoutKind.Sequential, Pack = 1)]
    public struct LEAP_TRACKING_EVENT
    {
        public LEAP_FRAME_HEADER info;
        public Int64 tracking_id;
        public UInt32 nHands;
        public IntPtr pHands; //LEAP_HAND*
        public float framerate;
    }

    [StructLayout(LayoutKind.Sequential, Pack = 1)]
    public struct LEAP_TRACKING_MODE_EVENT
    {
        public UInt32 reserved;
        public eLeapTrackingMode current_tracking_mode;
    }

    [StructLayout(LayoutKind.Sequential, Pack = 1)]
    public struct LEAP_DROPPED_FRAME_EVENT
    {
        public Int64 frame_id;
        public eLeapDroppedFrameType reason;
    }

    [StructLayout(LayoutKind.Sequential, Pack = 1)]
    public struct LEAP_POINT_MAPPING_CHANGE_EVENT
    {
        public Int64 frame_id;
        public Int64 timestamp;
        public UInt32 nPoints;
    }

    [StructLayout(LayoutKind.Sequential, Pack = 1)]
    public struct LEAP_POINT_MAPPING
    {
        public Int64 frame_id;
        public Int64 timestamp;
        public UInt32 nPoints;
        public IntPtr points;  //LEAP_VECTOR*
        public IntPtr ids;     //uint32*
    }

    [StructLayout(LayoutKind.Sequential, Pack = 1)]
    public struct LEAP_EYE_EVENT
    {
        public Int64 frame_id;
        public Int64 timestamp;
        public LEAP_VECTOR left_eye_position;
        public LEAP_VECTOR right_eye_position;
        public float left_eye_estimated_error;
        public float right_eye_estimated_error;
    }

    [StructLayout(LayoutKind.Sequential, Pack = 1)]
    public struct LEAP_HEAD_POSE_EVENT
    {
        public Int64 timestamp;
        public LEAP_VECTOR head_position;
        public LEAP_QUATERNION head_orientation;
        public LEAP_VECTOR head_linear_velocity;
        public LEAP_VECTOR head_angular_velocity;
    }

    [StructLayout(LayoutKind.Sequential, Pack = 1)]
    public struct LEAP_NEW_DEVICE_TRANSFORM
    {
        public UInt32 reserved;
    }

    [StructLayout(LayoutKind.Sequential, Pack = 1)]
    public struct LEAP_CONNECTION_MESSAGE
    {
        public UInt32 size;
        public eLeapEventType type;
        public IntPtr eventStructPtr;
        public UInt32 deviceID;
    }

    [StructLayout(LayoutKind.Sequential, Pack = 1)]
    public struct LEAP_DISCONNECTION_EVENT
    {
        public UInt32 reserved;
    }

    [StructLayout(LayoutKind.Sequential, Pack = 1, CharSet = CharSet.Ansi)]
    public struct LEAP_DEVICE_INFO
    {
        public UInt32 size;
        public UInt32 status;
        public eLeapDeviceCaps caps;
        public eLeapDeviceType type;
        public UInt32 baseline;
        public UInt32 serial_length;
        public IntPtr serial; //char*
        public float h_fov;
        public float v_fov;
        public UInt32 range;
    }

    [StructLayout(LayoutKind.Sequential, Pack = 1)]
    public struct LEAP_FRAME_HEADER
    {
        public IntPtr reserved;
        public Int64 frame_id;
        public Int64 timestamp;
    }

    [StructLayout(LayoutKind.Sequential, Pack = 1)]
    public struct LEAP_IMAGE_PROPERTIES
    {
        public eLeapImageType type;
        public eLeapImageFormat format;
        public UInt32 bpp;
        public UInt32 width;
        public UInt32 height;
        public float x_scale;
        public float y_scale;
        public float x_offset;
        public float y_offset;
    }

    [StructLayout(LayoutKind.Sequential, Pack = 1)]
    public struct LEAP_IMAGE
    {
        public LEAP_IMAGE_PROPERTIES properties;
        public UInt64 matrix_version;

        //LEAP_DISTORTION_MATRIX* 
        //The struct LEAP_DISTORTION_MATRIX cannot exist in c# without using unsafe code
        //This is ok though, since it is just an array of floats
        //so you need to manually marshal this pointer to the correct size and type
        //See LeapC.h for details
        public IntPtr distortionMatrix;
        public IntPtr data; // void* of an allocator-supplied buffer
        public UInt32 offset; // Offset, in bytes, from beginning of buffer to start of image data
    }

    [StructLayout(LayoutKind.Sequential, Pack = 1)]
    public struct LEAP_IMAGE_EVENT
    {
        public LEAP_FRAME_HEADER info;
        public LEAP_IMAGE leftImage;
        public LEAP_IMAGE rightImage;
        public IntPtr calib; //LEAP_CALIBRATION
    }

    [StructLayout(LayoutKind.Sequential, Pack = 1)]
    public struct LEAP_VECTOR
    {
        public float x;
        public float y;
        public float z;

        public UnityEngine.Vector3 ToVector3()
        {
            return new UnityEngine.Vector3(x, y, z);
        }

        public LEAP_VECTOR(UnityEngine.Vector3 vector)
        {
            x = vector.x;
            y = vector.y;
            z = vector.z;
        }
    }

    [StructLayout(LayoutKind.Sequential, Pack = 1)]
    public struct LEAP_QUATERNION
    {
        public float x;
        public float y;
        public float z;
        public float w;

        public UnityEngine.Quaternion ToQuaternion()
        {
            return new UnityEngine.Quaternion(x, y, z, w);
        }

        public LEAP_QUATERNION(UnityEngine.Quaternion q)
        {
            x = q.x;
            y = q.y;
            z = q.z;
            w = q.w;
        }
    }

    [StructLayout(LayoutKind.Sequential, Pack = 1)]
    public struct LEAP_MATRIX_3x3
    {
        public LEAP_VECTOR m1;
        public LEAP_VECTOR m2;
        public LEAP_VECTOR m3;
    }

    [StructLayout(LayoutKind.Sequential, Pack = 1)]
    public struct LEAP_BONE
    {
        public LEAP_VECTOR prev_joint;
        public LEAP_VECTOR next_joint;
        public float width;
        public LEAP_QUATERNION rotation;
    }

    [StructLayout(LayoutKind.Sequential, Pack = 1)]
    public struct LEAP_DIGIT
    {
        public Int32 finger_id;
        public LEAP_BONE metacarpal;
        public LEAP_BONE proximal;
        public LEAP_BONE intermediate;
        public LEAP_BONE distal;
        public Int32 is_extended;
    }

    [StructLayout(LayoutKind.Sequential, Pack = 1)]
    public struct LEAP_PALM
    {
        public LEAP_VECTOR position;
        public LEAP_VECTOR stabilized_position;
        public LEAP_VECTOR velocity;
        public LEAP_VECTOR normal;
        public float width;
        public LEAP_VECTOR direction;
        public LEAP_QUATERNION orientation;
    }

    [StructLayout(LayoutKind.Sequential, Pack = 1)]
    public struct LEAP_HAND
    {
        public UInt32 id;
        public UInt32 flags;
        public eLeapHandType type;
        public float confidence;
        public UInt64 visible_time;
        public float pinch_distance;
        public float grab_angle;
        public float pinch_strength;
        public float grab_strength;
        public LEAP_PALM palm;
        public LEAP_DIGIT thumb;
        public LEAP_DIGIT index;
        public LEAP_DIGIT middle;
        public LEAP_DIGIT ring;
        public LEAP_DIGIT pinky;
        public LEAP_BONE arm;
    }


    [StructLayout(LayoutKind.Sequential, Pack = 1)]
    public struct LEAP_TIP
    {
        public LEAP_VECTOR position;
        public float radius;
    }

    [StructLayout(LayoutKind.Sequential, Pack = 1, CharSet = CharSet.Ansi)]
    public struct LEAP_LOG_EVENT
    {
        public eLeapLogSeverity severity;
        public Int64 timestamp;
        public IntPtr message; //char*
    }

    [StructLayout(LayoutKind.Sequential, Pack = 1, CharSet = CharSet.Ansi)]
    public struct LEAP_POLICY_EVENT
    {
        public UInt32 reserved;
        public UInt32 current_policy;
    }

    [StructLayout(LayoutKind.Explicit, Pack = 1)]
    public struct LEAP_VARIANT_VALUE_TYPE
    {
        [FieldOffset(0)]
        public eLeapValueType type;
        [FieldOffset(4)]
        public Int32 boolValue;
        [FieldOffset(4)]
        public Int32 intValue;
        [FieldOffset(4)]
        public float floatValue;
    }

    [StructLayout(LayoutKind.Sequential, Pack = 1, CharSet = CharSet.Ansi)]
    public struct LEAP_VARIANT_REF_TYPE
    {
        public eLeapValueType type;
        public string stringValue;
    }

    [StructLayout(LayoutKind.Sequential, Pack = 1)]
    public struct LEAP_CONFIG_RESPONSE_EVENT
    {
        public UInt32 requestId;
        public LEAP_VARIANT_VALUE_TYPE value;
    }

    [StructLayout(LayoutKind.Sequential, Pack = 1, CharSet = CharSet.Ansi)]
    public struct LEAP_CONFIG_RESPONSE_EVENT_WITH_REF_TYPE
    {
        public UInt32 requestId;
        public LEAP_VARIANT_REF_TYPE value;
    }

    [StructLayout(LayoutKind.Sequential, Pack = 1)]
    public struct LEAP_CONFIG_CHANGE_EVENT
    {
        public UInt32 requestId;
        public bool status;
    }

    [StructLayout(LayoutKind.Sequential, Pack = 1, CharSet = CharSet.Ansi)]
    public struct LEAP_TELEMETRY_DATA
    {
        public UInt32 threadId;
        public UInt64 startTime;
        public UInt64 endTime;
        public UInt32 zoneDepth;
        public string fileName;
        public UInt32 lineNumber;
        public string zoneName;
    }

    [StructLayout(LayoutKind.Sequential, Pack = 1, CharSet = CharSet.Ansi)]
    public struct LEAP_FIDUCIAL_POSE_EVENT
    {
        public int id;
        public IntPtr family; // char*
        public float size;
        public Int64 timestamp;
        public float estimated_error;
        public LEAP_VECTOR translation;
        public LEAP_QUATERNION rotation;
    }

    public class LeapC
    {
        private LeapC() { }
        public static int DistortionSize = 64;

        [DllImport("LeapC", EntryPoint = "LeapSetTrackingMode")]
        public static extern eLeapRS SetTrackingMode(IntPtr hConnection, eLeapTrackingMode mode);

        [DllImport("LeapC", EntryPoint = "LeapSetTrackingModeEx")]
        public static extern eLeapRS SetTrackingModeEx(IntPtr hConnection, IntPtr hDevice, eLeapTrackingMode mode);

        [DllImport("LeapC", EntryPoint = "LeapGetTrackingMode")]
        public static extern eLeapRS LeapGetTrackingMode(IntPtr hConnection);

        [DllImport("LeapC", EntryPoint = "LeapGetTrackingModeEx")]
        public static extern eLeapRS LeapGetTrackingModeEx(IntPtr hConnection, IntPtr hDevice);

        [DllImport("LeapC", EntryPoint = "LeapGetNow")]
        public static extern long GetNow();

        [DllImport("LeapC", EntryPoint = "LeapCreateClockRebaser")]
        public static extern eLeapRS CreateClockRebaser(out IntPtr phClockRebaser);

        [DllImport("LeapC", EntryPoint = "LeapDestroyClockRebaser")]
        public static extern eLeapRS DestroyClockRebaser(IntPtr hClockRebaser);

        [DllImport("LeapC", EntryPoint = "LeapUpdateRebase")]
        public static extern eLeapRS UpdateRebase(IntPtr hClockRebaser, Int64 userClock, Int64 leapClock);

        [DllImport("LeapC", EntryPoint = "LeapRebaseClock")]
        public static extern eLeapRS RebaseClock(IntPtr hClockRebaser, Int64 userClock, out Int64 leapClock);

        [DllImport("LeapC", EntryPoint = "LeapCreateConnection")]
        public static extern eLeapRS CreateConnection(ref LEAP_CONNECTION_CONFIG pConfig, out IntPtr pConnection);

        //Overrides to allow config to be set to null to use default config
        [DllImport("LeapC", EntryPoint = "LeapCreateConnection")]
        private static extern eLeapRS CreateConnection(IntPtr nulled, out IntPtr pConnection);
        public static eLeapRS CreateConnection(out IntPtr pConnection)
        {
            return CreateConnection(IntPtr.Zero, out pConnection);
        }

        [DllImport("LeapC", EntryPoint = "LeapGetConnectionInfo")]
        public static extern eLeapRS GetConnectionInfo(IntPtr hConnection, ref LEAP_CONNECTION_INFO pInfo);

        [DllImport("LeapC", EntryPoint = "LeapOpenConnection")]
        public static extern eLeapRS OpenConnection(IntPtr hConnection);

        [DllImport("LeapC", EntryPoint = "LeapSetConnectionMetadata")]
        public static extern eLeapRS SetConnectionMetadata(IntPtr hConnection, string metadata, UIntPtr len);

        [DllImport("LeapC", EntryPoint = "LeapSetAllocator")]
        public static extern eLeapRS SetAllocator(IntPtr hConnection, ref LEAP_ALLOCATOR pAllocator);

        [DllImport("LeapC", EntryPoint = "LeapGetDeviceList")]
        public static extern eLeapRS GetDeviceList(IntPtr hConnection, [In, Out] LEAP_DEVICE_REF[] pArray, out UInt32 pnArray);

        [DllImport("LeapC", EntryPoint = "LeapGetDeviceList")]
        private static extern eLeapRS GetDeviceList(IntPtr hConnection, [In, Out] IntPtr pArray, out UInt32 pnArray);
        //Override to allow pArray argument to be set to null (IntPtr.Zero) in order to get the device count
        public static eLeapRS GetDeviceCount(IntPtr hConnection, out UInt32 deviceCount)
        {
            return GetDeviceList(hConnection, IntPtr.Zero, out deviceCount);
        }

        [DllImport("LeapC", EntryPoint = "LeapOpenDevice")]
        public static extern eLeapRS OpenDevice(LEAP_DEVICE_REF rDevice, out IntPtr pDevice);

        [DllImport("LeapC", EntryPoint = "LeapSetPrimaryDevice")]
        public static extern eLeapRS LeapSetPrimaryDevice(IntPtr hConnection, IntPtr hDevice, bool unsubscribeOthers);

        [DllImport("LeapC", EntryPoint = "LeapSubscribeEvents")]
        public static extern eLeapRS LeapSubscribeEvents(IntPtr hConnection, IntPtr hDevice);

        [DllImport("LeapC", EntryPoint = "LeapUnsubscribeEvents")]
        public static extern eLeapRS LeapUnsubscribeEvents(IntPtr hConnection, IntPtr hDevice);

        [DllImport("LeapC", EntryPoint = "LeapGetDeviceInfo", CharSet = CharSet.Ansi)]
        public static extern eLeapRS GetDeviceInfo(IntPtr hDevice, ref LEAP_DEVICE_INFO info);

        [DllImport("LeapC", EntryPoint = "LeapDeviceTransformAvailable")]
        public static extern bool GetDeviceTransformAvailable(IntPtr hDevice);

        [DllImport("LeapC", EntryPoint = "LeapGetDeviceTransform")]
        public static extern eLeapRS GetDeviceTransform(IntPtr hDevice, [MarshalAs(UnmanagedType.LPArray, SizeConst = 16)] float[] transform);

        [DllImport("LeapC", EntryPoint = "LeapSetPolicyFlags")]
        public static extern eLeapRS SetPolicyFlags(IntPtr hConnection, UInt64 set, UInt64 clear);

        [DllImport("LeapC", EntryPoint = "LeapSetPolicyFlagsEx")]
        public static extern eLeapRS SetPolicyFlagsEx(IntPtr hConnection, IntPtr hDevice, UInt64 set, UInt64 clear);

        [DllImport("LeapC", EntryPoint = "LeapSetPause")]
        public static extern eLeapRS LeapSetPause(IntPtr hConnection, bool pause);

        [DllImport("LeapC", EntryPoint = "LeapSetDeviceFlags")]
        public static extern eLeapRS SetDeviceFlags(IntPtr hDevice, UInt64 set, UInt64 clear, out UInt64 prior);

        [DllImport("LeapC", EntryPoint = "LeapPollConnection")]
        public static extern eLeapRS PollConnection(IntPtr hConnection, UInt32 timeout, ref LEAP_CONNECTION_MESSAGE msg);

        [DllImport("LeapC", EntryPoint = "LeapGetFrameSize")]
        public static extern eLeapRS GetFrameSize(IntPtr hConnection, Int64 timestamp, out UInt64 pncbEvent);

        [DllImport("LeapC", EntryPoint = "LeapGetFrameSizeEx")]
        public static extern eLeapRS GetFrameSizeEx(IntPtr hConnection, IntPtr hDevice, Int64 timestamp, out UInt64 pncbEvent);

        [DllImport("LeapC", EntryPoint = "LeapInterpolateFrame")]
        public static extern eLeapRS InterpolateFrame(IntPtr hConnection, Int64 timestamp, IntPtr pEvent, UInt64 ncbEvent);

        [DllImport("LeapC", EntryPoint = "LeapInterpolateFrameEx")]
        public static extern eLeapRS InterpolateFrameEx(IntPtr hConnection, IntPtr hDevice, Int64 timestamp, IntPtr pEvent, UInt64 ncbEvent);

        [DllImport("LeapC", EntryPoint = "LeapInterpolateFrameFromTime")]
        public static extern eLeapRS InterpolateFrameFromTime(IntPtr hConnection, Int64 timestamp, Int64 sourceTimestamp, IntPtr pEvent, UInt64 ncbEvent);

        [DllImport("LeapC", EntryPoint = "LeapInterpolateFrameFromTimeEx")]
        public static extern eLeapRS InterpolateFrameFromTimeEx(IntPtr hConnection, IntPtr hDevice, Int64 timestamp, Int64 sourceTimestamp, IntPtr pEvent, UInt64 ncbEvent);

        [DllImport("LeapC", EntryPoint = "LeapInterpolateHeadPose")]
        public static extern eLeapRS InterpolateHeadPose(IntPtr hConnection, Int64 timestamp, ref LEAP_HEAD_POSE_EVENT headPose);

        [DllImport("LeapC", EntryPoint = "LeapInterpolateEyePositions")]
        public static extern eLeapRS InterpolateEyePositions(IntPtr hConnection, Int64 timestamp, ref LEAP_EYE_EVENT eyes);

        [DllImport("LeapC", EntryPoint = "LeapPixelToRectilinear")]
        public static extern LEAP_VECTOR LeapPixelToRectilinear(IntPtr hConnection,
          eLeapPerspectiveType camera, LEAP_VECTOR pixel);

        [DllImport("LeapC", EntryPoint = "LeapPixelToRectilinearEx")]
        public static extern LEAP_VECTOR LeapPixelToRectilinearEx(IntPtr hConnection,
          IntPtr hDevice, eLeapPerspectiveType camera, LEAP_VECTOR pixel);

        [DllImport("LeapC", EntryPoint = "LeapRectilinearToPixel")]
        public static extern LEAP_VECTOR LeapRectilinearToPixel(IntPtr hConnection,
          eLeapPerspectiveType camera, LEAP_VECTOR rectilinear);

        [DllImport("LeapC", EntryPoint = "LeapRectilinearToPixelEx")]
        public static extern LEAP_VECTOR LeapRectilinearToPixelEx(IntPtr hConnection,
          IntPtr hDevice, eLeapPerspectiveType camera, LEAP_VECTOR rectilinear);

        [DllImport("LeapC", EntryPoint = "LeapCloseDevice")]
        public static extern void CloseDevice(IntPtr pDevice);

        [DllImport("LeapC", EntryPoint = "LeapCloseConnection")]
        public static extern eLeapRS CloseConnection(IntPtr hConnection);

        [DllImport("LeapC", EntryPoint = "LeapDestroyConnection")]
        public static extern void DestroyConnection(IntPtr connection);

        [Obsolete("Config is not used in Ultraleap's Tracking Service 5.X+. This will be removed in the next Major release")]
        [DllImport("LeapC", EntryPoint = "LeapSaveConfigValue")]
        private static extern eLeapRS SaveConfigValue(IntPtr hConnection, string key, IntPtr value, out UInt32 requestId);

        [Obsolete("Config is not used in Ultraleap's Tracking Service 5.X+. This will be removed in the next Major release")]
        [DllImport("LeapC", EntryPoint = "LeapRequestConfigValue")]
        public static extern eLeapRS RequestConfigValue(IntPtr hConnection, string name, out UInt32 request_id);

        [Obsolete("Config is not used in Ultraleap's Tracking Service 5.X+. This will be removed in the next Major release")]
        public static eLeapRS SaveConfigValue(IntPtr hConnection, string key, bool value, out UInt32 requestId)
        {
            LEAP_VARIANT_VALUE_TYPE valueStruct = new LEAP_VARIANT_VALUE_TYPE(); //This is a C# approximation of a C union
            valueStruct.type = eLeapValueType.eLeapValueType_Boolean;
            valueStruct.boolValue = value ? 1 : 0;
            return SaveConfigWithValueType(hConnection, key, valueStruct, out requestId);
        }
        [Obsolete("Config is not used in Ultraleap's Tracking Service 5.X+. This will be removed in the next Major release")]
        public static eLeapRS SaveConfigValue(IntPtr hConnection, string key, Int32 value, out UInt32 requestId)
        {
            LEAP_VARIANT_VALUE_TYPE valueStruct = new LEAP_VARIANT_VALUE_TYPE();
            valueStruct.type = eLeapValueType.eLeapValueType_Int32;
            valueStruct.intValue = value;
            return SaveConfigWithValueType(hConnection, key, valueStruct, out requestId);
        }
        [Obsolete("Config is not used in Ultraleap's Tracking Service 5.X+. This will be removed in the next Major release")]
        public static eLeapRS SaveConfigValue(IntPtr hConnection, string key, float value, out UInt32 requestId)
        {
            LEAP_VARIANT_VALUE_TYPE valueStruct = new LEAP_VARIANT_VALUE_TYPE();
            valueStruct.type = eLeapValueType.eLeapValueType_Float;
            valueStruct.floatValue = value;
            return SaveConfigWithValueType(hConnection, key, valueStruct, out requestId);
        }
        [Obsolete("Config is not used in Ultraleap's Tracking Service 5.X+. This will be removed in the next Major release")]
        public static eLeapRS SaveConfigValue(IntPtr hConnection, string key, string value, out UInt32 requestId)
        {
            LEAP_VARIANT_REF_TYPE valueStruct;
            valueStruct.type = eLeapValueType.eLeapValueType_String;
            valueStruct.stringValue = value;
            return SaveConfigWithRefType(hConnection, key, valueStruct, out requestId);
        }

        [Obsolete("Config is not used in Ultraleap's Tracking Service 5.X+. This will be removed in the next Major release")]
        private static eLeapRS SaveConfigWithValueType(IntPtr hConnection, string key, LEAP_VARIANT_VALUE_TYPE valueStruct, out UInt32 requestId)
        {
            IntPtr configValue = Marshal.AllocHGlobal(Marshal.SizeOf(valueStruct));
            eLeapRS callResult = eLeapRS.eLeapRS_UnknownError;
            try
            {
                Marshal.StructureToPtr(valueStruct, configValue, false);
                callResult = SaveConfigValue(hConnection, key, configValue, out requestId);
            }
            finally
            {
                Marshal.FreeHGlobal(configValue);
            }
            return callResult;
        }

        [Obsolete("Config is not used in Ultraleap's Tracking Service 5.X+. This will be removed in the next Major release")]
        private static eLeapRS SaveConfigWithRefType(IntPtr hConnection, string key, LEAP_VARIANT_REF_TYPE valueStruct, out UInt32 requestId)
        {
            IntPtr configValue = Marshal.AllocHGlobal(Marshal.SizeOf(valueStruct));
            eLeapRS callResult = eLeapRS.eLeapRS_UnknownError;
            try
            {
                Marshal.StructureToPtr(valueStruct, configValue, false);
                callResult = SaveConfigValue(hConnection, key, configValue, out requestId);
            }
            finally
            {
                Marshal.FreeHGlobal(configValue);
            }
            return callResult;
        }

        [DllImport("LeapC", EntryPoint = "LeapGetPointMappingSize")]
        public static extern eLeapRS GetPointMappingSize(IntPtr hConnection, ref ulong pSize);

        [DllImport("LeapC", EntryPoint = "LeapGetPointMapping")]
        public static extern eLeapRS GetPointMapping(IntPtr hConnection, IntPtr pointMapping, ref ulong pSize);

        [StructLayout(LayoutKind.Sequential, Pack = 1, CharSet = CharSet.Ansi)]
        public struct LEAP_RECORDING_PARAMETERS
        {
            public UInt32 mode;
        }
        [StructLayout(LayoutKind.Sequential, Pack = 1, CharSet = CharSet.Ansi)]
        public struct LEAP_RECORDING_STATUS
        {
            public UInt32 mode;
        }

        [DllImport("LeapC", EntryPoint = "LeapRecordingOpen")]
        public static extern eLeapRS RecordingOpen(ref IntPtr ppRecording, string userPath, LEAP_RECORDING_PARAMETERS parameters);

        [DllImport("LeapC", EntryPoint = "LeapRecordingClose")]
        public static extern eLeapRS RecordingClose(ref IntPtr ppRecording);

        [DllImport("LeapC", EntryPoint = "LeapRecordingGetStatus")]
        public static extern eLeapRS LeapRecordingGetStatus(IntPtr pRecording, ref LEAP_RECORDING_STATUS status);

        [DllImport("LeapC", EntryPoint = "LeapRecordingReadSize")]
        public static extern eLeapRS RecordingReadSize(IntPtr pRecording, ref UInt64 pncbEvent);

        [DllImport("LeapC", EntryPoint = "LeapRecordingRead")]
        public static extern eLeapRS RecordingRead(IntPtr pRecording, ref LEAP_TRACKING_EVENT pEvent, UInt64 ncbEvent);

        [DllImport("LeapC", EntryPoint = "LeapRecordingWrite")]
        public static extern eLeapRS RecordingWrite(IntPtr pRecording, ref LEAP_TRACKING_EVENT pEvent, ref UInt64 pnBytesWritten);

        [DllImport("LeapC", EntryPoint = "LeapTelemetryProfiling")]
        public static extern eLeapRS LeapTelemetryProfiling(IntPtr hConnection, ref LEAP_TELEMETRY_DATA telemetryData);

        [DllImport("LeapC", EntryPoint = "LeapTelemetryGetNow")]
        public static extern UInt64 TelemetryGetNow();

        [DllImport("LeapC", EntryPoint = "LeapGetVersion")]
        public static extern eLeapRS GetVersion(IntPtr hConnection, eLeapVersionPart versionPart, ref LEAP_VERSION pVersion);

<<<<<<< HEAD
        [DllImport("LeapC", EntryPoint = "LeapExtrinsicCameraMatrix")]
        public static extern eLeapRS LeapExtrinsicCameraMatrix(IntPtr hConnection, eLeapPerspectiveType camera, [MarshalAs(UnmanagedType.LPArray, SizeConst = 16)] float[] extrinsicMatrix);

        [DllImport("LeapC", EntryPoint = "LeapExtrinsicCameraMatrixEx")]
        public static extern eLeapRS LeapExtrinsicCameraMatrixEx(IntPtr hConnection, IntPtr hDevice, eLeapPerspectiveType camera, [MarshalAs(UnmanagedType.LPArray, SizeConst = 16)] float[] extrinsicMatrix);
=======

        [DllImport("LeapC", EntryPoint = "LeapGetServerStatus")]
        public static extern eLeapRS GetServerStatus(UInt32 timeout, ref IntPtr status);

        [DllImport("LeapC", EntryPoint = "LeapReleaseServerStatus")]
        public static extern eLeapRS ReleaseServerStatus(ref LEAP_SERVER_STATUS status);


        [StructLayout(LayoutKind.Sequential, Pack = 1, CharSet = CharSet.Ansi)]
        public struct LEAP_SERVER_STATUS
        {
            public string version;
            public UInt32 device_count;
            public IntPtr devices;
        }

        [StructLayout(LayoutKind.Sequential, Pack = 1, CharSet = CharSet.Ansi)]
        public struct LEAP_SERVER_STATUS_DEVICE
        {
            public string serial;
            public string type;
        }

        public static eLeapRS SetDeviceHints(IntPtr hConnection, IntPtr hDevice, string[] hints)
        {
            // Ensure the final element of the array is null terminated.
            if (hints.Length == 0 || hints[^1] != null)
            {
                Array.Resize(ref hints, hints.Length + 1);
                hints[^1] = null;
            }

            return SetDeviceHintsInternal(hConnection, hDevice, hints);
        }

        [DllImport("LeapC", EntryPoint = "LeapSetDeviceHints")]
        private static extern eLeapRS SetDeviceHintsInternal(IntPtr hConnection, IntPtr hDevice, string[] hints);
>>>>>>> 0754efbf
    }
}<|MERGE_RESOLUTION|>--- conflicted
+++ resolved
@@ -1133,9 +1133,13 @@
         public static extern LEAP_VECTOR LeapPixelToRectilinear(IntPtr hConnection,
           eLeapPerspectiveType camera, LEAP_VECTOR pixel);
 
+        [Obsolete("Use of calibrationType is not valid. Use alternative LeapPixelToRectilinearEx method."), DllImport("LeapC", EntryPoint = "LeapPixelToRectilinearEx")]
+        public static extern LEAP_VECTOR LeapPixelToRectilinearEx(IntPtr hConnection,
+          IntPtr hDevice, eLeapPerspectiveType camera, eLeapCameraCalibrationType calibrationType, LEAP_VECTOR pixel);
+
         [DllImport("LeapC", EntryPoint = "LeapPixelToRectilinearEx")]
         public static extern LEAP_VECTOR LeapPixelToRectilinearEx(IntPtr hConnection,
-          IntPtr hDevice, eLeapPerspectiveType camera, LEAP_VECTOR pixel);
+            IntPtr hDevice, eLeapPerspectiveType camera, LEAP_VECTOR pixel);
 
         [DllImport("LeapC", EntryPoint = "LeapRectilinearToPixel")]
         public static extern LEAP_VECTOR LeapRectilinearToPixel(IntPtr hConnection,
@@ -1144,6 +1148,14 @@
         [DllImport("LeapC", EntryPoint = "LeapRectilinearToPixelEx")]
         public static extern LEAP_VECTOR LeapRectilinearToPixelEx(IntPtr hConnection,
           IntPtr hDevice, eLeapPerspectiveType camera, LEAP_VECTOR rectilinear);
+
+        [DllImport("LeapC", EntryPoint = "LeapExtrinsicCameraMatrix")]
+        public static extern eLeapRS LeapExtrinsicCameraMatrix(IntPtr hConnection, eLeapPerspectiveType camera, 
+            [MarshalAs(UnmanagedType.LPArray, SizeConst = 16)] float[] extrinsicMatrix);
+
+        [DllImport("LeapC", EntryPoint = "LeapExtrinsicCameraMatrixEx")]
+        public static extern eLeapRS LeapExtrinsicCameraMatrixEx(IntPtr hConnection, IntPtr hDevice, eLeapPerspectiveType camera, 
+            [MarshalAs(UnmanagedType.LPArray, SizeConst = 16)] float[] extrinsicMatrix);
 
         [DllImport("LeapC", EntryPoint = "LeapCloseDevice")]
         public static extern void CloseDevice(IntPtr pDevice);
@@ -1273,14 +1285,6 @@
         [DllImport("LeapC", EntryPoint = "LeapGetVersion")]
         public static extern eLeapRS GetVersion(IntPtr hConnection, eLeapVersionPart versionPart, ref LEAP_VERSION pVersion);
 
-<<<<<<< HEAD
-        [DllImport("LeapC", EntryPoint = "LeapExtrinsicCameraMatrix")]
-        public static extern eLeapRS LeapExtrinsicCameraMatrix(IntPtr hConnection, eLeapPerspectiveType camera, [MarshalAs(UnmanagedType.LPArray, SizeConst = 16)] float[] extrinsicMatrix);
-
-        [DllImport("LeapC", EntryPoint = "LeapExtrinsicCameraMatrixEx")]
-        public static extern eLeapRS LeapExtrinsicCameraMatrixEx(IntPtr hConnection, IntPtr hDevice, eLeapPerspectiveType camera, [MarshalAs(UnmanagedType.LPArray, SizeConst = 16)] float[] extrinsicMatrix);
-=======
-
         [DllImport("LeapC", EntryPoint = "LeapGetServerStatus")]
         public static extern eLeapRS GetServerStatus(UInt32 timeout, ref IntPtr status);
 
@@ -1317,6 +1321,5 @@
 
         [DllImport("LeapC", EntryPoint = "LeapSetDeviceHints")]
         private static extern eLeapRS SetDeviceHintsInternal(IntPtr hConnection, IntPtr hDevice, string[] hints);
->>>>>>> 0754efbf
     }
 }