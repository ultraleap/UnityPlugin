--- conflicted
+++ resolved
@@ -612,33 +612,17 @@
         }
 
         /// <summary>
-<<<<<<< HEAD
-=======
-        /// Gets the active setting 
-        /// 
-        /// Keep in mind that setting a policy flag is asynchronous, so changes are
-        /// not effective immediately after calling setPolicyFlag(). In addition, a
-        /// policy request can be declined by the user. You should always set the
-        /// policy flags required by your application at startup and check that the
-        /// policy change request was successful after an appropriate interval.
-        /// 
-        /// If the controller object is not connected to the Leap Motion software, then the default
-        /// state for the selected policy is returned.
-        ///
-        /// @since 2.1.6
-        [Obsolete("Use the version of IsPolicySet that also takes the device")]
-        public bool IsPolicySet(PolicyFlag policy)
-        {
-            return IsPolicySet(policy, null);
-        }
-
+        /// Checks if the specified device is available.
+        /// 
+        /// Device availability is determined by checking it has active policy flags set against it
+        /// via its connection.
+        /// </summary>
         public bool IsDeviceAvailable(Device device = null)
         {
             return _connection.IsDeviceAvailable(device);
         }
 
         /// <summary>
->>>>>>> 38c5d620
         /// In most cases you should get Frame objects using the LeapProvider.CurrentFrame
         /// property. The data in Frame objects taken directly from a Leap.Controller instance
         /// is still in the Leap Motion frame of reference and will not match the hands
