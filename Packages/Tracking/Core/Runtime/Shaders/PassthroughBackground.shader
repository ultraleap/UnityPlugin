--- conflicted
+++ resolved
@@ -50,12 +50,10 @@
 			o.screenPos = LeapGetWarpedScreenPos(o.position);
 		}
 
-<<<<<<< HEAD
-		o.stereoEyeIndex = unity_StereoEyeIndex;
-=======
 		// set z as the index for the texture array
 		o.screenPos.z = _DeviceID + 0.1;
->>>>>>> c1b9505f
+
+		o.stereoEyeIndex = unity_StereoEyeIndex;
 
 		return o;
 	  }
