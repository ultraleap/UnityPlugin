using System.Collections.Generic;
using System.Linq;
using UnityEditor;
using UnityEngine;

namespace Leap.Unity
{
    public class NamedListAttribute : PropertyAttribute
    {
        public readonly string[] names;
        public NamedListAttribute(string[] names) { this.names = names; }
    }

    [CustomPropertyDrawer(typeof(NamedListAttribute))]
    public class NamedArrayDrawer : PropertyDrawer
    {
        public override void OnGUI(Rect rect, SerializedProperty property, GUIContent label)
        {
            
            try
            {
                int pos = int.Parse(property.propertyPath.Split('[', ']')[1]);
                EditorGUI.PropertyField(rect, property, new GUIContent(((NamedListAttribute)attribute).names[pos]), true);
            }
            catch
            {
                EditorGUI.PropertyField(rect, property, label, true);
            }
        }
    }

    [CreateAssetMenu(fileName = "HandPose", menuName = "ScriptableObjects/HandPose")]
    public class HandPoseScriptableObject : ScriptableObject
    {
        [System.Serializable]
        public struct FingerJointThresholds
        {
            public Vector2[] jointThresholds;
        }

        [HideInInspector]
        public bool DetectThumb = true;
        [HideInInspector]
        public bool DetectIndex = true;
        [HideInInspector]
        public bool DetectMiddle = true;
        [HideInInspector]
        public bool DetectRing = true;
        [HideInInspector]
        public bool DetectPinky = true;

        private List<int> fingerIndexesToCheck = new List<int>();

        public List<int> GetFingerIndexesToCheck()
        {
            ApplyFingersToUse();
            return fingerIndexesToCheck;
        }

        #region Finger Thresholds

        [HideInInspector]
        public float globalRotation = 15;

        [HideInInspector]
        public FingerJointThresholds[] fingerJointRotationThresholds = new FingerJointThresholds[5];

        #endregion

        [SerializeField, Attributes.Disable]
        private Hand serializedHand;
        public Hand GetSerializedHand()
        {
            return serializedHand;
        }

        [SerializeField, Attributes.Disable]
        private Hand mirroredHand;
        public Hand GetMirroredHand()
        {
            return mirroredHand;
        }

<<<<<<< HEAD
=======
        #region Finger Thresholds

        private static Vector2 defaultRotation = new Vector2(15, 15);

        [HideInInspector]
        public Vector2 globalRotation = new Vector2(15,15);
        public List<Vector2>[] fingerRotationThresholds = new List<Vector2>[5];

        [Header("Finger Rotational Thresholds")]
        [SerializeField]
        [NamedListAttribute(new string[] { "Proximal", "Intermediate", "Distal" })]
        private List<Vector2> ThumbJointRotation = new List<Vector2>() { defaultRotation, defaultRotation, defaultRotation };

        [SerializeField]
        [NamedListAttribute(new string[] { "Proximal", "Intermediate", "Distal" })]
        private List<Vector2> IndexJointRotation = new List<Vector2>() { defaultRotation, defaultRotation, defaultRotation };

        [SerializeField]
        [NamedListAttribute(new string[] { "Proximal", "Intermediate", "Distal" })]
        private List<Vector2> MiddleJointRotation = new List<Vector2>() { defaultRotation, defaultRotation, defaultRotation };

        [SerializeField]
        [NamedListAttribute(new string[] { "Proximal", "Intermediate", "Distal" })]
        private List<Vector2> RingJointRotation = new List<Vector2>() { defaultRotation, defaultRotation, defaultRotation };

        [SerializeField]
        [NamedListAttribute(new string[] { "Proximal", "Intermediate", "Distal" })]
        private List<Vector2> PinkieJointRotation = new List<Vector2>() { defaultRotation, defaultRotation, defaultRotation };

        /// <summary>
        /// The distance a bone must move away from being detected before the pose is no longer enabled.
        /// This means that users cannot hover just on the edge of a detection and cause it to send rapid detections while straying still.
        /// E.g. Detection threshold is 15 degrees, so when the user gets within 15 degrees, detection will occur.
        /// Hysteresis threshold is 5 so the user need to move 20 degrees from the pose before the detection will drop.
        /// </summary>
        [SerializeField, Tooltip("When a joint is within the rotation threshold, how many degrees away from the original threshold " +
            "must the user move to stop the detection of each joint for the pose. This helps to avoid flickering detection when on the boundaries of thresholds")]
        private float _hysteresisThreshold = 5;

        public float GetHysteresisThreshold()
        {
            return _hysteresisThreshold;
        }

        #endregion

>>>>>>> 1c762051
        public void SaveHandPose(Hand handToSerialise)
        {
            serializedHand = handToSerialise;
            SetAllBoneThresholds(globalRotation, true);
        }

        void MirrorHand(ref Hand hand)
        {
            mirroredHand = mirroredHand.CopyFrom(serializedHand);
            LeapTransform leapTransform = new LeapTransform(Vector3.zero, Quaternion.Euler(Vector3.zero));
            leapTransform.MirrorX();
            hand.Transform(leapTransform);
            hand.IsLeft = !hand.IsLeft;
            return;
        }

        public Vector2 GetBoneRotationthreshold(int fingerNum, int boneNum)
        {
            if(fingerJointRotationThresholds.Length > 0)
            {
                return fingerJointRotationThresholds[fingerNum].jointThresholds[boneNum];
            }
            else
            {
                return Vector2.zero;
            }
        }

<<<<<<< HEAD
=======
        private void ApplyThresholds()
        {
            fingerRotationThresholds[0] = ThumbJointRotation;
            fingerRotationThresholds[1] = IndexJointRotation;
            fingerRotationThresholds[2] = MiddleJointRotation;
            fingerRotationThresholds[3] = RingJointRotation;
            fingerRotationThresholds[4] = PinkieJointRotation;
        }

>>>>>>> 1c762051
        private void OnValidate()
        {
            MirrorHand(ref mirroredHand);
            ApplyFingersToUse();
        }

        private void ApplyFingersToUse()
        {
            fingerIndexesToCheck.Clear();
            if (DetectThumb) { fingerIndexesToCheck.Add(0); }
            if (DetectIndex) { fingerIndexesToCheck.Add(1); }
            if (DetectMiddle) { fingerIndexesToCheck.Add(2); }
            if (DetectRing) { fingerIndexesToCheck.Add(3); }
            if (DetectPinky) { fingerIndexesToCheck.Add(4); }
        }

        public void SetAllBoneThresholds(float threshold, bool forceAll = false)
        {
            Vector2 newRotation = new Vector2(threshold, threshold);

<<<<<<< HEAD
            for(int fingerIndex = 0; fingerIndex < fingerJointRotationThresholds.Length; fingerIndex++)
            {
                if (forceAll)
                {
                    fingerJointRotationThresholds[fingerIndex].jointThresholds = new Vector2[] { newRotation, newRotation, newRotation };
                }
                else
                {
                    for(int jointIndex = 0; jointIndex < fingerJointRotationThresholds[fingerIndex].jointThresholds.Length; jointIndex++)
                    {
                        if(fingerJointRotationThresholds[fingerIndex].jointThresholds[jointIndex].x == globalRotation)
                        {
                            fingerJointRotationThresholds[fingerIndex].jointThresholds[jointIndex].x = threshold;
                        }

                        if (fingerJointRotationThresholds[fingerIndex].jointThresholds[jointIndex].y == globalRotation)
                        {
                            fingerJointRotationThresholds[fingerIndex].jointThresholds[jointIndex].y = threshold;
                        }
                    }
                }
            }
=======
            ThumbJointRotation = new List<Vector2>() { newRotation, newRotation, newRotation };
            IndexJointRotation = new List<Vector2>() { newRotation, newRotation, newRotation };
            MiddleJointRotation = new List<Vector2>() { newRotation, newRotation, newRotation };
            RingJointRotation = new List<Vector2>() { newRotation, newRotation, newRotation };
            PinkieJointRotation = new List<Vector2>() { newRotation, newRotation, newRotation };
>>>>>>> 1c762051

            globalRotation = threshold;
        }
    }
}<|MERGE_RESOLUTION|>--- conflicted
+++ resolved
@@ -81,37 +81,6 @@
             return mirroredHand;
         }
 
-<<<<<<< HEAD
-=======
-        #region Finger Thresholds
-
-        private static Vector2 defaultRotation = new Vector2(15, 15);
-
-        [HideInInspector]
-        public Vector2 globalRotation = new Vector2(15,15);
-        public List<Vector2>[] fingerRotationThresholds = new List<Vector2>[5];
-
-        [Header("Finger Rotational Thresholds")]
-        [SerializeField]
-        [NamedListAttribute(new string[] { "Proximal", "Intermediate", "Distal" })]
-        private List<Vector2> ThumbJointRotation = new List<Vector2>() { defaultRotation, defaultRotation, defaultRotation };
-
-        [SerializeField]
-        [NamedListAttribute(new string[] { "Proximal", "Intermediate", "Distal" })]
-        private List<Vector2> IndexJointRotation = new List<Vector2>() { defaultRotation, defaultRotation, defaultRotation };
-
-        [SerializeField]
-        [NamedListAttribute(new string[] { "Proximal", "Intermediate", "Distal" })]
-        private List<Vector2> MiddleJointRotation = new List<Vector2>() { defaultRotation, defaultRotation, defaultRotation };
-
-        [SerializeField]
-        [NamedListAttribute(new string[] { "Proximal", "Intermediate", "Distal" })]
-        private List<Vector2> RingJointRotation = new List<Vector2>() { defaultRotation, defaultRotation, defaultRotation };
-
-        [SerializeField]
-        [NamedListAttribute(new string[] { "Proximal", "Intermediate", "Distal" })]
-        private List<Vector2> PinkieJointRotation = new List<Vector2>() { defaultRotation, defaultRotation, defaultRotation };
-
         /// <summary>
         /// The distance a bone must move away from being detected before the pose is no longer enabled.
         /// This means that users cannot hover just on the edge of a detection and cause it to send rapid detections while straying still.
@@ -120,16 +89,15 @@
         /// </summary>
         [SerializeField, Tooltip("When a joint is within the rotation threshold, how many degrees away from the original threshold " +
             "must the user move to stop the detection of each joint for the pose. This helps to avoid flickering detection when on the boundaries of thresholds")]
-        private float _hysteresisThreshold = 5;
+
+        [HideInInspector]
+        public float hysteresisThreshold = 5;
 
         public float GetHysteresisThreshold()
         {
-            return _hysteresisThreshold;
+            return hysteresisThreshold;
         }
 
-        #endregion
-
->>>>>>> 1c762051
         public void SaveHandPose(Hand handToSerialise)
         {
             serializedHand = handToSerialise;
@@ -158,18 +126,6 @@
             }
         }
 
-<<<<<<< HEAD
-=======
-        private void ApplyThresholds()
-        {
-            fingerRotationThresholds[0] = ThumbJointRotation;
-            fingerRotationThresholds[1] = IndexJointRotation;
-            fingerRotationThresholds[2] = MiddleJointRotation;
-            fingerRotationThresholds[3] = RingJointRotation;
-            fingerRotationThresholds[4] = PinkieJointRotation;
-        }
-
->>>>>>> 1c762051
         private void OnValidate()
         {
             MirrorHand(ref mirroredHand);
@@ -190,7 +146,6 @@
         {
             Vector2 newRotation = new Vector2(threshold, threshold);
 
-<<<<<<< HEAD
             for(int fingerIndex = 0; fingerIndex < fingerJointRotationThresholds.Length; fingerIndex++)
             {
                 if (forceAll)
@@ -213,13 +168,6 @@
                     }
                 }
             }
-=======
-            ThumbJointRotation = new List<Vector2>() { newRotation, newRotation, newRotation };
-            IndexJointRotation = new List<Vector2>() { newRotation, newRotation, newRotation };
-            MiddleJointRotation = new List<Vector2>() { newRotation, newRotation, newRotation };
-            RingJointRotation = new List<Vector2>() { newRotation, newRotation, newRotation };
-            PinkieJointRotation = new List<Vector2>() { newRotation, newRotation, newRotation };
->>>>>>> 1c762051
 
             globalRotation = threshold;
         }
