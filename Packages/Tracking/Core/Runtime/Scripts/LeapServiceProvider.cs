--- conflicted
+++ resolved
@@ -625,11 +625,7 @@
                 long timestamp = CalculateInterpolationTime() + (ExtrapolationAmount * 1000);
                 _unityToLeapOffset = timestamp - (long)(Time.time * S_TO_NS);
 
-<<<<<<< HEAD
                 _leapController.GetInterpolatedFrameFromTime(_untransformedUpdateFrame, timestamp, CalculateInterpolationTime() - (BounceAmount * 1000), _currentDevice);
-=======
-                _leapController.GetInterpolatedFrameFromTime(_untransformedUpdateFrame, timestamp, CalculateInterpolationTime() - (BounceAmount * 1000), _device);
->>>>>>> a877c8dc
             }
             else
             {
@@ -675,11 +671,8 @@
                         throw new System.InvalidOperationException(
                           "Unexpected frame optimization mode: " + _frameOptimization);
                 }
-<<<<<<< HEAD
+
                 _leapController.GetInterpolatedFrame(_untransformedFixedFrame, timestamp, _currentDevice);
-=======
-                _leapController.GetInterpolatedFrame(_untransformedFixedFrame, timestamp, _device);
->>>>>>> a877c8dc
 
             }
             else
@@ -940,14 +933,8 @@
                 {
                     if (d.SerialNumber.Contains(SpecificSerialNumber) && _leapController != null)
                     {
-<<<<<<< HEAD
+
                         connectToNewDevice(d);
-=======
-                        Debug.Log($"Connecting to Device with Serial:{d.SerialNumber}");
-
-                        _leapController.SubscribeToDeviceEvents(d);
-                        _device = d;
->>>>>>> a877c8dc
                     }
                 };
             }
@@ -955,11 +942,7 @@
             {
                 _onDeviceSafe += (d) =>
                 {
-<<<<<<< HEAD
                     _currentDevice = d;
-=======
-                    _device = d;
->>>>>>> a877c8dc
                 };
              }
 
