--- conflicted
+++ resolved
@@ -6,9 +6,9 @@
  * between Ultraleap and you, your company or other organization.             *
  ******************************************************************************/
 
+using Leap.Unity.Query;
 using System;
 using System.Collections;
-using System.Linq;
 using UnityEngine;
 using UnityEngine.Serialization;
 
@@ -281,8 +281,10 @@
 
             private void addDistortionData(Image image, Color32[] colors, int startIndex)
             {
-                float[] distortionData = image.Distortion(Image.CameraType.LEFT)
-                    .Concat(image.Distortion(Image.CameraType.RIGHT)).ToArray();
+                float[] distortionData = image.Distortion(Image.CameraType.LEFT).
+                                               Query().
+                                               Concat(image.Distortion(Image.CameraType.RIGHT)).
+                                               ToArray();
 
                 for (int i = 0; i < distortionData.Length; i += 2)
                 {
@@ -394,8 +396,6 @@
             LeapInternal.MemoryManager.EnablePooling = true;
 
             ApplyGammaCorrectionValues();
-<<<<<<< HEAD
-=======
         }
 
         private void OnEnable()
@@ -406,13 +406,13 @@
             Camera.onPreRender += OnCameraPreRender;
 
 #if UNITY_2019_3_OR_NEWER
->>>>>>> 9c290bc9
             //SRP require subscribing to RenderPipelineManagers
             if (UnityEngine.Rendering.GraphicsSettings.renderPipelineAsset != null)
             {
                 UnityEngine.Rendering.RenderPipelineManager.beginCameraRendering -= onBeginRendering;
                 UnityEngine.Rendering.RenderPipelineManager.beginCameraRendering += onBeginRendering;
             }
+#endif
         }
 
         private void OnDisable()
@@ -446,11 +446,13 @@
 
             Camera.onPreRender -= OnCameraPreRender;
 
+#if UNITY_2019_3_OR_NEWER
             //SRP require subscribing to RenderPipelineManagers
             if (UnityEngine.Rendering.GraphicsSettings.renderPipelineAsset != null)
             {
                 UnityEngine.Rendering.RenderPipelineManager.beginCameraRendering -= onBeginRendering;
             }
+#endif
         }
 
         private void LateUpdate()
@@ -541,10 +543,12 @@
             }
         }
 
+#if UNITY_2019_3_OR_NEWER
         private void onBeginRendering(UnityEngine.Rendering.ScriptableRenderContext scriptableRenderContext, Camera camera)
         {
             OnCameraPreRender(camera);
         }
+#endif
 
         private void subscribeToService()
         {
