/******************************************************************************
 * Copyright (C) Ultraleap, Inc. 2011-2024.                                   *
 *                                                                            *
 * Use subject to the terms of the Apache License 2.0 available at            *
 * http://www.apache.org/licenses/LICENSE-2.0, or another agreement           *
 * between Ultraleap and you, your company or other organization.             *
 ******************************************************************************/

using System;
using System.Collections;
using System.Collections.Generic;
using System.Linq;
using UnityEngine;
using UnityEngine.Serialization;

namespace Leap.Unity
{

    /// <summary>
    /// Acquires images from a LeapServiceProvider and uploads image data as shader global
    /// data for use by any shaders that render those images.
    /// 
    /// Note: To use the LeapImageRetriever, you must be on version 2.1 or newer and you
    /// must enable "Allow Images" in your Leap Motion settings.
    /// </summary>
    public class LeapImageRetriever : MonoBehaviour
    {
        public const string GLOBAL_COLOR_SPACE_GAMMA_NAME = "_LeapGlobalColorSpaceGamma";
        public const string GLOBAL_GAMMA_CORRECTION_EXPONENT_NAME = "_LeapGlobalGammaCorrectionExponent";
        public const string GLOBAL_CAMERA_PROJECTION_NAME = "_LeapGlobalProjection";
        public const int IMAGE_WARNING_WAIT = 10;
        public const int LEFT_IMAGE_INDEX = 0;
        public const int RIGHT_IMAGE_INDEX = 1;
        public const float IMAGE_SETTING_POLL_RATE = 2.0f;
        public const int MAX_NUMBER_OF_GLOBAL_TEXTURES = 6; // note that this number should be the same as MAX_NUMBER_OF_GLOBAL_TEXTURES in LeapCG.cginc

        [SerializeField]
        [FormerlySerializedAs("gammaCorrection")]
        private float _gammaCorrection = 1.0f;

        [SerializeField] private LeapServiceProvider _provider;
        private EyeTextureData _eyeTextureData = new EyeTextureData();

        //Image that we have requested from the service.  Are requested in Update and retrieved in OnPreRender
        protected ProduceConsumeBuffer<Image> _imageQueue = new ProduceConsumeBuffer<Image>(128);
        protected Image _currentImage = null;

        private long _prevSequenceId;
        private bool _needQueueReset;

        //Rigel tracking cameras produce debug info in the image output, enable this to hide it.
        [field: SerializeField]
        public bool HideRigelDebug { get; set; }

        // If image IDs from the libtrack server do not reset with the Visualiser, it triggers out-of-sequence
        // checks and we lose images. Detecting this and setting an offset allows us to compensate.
        private long _frameIDOffset = -1;

        private static Dictionary<Device, HashSet<LeapImageRetriever>> _policiesSet = new Dictionary<Device, HashSet<LeapImageRetriever>>();

        public EyeTextureData TextureData
        {
            get
            {
                return _eyeTextureData;
            }
        }

        public class LeapTextureData
        {
            private Texture2DArray _globalRawTextures = null;
            private Texture2D _combinedTexture = null;
            private byte[] _intermediateArray = null;

            private bool _hideLeapDebugInfo = true;
            public void HideDebugInfo(bool hideDebug)
            {
                _hideLeapDebugInfo = hideDebug;
            }

            public Texture2D CombinedTexture
            {
                get
                {
                    return _combinedTexture;
                }
            }

            public bool CheckStale(Image image)
            {
                if (_combinedTexture == null || _intermediateArray == null)
                {
                    return true;
                }

                if (image.Width != _combinedTexture.width || image.Height * 2 != _combinedTexture.height)
                {
                    return true;
                }

                if (_combinedTexture.format != getTextureFormat(image))
                {
                    return true;
                }

                return false;
            }

            public void Reconstruct(Image image, string globalShaderName, string pixelSizeName, int deviceID)
            {
                if (deviceID >= MAX_NUMBER_OF_GLOBAL_TEXTURES)
                {
                    Debug.LogWarning("DeviceID too high: " + deviceID);
                    return;
                }

                int combinedWidth = image.Width;
                int combinedHeight = image.Height * 2;

                TextureFormat format = getTextureFormat(image);

                if (_combinedTexture != null)
                {
                    DestroyImmediate(_combinedTexture);
                }

                _combinedTexture = new Texture2D(combinedWidth, combinedHeight, format, false, true);
                _combinedTexture.wrapMode = TextureWrapMode.Clamp;
                _combinedTexture.filterMode = FilterMode.Bilinear;
                _combinedTexture.name = globalShaderName;
                _combinedTexture.hideFlags = HideFlags.DontSave;

                _intermediateArray = new byte[combinedWidth * combinedHeight * bytesPerPixel(format)];

                Texture temp = Shader.GetGlobalTexture(globalShaderName);
                if (temp == null || temp.dimension != UnityEngine.Rendering.TextureDimension.Tex2DArray)
                {
                    // rawTextureWidth and Height are a bigger than the combinedTexture width and height, 
                    // so that all different textures (from different devices) fit into it
                    int rawTextureWidth = 1024;
                    int rawTextureHeight = 1024;
                    _globalRawTextures = new Texture2DArray(rawTextureWidth, rawTextureHeight, MAX_NUMBER_OF_GLOBAL_TEXTURES, _combinedTexture.format, false, true);
                    _globalRawTextures.wrapMode = TextureWrapMode.Clamp;
                    _globalRawTextures.filterMode = FilterMode.Bilinear;
                    _globalRawTextures.hideFlags = HideFlags.DontSave;
                    Shader.SetGlobalTexture(globalShaderName, _globalRawTextures);
                }
                else
                {
                    _globalRawTextures = (Texture2DArray)temp;
                }

                // set factors to multiply to uv coordinates, so that we sample from the globalRawTexture where it is actually filled with the _combinedTexture
                Vector4[] textureSizes = Shader.GetGlobalVectorArray("_LeapGlobalTextureSizes");
                if (textureSizes == null)
                {
                    textureSizes = new Vector4[MAX_NUMBER_OF_GLOBAL_TEXTURES];
                }
                textureSizes[deviceID] = new Vector4((float)_combinedTexture.width, (float)_combinedTexture.height, (float)_globalRawTextures.width, (float)_globalRawTextures.height);
                Shader.SetGlobalVectorArray("_LeapGlobalTextureSizes", textureSizes);

                Shader.SetGlobalVector(pixelSizeName, new Vector2(1.0f / image.Width, 1.0f / image.Height));
            }

            public void UpdateTexture(Image image, int deviceID, LeapInternal.Connection connection = null)
            {
                if (deviceID >= MAX_NUMBER_OF_GLOBAL_TEXTURES)
                {
                    Debug.LogWarning("DeviceID too high: " + deviceID);
                    return;
                }

                // We pass Image.CameraType.LEFT here as we want to index into the start of the data buffer
                // which contains the left then right image. Note the LeapC data buffer starts at the top
                // of the image, when this is written to the texture buffer it effectively flips the IR image,
                // the first byte being at the bottom left pixel
                byte[] data = image.Data(Image.CameraType.LEFT);

                if (_hideLeapDebugInfo && connection != null)
                {
                    Device[] devices = connection.Devices.ActiveDevices.ToArray();
                    Device specificDevice = devices.FirstOrDefault(d => d.DeviceID == deviceID);

                    if (specificDevice != null)
                    {
                        switch (specificDevice.Type)
                        {
                            case Device.DeviceType.TYPE_RIGEL:
                            case Device.DeviceType.TYPE_SIR170:
                            case Device.DeviceType.TYPE_3DI:
                            case Device.DeviceType.TYPE_LMC2:
                                for (int i = 0; i < image.Width; i++)
                                    data[i] = 0x00;
                                for (int i = (int)image.NumBytes - image.Width; i < image.NumBytes; i++)
                                    data[i] = 0x00;
                                break;
                        }
                    }
                }

                // image data is sometimes too small for one frame when there are multiple image retrievers (why?)
                // to avoid errors, don't update the texture if that is the case
                if (_combinedTexture.GetRawTextureData().Length > data.Length)
                {
                    return;
                }

                // Note, the image in the texture is a stacked pair of (fisheye) IR images: Cam0 is the lower image, with Cam1 above it.
                // Writing the raw buffer data into the texture results in the images in the texture becoming upside down.
                _combinedTexture.LoadRawTextureData(data);
                _combinedTexture.Apply();

                Texture temp = Shader.GetGlobalTexture("_LeapGlobalRawTexture");
                _globalRawTextures = (Texture2DArray)temp;

                Graphics.CopyTexture(_combinedTexture, 0, 0, 0, 0, _combinedTexture.width, _combinedTexture.height, _globalRawTextures, deviceID, 0, 0, 0);
            }

            private TextureFormat getTextureFormat(Image image)
            {
                switch (image.Format)
                {
                    case Image.FormatType.INFRARED:
                        return TextureFormat.Alpha8;
                    default:
                        throw new Exception("Unexpected image format " + image.Format + "!");
                }
            }

            private int bytesPerPixel(TextureFormat format)
            {
                switch (format)
                {
                    case TextureFormat.Alpha8:
                        return 1;
                    default:
                        throw new Exception("Unexpected texture format " + format);
                }
            }
        }

        public class LeapDistortionData
        {
            private Texture2D _combinedTexture = null;

            public Texture2D CombinedTexture
            {
                get
                {
                    return _combinedTexture;
                }
            }

            public bool CheckStale()
            {
                return _combinedTexture == null;
            }

            public void Reconstruct(Image image, string shaderName, int deviceID)
            {
                int combinedWidth = image.DistortionWidth / 2;
                int combinedHeight = image.DistortionHeight * 2;

                if (_combinedTexture != null)
                {
                    DestroyImmediate(_combinedTexture);
                }

                Color32[] colorArray = new Color32[combinedWidth * combinedHeight];
                _combinedTexture = new Texture2D(combinedWidth, combinedHeight, TextureFormat.RGBA32, false, true);
                _combinedTexture.filterMode = FilterMode.Bilinear;
                _combinedTexture.wrapMode = TextureWrapMode.Clamp;
                _combinedTexture.hideFlags = HideFlags.DontSave;

                addDistortionData(image, colorArray, 0);

                // Write the distortion data to the texture, the bottom left pixel contains the start of the array data
                _combinedTexture.SetPixels32(colorArray);
                _combinedTexture.Apply();

                Texture2DArray globalDistortionTextures;
                Texture temp = Shader.GetGlobalTexture(shaderName);
                if (temp == null || temp.dimension != UnityEngine.Rendering.TextureDimension.Tex2DArray || temp.width == 1)
                {
                    globalDistortionTextures = new Texture2DArray(_combinedTexture.width, _combinedTexture.height, MAX_NUMBER_OF_GLOBAL_TEXTURES, _combinedTexture.format, false, true);
                    globalDistortionTextures.wrapMode = TextureWrapMode.Clamp;
                    globalDistortionTextures.filterMode = FilterMode.Bilinear;
                    globalDistortionTextures.hideFlags = HideFlags.DontSave;
                }
                else
                {
                    globalDistortionTextures = (Texture2DArray)temp;
                }

                Graphics.CopyTexture(_combinedTexture, 0, globalDistortionTextures, deviceID);

                Shader.SetGlobalTexture(shaderName, globalDistortionTextures);
            }

            private void addDistortionData(Image image, Color32[] colors, int startIndex)
            {
                // Concatinates two floating point arrays containing the distortion data for the
                // left, then right image into a single array. These become stacked when written to the texture
                float[] distortionData = image.Distortion(Image.CameraType.LEFT).
                                               Concat(image.Distortion(Image.CameraType.RIGHT)).
                                               ToArray();

                // The distortion data buffer contains adjacent x,y values. We pack this pair of values
                // into a single 32bit value, which is written as a pixel in the distortion texture
                // The pixel value is unpacked by the shader (see LeapGetUndistortedUVWithOffset) into a pair of
                // floats, representing the X,Y location in the source (fisheye) image
                for (int i = 0; i < distortionData.Length; i += 2)
                {
                    byte b0, b1, b2, b3;
                    encodeFloat(distortionData[i], out b0, out b1);
                    encodeFloat(distortionData[i + 1], out b2, out b3);
                    colors[i / 2 + startIndex] = new Color32(b0, b1, b2, b3);
                }
            }

            private void encodeFloat(float value, out byte byte0, out byte byte1)
            {
                // The distortion range is -0.6 to +1.7. Normalize to range [0..1).
                value = (value + 0.6f) / 2.3f;
                float enc_0 = value;
                float enc_1 = value * 255.0f;

                enc_0 = enc_0 - (int)enc_0;
                enc_1 = enc_1 - (int)enc_1;

                enc_0 -= 1.0f / 255.0f * enc_1;

                byte0 = (byte)(enc_0 * 256.0f);
                byte1 = (byte)(enc_1 * 256.0f);
            }
        }

        public class EyeTextureData
        {
            private const string GLOBAL_RAW_TEXTURE_NAME = "_LeapGlobalRawTexture";
            private const string GLOBAL_DISTORTION_TEXTURE_NAME = "_LeapGlobalDistortion";
            private const string GLOBAL_RAW_PIXEL_SIZE_NAME = "_LeapGlobalRawPixelSize";

            public readonly LeapTextureData TextureData;
            public readonly LeapDistortionData Distortion;
            private bool _isStale = false;

            public static void ResetGlobalShaderValues()
            {
                Texture2D empty = new Texture2D(1, 1, TextureFormat.ARGB32, false, false);
                empty.name = "EmptyTexture";
                empty.hideFlags = HideFlags.DontSave;
                empty.SetPixel(0, 0, new Color(0, 0, 0, 0));

                Shader.SetGlobalTexture(GLOBAL_RAW_TEXTURE_NAME, empty);
                Shader.SetGlobalTexture(GLOBAL_DISTORTION_TEXTURE_NAME, empty);
            }

            public EyeTextureData()
            {
                TextureData = new LeapTextureData();
                Distortion = new LeapDistortionData();
            }

            public void HideDebugInfo(bool hideDebug)
            {
                TextureData?.HideDebugInfo(hideDebug);
            }

            public bool CheckStale(Image image)
            {
                return TextureData.CheckStale(image) ||
                       Distortion.CheckStale() ||
                       _isStale;
            }

            public void MarkStale()
            {
                _isStale = true;
            }

            public void Reconstruct(Image image, int deviceID)
            {
                TextureData.Reconstruct(image, GLOBAL_RAW_TEXTURE_NAME, GLOBAL_RAW_PIXEL_SIZE_NAME, deviceID);
                Distortion.Reconstruct(image, GLOBAL_DISTORTION_TEXTURE_NAME, deviceID);
                _isStale = false;
            }

            public void UpdateTextures(Image image, int deviceID, LeapInternal.Connection connection = null)
            {
                TextureData.UpdateTexture(image, deviceID, connection);
            }
        }

#if UNITY_EDITOR
        void OnValidate()
        {
            if (Application.isPlaying)
            {
                ApplyGammaCorrectionValues();
            }
            else
            {
                EyeTextureData.ResetGlobalShaderValues();
            }
        }
#endif

        private void Awake()
        {
            if (_provider == null)
            {
                Debug.Log("Provider not assigned");
                this.enabled = false;
                return;
            }
            else
            {
                if (_provider is LeapXRServiceProvider)
                {
                    LeapXRServiceProvider xrProvider = (LeapXRServiceProvider)_provider;

                    if (xrProvider.deviceOffsetMode != LeapXRServiceProvider.DeviceOffsetMode.ManualHeadOffset ||
                        xrProvider.deviceOffsetYAxis != 0 || xrProvider.deviceOffsetZAxis != 0 || xrProvider.deviceTiltXAxis != 0)
                    {
                        Debug.LogWarning("LeapImageRetrievers with XRServiceProviders that have non-zero offsets or" +
                            " default offsets can cause misalignment between passthrough images and hand data.");
                    }
                }
            }

            //Enable pooling to reduce overhead of images
            LeapInternal.MemoryManager.EnablePooling = true;

            ApplyGammaCorrectionValues();
        }

        private void OnEnable()
        {
            subscribeToService();

            Camera.onPreRender -= OnCameraPreRender;
            Camera.onPreRender += OnCameraPreRender;

#if UNITY_2019_3_OR_NEWER
            //SRP require subscribing to RenderPipelineManagers
            if (UnityEngine.Rendering.GraphicsSettings.renderPipelineAsset != null)
            {
                UnityEngine.Rendering.RenderPipelineManager.beginCameraRendering -= onBeginRendering;
                UnityEngine.Rendering.RenderPipelineManager.beginCameraRendering += onBeginRendering;
            }
#endif
        }

        private void OnDisable()
        {
            unsubscribeFromService();

            Camera.onPreRender -= OnCameraPreRender;

#if UNITY_2019_3_OR_NEWER
            //SRP require subscribing to RenderPipelineManagers
            if (UnityEngine.Rendering.GraphicsSettings.renderPipelineAsset != null)
            {
                UnityEngine.Rendering.RenderPipelineManager.beginCameraRendering -= onBeginRendering;
            }
#endif
        }

        private void OnApplicationQuit()
        {
            foreach (var device in _policiesSet)
            {
                device.Value.Clear();
            }
        }

        private void OnDestroy()
        {
            StopAllCoroutines();

            LeapInternal.Connection connection = _provider.Connection;
            if (connection != null)
            {
                connection.LeapDistortionChange -= onDistortionChange;
                connection.LeapConnectionLost -= onDisconnect;
                connection.LeapImage -= onImageReady;
                connection.LeapFrame -= onFrameReady;
                _provider.OnDeviceChanged -= OnDeviceChanged;
            }

            Camera.onPreRender -= OnCameraPreRender;

#if UNITY_2019_3_OR_NEWER
            //SRP require subscribing to RenderPipelineManagers
            if (UnityEngine.Rendering.GraphicsSettings.renderPipelineAsset != null)
            {
                UnityEngine.Rendering.RenderPipelineManager.beginCameraRendering -= onBeginRendering;
            }
#endif
        }

        private void LateUpdate()
        {
            _eyeTextureData.HideDebugInfo(HideRigelDebug);

            var xrProvider = _provider as LeapXRServiceProvider;
            if (xrProvider != null)
            {
                if (xrProvider.mainCamera == null) { return; }
            }

            Frame imageFrame = _provider.CurrentFrame;

            _currentImage = null;

            if (_needQueueReset)
            {
                while (_imageQueue.TryDequeue()) { }
                _needQueueReset = false;
            }

            /* Use the most recent image that is not newer than the current frame
             * This means that the shown image might be slightly older than the current
             * frame if for some reason a frame arrived before an image did.
             * 
             * Usually however, this is just important when robust mode is enabled.
             * At that time, image ids never line up with tracking ids.
             */
            Image potentialImage;
            while (_imageQueue.TryPeek(out potentialImage))
            {
                if (_frameIDOffset == -1) // Initialise to incoming image ID
                {
                    _frameIDOffset = potentialImage.SequenceId + 1;

                    if (_frameIDOffset != 0)
                    {
                        Debug.LogWarning("Incoming image ID was " + potentialImage.SequenceId + " but we expected zero. Compensating..");
                    }
                }
                if (potentialImage.SequenceId > imageFrame.Id)
                {
                    break;
                }

                _currentImage = potentialImage;
                _imageQueue.TryDequeue();
            }
        }

        private void OnCameraPreRender(Camera cam)
        {
            // set image policy if it is not set. This could happen when eg. another image retriever corresponding to the same device is disabled
            var connection = _provider.Connection;
            if (connection != null)
            {
                var currentDevice = _provider.CurrentDevice;

                if (_provider.CurrentMultipleDeviceMode == LeapServiceProvider.MultipleDeviceMode.Disabled)
                {
                    currentDevice = null;
                }

                if (!HasPolicyBeenSet() && connection.IsDeviceAvailable(currentDevice) && !connection.IsPolicySet(LeapInternal.PolicyFlag.POLICY_IMAGES, currentDevice))
                {
                    SetImagePolicySafely(true);
                }
            }

            if (_currentImage != null)
            {
                int deviceIndex = _provider.GetLeapController().Devices.IndexOf(_provider.CurrentDevice);


                if (_eyeTextureData.CheckStale(_currentImage))
                {
                    _needQueueReset = true;

                    _eyeTextureData.Reconstruct(_currentImage, deviceIndex);

                    // if there is a quad that renders the infrared image, set the correct deviceID on its material
                    Renderer quadRenderer = GetComponentInChildren<Renderer>();
                    if (quadRenderer != null)
                    {
                        quadRenderer.material.SetFloat("_DeviceID", deviceIndex);
                    }
                }

<<<<<<< HEAD
                _eyeTextureData.UpdateTextures(_currentImage, (int)_provider.CurrentDevice.DeviceID, _provider?.Connection);
=======
                _eyeTextureData.UpdateTextures(_currentImage, deviceIndex, _provider?.GetLeapController());
>>>>>>> 2a2bac98
            }
        }

#if UNITY_2019_3_OR_NEWER
        private void onBeginRendering(UnityEngine.Rendering.ScriptableRenderContext scriptableRenderContext, Camera camera)
        {
            OnCameraPreRender(camera);
        }
#endif

        private void subscribeToService()
        {
            if (_serviceCoroutine != null)
            {
                return;
            }

            _serviceCoroutine = StartCoroutine(serviceCoroutine());
        }

        private void unsubscribeFromService()
        {
            if (_serviceCoroutine != null)
            {
                StopCoroutine(_serviceCoroutine);
                _serviceCoroutine = null;
            }

            var connection = _provider.Connection;
            if (connection != null)
            {
                SetImagePolicySafely(false);
                connection.LeapDistortionChange -= onDistortionChange;
                connection.LeapConnectionLost -= onDisconnect;
                connection.LeapImage -= onImageReady;
                connection.LeapFrame -= onFrameReady;
                _provider.OnDeviceChanged -= OnDeviceChanged;
            }
            _eyeTextureData.MarkStale();
        }

        private Coroutine _serviceCoroutine = null;
        private IEnumerator serviceCoroutine()
        {
            LeapInternal.Connection connection = null;
            do
            {
                connection = _provider.Connection;
                yield return null;
            } while (connection == null);

            connection.LeapDistortionChange += onDistortionChange;
            connection.LeapConnectionLost += onDisconnect;
            connection.LeapImage += onImageReady;
            connection.LeapFrame += onFrameReady;
            _provider.OnDeviceChanged += OnDeviceChanged;
        }

        private void OnDeviceChanged(Device d)
        {
            unsubscribeFromService();
            subscribeToService();
            _provider.Connection.LeapFrame -= onFrameReady;
            _provider.Connection.LeapFrame += onFrameReady;
        }

        private void onImageReady(object sender, ImageEventArgs args)
        {
            Image image = args.image;

            if (!_needQueueReset && !_imageQueue.TryEnqueue(image))
            {
                Debug.LogWarning("Image buffer filled up. This is unexpected and means images are being provided faster than " +
                                 "LeapImageRetriever can consume them.  This might happen if the application has stalled " +
                                 "or we recieved a very high volume of images suddenly.");
                _needQueueReset = true;
            }

            if (image.SequenceId < _prevSequenceId)
            {
                //We moved back in time, so we should reset the queue so it doesn't get stuck
                //on the previous image, which will be very old.
                //this typically happens when the service is restarted while the application is running.
                _needQueueReset = true;
            }
            _prevSequenceId = image.SequenceId;
        }

        private void onFrameReady(object sender, FrameEventArgs args)
        {
            if (_provider.Connection != null)
            {
                _provider.Connection.LeapFrame -= onFrameReady;
                SetImagePolicySafely(true);
            }
        }

        private void onDisconnect(object sender, ConnectionLostEventArgs args)
        {
            if (_provider.Connection != null)
            {
                _provider.Connection.LeapFrame -= onFrameReady;
                _provider.Connection.LeapFrame += onFrameReady;
                SetImagePolicySafely(false);
            }
        }

        public void ApplyGammaCorrectionValues()
        {
            float gamma = 1f;
            if (QualitySettings.activeColorSpace != ColorSpace.Linear)
            {
                gamma = -Mathf.Log10(Mathf.GammaToLinearSpace(0.1f));
            }
            Shader.SetGlobalFloat(GLOBAL_COLOR_SPACE_GAMMA_NAME, gamma);
            Shader.SetGlobalFloat(GLOBAL_GAMMA_CORRECTION_EXPONENT_NAME, 1.0f / _gammaCorrection);
        }

        void onDistortionChange(object sender, LeapEventArgs args)
        {
            _eyeTextureData.MarkStale();
        }

        private bool HasPolicyBeenSet()
        {
            foreach (var item in _policiesSet)
            {
                if (item.Key == _provider.CurrentDevice && item.Value != null && item.Value.Contains(this)) return true;
            }
            return false;
        }

        private void SetImagePolicySafely(bool value)
        {
            foreach (var item in _policiesSet)
            {
                if (item.Value != null)
                {
                    item.Value.Remove(this);
                }
            }

            HashSet<Device> devicesToClear = new HashSet<Device>();
            Device deviceToSet = null;

            if (value)
            {
                if (_provider.CurrentDevice == null)
                {
                    return;
                }
                if (_policiesSet.ContainsKey(_provider.CurrentDevice))
                {
                    _policiesSet[_provider.CurrentDevice].Add(this);
                }
                else
                {
                    deviceToSet = _provider.CurrentDevice;
                    _policiesSet.Add(_provider.CurrentDevice, new HashSet<LeapImageRetriever>() { this });
                }
            }

            bool recount = false;

            if (_provider.Connection != null)
            {
                foreach (var item in _policiesSet)
                {
                    switch (item.Value.Count)
                    {
                        case 0:
                            devicesToClear.Add(item.Key);
                            recount = true;
                            break;
                    }
                }

                if (devicesToClear.Count > 0)
                {
                    foreach (var device in devicesToClear)
                    {
                        _provider.Connection.ClearPolicy(LeapInternal.PolicyFlag.POLICY_IMAGES, device);
                    }
                }

                if (deviceToSet != null)
                {
                    _provider.Connection.SetPolicy(LeapInternal.PolicyFlag.POLICY_IMAGES, deviceToSet);
                }
            }

            if (recount)
            {
                _policiesSet = _policiesSet.Where(pair => pair.Value.Count > 0)
                                                 .ToDictionary(pair => pair.Key,
                                                               pair => pair.Value);
            }
        }
    }
}<|MERGE_RESOLUTION|>--- conflicted
+++ resolved
@@ -570,7 +570,7 @@
 
             if (_currentImage != null)
             {
-                int deviceIndex = _provider.GetLeapController().Devices.IndexOf(_provider.CurrentDevice);
+                int deviceIndex = _provider.Connection.Devices.IndexOf(_provider.CurrentDevice);
 
 
                 if (_eyeTextureData.CheckStale(_currentImage))
@@ -587,11 +587,7 @@
                     }
                 }
 
-<<<<<<< HEAD
-                _eyeTextureData.UpdateTextures(_currentImage, (int)_provider.CurrentDevice.DeviceID, _provider?.Connection);
-=======
-                _eyeTextureData.UpdateTextures(_currentImage, deviceIndex, _provider?.GetLeapController());
->>>>>>> 2a2bac98
+                _eyeTextureData.UpdateTextures(_currentImage, deviceIndex, _provider?.Connection);
             }
         }
 
