--- conflicted
+++ resolved
@@ -36,15 +36,11 @@
         [SerializeField]
         private bool _showArm = true;
 
-        [SerializeField]
-<<<<<<< HEAD
-        private bool _showUpperArm = true;
-
-        [SerializeField]
-        private bool _showUpperBody = false;
-=======
+        [SerializeField, Tooltip("Shows the upper arm. Best in XR, assumes the camera is positioned at the users head")]
+        private bool _showUpperArm = false;
+
+        [SerializeField]
         private bool _showPalmJoint = true;
->>>>>>> a0a94862
 
         [SerializeField]
         private bool _castShadows = true;
@@ -360,33 +356,12 @@
             //If we want to show the arm, do the calculations and display the meshes
             if (_showArm)
             {
-<<<<<<< HEAD
                 DrawArm();
             }
-=======
-                var arm = _hand.Arm;
-
-                Vector3 right = arm.Basis.xBasis * arm.Width * 0.7f * 0.5f;
-                Vector3 wrist = arm.WristPosition;
-                Vector3 elbow = arm.ElbowPosition;
-
-                float armLength = Vector3.Distance(wrist, elbow);
-                wrist -= arm.Direction * armLength * 0.05f;
-
-                Vector3 armFrontRight = wrist + right;
-                Vector3 armFrontLeft = wrist - right;
-                Vector3 armBackRight = elbow + right;
-                Vector3 armBackLeft = elbow - right;
->>>>>>> a0a94862
 
             if (_showUpperArm)
             {
                 DrawUpperArm();
-            }
-
-            if(_showUpperBody)
-            {
-                DrawUpperBody();
             }
 
             //Draw cylinders between finger joints
@@ -467,12 +442,12 @@
         {
             var arm = _hand.Arm;
 
-            Vector3 right = arm.Basis.xBasis.ToVector3() * arm.Width * 0.7f * 0.5f;
-            Vector3 wrist = arm.WristPosition.ToVector3();
-            Vector3 elbow = arm.ElbowPosition.ToVector3();
+            Vector3 right = arm.Basis.xBasis * arm.Width * 0.7f * 0.5f;
+            Vector3 wrist = arm.WristPosition;
+            Vector3 elbow = arm.ElbowPosition;
 
             float armLength = Vector3.Distance(wrist, elbow);
-            wrist -= arm.Direction.ToVector3() * armLength * 0.05f;
+            wrist -= arm.Direction * armLength * 0.05f;
 
             Vector3 armFrontRight = wrist + right;
             Vector3 armFrontLeft = wrist - right;
@@ -496,8 +471,8 @@
 
             var arm = _hand.Arm;
 
-            Vector3 elbow = arm.ElbowPosition.ToVector3();
-            Vector3 right = arm.Basis.xBasis.ToVector3() * arm.Width * 0.7f * 0.5f;
+            Vector3 elbow = arm.ElbowPosition;
+            Vector3 right = arm.Basis.xBasis * arm.Width * 0.7f * 0.5f;
 
             Vector3 armFrontRight = elbow + right;
             Vector3 armFrontLeft = elbow - right;
@@ -511,98 +486,6 @@
             drawCylinder(armBackLeft, armBackRight);
             drawCylinder(armFrontLeft, armBackLeft);
             drawCylinder(armFrontRight, armBackRight);
-        }
-
-        void DrawUpperBody()
-        {
-            if ((leapProvider != null && leapProvider.CurrentFrame.Hands.Count == 1) || handedness == Chirality.Left)
-            {
-                // Head
-
-                Vector3 headBottomLeftFront = Camera.main.transform.TransformPoint(0.06f, -0.05f, 0) + new Vector3(0, -0.05f, 0);
-                Vector3 headBottomRightFront = Camera.main.transform.TransformPoint(-0.06f, -0.05f, 0) + new Vector3(0, -0.05f, 0);
-                Vector3 headTopLeftFront = Camera.main.transform.TransformPoint(0.07f, 0.08f, 0) + new Vector3(0, -0.05f, 0);
-                Vector3 headTopRightFront = Camera.main.transform.TransformPoint(-0.07f, 0.08f, 0) + new Vector3(0, -0.05f, 0);
-
-                Vector3 headBottomLeftBack = Camera.main.transform.TransformPoint(0.06f, -0.05f, -0.1f) + new Vector3(0, -0.05f, 0);
-                Vector3 headBottomRightBack = Camera.main.transform.TransformPoint(-0.06f, -0.05f, -0.1f) + new Vector3(0, -0.05f, 0);
-                Vector3 headTopLeftBack = Camera.main.transform.TransformPoint(0.07f, 0.08f, -0.1f) + new Vector3(0, -0.05f, 0);
-                Vector3 headTopRightBack = Camera.main.transform.TransformPoint(-0.07f, 0.08f, -0.1f) + new Vector3(0, -0.05f, 0);
-
-                drawSphere(headBottomLeftFront);
-                drawSphere(headBottomRightFront);
-                drawSphere(headTopLeftFront);
-                drawSphere(headTopRightFront);
-
-                drawCylinder(headBottomLeftFront, headBottomRightFront);
-                drawCylinder(headTopLeftFront, headTopRightFront);
-                drawCylinder(headBottomLeftFront, headTopLeftFront);
-                drawCylinder(headBottomRightFront, headTopRightFront);
-
-                drawSphere(headBottomLeftBack);
-                drawSphere(headBottomRightBack);
-                drawSphere(headTopLeftBack);
-                drawSphere(headTopRightBack);
-
-                drawCylinder(headBottomLeftBack, headBottomRightBack);
-                drawCylinder(headTopLeftBack, headTopRightBack);
-                drawCylinder(headBottomLeftBack, headTopLeftBack);
-                drawCylinder(headBottomRightBack, headTopRightBack);
-
-                drawCylinder(headTopRightBack, headTopRightFront);
-                drawCylinder(headTopLeftBack, headTopLeftFront);
-                drawCylinder(headBottomLeftBack, headBottomLeftFront);
-                drawCylinder(headBottomRightBack, headBottomRightFront);
-
-                // Neck
-
-                Vector3 neckBottomLeft = Camera.main.transform.TransformPoint(0.02f, -0.15f, -0.05f);
-                Vector3 neckBottomRight = Camera.main.transform.TransformPoint(-0.02f, -0.15f, -0.05f);
-                Vector3 neckTopLeft = (headBottomLeftBack + headBottomLeftFront) / 2;
-                Vector3 neckTopRight = (headBottomRightBack + headBottomRightFront) / 2;
-
-                drawSphere(neckBottomLeft);
-                drawSphere(neckBottomRight);
-                drawSphere(neckTopLeft);
-                drawSphere(neckTopRight);
-
-                drawCylinder(neckBottomLeft, neckBottomRight);
-                drawCylinder(neckTopLeft, neckTopRight);
-                drawCylinder(neckBottomLeft, neckTopLeft);
-                drawCylinder(neckBottomRight, neckTopRight);
-
-                // Torso
-
-                Vector3 torsoBottomLeft = Camera.main.transform.TransformPoint(-0.1f, -0.3f, -0.05f);
-                Vector3 torsoBottomRight = Camera.main.transform.TransformPoint(0.1f, -0.3f, -0.05f);
-                Vector3 torsoTopLeft = Camera.main.transform.TransformPoint(-0.12f, -0.15f, -0.05f);
-                Vector3 torsoTopRight = Camera.main.transform.TransformPoint(0.12f, -0.15f, -0.05f);
-
-                drawSphere(torsoBottomLeft);
-                drawSphere(torsoBottomRight);
-                drawSphere(torsoTopLeft);
-                drawSphere(torsoTopRight);
-
-                drawCylinder(torsoBottomLeft, torsoBottomRight);
-                drawCylinder(torsoTopLeft, torsoTopRight);
-                drawCylinder(torsoBottomLeft, torsoTopLeft);
-                drawCylinder(torsoBottomRight, torsoTopRight);
-
-                Vector3 torsoLowerTopLeft = Camera.main.transform.TransformPoint(-0.05f, -0.3f, -0.05f);
-                Vector3 torsoLowerTopRight = Camera.main.transform.TransformPoint(0.05f, -0.3f, -0.05f);
-                Vector3 torsoLowerBottomLeft = torsoLowerTopLeft + new Vector3(0f, -0.2f, 0);
-                Vector3 torsoLowerBottomRight = torsoLowerTopRight + new Vector3(0f, -0.2f, 0);
-
-                drawSphere(torsoLowerBottomLeft);
-                drawSphere(torsoLowerBottomRight);
-                drawSphere(torsoLowerTopLeft);
-                drawSphere(torsoLowerTopRight);
-
-                drawCylinder(torsoLowerBottomLeft, torsoLowerBottomRight);
-                drawCylinder(torsoLowerTopLeft, torsoLowerTopRight);
-                drawCylinder(torsoLowerBottomLeft, torsoLowerTopLeft);
-                drawCylinder(torsoLowerBottomRight, torsoLowerTopRight);
-            }
         }
 
         private void drawSphere(Vector3 position)
