--- conflicted
+++ resolved
@@ -18,27 +18,7 @@
     {
         private static List<string> currentHints = new List<string>();
 
-<<<<<<< HEAD
-                    if (provider != null)
-                    {
-                        _leapController = provider.GetLeapController();
-                    }
-                    else // No leapserviceprovider, we should make a new controller ourselves
-                    {
-                        _leapController = new Controller(0, "Leap Service");
-                    }
-                }
-
-                return _leapController;
-            }
-            set
-            {
-                _leapController = value;
-            }
-        }
-=======
         public static Action<string[]> OnOpenXRHintRequest;
->>>>>>> e913598a
 
         /// <summary>
         /// Capture the values in UltraleapSettings and set up the setting of those hints when the first device is discovered
@@ -46,23 +26,8 @@
         [RuntimeInitializeOnLoadMethod(RuntimeInitializeLoadType.AfterSceneLoad)]
         static void StartupHints()
         {
-            LeapController.Device -= NewLeapDevice;
-            LeapController.Device += NewLeapDevice;
+            currentHints = UltraleapSettings.Instance.startupHints.ToList();
 
-<<<<<<< HEAD
-            currentHints = UltraleapSettings.Instance.startupHints.ToList();
-        }
-
-        /// <summary>
-        /// Re-request all hints when new devices connect
-        private static void NewLeapDevice(object sender, DeviceEventArgs e)
-        {
-            RequestAllExistingHints();
-        }
-
-        /// <summary>
-        /// Remove a hint from the existing hints and then send them all to the Service
-=======
             if (HandTrackingSourceUtility.LeapOpenXRHintingAvailable)
             { 
                 // Use OpenXR for Hints
@@ -94,42 +59,9 @@
 
         /// <summary>
         /// Add a hint to the existing hints and then send them all to the Service
->>>>>>> e913598a
         /// </summary>
         public static void AddHint(string hint)
         {
-<<<<<<< HEAD
-            if (currentHints.Contains(hint))
-            {
-                currentHints.Remove(hint);
-=======
-            if(!currentHints.Contains(hint))
-            {
-                currentHints.Add(hint);
->>>>>>> e913598a
-                RequestHandTrackingHints(currentHints.ToArray());
-            }
-            else
-            {
-<<<<<<< HEAD
-                Debug.Log("Hand Tracking Hint: " + hint + " was not previously requested. No hints were changed.");
-=======
-                Debug.Log("Hand Tracking Hint: " + hint + " was already requested. No hints were changed.");
->>>>>>> e913598a
-            }
-        }
-
-        /// <summary>
-<<<<<<< HEAD
-        /// Add a hint to the existing hints and then send them all to the Service
-=======
-        /// Used to re-send the existing hints for each device that has had hints sent.
-        /// Consider calling this when a connection is lost and re-established
->>>>>>> e913598a
-        /// </summary>
-        public static void RequestAllExistingHints()
-        {
-<<<<<<< HEAD
             if(!currentHints.Contains(hint))
             {
                 currentHints.Add(hint);
@@ -147,13 +79,10 @@
         /// </summary>
         public static void RequestAllExistingHints()
         {
-            RequestHandTrackingHints(currentHints.ToArray());
-=======
             if (currentHints.Count != 0)
             {
                 RequestHandTrackingHints(currentHints.ToArray());
             }
->>>>>>> e913598a
         }
 
         /// <summary>
@@ -167,21 +96,6 @@
                 hints = new string[0];
             }
 
-<<<<<<< HEAD
-            // Send the hint to all devices
-            foreach (var device in LeapController.Devices.ActiveDevices)
-            {
-                LeapController.RequestHandTrackingHints(hints, device);
-            }
-
-            currentHints = hints.ToList();
-
-            // Log the results
-            LogRequestedHints(hints);
-        }
-
-        static void LogRequestedHints(string[] hints)
-=======
             currentHints = hints.ToList();
 
             string sourceName = "LeapC";
@@ -203,7 +117,6 @@
         }
 
         static void LogRequestedHints(string[] hints, string sourceName)
->>>>>>> e913598a
         {
             // Log the requeste hints
             string logString = sourceName + " Hand Tracking Hints have been requested:";
