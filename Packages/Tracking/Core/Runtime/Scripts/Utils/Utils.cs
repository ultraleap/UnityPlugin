--- conflicted
+++ resolved
@@ -17,7 +17,6 @@
 {
     public static class Utils
     {
-
         #region C# Utilities
 
         #region Generic Utils
@@ -2831,7 +2830,6 @@
 
         #endregion
 
-<<<<<<< HEAD
         #region Leap Matrix 3x3
 
         /// <summary>
@@ -2841,13 +2839,16 @@
         /// <returns>A Unity Rotation Matrix</returns>
         public static Matrix4x4 ToUnityRotationMatrix(this LeapInternal.LEAP_MATRIX_3x3 m)
         {
-            Matrix4x4 rotationMatrix = 
-                new Matrix4x4(  new Vector4(m.m1.x, m.m2.x, m.m3.x, 0),
+            Matrix4x4 rotationMatrix =
+                new Matrix4x4(new Vector4(m.m1.x, m.m2.x, m.m3.x, 0),
                                 new Vector4(m.m1.y, m.m2.y, m.m3.y, 0),
                                 new Vector4(m.m1.z, m.m2.z, m.m3.z, 0),
-                                new Vector4(0,      0,      0,      1));
+                                new Vector4(0, 0, 0, 1));
             return rotationMatrix;
-=======
+        }
+
+        #endregion
+
         #region Tracked Pose Driver Utils
 
         /// <summary>
@@ -2881,10 +2882,7 @@
                 mainCamera.gameObject.AddComponent<UnityEngine.InputSystem.XR.TrackedPoseDriver>();
 #endif
             }
->>>>>>> 1c3fecd6
-        }
-
-        #endregion
+        }
 
         #endregion
 
@@ -3247,6 +3245,8 @@
         {
             return new Vector4(op(A.x), op(A.y), op(A.z), op(A.w));
         }
+
+        #endregion
 
         #endregion
 
@@ -3437,7 +3437,5 @@
         #endregion
 
         #endregion
-
     }
-
 }