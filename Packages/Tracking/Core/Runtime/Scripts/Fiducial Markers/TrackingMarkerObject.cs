--- conflicted
+++ resolved
@@ -25,16 +25,8 @@
 
         public Action OnTrackingStart, OnTrackingLost;
 
-<<<<<<< HEAD
-        public bool IsTracked { get { return isTracked; } }
-
-        private bool isTracked = false;
-
-        LeapTransform trackerPosWorldSpace;
-=======
         public bool Tracked { get { return _tracked; } }
         private bool _tracked = false;
->>>>>>> ed530bd5
 
         private int _framesBeforeLostTracking = 30;
         private int _frameLastTracked;
@@ -44,16 +36,6 @@
         private Transform[] _markerTransforms;
         private Transform _targetTransform;
 
-<<<<<<< HEAD
-        private float framesBeforeLostTracking = 30f;
-        private float frameLastTracked;
-
-        [SerializeField] private float lerpAmount = 60f;
-
-        public Action OnTrackingStart, OnTrackingLost;
-
-        private void Start()
-=======
         private List<FiducialPoseEventArgs> _poses = new List<FiducialPoseEventArgs>();
         private float _previousFiducialFrameTime = -1;
         private int _previousBestFiducialID = -1;
@@ -69,7 +51,6 @@
         private Controller _leapController;
 
         private void Awake()
->>>>>>> ed530bd5
         {
             _markers = GetComponentsInChildren<TrackingMarker>();
 
@@ -228,12 +209,6 @@
                 markerObject.transform.position = GetMarkerWorldSpacePosition(pose.translation.ToVector3());
                 markerObject.transform.rotation = GetMarkerWorldSpaceRotation(pose.rotation.ToQuaternion());
 
-<<<<<<< HEAD
-            targetPos = markerPos + posOffset;
-            targetRot = markerRot * Quaternion.Inverse(rotOffset);
-
-            frameLastTracked = Time.frameCount;
-=======
                 for (int x = 0; x < _markers.Length; x++)
                 {
                     _markers[x].IsHighlighted = highlight && _markers[x].id == markerObject.id;
@@ -243,29 +218,10 @@
                 }
                 _targetTransform.parent = prevParents[_markers.Length];
             }
->>>>>>> ed530bd5
         }
 
         private void Update()
         {
-<<<<<<< HEAD
-            trackedObject.position = Vector3.Lerp(trackedObject.position, targetPos, Time.deltaTime * lerpAmount);
-            trackedObject.rotation = Quaternion.Slerp(trackedObject.rotation, targetRot, Time.deltaTime * lerpAmount);
-
-            if (Time.frameCount - frameLastTracked > framesBeforeLostTracking )
-            {
-                if(isTracked)
-                {
-                    isTracked = false;
-                    OnTrackingLost?.Invoke();
-                }
-            } 
-            else
-            {
-                if(!isTracked)
-                {
-                    isTracked = true;
-=======
             if (Time.frameCount - _frameLastTracked > _framesBeforeLostTracking)
             {
                 if (_tracked)
@@ -279,7 +235,6 @@
                 if (!_tracked)
                 {
                     _tracked = true;
->>>>>>> ed530bd5
                     OnTrackingStart?.Invoke();
                 }
             }
