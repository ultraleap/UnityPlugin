--- conflicted
+++ resolved
@@ -212,9 +212,9 @@
         public bool showPhysicalHandsPhysicsSettingsWarning = true;
 
         [HideInInspector, SerializeField]
-<<<<<<< HEAD
         public bool showPhysicalHandsButtonOffsetWarning = true;
-=======
+
+        [HideInInspector, SerializeField]
         public string pluginVersion = "Unknown";
         public string PluginVersion
         { 
@@ -239,7 +239,6 @@
                 return pluginSource;
             }
         }
->>>>>>> 5e36a3ae
 
         public void ResetToDefaults()
         {
