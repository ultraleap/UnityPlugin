using System;
using System.Collections;
using System.Collections.Generic;
using UnityEngine;
using Leap.Unity.Attributes;

namespace Leap.Unity.ContactHands
{
    public class ContactManager : LeapProvider
    {
        public enum ContactModes
        {
            HardContact,
            SoftContact,
            NoContact,
            Custom
        }

<<<<<<< HEAD
        [SerializeField] private LeapProvider _inputProvider;
        public LeapProvider InputProvider
        {
            get
            {
                if (_inputProvider == null)
                {
                    GetOrCreateBestInputProvider(out _inputProvider);
                }

                return _inputProvider;
            }
            set
            {
                _inputProvider = value;
            }
        }
=======
        [SerializeField]
        private LeapProvider _inputProvider;
        public LeapProvider InputProvider => _inputProvider;
>>>>>>> 832923a2

        [Space, SerializeProperty("ContactMode"), SerializeField]
        private ContactModes _contactMode;
        public ContactModes ContactMode
        {
            get { return _contactMode; }
            set
            {
                SetContactMode(value);
            }
        }

        public ContactParent contactHands;

        #region Layers
        // Layers
        // Hand Layers
        public SingleLayer HandsLayer => _handsLayer;
        private SingleLayer _handsLayer = -1;

        public SingleLayer HandsResetLayer => _handsResetLayer;
        private SingleLayer _handsResetLayer = -1;

        private bool _layersGenerated = false;

        private LayerMask _interactionMask;
        public LayerMask InteractionMask => _interactionMask;
        #endregion

        #region Hand Settings
        [Space, SerializeField, Tooltip("The distance that bones will have their radius inflated by when calculating if an object is hovered.")]
        private float _hoverDistance = 0.04f;
        public float HoverDistance => _hoverDistance;
        [SerializeField, Tooltip("The distance that bones will have their radius inflated by when calculating if an object is grabbed. " +
                "If you increase this value too much, you may cause physics errors.")]
        private float _contactDistance = 0.002f;
        public float ContactDistance => _contactDistance;

        [Space, SerializeField, Tooltip("Allows the hands to collide with one another.")]
        private bool _interHandCollisions = false;
        public bool InterHandCollisions => _interHandCollisions;
        #endregion

        private WaitForFixedUpdate _postFixedUpdateWait = null;

        internal Leap.Hand _leftDataHand = new Hand(), _rightDataHand = new Hand();
        internal int _leftHandIndex = -1, _rightHandIndex = -1;

        private Frame _modifiedFrame = new Frame();

        public override Frame CurrentFrame => _modifiedFrame;

        public override Frame CurrentFixedFrame => _modifiedFrame;

        /// <summary>
        /// Happens in the execution order just before any hands are changed or updated
        /// </summary>
        public Action OnPrePhysicsUpdate;

        private void Awake()
        {
            contactHands = GetComponentInChildren<ContactParent>();
            GenerateLayers();
            SetupAutomaticCollisionLayers();
        }

        private void OnEnable()
        {
            if (InputProvider != null)
            {
                InputProvider.OnUpdateFrame -= ProcessFrame;
                InputProvider.OnUpdateFrame += ProcessFrame;
                InputProvider.OnFixedFrame -= ProcessFrame;
                InputProvider.OnFixedFrame += ProcessFrame;

                StartCoroutine(PostFixedUpdate());
            }
        }

        private void OnDisable()
        {
            if (_inputProvider != null)
            {
                _inputProvider.OnUpdateFrame -= ProcessFrame;
                _inputProvider.OnFixedFrame -= ProcessFrame;
            }
        }

        private void GetOrCreateBestInputProvider(out LeapProvider inputProvider)
        {
            inputProvider = Hands.Provider;
            if (inputProvider == null || inputProvider == this)
            {
                inputProvider = Hands.CreateXRLeapProviderManager();
                Debug.Log("Physics Hands Manager: No Input Provider set. A LeapXRServiceProvider has been generated for you.");
            }
        }

        private void ProcessFrame(Frame inputFrame)
        {
            if (!Application.isPlaying)
            {
                return;
            }

            if (Time.inFixedTimeStep)
            {
                OnPrePhysicsUpdate?.Invoke();
            }

            _modifiedFrame.CopyFrom(inputFrame);

            _leftHandIndex = inputFrame.Hands.FindIndex(x => x.IsLeft);
            if (_leftHandIndex != -1)
            {
                _leftDataHand.CopyFrom(inputFrame.Hands[_leftHandIndex]);
            }

            _rightHandIndex = inputFrame.Hands.FindIndex(x => x.IsRight);
            if (_rightHandIndex != -1)
            {
                _rightDataHand.CopyFrom(inputFrame.Hands[_rightHandIndex]);
            }

            contactHands?.UpdateFrame();
        
            // Output the frame on each update
            if (Time.inFixedTimeStep)
            {
                // Fixed frame on fixed update
                contactHands?.OutputFrame(ref _modifiedFrame);
                DispatchFixedFrameEvent(_modifiedFrame);
            }
            else
            {
                // Update frame otherwise
                contactHands?.OutputFrame(ref _modifiedFrame);
                DispatchUpdateFrameEvent(_modifiedFrame);
            }
        }

        private IEnumerator PostFixedUpdate()
        {
            if (_postFixedUpdateWait == null)
            {
                _postFixedUpdateWait = new WaitForFixedUpdate();
            }
            // Need to wait one frame to prevent early execution
            yield return null;
            for (; ; )
            {
                contactHands?.PostFixedUpdateFrame();
                yield return _postFixedUpdateWait;
            }
        }

        public void SetContactMode(ContactModes mode)
        {
            if (contactHands != null) // delete old contact hands
            {
                if (Application.isPlaying)
                {
                    Destroy(contactHands.gameObject);
                }
                else
                {
                    DestroyImmediate(contactHands.gameObject);
                }

                contactHands = null;
            }

            _contactMode = mode;

            if (_contactMode == ContactModes.Custom) // don't make new ones if we are now custom
            {
                return;
            }

            // Make new hands hand add their component
            GameObject newContactHands = new GameObject(_contactMode.ToString());

            switch (_contactMode)
            {
                case ContactModes.HardContact:
                    contactHands = newContactHands.AddComponent(typeof(HardContactParent)) as ContactParent;
                    break;
                case ContactModes.SoftContact:
                    contactHands = newContactHands.AddComponent(typeof(SoftContactParent)) as ContactParent;
                    break;
                case ContactModes.NoContact:
                    contactHands = newContactHands.AddComponent(typeof(NoContactParent)) as ContactParent;
                    break;
            }

            if (transform != null) // catches some edit-time issues
            {
                newContactHands.transform.parent = transform;
            }
        }

        #region Layer Generation
        protected void GenerateLayers()
        {
            if (_layersGenerated)
            {
                return;
            }

            _handsLayer = LayerMask.NameToLayer("ContactHands");
            _handsResetLayer = LayerMask.NameToLayer("ContactHandsReset");

            for (int i = 8; i < 32; i++)
            {
                string layerName = LayerMask.LayerToName(i);

                if (string.IsNullOrEmpty(layerName))
                {
                    if (_handsLayer == -1)
                    {
                        _handsLayer = i;
                        continue;
                    }
                    else if (_handsResetLayer == -1)
                    {
                        _handsResetLayer = i;
                        break;
                    }
                }
            }

            if (HandsLayer == -1 || HandsResetLayer == -1)
            {
                if (Application.isPlaying)
                {
                    enabled = false;
                }
                Debug.LogError("Could not find enough free layers for "
                              + "auto-setup; manual setup is required.", this.gameObject);
                return;
            }

            List<SingleLayer> _interactableLayers = new List<SingleLayer>() { 0 };

            if (_interHandCollisions)
            {
                _interactableLayers.Add(_handsLayer);
            }

            _interactionMask = new LayerMask();
            for (int i = 0; i < _interactableLayers.Count; i++)
            {
                _interactionMask = _interactionMask | _interactableLayers[i].layerMask;
            }

            _layersGenerated = true;
        }

        private void SetupAutomaticCollisionLayers()
        {
            for (int i = 0; i < 32; i++)
            {
                // Hands ignore all contact
                Physics.IgnoreLayerCollision(_handsResetLayer, i, true);
            }

            // Setup interhand collisions
            Physics.IgnoreLayerCollision(_handsLayer, _handsLayer, !_interHandCollisions);
        }

        #endregion

        #region Unity Editor

#if UNITY_EDITOR
        private void OnValidate()
        {
            if (contactHands == null)
            {
                contactHands = GetComponentInChildren<ContactParent>();
            }
        }
#endif

        #endregion
    }
}<|MERGE_RESOLUTION|>--- conflicted
+++ resolved
@@ -16,7 +16,6 @@
             Custom
         }
 
-<<<<<<< HEAD
         [SerializeField] private LeapProvider _inputProvider;
         public LeapProvider InputProvider
         {
@@ -34,11 +33,6 @@
                 _inputProvider = value;
             }
         }
-=======
-        [SerializeField]
-        private LeapProvider _inputProvider;
-        public LeapProvider InputProvider => _inputProvider;
->>>>>>> 832923a2
 
         [Space, SerializeProperty("ContactMode"), SerializeField]
         private ContactModes _contactMode;
