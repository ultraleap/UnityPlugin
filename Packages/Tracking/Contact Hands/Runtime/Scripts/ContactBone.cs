--- conflicted
+++ resolved
@@ -134,96 +134,6 @@
         #region Interaction Functions
         internal void ProcessColliderQueue(Collider[] colliderCache, int count)
         {
-<<<<<<< HEAD
-            _hoverQueue[_hoverQueueCount] = collider;
-            _hoverQueueCount++;
-        }
-
-        internal void QueueContactCollider(Collider collider)
-        {
-            _contactQueue[_contactQueueCount] = collider;
-            _contactQueueCount++;
-        }
-
-        internal void ProcessColliderQueue()
-        {
-            // Remove old hovers
-            foreach (var key in _hoverObjects.Keys)
-            {
-                _hoverObjects[key].RemoveWhere(RemoveHoverQueue);
-            }
-
-            for (int i = 0; i < _hoverObjects.Keys.Count; i++)
-            {
-                Rigidbody hoverRigidbody = _hoverObjects.Keys.ElementAt(i);
-
-                if (_hoverObjects[hoverRigidbody].Count == 0)
-                {
-                    _hoverObjects.Remove(hoverRigidbody);
-                    _hoverDirections.Remove(hoverRigidbody);
-                    i--;
-                }
-            }
-
-            // Add new hovers
-            for (int i = 0; i < _hoverQueueCount; i++)
-            {
-                Rigidbody rb = _hoverQueue[i].attachedRigidbody;
-
-                if (_hoverObjects.ContainsKey(rb))
-                {
-                    if (!_hoverObjects[rb].Contains(_hoverQueue[i]))
-                    {
-                        _hoverObjects[rb].Add(_hoverQueue[i]);
-                    }
-                }
-                else
-                {
-                    _hoverObjects.Add(rb, new HashSet<Collider>() { _hoverQueue[i] });
-
-                    //if (rb.TryGetComponent<IPhysicsBoneHover>(out var physicsBoneHover))
-                    //{
-                    //    physicsBoneHover.OnBoneHover(this);
-                    //}
-                }
-
-                if (_hoverDirections.ContainsKey(rb))
-                {
-                    if (!_hoverDirections[rb].ContainsKey(_hoverQueue[i]))
-                    {
-                        _hoverDirections[rb].Add(_hoverQueue[i], new ClosestObjectDirection());
-                    }
-                }
-                else
-                {
-                    _hoverDirections.Add(rb, new Dictionary<Collider, ClosestObjectDirection>());
-                    _hoverDirections[rb].Add(_hoverQueue[i], new ClosestObjectDirection());
-                }
-
-            }
-
-            _hoverQueueCount = 0;
-
-            // Remove old contacts
-            foreach (var key in _contactObjects.Keys)
-            {
-                _contactObjects[key].RemoveWhere(RemoveContactQueue);
-            }
-
-            for (int i = 0; i < _contactObjects.Keys.Count; i++)
-            {
-                Rigidbody contactRigidbody = _contactObjects.Keys.ElementAt(i);
-
-                if (_contactObjects[contactRigidbody].Count == 0)
-                {
-                    _contactObjects.Remove(contactRigidbody);
-                    i--;
-                }
-            }
-
-            // Add new contacts
-            for (int i = 0; i < _contactQueueCount; i++)
-=======
             foreach (var key in _colliderObjects.Keys)
             {
                 // Remove items that aren't hovered by the hand
@@ -232,7 +142,6 @@
 
             // Update the joint collider positions for cached checks, palm uses the collider directly
             if (IsPalm)
->>>>>>> 001b94d5
             {
                 palmCollider.ToWorldSpaceBox(out _palmColCenter, out _palmColHalfExtents, out _palmColRotation);
                 _palmColCenter -= _palmColRotation * new Vector3(0, palmCollider.center.y, 0);
@@ -247,17 +156,12 @@
 
                 width = palmEdgeColliders[0].radius;
             }
-<<<<<<< HEAD
-
-            _contactQueueCount = 0;
-=======
             else
             {
                 boneCollider.ToWorldSpaceCapsule(out tipPosition, out var temp, out width);
             }
 
             UpdateObjectDistances(colliderCache, count);
->>>>>>> 001b94d5
 
             ClearOldObjects();
 
