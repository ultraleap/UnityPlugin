--- conflicted
+++ resolved
@@ -1,10 +1,6 @@
 {
   "name": "com.ultraleap.tracking",
-<<<<<<< HEAD
-  "version": "6.14.0",
-=======
   "version": "7.0.0",
->>>>>>> 8e53408c
   "description": "Ultraleap's Unity Plugin enables the data produced by Ultraleap tracking hardware to be used by developers inside their Unity projects. It includes various utilities and prefabs that make it as easy as possible to design and use hand tracking in XR projects",
   "displayName": "Ultraleap Tracking",
   "unity": "2021.3",
