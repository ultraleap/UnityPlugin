{
  "name": "com.ultraleap.tracking",
<<<<<<< HEAD
  "version": "5.8.0",
=======
  "version": "5.9.0",
>>>>>>> 85551159
  "description": "Ultraleap's Unity Plugin enables the data produced by Ultraleap tracking hardware to be used by developers inside their Unity projects. It includes various utilities and prefabs that make it as easy as possible to design and use hand tracking in XR projects",
  "displayName": "Ultraleap Tracking",
  "unity": "2019.4",
  "license": "Apache-2.0",
  "keywords": [
    "ultraleap",
    "leap motion",
    "hand tracking",
    "tracking"
  ],
  "documentationUrl": "https://docs.ultraleap.com/",
  "author": {
    "name": "Ultraleap",
    "email": "contact@ultraleap.com",
    "url": "https://www.ultraleap.com"
  },
"samples": [
  {
     "displayName": "Examples",
     "description": "",
     "path": "Examples~"
  }]
}<|MERGE_RESOLUTION|>--- conflicted
+++ resolved
@@ -1,10 +1,6 @@
 {
   "name": "com.ultraleap.tracking",
-<<<<<<< HEAD
-  "version": "5.8.0",
-=======
   "version": "5.9.0",
->>>>>>> 85551159
   "description": "Ultraleap's Unity Plugin enables the data produced by Ultraleap tracking hardware to be used by developers inside their Unity projects. It includes various utilities and prefabs that make it as easy as possible to design and use hand tracking in XR projects",
   "displayName": "Ultraleap Tracking",
   "unity": "2019.4",
