%YAML 1.1
%TAG !u! tag:unity3d.com,2011:
--- !u!29 &1
OcclusionCullingSettings:
  m_ObjectHideFlags: 0
  serializedVersion: 2
  m_OcclusionBakeSettings:
    smallestOccluder: 5
    smallestHole: 0.25
    backfaceThreshold: 100
  m_SceneGUID: 00000000000000000000000000000000
  m_OcclusionCullingData: {fileID: 0}
--- !u!104 &2
RenderSettings:
  m_ObjectHideFlags: 0
  serializedVersion: 9
  m_Fog: 1
  m_FogColor: {r: 0.84313726, g: 0.84313726, b: 0.84313726, a: 1}
  m_FogMode: 3
  m_FogDensity: 0.07
  m_LinearFogStart: 0
  m_LinearFogEnd: 300
  m_AmbientSkyColor: {r: 0.46848878, g: 0.5675922, b: 0.6486768, a: 1}
  m_AmbientEquatorColor: {r: 0.5, g: 0.5, b: 0.5, a: 1}
  m_AmbientGroundColor: {r: 0.25415218, g: 0.26225072, b: 0.29613832, a: 1}
  m_AmbientIntensity: 0.6
  m_AmbientMode: 1
  m_SubtractiveShadowColor: {r: 0.42, g: 0.478, b: 0.627, a: 1}
  m_SkyboxMaterial: {fileID: 2100000, guid: a19f3d584ac09014da308d07437d1077, type: 2}
  m_HaloStrength: 0.7
  m_FlareStrength: 1
  m_FlareFadeSpeed: 3
  m_HaloTexture: {fileID: 0}
  m_SpotCookie: {fileID: 10001, guid: 0000000000000000e000000000000000, type: 0}
  m_DefaultReflectionMode: 0
  m_DefaultReflectionResolution: 128
  m_ReflectionBounces: 1
  m_ReflectionIntensity: 1
  m_CustomReflection: {fileID: 0}
  m_Sun: {fileID: 0}
  m_IndirectSpecularColor: {r: 0.5194276, g: 0.5725949, b: 0.588477, a: 1}
  m_UseRadianceAmbientProbe: 0
--- !u!157 &3
LightmapSettings:
  m_ObjectHideFlags: 0
  serializedVersion: 12
  m_GIWorkflowMode: 0
  m_GISettings:
    serializedVersion: 2
    m_BounceScale: 1
    m_IndirectOutputScale: 1
    m_AlbedoBoost: 1
    m_EnvironmentLightingMode: 0
    m_EnableBakedLightmaps: 1
    m_EnableRealtimeLightmaps: 0
  m_LightmapEditorSettings:
    serializedVersion: 12
    m_Resolution: 2
    m_BakeResolution: 40
    m_AtlasSize: 1024
    m_AO: 0
    m_AOMaxDistance: 1
    m_CompAOExponent: 1
    m_CompAOExponentDirect: 0
    m_ExtractAmbientOcclusion: 0
    m_Padding: 2
    m_LightmapParameters: {fileID: 0}
    m_LightmapsBakeMode: 1
    m_TextureCompression: 1
    m_FinalGather: 0
    m_FinalGatherFiltering: 1
    m_FinalGatherRayCount: 256
    m_ReflectionCompression: 2
    m_MixedBakeMode: 1
    m_BakeBackend: 0
    m_PVRSampling: 1
    m_PVRDirectSampleCount: 32
    m_PVRSampleCount: 500
    m_PVRBounces: 2
    m_PVREnvironmentSampleCount: 500
    m_PVREnvironmentReferencePointCount: 2048
    m_PVRFilteringMode: 2
    m_PVRDenoiserTypeDirect: 0
    m_PVRDenoiserTypeIndirect: 0
    m_PVRDenoiserTypeAO: 0
    m_PVRFilterTypeDirect: 0
    m_PVRFilterTypeIndirect: 0
    m_PVRFilterTypeAO: 0
    m_PVREnvironmentMIS: 0
    m_PVRCulling: 1
    m_PVRFilteringGaussRadiusDirect: 1
    m_PVRFilteringGaussRadiusIndirect: 5
    m_PVRFilteringGaussRadiusAO: 2
    m_PVRFilteringAtrousPositionSigmaDirect: 0.5
    m_PVRFilteringAtrousPositionSigmaIndirect: 2
    m_PVRFilteringAtrousPositionSigmaAO: 1
    m_ExportTrainingData: 0
    m_TrainingDataDestination: TrainingData
    m_LightProbeSampleCountMultiplier: 4
  m_LightingDataAsset: {fileID: 112000006, guid: 46c2b13a42bdca74bae8c07ed69b96a1, type: 2}
  m_LightingSettings: {fileID: 4890085278179872738, guid: ed8a75c610d086941bfbf8eb6eaef645, type: 2}
--- !u!196 &4
NavMeshSettings:
  serializedVersion: 2
  m_ObjectHideFlags: 0
  m_BuildSettings:
    serializedVersion: 2
    agentTypeID: 0
    agentRadius: 0.5
    agentHeight: 2
    agentSlope: 45
    agentClimb: 0.4
    ledgeDropHeight: 0
    maxJumpAcrossDistance: 0
    minRegionArea: 2
    manualCellSize: 0
    cellSize: 0.16666667
    manualTileSize: 0
    tileSize: 256
    accuratePlacement: 0
    maxJobWorkers: 0
    preserveTilesOutsideBounds: 0
    debug:
      m_Flags: 0
  m_NavMeshData: {fileID: 0}
--- !u!1001 &43807312
PrefabInstance:
  m_ObjectHideFlags: 0
  serializedVersion: 2
  m_Modification:
    m_TransformParent: {fileID: 1309037685}
    m_Modifications:
    - target: {fileID: 4459870147495250033, guid: 082b410248efe504fa129955c7dfaba5, type: 3}
      propertyPath: m_Name
      value: Cube
      objectReference: {fileID: 0}
    - target: {fileID: 4459870147495250033, guid: 082b410248efe504fa129955c7dfaba5, type: 3}
      propertyPath: m_StaticEditorFlags
      value: 0
      objectReference: {fileID: 0}
    - target: {fileID: 4459870147495250034, guid: 082b410248efe504fa129955c7dfaba5, type: 3}
      propertyPath: m_RootOrder
      value: 1
      objectReference: {fileID: 0}
    - target: {fileID: 4459870147495250034, guid: 082b410248efe504fa129955c7dfaba5, type: 3}
      propertyPath: m_LocalPosition.x
      value: 0.143
      objectReference: {fileID: 0}
    - target: {fileID: 4459870147495250034, guid: 082b410248efe504fa129955c7dfaba5, type: 3}
      propertyPath: m_LocalPosition.y
      value: 0.14430004
      objectReference: {fileID: 0}
    - target: {fileID: 4459870147495250034, guid: 082b410248efe504fa129955c7dfaba5, type: 3}
      propertyPath: m_LocalPosition.z
      value: 0.064
      objectReference: {fileID: 0}
    - target: {fileID: 4459870147495250034, guid: 082b410248efe504fa129955c7dfaba5, type: 3}
      propertyPath: m_LocalRotation.w
      value: 1
      objectReference: {fileID: 0}
    - target: {fileID: 4459870147495250034, guid: 082b410248efe504fa129955c7dfaba5, type: 3}
      propertyPath: m_LocalRotation.x
      value: -0
      objectReference: {fileID: 0}
    - target: {fileID: 4459870147495250034, guid: 082b410248efe504fa129955c7dfaba5, type: 3}
      propertyPath: m_LocalRotation.y
      value: -0
      objectReference: {fileID: 0}
    - target: {fileID: 4459870147495250034, guid: 082b410248efe504fa129955c7dfaba5, type: 3}
      propertyPath: m_LocalRotation.z
      value: -0
      objectReference: {fileID: 0}
    - target: {fileID: 4459870147495250034, guid: 082b410248efe504fa129955c7dfaba5, type: 3}
      propertyPath: m_LocalEulerAnglesHint.x
      value: 0
      objectReference: {fileID: 0}
    - target: {fileID: 4459870147495250034, guid: 082b410248efe504fa129955c7dfaba5, type: 3}
      propertyPath: m_LocalEulerAnglesHint.y
      value: 0
      objectReference: {fileID: 0}
    - target: {fileID: 4459870147495250034, guid: 082b410248efe504fa129955c7dfaba5, type: 3}
      propertyPath: m_LocalEulerAnglesHint.z
      value: 0
      objectReference: {fileID: 0}
    - target: {fileID: 4459870147495250038, guid: 082b410248efe504fa129955c7dfaba5, type: 3}
      propertyPath: m_Mesh
      value: 
      objectReference: {fileID: 5151382180428610131, guid: ed2c706c936646a4e956039e522ae59e, type: 3}
    m_RemovedComponents:
    - {fileID: 4459870147495250035, guid: 082b410248efe504fa129955c7dfaba5, type: 3}
  m_SourcePrefab: {fileID: 100100000, guid: 082b410248efe504fa129955c7dfaba5, type: 3}
--- !u!4 &43807313 stripped
Transform:
  m_CorrespondingSourceObject: {fileID: 4459870147495250034, guid: 082b410248efe504fa129955c7dfaba5, type: 3}
  m_PrefabInstance: {fileID: 43807312}
  m_PrefabAsset: {fileID: 0}
--- !u!1 &47179350
GameObject:
  m_ObjectHideFlags: 0
  m_CorrespondingSourceObject: {fileID: 0}
  m_PrefabInstance: {fileID: 0}
  m_PrefabAsset: {fileID: 0}
  serializedVersion: 6
  m_Component:
  - component: {fileID: 47179351}
  - component: {fileID: 47179352}
  m_Layer: 0
  m_Name: Wrist UI
  m_TagString: Untagged
  m_Icon: {fileID: 0}
  m_NavMeshLayer: 0
  m_StaticEditorFlags: 0
  m_IsActive: 1
--- !u!4 &47179351
Transform:
  m_ObjectHideFlags: 0
  m_CorrespondingSourceObject: {fileID: 0}
  m_PrefabInstance: {fileID: 0}
  m_PrefabAsset: {fileID: 0}
  m_GameObject: {fileID: 47179350}
  m_LocalRotation: {x: 0, y: 0, z: 1, w: 0}
  m_LocalPosition: {x: -0.1612, y: 0.1469, z: -0.0081}
  m_LocalScale: {x: 1, y: 1, z: 1}
  m_ConstrainProportionsScale: 0
  m_Children:
  - {fileID: 50325449}
  - {fileID: 1596578411}
  - {fileID: 991439726}
  m_Father: {fileID: 1670799059}
  m_RootOrder: 0
  m_LocalEulerAnglesHint: {x: -180, y: 180, z: 0}
--- !u!114 &47179352
MonoBehaviour:
  m_ObjectHideFlags: 0
  m_CorrespondingSourceObject: {fileID: 0}
  m_PrefabInstance: {fileID: 0}
  m_PrefabAsset: {fileID: 0}
  m_GameObject: {fileID: 47179350}
  m_Enabled: 1
  m_EditorHideFlags: 0
  m_Script: {fileID: 11500000, guid: 46ce00400858bea4b94e1d8bdcec3356, type: 3}
  m_Name: 
  m_EditorClassIdentifier: 
  ExpandingMenuObjects:
  - {fileID: 1596578410}
  - {fileID: 991439725}
--- !u!1 &50325448
GameObject:
  m_ObjectHideFlags: 0
  m_CorrespondingSourceObject: {fileID: 0}
  m_PrefabInstance: {fileID: 0}
  m_PrefabAsset: {fileID: 0}
  serializedVersion: 6
  m_Component:
  - component: {fileID: 50325449}
  - component: {fileID: 5467393139140873804}
  - component: {fileID: 5467393139140873800}
  - component: {fileID: 5467393139140873803}
  m_Layer: 0
  m_Name: MenuButton
  m_TagString: Untagged
  m_Icon: {fileID: 0}
  m_NavMeshLayer: 0
  m_StaticEditorFlags: 0
  m_IsActive: 1
--- !u!4 &50325449
Transform:
  m_ObjectHideFlags: 0
  m_CorrespondingSourceObject: {fileID: 0}
  m_PrefabInstance: {fileID: 0}
  m_PrefabAsset: {fileID: 0}
  m_GameObject: {fileID: 50325448}
  m_LocalRotation: {x: 0, y: 0, z: 0, w: 1}
  m_LocalPosition: {x: 0, y: 0, z: 0}
  m_LocalScale: {x: 0.7999999, y: 0.19999996, z: 0.7999999}
  m_ConstrainProportionsScale: 0
  m_Children:
  - {fileID: 328504667}
  - {fileID: 385804510}
  m_Father: {fileID: 47179351}
  m_RootOrder: 0
  m_LocalEulerAnglesHint: {x: 0, y: 0, z: 0}
<<<<<<< HEAD
--- !u!114 &50325451
MonoBehaviour:
  m_ObjectHideFlags: 0
  m_CorrespondingSourceObject: {fileID: 0}
  m_PrefabInstance: {fileID: 0}
  m_PrefabAsset: {fileID: 0}
  m_GameObject: {fileID: 50325448}
  m_Enabled: 1
  m_EditorHideFlags: 0
  m_Script: {fileID: 11500000, guid: cd4cd2218a9d1694bb00926ae50322f7, type: 3}
  m_Name: 
  m_EditorClassIdentifier: 
  buttonObject: {fileID: 385804509}
  buttonHeightLimit: 0.02
  _buttonShouldDelayRebound: 0
  _buttonStaydownTimer: 2
  _shouldOnlyBePressedByHand: 0
  _whichHandCanPressButton: 2
  _isButtonPressed: 0
  _contactHandPressing: 0
  _colliders: []
  OnButtonPressed:
    m_PersistentCalls:
      m_Calls:
      - {m_Target: {fileID: 47179352}, m_TargetAssemblyTypeName: Leap.Unity.PhysicalHands.Examples.PhysicalHandsHandMenu, Ultraleap.Tracking.PhysicalHandsExamples: }
=======
>>>>>>> 2d46e731
--- !u!1 &131328119
GameObject:
  m_ObjectHideFlags: 0
  m_CorrespondingSourceObject: {fileID: 0}
  m_PrefabInstance: {fileID: 0}
  m_PrefabAsset: {fileID: 0}
  serializedVersion: 6
  m_Component:
  - component: {fileID: 131328120}
  - component: {fileID: 131328122}
  - component: {fileID: 131328121}
  m_Layer: 5
  m_Name: Image
  m_TagString: Untagged
  m_Icon: {fileID: 0}
  m_NavMeshLayer: 0
  m_StaticEditorFlags: 0
  m_IsActive: 1
--- !u!224 &131328120
RectTransform:
  m_ObjectHideFlags: 0
  m_CorrespondingSourceObject: {fileID: 0}
  m_PrefabInstance: {fileID: 0}
  m_PrefabAsset: {fileID: 0}
  m_GameObject: {fileID: 131328119}
  m_LocalRotation: {x: -0, y: -0.3765724, z: -0, w: 0.9263872}
  m_LocalPosition: {x: 0, y: 0, z: -34}
  m_LocalScale: {x: 0.1864465, y: 0.1864465, z: 0.1864465}
  m_ConstrainProportionsScale: 0
  m_Children:
  - {fileID: 527546092}
  - {fileID: 947742068}
  m_Father: {fileID: 1859738840}
  m_RootOrder: 0
  m_LocalEulerAnglesHint: {x: 0, y: -44.243, z: 0}
  m_AnchorMin: {x: 0, y: 0}
  m_AnchorMax: {x: 1, y: 1}
  m_AnchoredPosition: {x: -23.5, y: -51.19}
  m_SizeDelta: {x: -100, y: 0}
  m_Pivot: {x: 0.5, y: 0.5}
--- !u!114 &131328121
MonoBehaviour:
  m_ObjectHideFlags: 0
  m_CorrespondingSourceObject: {fileID: 0}
  m_PrefabInstance: {fileID: 0}
  m_PrefabAsset: {fileID: 0}
  m_GameObject: {fileID: 131328119}
  m_Enabled: 1
  m_EditorHideFlags: 0
  m_Script: {fileID: 11500000, guid: fe87c0e1cc204ed48ad3b37840f39efc, type: 3}
  m_Name: 
  m_EditorClassIdentifier: 
  m_Material: {fileID: 0}
  m_Color: {r: 0.2509804, g: 0.2509804, b: 0.2509804, a: 1}
  m_RaycastTarget: 1
  m_RaycastPadding: {x: 0, y: 0, z: 0, w: 0}
  m_Maskable: 1
  m_OnCullStateChanged:
    m_PersistentCalls:
      m_Calls: []
  m_Sprite: {fileID: 21300000, guid: 02a286a64deb8f0429ebcd941315001a, type: 3}
  m_Type: 1
  m_PreserveAspect: 0
  m_FillCenter: 1
  m_FillMethod: 4
  m_FillAmount: 1
  m_FillClockwise: 1
  m_FillOrigin: 0
  m_UseSpriteMesh: 0
  m_PixelsPerUnitMultiplier: 100
--- !u!222 &131328122
CanvasRenderer:
  m_ObjectHideFlags: 0
  m_CorrespondingSourceObject: {fileID: 0}
  m_PrefabInstance: {fileID: 0}
  m_PrefabAsset: {fileID: 0}
  m_GameObject: {fileID: 131328119}
  m_CullTransparentMesh: 0
--- !u!1001 &134524066
PrefabInstance:
  m_ObjectHideFlags: 0
  serializedVersion: 2
  m_Modification:
    m_TransformParent: {fileID: 1309037685}
    m_Modifications:
    - target: {fileID: 115149017636393201, guid: 37faae2144ee6e04faa082edd08cf8cd, type: 3}
      propertyPath: m_Name
      value: bridge
      objectReference: {fileID: 0}
    - target: {fileID: 492050377156124612, guid: 37faae2144ee6e04faa082edd08cf8cd, type: 3}
      propertyPath: m_StaticEditorFlags
      value: 0
      objectReference: {fileID: 0}
    - target: {fileID: 779905345127680587, guid: 37faae2144ee6e04faa082edd08cf8cd, type: 3}
      propertyPath: m_RootOrder
      value: 2
      objectReference: {fileID: 0}
    - target: {fileID: 779905345127680587, guid: 37faae2144ee6e04faa082edd08cf8cd, type: 3}
      propertyPath: m_LocalPosition.x
      value: 0.135
      objectReference: {fileID: 0}
    - target: {fileID: 779905345127680587, guid: 37faae2144ee6e04faa082edd08cf8cd, type: 3}
      propertyPath: m_LocalPosition.y
      value: 0.08100003
      objectReference: {fileID: 0}
    - target: {fileID: 779905345127680587, guid: 37faae2144ee6e04faa082edd08cf8cd, type: 3}
      propertyPath: m_LocalPosition.z
      value: 0.067
      objectReference: {fileID: 0}
    - target: {fileID: 779905345127680587, guid: 37faae2144ee6e04faa082edd08cf8cd, type: 3}
      propertyPath: m_LocalRotation.w
      value: 0.46858415
      objectReference: {fileID: 0}
    - target: {fileID: 779905345127680587, guid: 37faae2144ee6e04faa082edd08cf8cd, type: 3}
      propertyPath: m_LocalRotation.x
      value: -0.46858415
      objectReference: {fileID: 0}
    - target: {fileID: 779905345127680587, guid: 37faae2144ee6e04faa082edd08cf8cd, type: 3}
      propertyPath: m_LocalRotation.y
      value: -0.52955544
      objectReference: {fileID: 0}
    - target: {fileID: 779905345127680587, guid: 37faae2144ee6e04faa082edd08cf8cd, type: 3}
      propertyPath: m_LocalRotation.z
      value: -0.5295554
      objectReference: {fileID: 0}
    - target: {fileID: 779905345127680587, guid: 37faae2144ee6e04faa082edd08cf8cd, type: 3}
      propertyPath: m_LocalEulerAnglesHint.x
      value: -90
      objectReference: {fileID: 0}
    - target: {fileID: 779905345127680587, guid: 37faae2144ee6e04faa082edd08cf8cd, type: 3}
      propertyPath: m_LocalEulerAnglesHint.y
      value: 0
      objectReference: {fileID: 0}
    - target: {fileID: 779905345127680587, guid: 37faae2144ee6e04faa082edd08cf8cd, type: 3}
      propertyPath: m_LocalEulerAnglesHint.z
      value: -96.991
      objectReference: {fileID: 0}
    - target: {fileID: 961657857816289450, guid: 37faae2144ee6e04faa082edd08cf8cd, type: 3}
      propertyPath: m_StaticEditorFlags
      value: 0
      objectReference: {fileID: 0}
    - target: {fileID: 961657857919972195, guid: 37faae2144ee6e04faa082edd08cf8cd, type: 3}
      propertyPath: m_StaticEditorFlags
      value: 0
      objectReference: {fileID: 0}
    - target: {fileID: 961657858926675569, guid: 37faae2144ee6e04faa082edd08cf8cd, type: 3}
      propertyPath: m_StaticEditorFlags
      value: 0
      objectReference: {fileID: 0}
    m_RemovedComponents: []
  m_SourcePrefab: {fileID: 100100000, guid: 37faae2144ee6e04faa082edd08cf8cd, type: 3}
--- !u!4 &134524067 stripped
Transform:
  m_CorrespondingSourceObject: {fileID: 779905345127680587, guid: 37faae2144ee6e04faa082edd08cf8cd, type: 3}
  m_PrefabInstance: {fileID: 134524066}
  m_PrefabAsset: {fileID: 0}
--- !u!1 &136298312
GameObject:
  m_ObjectHideFlags: 0
  m_CorrespondingSourceObject: {fileID: 0}
  m_PrefabInstance: {fileID: 0}
  m_PrefabAsset: {fileID: 0}
  serializedVersion: 6
  m_Component:
  - component: {fileID: 136298313}
  - component: {fileID: 136298318}
  - component: {fileID: 136298317}
  - component: {fileID: 136298316}
  - component: {fileID: 136298315}
  - component: {fileID: 136298314}
  m_Layer: 0
  m_Name: Canvas
  m_TagString: Untagged
  m_Icon: {fileID: 0}
  m_NavMeshLayer: 0
  m_StaticEditorFlags: 0
  m_IsActive: 1
--- !u!224 &136298313
RectTransform:
  m_ObjectHideFlags: 0
  m_CorrespondingSourceObject: {fileID: 0}
  m_PrefabInstance: {fileID: 0}
  m_PrefabAsset: {fileID: 0}
  m_GameObject: {fileID: 136298312}
  m_LocalRotation: {x: 0.7226905, y: 0.004049359, z: -0.0044717006, w: 0.6911454}
  m_LocalPosition: {x: 0, y: 0, z: -0.0024}
  m_LocalScale: {x: 0.0005, y: 0.0005, z: 0.0005}
  m_ConstrainProportionsScale: 0
  m_Children:
  - {fileID: 1546015969}
  - {fileID: 5488722742737292378}
  m_Father: {fileID: 991439726}
  m_RootOrder: 2
  m_LocalEulerAnglesHint: {x: 92.556, y: 1.1119995, z: 0.42199707}
  m_AnchorMin: {x: 0, y: 0}
  m_AnchorMax: {x: 0, y: 0}
  m_AnchoredPosition: {x: 0.0805, y: 0.041}
  m_SizeDelta: {x: 176.69897, y: 54.16}
  m_Pivot: {x: 0.5, y: 0.5}
--- !u!114 &136298314
MonoBehaviour:
  m_ObjectHideFlags: 0
  m_CorrespondingSourceObject: {fileID: 0}
  m_PrefabInstance: {fileID: 0}
  m_PrefabAsset: {fileID: 0}
  m_GameObject: {fileID: 136298312}
  m_Enabled: 1
  m_EditorHideFlags: 0
  m_Script: {fileID: 11500000, guid: fe87c0e1cc204ed48ad3b37840f39efc, type: 3}
  m_Name: 
  m_EditorClassIdentifier: 
  m_Material: {fileID: 0}
  m_Color: {r: 0, g: 0, b: 0, a: 0.78431374}
  m_RaycastTarget: 1
  m_RaycastPadding: {x: 0, y: 0, z: 0, w: 0}
  m_Maskable: 1
  m_OnCullStateChanged:
    m_PersistentCalls:
      m_Calls: []
  m_Sprite: {fileID: 10907, guid: 0000000000000000f000000000000000, type: 0}
  m_Type: 1
  m_PreserveAspect: 0
  m_FillCenter: 1
  m_FillMethod: 4
  m_FillAmount: 1
  m_FillClockwise: 1
  m_FillOrigin: 0
  m_UseSpriteMesh: 0
  m_PixelsPerUnitMultiplier: 1
--- !u!222 &136298315
CanvasRenderer:
  m_ObjectHideFlags: 0
  m_CorrespondingSourceObject: {fileID: 0}
  m_PrefabInstance: {fileID: 0}
  m_PrefabAsset: {fileID: 0}
  m_GameObject: {fileID: 136298312}
  m_CullTransparentMesh: 1
--- !u!114 &136298316
MonoBehaviour:
  m_ObjectHideFlags: 0
  m_CorrespondingSourceObject: {fileID: 0}
  m_PrefabInstance: {fileID: 0}
  m_PrefabAsset: {fileID: 0}
  m_GameObject: {fileID: 136298312}
  m_Enabled: 1
  m_EditorHideFlags: 0
  m_Script: {fileID: 11500000, guid: dc42784cf147c0c48a680349fa168899, type: 3}
  m_Name: 
  m_EditorClassIdentifier: 
  m_IgnoreReversedGraphics: 1
  m_BlockingObjects: 0
  m_BlockingMask:
    serializedVersion: 2
    m_Bits: 4294967295
--- !u!114 &136298317
MonoBehaviour:
  m_ObjectHideFlags: 0
  m_CorrespondingSourceObject: {fileID: 0}
  m_PrefabInstance: {fileID: 0}
  m_PrefabAsset: {fileID: 0}
  m_GameObject: {fileID: 136298312}
  m_Enabled: 1
  m_EditorHideFlags: 0
  m_Script: {fileID: 11500000, guid: 0cd44c1031e13a943bb63640046fad76, type: 3}
  m_Name: 
  m_EditorClassIdentifier: 
  m_UiScaleMode: 0
  m_ReferencePixelsPerUnit: 100
  m_ScaleFactor: 1
  m_ReferenceResolution: {x: 800, y: 600}
  m_ScreenMatchMode: 0
  m_MatchWidthOrHeight: 0
  m_PhysicalUnit: 3
  m_FallbackScreenDPI: 96
  m_DefaultSpriteDPI: 96
  m_DynamicPixelsPerUnit: 1
  m_PresetInfoIsWorld: 1
--- !u!223 &136298318
Canvas:
  m_ObjectHideFlags: 0
  m_CorrespondingSourceObject: {fileID: 0}
  m_PrefabInstance: {fileID: 0}
  m_PrefabAsset: {fileID: 0}
  m_GameObject: {fileID: 136298312}
  m_Enabled: 1
  serializedVersion: 3
  m_RenderMode: 2
  m_Camera: {fileID: 1554437619}
  m_PlaneDistance: 100
  m_PixelPerfect: 0
  m_ReceivesEvents: 1
  m_OverrideSorting: 0
  m_OverridePixelPerfect: 0
  m_SortingBucketNormalizedSize: 0
  m_AdditionalShaderChannelsFlag: 25
  m_SortingLayerID: 0
  m_SortingOrder: 1
  m_TargetDisplay: 0
--- !u!1 &143233889
GameObject:
  m_ObjectHideFlags: 0
  m_CorrespondingSourceObject: {fileID: 0}
  m_PrefabInstance: {fileID: 0}
  m_PrefabAsset: {fileID: 0}
  serializedVersion: 6
  m_Component:
  - component: {fileID: 143233890}
  - component: {fileID: 143233892}
  - component: {fileID: 143233891}
  m_Layer: 0
  m_Name: Image
  m_TagString: Untagged
  m_Icon: {fileID: 0}
  m_NavMeshLayer: 0
  m_StaticEditorFlags: 0
  m_IsActive: 1
--- !u!224 &143233890
RectTransform:
  m_ObjectHideFlags: 0
  m_CorrespondingSourceObject: {fileID: 0}
  m_PrefabInstance: {fileID: 0}
  m_PrefabAsset: {fileID: 0}
  m_GameObject: {fileID: 143233889}
  m_LocalRotation: {x: 0, y: 0, z: 0, w: 1}
  m_LocalPosition: {x: 0, y: 0, z: 0}
  m_LocalScale: {x: 1, y: 1, z: 1}
  m_ConstrainProportionsScale: 0
  m_Children: []
  m_Father: {fileID: 1011996471}
  m_RootOrder: 0
  m_LocalEulerAnglesHint: {x: 0, y: 0, z: 0}
  m_AnchorMin: {x: 0.5, y: 0.5}
  m_AnchorMax: {x: 0.5, y: 0.5}
  m_AnchoredPosition: {x: 0, y: 28.4}
  m_SizeDelta: {x: 94.3, y: 41.2}
  m_Pivot: {x: 0.5, y: 0.5}
--- !u!114 &143233891
MonoBehaviour:
  m_ObjectHideFlags: 0
  m_CorrespondingSourceObject: {fileID: 0}
  m_PrefabInstance: {fileID: 0}
  m_PrefabAsset: {fileID: 0}
  m_GameObject: {fileID: 143233889}
  m_Enabled: 1
  m_EditorHideFlags: 0
  m_Script: {fileID: 11500000, guid: fe87c0e1cc204ed48ad3b37840f39efc, type: 3}
  m_Name: 
  m_EditorClassIdentifier: 
  m_Material: {fileID: 0}
  m_Color: {r: 1, g: 1, b: 1, a: 1}
  m_RaycastTarget: 1
  m_RaycastPadding: {x: 0, y: 0, z: 0, w: 0}
  m_Maskable: 1
  m_OnCullStateChanged:
    m_PersistentCalls:
      m_Calls: []
  m_Sprite: {fileID: 21300000, guid: fc2104301eb305a429afdaaa3cfdeb6a, type: 3}
  m_Type: 0
  m_PreserveAspect: 0
  m_FillCenter: 1
  m_FillMethod: 4
  m_FillAmount: 1
  m_FillClockwise: 1
  m_FillOrigin: 0
  m_UseSpriteMesh: 0
  m_PixelsPerUnitMultiplier: 1
--- !u!222 &143233892
CanvasRenderer:
  m_ObjectHideFlags: 0
  m_CorrespondingSourceObject: {fileID: 0}
  m_PrefabInstance: {fileID: 0}
  m_PrefabAsset: {fileID: 0}
  m_GameObject: {fileID: 143233889}
  m_CullTransparentMesh: 1
--- !u!1001 &158812057
PrefabInstance:
  m_ObjectHideFlags: 0
  serializedVersion: 2
  m_Modification:
    m_TransformParent: {fileID: 1771841061}
    m_Modifications:
    - target: {fileID: 4459870147495250033, guid: 082b410248efe504fa129955c7dfaba5, type: 3}
      propertyPath: m_Name
      value: Cube (3)
      objectReference: {fileID: 0}
    - target: {fileID: 4459870147495250033, guid: 082b410248efe504fa129955c7dfaba5, type: 3}
      propertyPath: m_StaticEditorFlags
      value: 0
      objectReference: {fileID: 0}
    - target: {fileID: 4459870147495250034, guid: 082b410248efe504fa129955c7dfaba5, type: 3}
      propertyPath: m_RootOrder
      value: 2
      objectReference: {fileID: 0}
    - target: {fileID: 4459870147495250034, guid: 082b410248efe504fa129955c7dfaba5, type: 3}
      propertyPath: m_LocalPosition.x
      value: 0.137
      objectReference: {fileID: 0}
    - target: {fileID: 4459870147495250034, guid: 082b410248efe504fa129955c7dfaba5, type: 3}
      propertyPath: m_LocalPosition.y
      value: -0.059000015
      objectReference: {fileID: 0}
    - target: {fileID: 4459870147495250034, guid: 082b410248efe504fa129955c7dfaba5, type: 3}
      propertyPath: m_LocalPosition.z
      value: -0.148
      objectReference: {fileID: 0}
    - target: {fileID: 4459870147495250034, guid: 082b410248efe504fa129955c7dfaba5, type: 3}
      propertyPath: m_LocalRotation.w
      value: 1
      objectReference: {fileID: 0}
    - target: {fileID: 4459870147495250034, guid: 082b410248efe504fa129955c7dfaba5, type: 3}
      propertyPath: m_LocalRotation.x
      value: -0
      objectReference: {fileID: 0}
    - target: {fileID: 4459870147495250034, guid: 082b410248efe504fa129955c7dfaba5, type: 3}
      propertyPath: m_LocalRotation.y
      value: -0
      objectReference: {fileID: 0}
    - target: {fileID: 4459870147495250034, guid: 082b410248efe504fa129955c7dfaba5, type: 3}
      propertyPath: m_LocalRotation.z
      value: -0
      objectReference: {fileID: 0}
    - target: {fileID: 4459870147495250034, guid: 082b410248efe504fa129955c7dfaba5, type: 3}
      propertyPath: m_LocalEulerAnglesHint.x
      value: 0
      objectReference: {fileID: 0}
    - target: {fileID: 4459870147495250034, guid: 082b410248efe504fa129955c7dfaba5, type: 3}
      propertyPath: m_LocalEulerAnglesHint.y
      value: 0
      objectReference: {fileID: 0}
    - target: {fileID: 4459870147495250034, guid: 082b410248efe504fa129955c7dfaba5, type: 3}
      propertyPath: m_LocalEulerAnglesHint.z
      value: 0
      objectReference: {fileID: 0}
    - target: {fileID: 4459870147495250038, guid: 082b410248efe504fa129955c7dfaba5, type: 3}
      propertyPath: m_Mesh
      value: 
      objectReference: {fileID: 5151382180428610131, guid: ed2c706c936646a4e956039e522ae59e, type: 3}
    m_RemovedComponents:
    - {fileID: 4459870147495250035, guid: 082b410248efe504fa129955c7dfaba5, type: 3}
  m_SourcePrefab: {fileID: 100100000, guid: 082b410248efe504fa129955c7dfaba5, type: 3}
--- !u!4 &192549263 stripped
Transform:
  m_CorrespondingSourceObject: {fileID: 4459870147495250034, guid: 082b410248efe504fa129955c7dfaba5, type: 3}
  m_PrefabInstance: {fileID: 1463526703}
  m_PrefabAsset: {fileID: 0}
--- !u!1001 &194818540
PrefabInstance:
  m_ObjectHideFlags: 0
  serializedVersion: 2
  m_Modification:
    m_TransformParent: {fileID: 1771841061}
    m_Modifications:
    - target: {fileID: 4459870147495250033, guid: 082b410248efe504fa129955c7dfaba5, type: 3}
      propertyPath: m_Name
      value: Cube (4)
      objectReference: {fileID: 0}
    - target: {fileID: 4459870147495250033, guid: 082b410248efe504fa129955c7dfaba5, type: 3}
      propertyPath: m_StaticEditorFlags
      value: 0
      objectReference: {fileID: 0}
    - target: {fileID: 4459870147495250034, guid: 082b410248efe504fa129955c7dfaba5, type: 3}
      propertyPath: m_RootOrder
      value: 3
      objectReference: {fileID: 0}
    - target: {fileID: 4459870147495250034, guid: 082b410248efe504fa129955c7dfaba5, type: 3}
      propertyPath: m_LocalPosition.x
      value: 0.138
      objectReference: {fileID: 0}
    - target: {fileID: 4459870147495250034, guid: 082b410248efe504fa129955c7dfaba5, type: 3}
      propertyPath: m_LocalPosition.y
      value: -0.0037
      objectReference: {fileID: 0}
    - target: {fileID: 4459870147495250034, guid: 082b410248efe504fa129955c7dfaba5, type: 3}
      propertyPath: m_LocalPosition.z
      value: -0.145
      objectReference: {fileID: 0}
    - target: {fileID: 4459870147495250034, guid: 082b410248efe504fa129955c7dfaba5, type: 3}
      propertyPath: m_LocalRotation.w
      value: 1
      objectReference: {fileID: 0}
    - target: {fileID: 4459870147495250034, guid: 082b410248efe504fa129955c7dfaba5, type: 3}
      propertyPath: m_LocalRotation.x
      value: -0
      objectReference: {fileID: 0}
    - target: {fileID: 4459870147495250034, guid: 082b410248efe504fa129955c7dfaba5, type: 3}
      propertyPath: m_LocalRotation.y
      value: -0
      objectReference: {fileID: 0}
    - target: {fileID: 4459870147495250034, guid: 082b410248efe504fa129955c7dfaba5, type: 3}
      propertyPath: m_LocalRotation.z
      value: -0
      objectReference: {fileID: 0}
    - target: {fileID: 4459870147495250034, guid: 082b410248efe504fa129955c7dfaba5, type: 3}
      propertyPath: m_LocalEulerAnglesHint.x
      value: 0
      objectReference: {fileID: 0}
    - target: {fileID: 4459870147495250034, guid: 082b410248efe504fa129955c7dfaba5, type: 3}
      propertyPath: m_LocalEulerAnglesHint.y
      value: 0
      objectReference: {fileID: 0}
    - target: {fileID: 4459870147495250034, guid: 082b410248efe504fa129955c7dfaba5, type: 3}
      propertyPath: m_LocalEulerAnglesHint.z
      value: 0
      objectReference: {fileID: 0}
    - target: {fileID: 4459870147495250038, guid: 082b410248efe504fa129955c7dfaba5, type: 3}
      propertyPath: m_Mesh
      value: 
      objectReference: {fileID: 5151382180428610131, guid: ed2c706c936646a4e956039e522ae59e, type: 3}
    m_RemovedComponents:
    - {fileID: 4459870147495250035, guid: 082b410248efe504fa129955c7dfaba5, type: 3}
  m_SourcePrefab: {fileID: 100100000, guid: 082b410248efe504fa129955c7dfaba5, type: 3}
--- !u!1 &209727995
GameObject:
  m_ObjectHideFlags: 0
  m_CorrespondingSourceObject: {fileID: 0}
  m_PrefabInstance: {fileID: 0}
  m_PrefabAsset: {fileID: 0}
  serializedVersion: 6
  m_Component:
  - component: {fileID: 209727996}
  - component: {fileID: 209727998}
  - component: {fileID: 209727997}
  m_Layer: 0
  m_Name: Description
  m_TagString: Untagged
  m_Icon: {fileID: 0}
  m_NavMeshLayer: 0
  m_StaticEditorFlags: 0
  m_IsActive: 1
--- !u!224 &209727996
RectTransform:
  m_ObjectHideFlags: 0
  m_CorrespondingSourceObject: {fileID: 0}
  m_PrefabInstance: {fileID: 0}
  m_PrefabAsset: {fileID: 0}
  m_GameObject: {fileID: 209727995}
  m_LocalRotation: {x: -0, y: -0.7071068, z: -0, w: 0.7071068}
  m_LocalPosition: {x: 0, y: 0, z: -0.006002887}
  m_LocalScale: {x: 0.012035105, y: 0.016298275, z: 1.1010004}
  m_ConstrainProportionsScale: 0
  m_Children: []
  m_Father: {fileID: 1179217533}
  m_RootOrder: 1
  m_LocalEulerAnglesHint: {x: 0, y: -90, z: 0}
  m_AnchorMin: {x: 0.5, y: 0.5}
  m_AnchorMax: {x: 0.5, y: 0.5}
  m_AnchoredPosition: {x: 0.90474665, y: 0.28809288}
  m_SizeDelta: {x: 66.2979, y: 5}
  m_Pivot: {x: 0.5, y: 0.5}
--- !u!114 &209727997
MonoBehaviour:
  m_ObjectHideFlags: 0
  m_CorrespondingSourceObject: {fileID: 0}
  m_PrefabInstance: {fileID: 0}
  m_PrefabAsset: {fileID: 0}
  m_GameObject: {fileID: 209727995}
  m_Enabled: 1
  m_EditorHideFlags: 0
  m_Script: {fileID: 11500000, guid: 9541d86e2fd84c1d9990edf0852d74ab, type: 3}
  m_Name: 
  m_EditorClassIdentifier: 
  m_Material: {fileID: 0}
  m_Color: {r: 1, g: 1, b: 1, a: 1}
  m_RaycastTarget: 1
  m_RaycastPadding: {x: 0, y: 0, z: 0, w: 0}
  m_Maskable: 1
  m_OnCullStateChanged:
    m_PersistentCalls:
      m_Calls: []
  m_text: Test out different contact modes for the interactable objects in the environment.
  m_isRightToLeft: 0
  m_fontAsset: {fileID: 11400000, guid: 342802517badcf44c811584e5b42a888, type: 2}
  m_sharedMaterial: {fileID: 556829042121458119, guid: 342802517badcf44c811584e5b42a888, type: 2}
  m_fontSharedMaterials: []
  m_fontMaterial: {fileID: 0}
  m_fontMaterials: []
  m_fontColor32:
    serializedVersion: 2
    rgba: 4279637526
  m_fontColor: {r: 0.084905684, g: 0.084905684, b: 0.084905684, a: 1}
  m_enableVertexGradient: 0
  m_colorMode: 3
  m_fontColorGradient:
    topLeft: {r: 1, g: 1, b: 1, a: 1}
    topRight: {r: 1, g: 1, b: 1, a: 1}
    bottomLeft: {r: 1, g: 1, b: 1, a: 1}
    bottomRight: {r: 1, g: 1, b: 1, a: 1}
  m_fontColorGradientPreset: {fileID: 0}
  m_spriteAsset: {fileID: 0}
  m_tintAllSprites: 0
  m_StyleSheet: {fileID: 0}
  m_TextStyleHashCode: -1183493901
  m_overrideHtmlColors: 0
  m_faceColor:
    serializedVersion: 2
    rgba: 4294967295
  m_fontSize: 27.7
  m_fontSizeBase: 27.7
  m_fontWeight: 400
  m_enableAutoSizing: 0
  m_fontSizeMin: 18
  m_fontSizeMax: 72
  m_fontStyle: 0
  m_HorizontalAlignment: 2
  m_VerticalAlignment: 512
  m_textAlignment: 65535
  m_characterSpacing: 0
  m_wordSpacing: 0
  m_lineSpacing: 0
  m_lineSpacingMax: 0
  m_paragraphSpacing: 0
  m_charWidthMaxAdj: 0
  m_enableWordWrapping: 1
  m_wordWrappingRatios: 0.4
  m_overflowMode: 0
  m_linkedTextComponent: {fileID: 0}
  parentLinkedComponent: {fileID: 0}
  m_enableKerning: 1
  m_enableExtraPadding: 0
  checkPaddingRequired: 0
  m_isRichText: 1
  m_parseCtrlCharacters: 1
  m_isOrthographic: 0
  m_isCullingEnabled: 0
  m_horizontalMapping: 0
  m_verticalMapping: 0
  m_uvLineOffset: 0
  m_geometrySortingOrder: 0
  m_IsTextObjectScaleStatic: 0
  m_VertexBufferAutoSizeReduction: 0
  m_useMaxVisibleDescender: 1
  m_pageToDisplay: 1
  m_margin: {x: -4.2411804, y: 0, z: -6.303215, w: -3.0910506}
  m_isUsingLegacyAnimationComponent: 0
  m_isVolumetricText: 0
  _SortingLayer: 0
  _SortingLayerID: 0
  _SortingOrder: 0
  m_hasFontAssetChanged: 0
  m_renderer: {fileID: 209727998}
  m_maskType: 0
--- !u!23 &209727998
MeshRenderer:
  m_ObjectHideFlags: 0
  m_CorrespondingSourceObject: {fileID: 0}
  m_PrefabInstance: {fileID: 0}
  m_PrefabAsset: {fileID: 0}
  m_GameObject: {fileID: 209727995}
  m_Enabled: 1
  m_CastShadows: 0
  m_ReceiveShadows: 0
  m_DynamicOccludee: 1
  m_StaticShadowCaster: 0
  m_MotionVectors: 1
  m_LightProbeUsage: 1
  m_ReflectionProbeUsage: 1
  m_RayTracingMode: 2
  m_RayTraceProcedural: 0
  m_RenderingLayerMask: 1
  m_RendererPriority: 0
  m_Materials:
  - {fileID: 556829042121458119, guid: 342802517badcf44c811584e5b42a888, type: 2}
  m_StaticBatchInfo:
    firstSubMesh: 0
    subMeshCount: 0
  m_StaticBatchRoot: {fileID: 0}
  m_ProbeAnchor: {fileID: 0}
  m_LightProbeVolumeOverride: {fileID: 0}
  m_ScaleInLightmap: 1
  m_ReceiveGI: 1
  m_PreserveUVs: 0
  m_IgnoreNormalsForChartDetection: 0
  m_ImportantGI: 0
  m_StitchLightmapSeams: 1
  m_SelectedEditorRenderState: 3
  m_MinimumChartSize: 4
  m_AutoUVMaxDistance: 0.5
  m_AutoUVMaxAngle: 89
  m_LightmapParameters: {fileID: 0}
  m_SortingLayerID: 0
  m_SortingLayer: 0
  m_SortingOrder: 0
  m_AdditionalVertexStreams: {fileID: 0}
--- !u!1 &211967784
GameObject:
  m_ObjectHideFlags: 0
  m_CorrespondingSourceObject: {fileID: 0}
  m_PrefabInstance: {fileID: 0}
  m_PrefabAsset: {fileID: 0}
  serializedVersion: 6
  m_Component:
  - component: {fileID: 211967785}
  m_Layer: 0
  m_Name: ----- Right side ------
  m_TagString: Untagged
  m_Icon: {fileID: 0}
  m_NavMeshLayer: 0
  m_StaticEditorFlags: 0
  m_IsActive: 1
--- !u!4 &211967785
Transform:
  m_ObjectHideFlags: 0
  m_CorrespondingSourceObject: {fileID: 0}
  m_PrefabInstance: {fileID: 0}
  m_PrefabAsset: {fileID: 0}
  m_GameObject: {fileID: 211967784}
  m_LocalRotation: {x: -0, y: -0, z: -0, w: 1}
  m_LocalPosition: {x: 0.26078558, y: 16.625162, z: -26.987604}
  m_LocalScale: {x: 1, y: 1, z: 1}
  m_ConstrainProportionsScale: 0
  m_Children: []
  m_Father: {fileID: 1520545033}
  m_RootOrder: 8
  m_LocalEulerAnglesHint: {x: 0, y: 0, z: 0}
--- !u!4 &212978905 stripped
Transform:
  m_CorrespondingSourceObject: {fileID: 4459870147495250034, guid: 082b410248efe504fa129955c7dfaba5, type: 3}
  m_PrefabInstance: {fileID: 194818540}
  m_PrefabAsset: {fileID: 0}
--- !u!1 &269473462
GameObject:
  m_ObjectHideFlags: 0
  m_CorrespondingSourceObject: {fileID: 0}
  m_PrefabInstance: {fileID: 0}
  m_PrefabAsset: {fileID: 0}
  serializedVersion: 6
  m_Component:
  - component: {fileID: 269473463}
  m_Layer: 0
  m_Name: Balls
  m_TagString: Untagged
  m_Icon: {fileID: 0}
  m_NavMeshLayer: 0
  m_StaticEditorFlags: 0
  m_IsActive: 1
--- !u!4 &269473463
Transform:
  m_ObjectHideFlags: 0
  m_CorrespondingSourceObject: {fileID: 0}
  m_PrefabInstance: {fileID: 0}
  m_PrefabAsset: {fileID: 0}
  m_GameObject: {fileID: 269473462}
  m_LocalRotation: {x: -0, y: -0.081735715, z: -0, w: 0.9966541}
  m_LocalPosition: {x: 0.37551063, y: 16.696207, z: -28.143291}
  m_LocalScale: {x: 1, y: 1, z: 1}
  m_ConstrainProportionsScale: 0
  m_Children:
  - {fileID: 1284725389}
  - {fileID: 1840771850}
  - {fileID: 412823469}
  m_Father: {fileID: 1520545033}
  m_RootOrder: 9
  m_LocalEulerAnglesHint: {x: 0, y: 0, z: 0}
--- !u!1 &313239843
GameObject:
  m_ObjectHideFlags: 0
  m_CorrespondingSourceObject: {fileID: 0}
  m_PrefabInstance: {fileID: 0}
  m_PrefabAsset: {fileID: 0}
  serializedVersion: 6
  m_Component:
  - component: {fileID: 313239844}
  m_Layer: 0
  m_Name: ------ Center -------
  m_TagString: Untagged
  m_Icon: {fileID: 0}
  m_NavMeshLayer: 0
  m_StaticEditorFlags: 0
  m_IsActive: 1
--- !u!4 &313239844
Transform:
  m_ObjectHideFlags: 0
  m_CorrespondingSourceObject: {fileID: 0}
  m_PrefabInstance: {fileID: 0}
  m_PrefabAsset: {fileID: 0}
  m_GameObject: {fileID: 313239843}
  m_LocalRotation: {x: -0, y: -0, z: -0, w: 1}
  m_LocalPosition: {x: 0.26078558, y: 16.625162, z: -26.987604}
  m_LocalScale: {x: 1, y: 1, z: 1}
  m_ConstrainProportionsScale: 0
  m_Children: []
  m_Father: {fileID: 1520545033}
  m_RootOrder: 14
  m_LocalEulerAnglesHint: {x: 0, y: 0, z: 0}
--- !u!1 &317652223
GameObject:
  m_ObjectHideFlags: 0
  m_CorrespondingSourceObject: {fileID: 0}
  m_PrefabInstance: {fileID: 0}
  m_PrefabAsset: {fileID: 0}
  serializedVersion: 6
  m_Component:
  - component: {fileID: 317652224}
  - component: {fileID: 317652227}
  - component: {fileID: 317652226}
  m_Layer: 0
  m_Name: Plane
  m_TagString: Untagged
  m_Icon: {fileID: 0}
  m_NavMeshLayer: 0
  m_StaticEditorFlags: 0
  m_IsActive: 1
--- !u!4 &317652224
Transform:
  m_ObjectHideFlags: 0
  m_CorrespondingSourceObject: {fileID: 0}
  m_PrefabInstance: {fileID: 0}
  m_PrefabAsset: {fileID: 0}
  m_GameObject: {fileID: 317652223}
  m_LocalRotation: {x: -0, y: 0.7918431, z: -0, w: -0.6107245}
  m_LocalPosition: {x: 0, y: -0.0130006075, z: -0.643}
  m_LocalScale: {x: 100, y: 100, z: 100}
  m_ConstrainProportionsScale: 0
  m_Children: []
  m_Father: {fileID: 1861440707}
  m_RootOrder: 5
  m_LocalEulerAnglesHint: {x: 0, y: -104.716, z: 0}
--- !u!23 &317652226
MeshRenderer:
  m_ObjectHideFlags: 0
  m_CorrespondingSourceObject: {fileID: 0}
  m_PrefabInstance: {fileID: 0}
  m_PrefabAsset: {fileID: 0}
  m_GameObject: {fileID: 317652223}
  m_Enabled: 1
  m_CastShadows: 1
  m_ReceiveShadows: 1
  m_DynamicOccludee: 1
  m_StaticShadowCaster: 0
  m_MotionVectors: 1
  m_LightProbeUsage: 1
  m_ReflectionProbeUsage: 1
  m_RayTracingMode: 2
  m_RayTraceProcedural: 0
  m_RenderingLayerMask: 257
  m_RendererPriority: 0
  m_Materials:
  - {fileID: 2100000, guid: 8748f3e035e707e44997d3f72091272c, type: 2}
  m_StaticBatchInfo:
    firstSubMesh: 0
    subMeshCount: 0
  m_StaticBatchRoot: {fileID: 0}
  m_ProbeAnchor: {fileID: 0}
  m_LightProbeVolumeOverride: {fileID: 0}
  m_ScaleInLightmap: 1
  m_ReceiveGI: 1
  m_PreserveUVs: 0
  m_IgnoreNormalsForChartDetection: 0
  m_ImportantGI: 0
  m_StitchLightmapSeams: 1
  m_SelectedEditorRenderState: 3
  m_MinimumChartSize: 4
  m_AutoUVMaxDistance: 0.5
  m_AutoUVMaxAngle: 89
  m_LightmapParameters: {fileID: 0}
  m_SortingLayerID: 0
  m_SortingLayer: 0
  m_SortingOrder: 0
  m_AdditionalVertexStreams: {fileID: 0}
--- !u!33 &317652227
MeshFilter:
  m_ObjectHideFlags: 0
  m_CorrespondingSourceObject: {fileID: 0}
  m_PrefabInstance: {fileID: 0}
  m_PrefabAsset: {fileID: 0}
  m_GameObject: {fileID: 317652223}
  m_Mesh: {fileID: 10209, guid: 0000000000000000e000000000000000, type: 0}
--- !u!1 &322199078
GameObject:
  m_ObjectHideFlags: 0
  m_CorrespondingSourceObject: {fileID: 0}
  m_PrefabInstance: {fileID: 0}
  m_PrefabAsset: {fileID: 0}
  serializedVersion: 6
  m_Component:
  - component: {fileID: 322199079}
  m_Layer: 0
  m_Name: Right shelf
  m_TagString: Untagged
  m_Icon: {fileID: 0}
  m_NavMeshLayer: 0
  m_StaticEditorFlags: 0
  m_IsActive: 1
--- !u!4 &322199079
Transform:
  m_ObjectHideFlags: 0
  m_CorrespondingSourceObject: {fileID: 0}
  m_PrefabInstance: {fileID: 0}
  m_PrefabAsset: {fileID: 0}
  m_GameObject: {fileID: 322199078}
  m_LocalRotation: {x: -0, y: 0.6286734, z: -0, w: 0.7776694}
  m_LocalPosition: {x: 0.49933827, y: 16.966742, z: -27.86901}
  m_LocalScale: {x: 1, y: 1, z: 1}
  m_ConstrainProportionsScale: 0
  m_Children:
  - {fileID: 1477429153975317414}
  - {fileID: 1448342648}
  m_Father: {fileID: 1520545033}
  m_RootOrder: 13
  m_LocalEulerAnglesHint: {x: 0, y: 0, z: 0}
--- !u!1 &328504666
GameObject:
  m_ObjectHideFlags: 0
  m_CorrespondingSourceObject: {fileID: 0}
  m_PrefabInstance: {fileID: 0}
  m_PrefabAsset: {fileID: 0}
  serializedVersion: 6
  m_Component:
  - component: {fileID: 328504667}
  - component: {fileID: 328504670}
  - component: {fileID: 328504669}
  m_Layer: 0
  m_Name: Border
  m_TagString: Untagged
  m_Icon: {fileID: 0}
  m_NavMeshLayer: 0
  m_StaticEditorFlags: 0
  m_IsActive: 1
--- !u!4 &328504667
Transform:
  m_ObjectHideFlags: 0
  m_CorrespondingSourceObject: {fileID: 0}
  m_PrefabInstance: {fileID: 0}
  m_PrefabAsset: {fileID: 0}
  m_GameObject: {fileID: 328504666}
  m_LocalRotation: {x: -0, y: -0, z: -0, w: 1}
  m_LocalPosition: {x: 0, y: -0.01, z: 0}
  m_LocalScale: {x: 0.043, y: 0.01, z: 0.043}
  m_ConstrainProportionsScale: 0
  m_Children: []
  m_Father: {fileID: 50325449}
  m_RootOrder: 0
  m_LocalEulerAnglesHint: {x: 0, y: 0, z: 0}
--- !u!23 &328504669
MeshRenderer:
  m_ObjectHideFlags: 0
  m_CorrespondingSourceObject: {fileID: 0}
  m_PrefabInstance: {fileID: 0}
  m_PrefabAsset: {fileID: 0}
  m_GameObject: {fileID: 328504666}
  m_Enabled: 1
  m_CastShadows: 1
  m_ReceiveShadows: 1
  m_DynamicOccludee: 1
  m_StaticShadowCaster: 0
  m_MotionVectors: 1
  m_LightProbeUsage: 1
  m_ReflectionProbeUsage: 1
  m_RayTracingMode: 2
  m_RayTraceProcedural: 0
  m_RenderingLayerMask: 257
  m_RendererPriority: 0
  m_Materials:
  - {fileID: 2100000, guid: 8bf483d1467d72c418541702679a30a2, type: 2}
  m_StaticBatchInfo:
    firstSubMesh: 0
    subMeshCount: 0
  m_StaticBatchRoot: {fileID: 0}
  m_ProbeAnchor: {fileID: 0}
  m_LightProbeVolumeOverride: {fileID: 0}
  m_ScaleInLightmap: 1
  m_ReceiveGI: 1
  m_PreserveUVs: 0
  m_IgnoreNormalsForChartDetection: 0
  m_ImportantGI: 0
  m_StitchLightmapSeams: 1
  m_SelectedEditorRenderState: 3
  m_MinimumChartSize: 4
  m_AutoUVMaxDistance: 0.5
  m_AutoUVMaxAngle: 89
  m_LightmapParameters: {fileID: 0}
  m_SortingLayerID: 0
  m_SortingLayer: 0
  m_SortingOrder: 0
  m_AdditionalVertexStreams: {fileID: 0}
--- !u!33 &328504670
MeshFilter:
  m_ObjectHideFlags: 0
  m_CorrespondingSourceObject: {fileID: 0}
  m_PrefabInstance: {fileID: 0}
  m_PrefabAsset: {fileID: 0}
  m_GameObject: {fileID: 328504666}
  m_Mesh: {fileID: 10206, guid: 0000000000000000e000000000000000, type: 0}
--- !u!1 &345004528
GameObject:
  m_ObjectHideFlags: 0
  m_CorrespondingSourceObject: {fileID: 0}
  m_PrefabInstance: {fileID: 0}
  m_PrefabAsset: {fileID: 0}
  serializedVersion: 6
  m_Component:
  - component: {fileID: 345004529}
  - component: {fileID: 345004534}
  - component: {fileID: 345004533}
  - component: {fileID: 345004532}
  - component: {fileID: 345004531}
  m_Layer: 0
  m_Name: Right Table
  m_TagString: Untagged
  m_Icon: {fileID: 0}
  m_NavMeshLayer: 0
  m_StaticEditorFlags: 126
  m_IsActive: 1
--- !u!4 &345004529
Transform:
  m_ObjectHideFlags: 0
  m_CorrespondingSourceObject: {fileID: 0}
  m_PrefabInstance: {fileID: 0}
  m_PrefabAsset: {fileID: 0}
  m_GameObject: {fileID: 345004528}
  m_LocalRotation: {x: 0, y: -0.095845714, z: 0, w: 0.99539626}
  m_LocalPosition: {x: 0.7, y: 0.8897, z: -0.45}
  m_LocalScale: {x: 0.67156017, y: 0.08, z: 0.9030202}
  m_ConstrainProportionsScale: 0
  m_Children: []
  m_Father: {fileID: 1861440707}
  m_RootOrder: 2
  m_LocalEulerAnglesHint: {x: 0, y: -11, z: 0}
--- !u!114 &345004531
MonoBehaviour:
  m_ObjectHideFlags: 0
  m_CorrespondingSourceObject: {fileID: 0}
  m_PrefabInstance: {fileID: 0}
  m_PrefabAsset: {fileID: 0}
  m_GameObject: {fileID: 345004528}
  m_Enabled: 1
  m_EditorHideFlags: 0
  m_Script: {fileID: 11500000, guid: 0b3763add1152ac4aab69357a419a664, type: 3}
  m_Name: 
  m_EditorClassIdentifier: 
  HandToIgnoreGrabs: 2
  _disableAllGrabbing: 0
  HandToIgnoreCollisions: 2
  _disableAllHandCollisions: 1
  _disableCollisionOnChildren: 1
--- !u!65 &345004532
BoxCollider:
  m_ObjectHideFlags: 0
  m_CorrespondingSourceObject: {fileID: 0}
  m_PrefabInstance: {fileID: 0}
  m_PrefabAsset: {fileID: 0}
  m_GameObject: {fileID: 345004528}
  m_Material: {fileID: 0}
  m_IsTrigger: 0
  m_Enabled: 1
  serializedVersion: 2
  m_Size: {x: 1, y: 1, z: 1}
  m_Center: {x: 0, y: 0, z: 0}
--- !u!23 &345004533
MeshRenderer:
  m_ObjectHideFlags: 0
  m_CorrespondingSourceObject: {fileID: 0}
  m_PrefabInstance: {fileID: 0}
  m_PrefabAsset: {fileID: 0}
  m_GameObject: {fileID: 345004528}
  m_Enabled: 1
  m_CastShadows: 1
  m_ReceiveShadows: 1
  m_DynamicOccludee: 1
  m_StaticShadowCaster: 0
  m_MotionVectors: 1
  m_LightProbeUsage: 1
  m_ReflectionProbeUsage: 1
  m_RayTracingMode: 2
  m_RayTraceProcedural: 0
  m_RenderingLayerMask: 257
  m_RendererPriority: 0
  m_Materials:
  - {fileID: 10303, guid: 0000000000000000f000000000000000, type: 0}
  m_StaticBatchInfo:
    firstSubMesh: 0
    subMeshCount: 0
  m_StaticBatchRoot: {fileID: 0}
  m_ProbeAnchor: {fileID: 0}
  m_LightProbeVolumeOverride: {fileID: 0}
  m_ScaleInLightmap: 1
  m_ReceiveGI: 1
  m_PreserveUVs: 0
  m_IgnoreNormalsForChartDetection: 0
  m_ImportantGI: 0
  m_StitchLightmapSeams: 1
  m_SelectedEditorRenderState: 3
  m_MinimumChartSize: 4
  m_AutoUVMaxDistance: 0.5
  m_AutoUVMaxAngle: 89
  m_LightmapParameters: {fileID: 0}
  m_SortingLayerID: 0
  m_SortingLayer: 0
  m_SortingOrder: 0
  m_AdditionalVertexStreams: {fileID: 0}
--- !u!33 &345004534
MeshFilter:
  m_ObjectHideFlags: 0
  m_CorrespondingSourceObject: {fileID: 0}
  m_PrefabInstance: {fileID: 0}
  m_PrefabAsset: {fileID: 0}
  m_GameObject: {fileID: 345004528}
  m_Mesh: {fileID: 10202, guid: 0000000000000000e000000000000000, type: 0}
--- !u!1 &350346323
GameObject:
  m_ObjectHideFlags: 0
  m_CorrespondingSourceObject: {fileID: 0}
  m_PrefabInstance: {fileID: 0}
  m_PrefabAsset: {fileID: 0}
  serializedVersion: 6
  m_Component:
  - component: {fileID: 350346324}
  - component: {fileID: 350346326}
  - component: {fileID: 350346325}
  m_Layer: 5
  m_Name: Text (TMP)
  m_TagString: Untagged
  m_Icon: {fileID: 0}
  m_NavMeshLayer: 0
  m_StaticEditorFlags: 0
  m_IsActive: 0
--- !u!224 &350346324
RectTransform:
  m_ObjectHideFlags: 0
  m_CorrespondingSourceObject: {fileID: 0}
  m_PrefabInstance: {fileID: 0}
  m_PrefabAsset: {fileID: 0}
  m_GameObject: {fileID: 350346323}
  m_LocalRotation: {x: 0, y: 0, z: 0, w: 1}
  m_LocalPosition: {x: 0, y: 0, z: -40.94}
  m_LocalScale: {x: 0.05, y: 0.05, z: 0.05}
  m_ConstrainProportionsScale: 0
  m_Children: []
  m_Father: {fileID: 1859738840}
  m_RootOrder: 1
  m_LocalEulerAnglesHint: {x: 0, y: 0, z: 0}
  m_AnchorMin: {x: 0.5, y: 0.5}
  m_AnchorMax: {x: 0.5, y: 0.5}
  m_AnchoredPosition: {x: -1.42, y: -76.48}
  m_SizeDelta: {x: 27.863, y: 50}
  m_Pivot: {x: 0.5, y: 0.5}
--- !u!114 &350346325
MonoBehaviour:
  m_ObjectHideFlags: 0
  m_CorrespondingSourceObject: {fileID: 0}
  m_PrefabInstance: {fileID: 0}
  m_PrefabAsset: {fileID: 0}
  m_GameObject: {fileID: 350346323}
  m_Enabled: 1
  m_EditorHideFlags: 0
  m_Script: {fileID: 11500000, guid: f4688fdb7df04437aeb418b961361dc5, type: 3}
  m_Name: 
  m_EditorClassIdentifier: 
  m_Material: {fileID: 0}
  m_Color: {r: 1, g: 1, b: 1, a: 1}
  m_RaycastTarget: 1
  m_RaycastPadding: {x: 0, y: 0, z: 0, w: 0}
  m_Maskable: 1
  m_OnCullStateChanged:
    m_PersistentCalls:
      m_Calls: []
  m_text: 1
  m_isRightToLeft: 0
  m_fontAsset: {fileID: 11400000, guid: 8f586378b4e144a9851e7b34d9b748ee, type: 2}
  m_sharedMaterial: {fileID: 2180264, guid: 8f586378b4e144a9851e7b34d9b748ee, type: 2}
  m_fontSharedMaterials: []
  m_fontMaterial: {fileID: 0}
  m_fontMaterials: []
  m_fontColor32:
    serializedVersion: 2
    rgba: 4294967295
  m_fontColor: {r: 1, g: 1, b: 1, a: 1}
  m_enableVertexGradient: 0
  m_colorMode: 3
  m_fontColorGradient:
    topLeft: {r: 1, g: 1, b: 1, a: 1}
    topRight: {r: 1, g: 1, b: 1, a: 1}
    bottomLeft: {r: 1, g: 1, b: 1, a: 1}
    bottomRight: {r: 1, g: 1, b: 1, a: 1}
  m_fontColorGradientPreset: {fileID: 0}
  m_spriteAsset: {fileID: 0}
  m_tintAllSprites: 0
  m_StyleSheet: {fileID: 0}
  m_TextStyleHashCode: -1183493901
  m_overrideHtmlColors: 0
  m_faceColor:
    serializedVersion: 2
    rgba: 4294967295
  m_fontSize: 36
  m_fontSizeBase: 36
  m_fontWeight: 400
  m_enableAutoSizing: 0
  m_fontSizeMin: 18
  m_fontSizeMax: 72
  m_fontStyle: 0
  m_HorizontalAlignment: 1
  m_VerticalAlignment: 256
  m_textAlignment: 65535
  m_characterSpacing: 0
  m_wordSpacing: 0
  m_lineSpacing: 0
  m_lineSpacingMax: 0
  m_paragraphSpacing: 0
  m_charWidthMaxAdj: 0
  m_enableWordWrapping: 1
  m_wordWrappingRatios: 0.4
  m_overflowMode: 0
  m_linkedTextComponent: {fileID: 0}
  parentLinkedComponent: {fileID: 0}
  m_enableKerning: 1
  m_enableExtraPadding: 0
  checkPaddingRequired: 0
  m_isRichText: 1
  m_parseCtrlCharacters: 1
  m_isOrthographic: 1
  m_isCullingEnabled: 0
  m_horizontalMapping: 0
  m_verticalMapping: 0
  m_uvLineOffset: 0
  m_geometrySortingOrder: 0
  m_IsTextObjectScaleStatic: 0
  m_VertexBufferAutoSizeReduction: 0
  m_useMaxVisibleDescender: 1
  m_pageToDisplay: 1
  m_margin: {x: 0, y: 0, z: 0, w: 0}
  m_isUsingLegacyAnimationComponent: 0
  m_isVolumetricText: 0
  m_hasFontAssetChanged: 0
  m_baseMaterial: {fileID: 0}
  m_maskOffset: {x: 0, y: 0, z: 0, w: 0}
--- !u!222 &350346326
CanvasRenderer:
  m_ObjectHideFlags: 0
  m_CorrespondingSourceObject: {fileID: 0}
  m_PrefabInstance: {fileID: 0}
  m_PrefabAsset: {fileID: 0}
  m_GameObject: {fileID: 350346323}
  m_CullTransparentMesh: 1
--- !u!1 &384914467
GameObject:
  m_ObjectHideFlags: 0
  m_CorrespondingSourceObject: {fileID: 0}
  m_PrefabInstance: {fileID: 0}
  m_PrefabAsset: {fileID: 0}
  serializedVersion: 6
  m_Component:
  - component: {fileID: 384914468}
  m_Layer: 0
  m_Name: Left shelves
  m_TagString: Untagged
  m_Icon: {fileID: 0}
  m_NavMeshLayer: 0
  m_StaticEditorFlags: 0
  m_IsActive: 1
--- !u!4 &384914468
Transform:
  m_ObjectHideFlags: 0
  m_CorrespondingSourceObject: {fileID: 0}
  m_PrefabInstance: {fileID: 0}
  m_PrefabAsset: {fileID: 0}
  m_GameObject: {fileID: 384914467}
  m_LocalRotation: {x: -0, y: -0.07292842, z: -0, w: 0.9973372}
  m_LocalPosition: {x: -1.0029755, y: 16.76254, z: -28.035635}
  m_LocalScale: {x: 1, y: 1, z: 1}
  m_ConstrainProportionsScale: 0
  m_Children:
  - {fileID: 1590486305}
  - {fileID: 455239915}
  m_Father: {fileID: 1520545033}
  m_RootOrder: 5
  m_LocalEulerAnglesHint: {x: 0, y: -8.364, z: 0}
--- !u!1 &385804509
GameObject:
  m_ObjectHideFlags: 0
  m_CorrespondingSourceObject: {fileID: 0}
  m_PrefabInstance: {fileID: 0}
  m_PrefabAsset: {fileID: 0}
  serializedVersion: 6
  m_Component:
  - component: {fileID: 385804510}
  - component: {fileID: 385804515}
  - component: {fileID: 385804514}
  - component: {fileID: 385804513}
  - component: {fileID: 385804516}
  m_Layer: 0
  m_Name: Pressable Object
  m_TagString: Untagged
  m_Icon: {fileID: 0}
  m_NavMeshLayer: 0
  m_StaticEditorFlags: 0
  m_IsActive: 1
--- !u!4 &385804510
Transform:
  m_ObjectHideFlags: 0
  m_CorrespondingSourceObject: {fileID: 0}
  m_PrefabInstance: {fileID: 0}
  m_PrefabAsset: {fileID: 0}
  m_GameObject: {fileID: 385804509}
  m_LocalRotation: {x: -0, y: -0, z: -0, w: 1}
  m_LocalPosition: {x: 0, y: 0.02, z: 0}
  m_LocalScale: {x: 0.04, y: 0.02, z: 0.04}
  m_ConstrainProportionsScale: 0
  m_Children:
  - {fileID: 1572577633}
  m_Father: {fileID: 50325449}
  m_RootOrder: 1
  m_LocalEulerAnglesHint: {x: 0, y: 0, z: 0}
--- !u!65 &385804513
BoxCollider:
  m_ObjectHideFlags: 0
  m_CorrespondingSourceObject: {fileID: 0}
  m_PrefabInstance: {fileID: 0}
  m_PrefabAsset: {fileID: 0}
  m_GameObject: {fileID: 385804509}
  m_Material: {fileID: 1572688315}
  m_IsTrigger: 0
  m_Enabled: 1
  serializedVersion: 2
  m_Size: {x: 1, y: 1, z: 1}
  m_Center: {x: 0, y: 0.5, z: 0}
--- !u!23 &385804514
MeshRenderer:
  m_ObjectHideFlags: 0
  m_CorrespondingSourceObject: {fileID: 0}
  m_PrefabInstance: {fileID: 0}
  m_PrefabAsset: {fileID: 0}
  m_GameObject: {fileID: 385804509}
  m_Enabled: 1
  m_CastShadows: 1
  m_ReceiveShadows: 1
  m_DynamicOccludee: 1
  m_StaticShadowCaster: 0
  m_MotionVectors: 1
  m_LightProbeUsage: 1
  m_ReflectionProbeUsage: 1
  m_RayTracingMode: 2
  m_RayTraceProcedural: 0
  m_RenderingLayerMask: 257
  m_RendererPriority: 0
  m_Materials:
  - {fileID: 2100000, guid: fdbb60d6faaf29b488004c5d024022e2, type: 2}
  m_StaticBatchInfo:
    firstSubMesh: 0
    subMeshCount: 0
  m_StaticBatchRoot: {fileID: 0}
  m_ProbeAnchor: {fileID: 0}
  m_LightProbeVolumeOverride: {fileID: 0}
  m_ScaleInLightmap: 1
  m_ReceiveGI: 1
  m_PreserveUVs: 0
  m_IgnoreNormalsForChartDetection: 0
  m_ImportantGI: 0
  m_StitchLightmapSeams: 1
  m_SelectedEditorRenderState: 3
  m_MinimumChartSize: 4
  m_AutoUVMaxDistance: 0.5
  m_AutoUVMaxAngle: 89
  m_LightmapParameters: {fileID: 0}
  m_SortingLayerID: 0
  m_SortingLayer: 0
  m_SortingOrder: 0
  m_AdditionalVertexStreams: {fileID: 0}
--- !u!33 &385804515
MeshFilter:
  m_ObjectHideFlags: 0
  m_CorrespondingSourceObject: {fileID: 0}
  m_PrefabInstance: {fileID: 0}
  m_PrefabAsset: {fileID: 0}
  m_GameObject: {fileID: 385804509}
  m_Mesh: {fileID: 10206, guid: 0000000000000000e000000000000000, type: 0}
--- !u!114 &385804516
MonoBehaviour:
  m_ObjectHideFlags: 0
  m_CorrespondingSourceObject: {fileID: 0}
  m_PrefabInstance: {fileID: 0}
  m_PrefabAsset: {fileID: 0}
  m_GameObject: {fileID: 385804509}
  m_Enabled: 1
  m_EditorHideFlags: 0
  m_Script: {fileID: 11500000, guid: 0b3763add1152ac4aab69357a419a664, type: 3}
  m_Name: 
  m_EditorClassIdentifier: 
  HandToIgnoreGrabs: 2
  _disableAllGrabbing: 1
  HandToIgnoreCollisions: 0
  _disableAllHandCollisions: 1
  _disableCollisionOnChildren: 1
--- !u!1001 &386809003
PrefabInstance:
  m_ObjectHideFlags: 0
  serializedVersion: 2
  m_Modification:
    m_TransformParent: {fileID: 1520545033}
    m_Modifications:
    - target: {fileID: 1425814782421875397, guid: b19d51e6a7ac86045884866247967cc6, type: 3}
      propertyPath: m_Name
      value: Rocket
      objectReference: {fileID: 0}
    - target: {fileID: 1425814782421875418, guid: b19d51e6a7ac86045884866247967cc6, type: 3}
      propertyPath: m_RootOrder
      value: 11
      objectReference: {fileID: 0}
    - target: {fileID: 1425814782421875418, guid: b19d51e6a7ac86045884866247967cc6, type: 3}
      propertyPath: m_LocalPosition.x
      value: 0.44772452
      objectReference: {fileID: 0}
    - target: {fileID: 1425814782421875418, guid: b19d51e6a7ac86045884866247967cc6, type: 3}
      propertyPath: m_LocalPosition.y
      value: 16.94614
      objectReference: {fileID: 0}
    - target: {fileID: 1425814782421875418, guid: b19d51e6a7ac86045884866247967cc6, type: 3}
      propertyPath: m_LocalPosition.z
      value: -27.821035
      objectReference: {fileID: 0}
    - target: {fileID: 1425814782421875418, guid: b19d51e6a7ac86045884866247967cc6, type: 3}
      propertyPath: m_LocalRotation.w
      value: 0.051144335
      objectReference: {fileID: 0}
    - target: {fileID: 1425814782421875418, guid: b19d51e6a7ac86045884866247967cc6, type: 3}
      propertyPath: m_LocalRotation.x
      value: 0.022067908
      objectReference: {fileID: 0}
    - target: {fileID: 1425814782421875418, guid: b19d51e6a7ac86045884866247967cc6, type: 3}
      propertyPath: m_LocalRotation.y
      value: -0.39556143
      objectReference: {fileID: 0}
    - target: {fileID: 1425814782421875418, guid: b19d51e6a7ac86045884866247967cc6, type: 3}
      propertyPath: m_LocalRotation.z
      value: 0.9167489
      objectReference: {fileID: 0}
    - target: {fileID: 1425814782421875418, guid: b19d51e6a7ac86045884866247967cc6, type: 3}
      propertyPath: m_LocalEulerAnglesHint.x
      value: 46.679
      objectReference: {fileID: 0}
    - target: {fileID: 1425814782421875418, guid: b19d51e6a7ac86045884866247967cc6, type: 3}
      propertyPath: m_LocalEulerAnglesHint.y
      value: 0
      objectReference: {fileID: 0}
    - target: {fileID: 1425814782421875418, guid: b19d51e6a7ac86045884866247967cc6, type: 3}
      propertyPath: m_LocalEulerAnglesHint.z
      value: 173.614
      objectReference: {fileID: 0}
    m_RemovedComponents: []
  m_SourcePrefab: {fileID: 100100000, guid: b19d51e6a7ac86045884866247967cc6, type: 3}
--- !u!4 &386809004 stripped
Transform:
  m_CorrespondingSourceObject: {fileID: 1425814782421875418, guid: b19d51e6a7ac86045884866247967cc6, type: 3}
  m_PrefabInstance: {fileID: 386809003}
  m_PrefabAsset: {fileID: 0}
--- !u!1 &387812141
GameObject:
  m_ObjectHideFlags: 0
  m_CorrespondingSourceObject: {fileID: 0}
  m_PrefabInstance: {fileID: 0}
  m_PrefabAsset: {fileID: 0}
  serializedVersion: 6
  m_Component:
  - component: {fileID: 387812142}
  - component: {fileID: 387812145}
  - component: {fileID: 387812144}
  m_Layer: 0
  m_Name: Screw Head
  m_TagString: Untagged
  m_Icon: {fileID: 0}
  m_NavMeshLayer: 0
  m_StaticEditorFlags: 0
  m_IsActive: 1
--- !u!4 &387812142
Transform:
  m_ObjectHideFlags: 0
  m_CorrespondingSourceObject: {fileID: 0}
  m_PrefabInstance: {fileID: 0}
  m_PrefabAsset: {fileID: 0}
  m_GameObject: {fileID: 387812141}
  m_LocalRotation: {x: 0.000000007450579, y: 0.000000089406946, z: -0.13810202, w: 0.9904181}
  m_LocalPosition: {x: 0.8, y: -0.449, z: -0.458}
  m_LocalScale: {x: 0.12511, y: 0.02, z: 0.026688324}
  m_ConstrainProportionsScale: 0
  m_Children: []
  m_Father: {fileID: 1179217533}
  m_RootOrder: 6
  m_LocalEulerAnglesHint: {x: 0, y: 0, z: 0}
--- !u!23 &387812144
MeshRenderer:
  m_ObjectHideFlags: 0
  m_CorrespondingSourceObject: {fileID: 0}
  m_PrefabInstance: {fileID: 0}
  m_PrefabAsset: {fileID: 0}
  m_GameObject: {fileID: 387812141}
  m_Enabled: 1
  m_CastShadows: 1
  m_ReceiveShadows: 1
  m_DynamicOccludee: 1
  m_StaticShadowCaster: 0
  m_MotionVectors: 1
  m_LightProbeUsage: 1
  m_ReflectionProbeUsage: 1
  m_RayTracingMode: 2
  m_RayTraceProcedural: 0
  m_RenderingLayerMask: 1
  m_RendererPriority: 0
  m_Materials:
  - {fileID: 2100000, guid: 8748f3e035e707e44997d3f72091272c, type: 2}
  m_StaticBatchInfo:
    firstSubMesh: 0
    subMeshCount: 0
  m_StaticBatchRoot: {fileID: 0}
  m_ProbeAnchor: {fileID: 0}
  m_LightProbeVolumeOverride: {fileID: 0}
  m_ScaleInLightmap: 1
  m_ReceiveGI: 1
  m_PreserveUVs: 0
  m_IgnoreNormalsForChartDetection: 0
  m_ImportantGI: 0
  m_StitchLightmapSeams: 1
  m_SelectedEditorRenderState: 3
  m_MinimumChartSize: 4
  m_AutoUVMaxDistance: 0.5
  m_AutoUVMaxAngle: 89
  m_LightmapParameters: {fileID: 0}
  m_SortingLayerID: 0
  m_SortingLayer: 0
  m_SortingOrder: 0
  m_AdditionalVertexStreams: {fileID: 0}
--- !u!33 &387812145
MeshFilter:
  m_ObjectHideFlags: 0
  m_CorrespondingSourceObject: {fileID: 0}
  m_PrefabInstance: {fileID: 0}
  m_PrefabAsset: {fileID: 0}
  m_GameObject: {fileID: 387812141}
  m_Mesh: {fileID: 10207, guid: 0000000000000000e000000000000000, type: 0}
--- !u!1001 &393039382
PrefabInstance:
  m_ObjectHideFlags: 0
  serializedVersion: 2
  m_Modification:
    m_TransformParent: {fileID: 1520545033}
    m_Modifications:
    - target: {fileID: 192443196819829554, guid: d46ac327122183e40bb7c0018e589a9e, type: 3}
      propertyPath: _disableAllGrabbing
      value: 0
      objectReference: {fileID: 0}
    - target: {fileID: 505475278318028220, guid: d46ac327122183e40bb7c0018e589a9e, type: 3}
      propertyPath: _disableAllGrabbing
      value: 0
      objectReference: {fileID: 0}
    - target: {fileID: 627287980762614895, guid: d46ac327122183e40bb7c0018e589a9e, type: 3}
      propertyPath: m_Name
      value: BlockTubes Combined
      objectReference: {fileID: 0}
    - target: {fileID: 1399890448328437925, guid: d46ac327122183e40bb7c0018e589a9e, type: 3}
      propertyPath: _disableAllGrabbing
      value: 0
      objectReference: {fileID: 0}
    - target: {fileID: 2981703656134505662, guid: d46ac327122183e40bb7c0018e589a9e, type: 3}
      propertyPath: _disableAllGrabbing
      value: 0
      objectReference: {fileID: 0}
    - target: {fileID: 3123740035100676828, guid: d46ac327122183e40bb7c0018e589a9e, type: 3}
      propertyPath: m_RootOrder
      value: 16
      objectReference: {fileID: 0}
    - target: {fileID: 3123740035100676828, guid: d46ac327122183e40bb7c0018e589a9e, type: 3}
      propertyPath: m_LocalPosition.x
      value: -0.5609755
      objectReference: {fileID: 0}
    - target: {fileID: 3123740035100676828, guid: d46ac327122183e40bb7c0018e589a9e, type: 3}
      propertyPath: m_LocalPosition.y
      value: 16.84654
      objectReference: {fileID: 0}
    - target: {fileID: 3123740035100676828, guid: d46ac327122183e40bb7c0018e589a9e, type: 3}
      propertyPath: m_LocalPosition.z
      value: -27.539635
      objectReference: {fileID: 0}
    - target: {fileID: 3123740035100676828, guid: d46ac327122183e40bb7c0018e589a9e, type: 3}
      propertyPath: m_LocalRotation.w
      value: 1
      objectReference: {fileID: 0}
    - target: {fileID: 3123740035100676828, guid: d46ac327122183e40bb7c0018e589a9e, type: 3}
      propertyPath: m_LocalRotation.x
      value: -0
      objectReference: {fileID: 0}
    - target: {fileID: 3123740035100676828, guid: d46ac327122183e40bb7c0018e589a9e, type: 3}
      propertyPath: m_LocalRotation.y
      value: -0
      objectReference: {fileID: 0}
    - target: {fileID: 3123740035100676828, guid: d46ac327122183e40bb7c0018e589a9e, type: 3}
      propertyPath: m_LocalRotation.z
      value: -0
      objectReference: {fileID: 0}
    - target: {fileID: 3123740035100676828, guid: d46ac327122183e40bb7c0018e589a9e, type: 3}
      propertyPath: m_LocalEulerAnglesHint.x
      value: 0
      objectReference: {fileID: 0}
    - target: {fileID: 3123740035100676828, guid: d46ac327122183e40bb7c0018e589a9e, type: 3}
      propertyPath: m_LocalEulerAnglesHint.y
      value: 0
      objectReference: {fileID: 0}
    - target: {fileID: 3123740035100676828, guid: d46ac327122183e40bb7c0018e589a9e, type: 3}
      propertyPath: m_LocalEulerAnglesHint.z
      value: 0
      objectReference: {fileID: 0}
    - target: {fileID: 4038616026138398204, guid: d46ac327122183e40bb7c0018e589a9e, type: 3}
      propertyPath: _disableAllGrabbing
      value: 0
      objectReference: {fileID: 0}
    - target: {fileID: 4180935546506186687, guid: d46ac327122183e40bb7c0018e589a9e, type: 3}
      propertyPath: _disableAllGrabbing
      value: 0
      objectReference: {fileID: 0}
    - target: {fileID: 4777416624922513817, guid: d46ac327122183e40bb7c0018e589a9e, type: 3}
      propertyPath: _disableAllGrabbing
      value: 0
      objectReference: {fileID: 0}
    - target: {fileID: 4907212617910394204, guid: d46ac327122183e40bb7c0018e589a9e, type: 3}
      propertyPath: _disableAllGrabbing
      value: 0
      objectReference: {fileID: 0}
    - target: {fileID: 5588542432348091388, guid: d46ac327122183e40bb7c0018e589a9e, type: 3}
      propertyPath: _disableAllGrabbing
      value: 0
      objectReference: {fileID: 0}
    - target: {fileID: 5892065476003428146, guid: d46ac327122183e40bb7c0018e589a9e, type: 3}
      propertyPath: _disableAllGrabbing
      value: 0
      objectReference: {fileID: 0}
    - target: {fileID: 5960659110427728626, guid: d46ac327122183e40bb7c0018e589a9e, type: 3}
      propertyPath: _disableAllGrabbing
      value: 0
      objectReference: {fileID: 0}
    - target: {fileID: 6579033231436287234, guid: d46ac327122183e40bb7c0018e589a9e, type: 3}
      propertyPath: _disableAllGrabbing
      value: 0
      objectReference: {fileID: 0}
    - target: {fileID: 7798717753241220326, guid: d46ac327122183e40bb7c0018e589a9e, type: 3}
      propertyPath: _disableAllGrabbing
      value: 0
      objectReference: {fileID: 0}
    - target: {fileID: 8047319556381943574, guid: d46ac327122183e40bb7c0018e589a9e, type: 3}
      propertyPath: _disableAllGrabbing
      value: 0
      objectReference: {fileID: 0}
    - target: {fileID: 8830137709314495947, guid: d46ac327122183e40bb7c0018e589a9e, type: 3}
      propertyPath: _disableAllGrabbing
      value: 0
      objectReference: {fileID: 0}
    m_RemovedComponents:
    - {fileID: 3880992846404827686, guid: d46ac327122183e40bb7c0018e589a9e, type: 3}
    - {fileID: 5536879565590317705, guid: d46ac327122183e40bb7c0018e589a9e, type: 3}
    - {fileID: 3713890195906716115, guid: d46ac327122183e40bb7c0018e589a9e, type: 3}
    - {fileID: 4150876570596406236, guid: d46ac327122183e40bb7c0018e589a9e, type: 3}
    - {fileID: 7926650549876722509, guid: d46ac327122183e40bb7c0018e589a9e, type: 3}
    - {fileID: 910767645892571601, guid: d46ac327122183e40bb7c0018e589a9e, type: 3}
    - {fileID: 3001397489043771176, guid: d46ac327122183e40bb7c0018e589a9e, type: 3}
    - {fileID: 689992066725064758, guid: d46ac327122183e40bb7c0018e589a9e, type: 3}
    - {fileID: 806234787229101220, guid: d46ac327122183e40bb7c0018e589a9e, type: 3}
    - {fileID: 4193299297105819994, guid: d46ac327122183e40bb7c0018e589a9e, type: 3}
    - {fileID: 3910637414160237386, guid: d46ac327122183e40bb7c0018e589a9e, type: 3}
    - {fileID: 3049563524244481667, guid: d46ac327122183e40bb7c0018e589a9e, type: 3}
    - {fileID: 6104904243119861968, guid: d46ac327122183e40bb7c0018e589a9e, type: 3}
    - {fileID: 637522803263855018, guid: d46ac327122183e40bb7c0018e589a9e, type: 3}
    - {fileID: 3957062968634749587, guid: d46ac327122183e40bb7c0018e589a9e, type: 3}
    - {fileID: 7096863980986935028, guid: d46ac327122183e40bb7c0018e589a9e, type: 3}
    - {fileID: 1823847360020171052, guid: d46ac327122183e40bb7c0018e589a9e, type: 3}
    - {fileID: 8934199441969484118, guid: d46ac327122183e40bb7c0018e589a9e, type: 3}
    - {fileID: 2441383574116311630, guid: d46ac327122183e40bb7c0018e589a9e, type: 3}
    - {fileID: 7560982286963384664, guid: d46ac327122183e40bb7c0018e589a9e, type: 3}
    - {fileID: 2481560508951354221, guid: d46ac327122183e40bb7c0018e589a9e, type: 3}
    - {fileID: 3327928970813434680, guid: d46ac327122183e40bb7c0018e589a9e, type: 3}
    - {fileID: 8830137709314495947, guid: d46ac327122183e40bb7c0018e589a9e, type: 3}
    - {fileID: 8047319556381943574, guid: d46ac327122183e40bb7c0018e589a9e, type: 3}
    - {fileID: 7798717753241220326, guid: d46ac327122183e40bb7c0018e589a9e, type: 3}
    - {fileID: 4180935546506186687, guid: d46ac327122183e40bb7c0018e589a9e, type: 3}
    - {fileID: 505475278318028220, guid: d46ac327122183e40bb7c0018e589a9e, type: 3}
    - {fileID: 1399890448328437925, guid: d46ac327122183e40bb7c0018e589a9e, type: 3}
    - {fileID: 5588542432348091388, guid: d46ac327122183e40bb7c0018e589a9e, type: 3}
    - {fileID: 4907212617910394204, guid: d46ac327122183e40bb7c0018e589a9e, type: 3}
    - {fileID: 6579033231436287234, guid: d46ac327122183e40bb7c0018e589a9e, type: 3}
    - {fileID: 5892065476003428146, guid: d46ac327122183e40bb7c0018e589a9e, type: 3}
    - {fileID: 5960659110427728626, guid: d46ac327122183e40bb7c0018e589a9e, type: 3}
    - {fileID: 4777416624922513817, guid: d46ac327122183e40bb7c0018e589a9e, type: 3}
    - {fileID: 2981703656134505662, guid: d46ac327122183e40bb7c0018e589a9e, type: 3}
    - {fileID: 192443196819829554, guid: d46ac327122183e40bb7c0018e589a9e, type: 3}
    - {fileID: 4038616026138398204, guid: d46ac327122183e40bb7c0018e589a9e, type: 3}
  m_SourcePrefab: {fileID: 100100000, guid: d46ac327122183e40bb7c0018e589a9e, type: 3}
--- !u!4 &393039383 stripped
Transform:
  m_CorrespondingSourceObject: {fileID: 3123740035100676828, guid: d46ac327122183e40bb7c0018e589a9e, type: 3}
  m_PrefabInstance: {fileID: 393039382}
  m_PrefabAsset: {fileID: 0}
--- !u!1 &393039384 stripped
GameObject:
  m_CorrespondingSourceObject: {fileID: 3984954360623769004, guid: d46ac327122183e40bb7c0018e589a9e, type: 3}
  m_PrefabInstance: {fileID: 393039382}
  m_PrefabAsset: {fileID: 0}
--- !u!1 &393039385 stripped
GameObject:
  m_CorrespondingSourceObject: {fileID: 2130001950154671891, guid: d46ac327122183e40bb7c0018e589a9e, type: 3}
  m_PrefabInstance: {fileID: 393039382}
  m_PrefabAsset: {fileID: 0}
--- !u!1 &393039386 stripped
GameObject:
  m_CorrespondingSourceObject: {fileID: 3123176523224882555, guid: d46ac327122183e40bb7c0018e589a9e, type: 3}
  m_PrefabInstance: {fileID: 393039382}
  m_PrefabAsset: {fileID: 0}
--- !u!1 &393039387 stripped
GameObject:
  m_CorrespondingSourceObject: {fileID: 2686348264488900293, guid: d46ac327122183e40bb7c0018e589a9e, type: 3}
  m_PrefabInstance: {fileID: 393039382}
  m_PrefabAsset: {fileID: 0}
--- !u!1 &393039388 stripped
GameObject:
  m_CorrespondingSourceObject: {fileID: 2501162657364180529, guid: d46ac327122183e40bb7c0018e589a9e, type: 3}
  m_PrefabInstance: {fileID: 393039382}
  m_PrefabAsset: {fileID: 0}
--- !u!114 &393039389
MonoBehaviour:
  m_ObjectHideFlags: 0
  m_CorrespondingSourceObject: {fileID: 0}
  m_PrefabInstance: {fileID: 0}
  m_PrefabAsset: {fileID: 0}
  m_GameObject: {fileID: 393039384}
  m_Enabled: 1
  m_EditorHideFlags: 0
  m_Script: {fileID: 11500000, guid: 0b3763add1152ac4aab69357a419a664, type: 3}
  m_Name: 
  m_EditorClassIdentifier: 
  HandToIgnoreGrabs: 2
  _disableAllGrabbing: 0
  HandToIgnoreCollisions: 2
  _disableAllHandCollisions: 1
  _disableCollisionOnChildren: 1
--- !u!114 &393039390
MonoBehaviour:
  m_ObjectHideFlags: 0
  m_CorrespondingSourceObject: {fileID: 0}
  m_PrefabInstance: {fileID: 0}
  m_PrefabAsset: {fileID: 0}
  m_GameObject: {fileID: 393039385}
  m_Enabled: 1
  m_EditorHideFlags: 0
  m_Script: {fileID: 11500000, guid: 0b3763add1152ac4aab69357a419a664, type: 3}
  m_Name: 
  m_EditorClassIdentifier: 
  HandToIgnoreGrabs: 2
  _disableAllGrabbing: 0
  HandToIgnoreCollisions: 2
  _disableAllHandCollisions: 1
  _disableCollisionOnChildren: 1
--- !u!114 &393039391
MonoBehaviour:
  m_ObjectHideFlags: 0
  m_CorrespondingSourceObject: {fileID: 0}
  m_PrefabInstance: {fileID: 0}
  m_PrefabAsset: {fileID: 0}
  m_GameObject: {fileID: 393039386}
  m_Enabled: 1
  m_EditorHideFlags: 0
  m_Script: {fileID: 11500000, guid: 0b3763add1152ac4aab69357a419a664, type: 3}
  m_Name: 
  m_EditorClassIdentifier: 
  HandToIgnoreGrabs: 2
  _disableAllGrabbing: 0
  HandToIgnoreCollisions: 2
  _disableAllHandCollisions: 1
  _disableCollisionOnChildren: 1
--- !u!114 &393039392
MonoBehaviour:
  m_ObjectHideFlags: 0
  m_CorrespondingSourceObject: {fileID: 0}
  m_PrefabInstance: {fileID: 0}
  m_PrefabAsset: {fileID: 0}
  m_GameObject: {fileID: 393039387}
  m_Enabled: 1
  m_EditorHideFlags: 0
  m_Script: {fileID: 11500000, guid: 0b3763add1152ac4aab69357a419a664, type: 3}
  m_Name: 
  m_EditorClassIdentifier: 
  HandToIgnoreGrabs: 2
  _disableAllGrabbing: 0
  HandToIgnoreCollisions: 2
  _disableAllHandCollisions: 1
  _disableCollisionOnChildren: 1
--- !u!114 &393039393
MonoBehaviour:
  m_ObjectHideFlags: 0
  m_CorrespondingSourceObject: {fileID: 0}
  m_PrefabInstance: {fileID: 0}
  m_PrefabAsset: {fileID: 0}
  m_GameObject: {fileID: 393039388}
  m_Enabled: 1
  m_EditorHideFlags: 0
  m_Script: {fileID: 11500000, guid: 0b3763add1152ac4aab69357a419a664, type: 3}
  m_Name: 
  m_EditorClassIdentifier: 
  HandToIgnoreGrabs: 2
  _disableAllGrabbing: 0
  HandToIgnoreCollisions: 2
  _disableAllHandCollisions: 1
  _disableCollisionOnChildren: 1
--- !u!1 &412823468
GameObject:
  m_ObjectHideFlags: 0
  m_CorrespondingSourceObject: {fileID: 0}
  m_PrefabInstance: {fileID: 0}
  m_PrefabAsset: {fileID: 0}
  serializedVersion: 6
  m_Component:
  - component: {fileID: 412823469}
  - component: {fileID: 412823475}
  - component: {fileID: 412823474}
  - component: {fileID: 412823473}
  - component: {fileID: 412823472}
  - component: {fileID: 412823471}
  m_Layer: 0
  m_Name: Sphere (2)
  m_TagString: Untagged
  m_Icon: {fileID: 0}
  m_NavMeshLayer: 0
  m_StaticEditorFlags: 0
  m_IsActive: 1
--- !u!4 &412823469
Transform:
  m_ObjectHideFlags: 0
  m_CorrespondingSourceObject: {fileID: 0}
  m_PrefabInstance: {fileID: 0}
  m_PrefabAsset: {fileID: 0}
  m_GameObject: {fileID: 412823468}
  m_LocalRotation: {x: -0, y: -0, z: -0, w: 1}
  m_LocalPosition: {x: -0.08600007, y: 0.0033333302, z: 0.02066669}
  m_LocalScale: {x: 0.05333334, y: 0.05333334, z: 0.05333334}
  m_ConstrainProportionsScale: 0
  m_Children: []
  m_Father: {fileID: 269473463}
  m_RootOrder: 2
  m_LocalEulerAnglesHint: {x: 0, y: 0, z: 0}
--- !u!114 &412823471
MonoBehaviour:
  m_ObjectHideFlags: 0
  m_CorrespondingSourceObject: {fileID: 0}
  m_PrefabInstance: {fileID: 0}
  m_PrefabAsset: {fileID: 0}
  m_GameObject: {fileID: 412823468}
  m_Enabled: 1
  m_EditorHideFlags: 0
  m_Script: {fileID: 11500000, guid: 1548f80b55edb7447a13a74a4146c57b, type: 3}
  m_Name: 
  m_EditorClassIdentifier: 
  distanceToReset: 2
  OnReset:
    m_PersistentCalls:
      m_Calls: []
--- !u!54 &412823472
Rigidbody:
  m_ObjectHideFlags: 0
  m_CorrespondingSourceObject: {fileID: 0}
  m_PrefabInstance: {fileID: 0}
  m_PrefabAsset: {fileID: 0}
  m_GameObject: {fileID: 412823468}
  serializedVersion: 2
  m_Mass: 1
  m_Drag: 0
  m_AngularDrag: 0.05
  m_UseGravity: 1
  m_IsKinematic: 0
  m_Interpolate: 0
  m_Constraints: 0
  m_CollisionDetection: 0
--- !u!135 &412823473
SphereCollider:
  m_ObjectHideFlags: 0
  m_CorrespondingSourceObject: {fileID: 0}
  m_PrefabInstance: {fileID: 0}
  m_PrefabAsset: {fileID: 0}
  m_GameObject: {fileID: 412823468}
  m_Material: {fileID: 0}
  m_IsTrigger: 0
  m_Enabled: 1
  serializedVersion: 2
  m_Radius: 0.5
  m_Center: {x: 0, y: 0, z: 0}
--- !u!23 &412823474
MeshRenderer:
  m_ObjectHideFlags: 0
  m_CorrespondingSourceObject: {fileID: 0}
  m_PrefabInstance: {fileID: 0}
  m_PrefabAsset: {fileID: 0}
  m_GameObject: {fileID: 412823468}
  m_Enabled: 1
  m_CastShadows: 1
  m_ReceiveShadows: 1
  m_DynamicOccludee: 1
  m_StaticShadowCaster: 0
  m_MotionVectors: 1
  m_LightProbeUsage: 1
  m_ReflectionProbeUsage: 1
  m_RayTracingMode: 2
  m_RayTraceProcedural: 0
  m_RenderingLayerMask: 257
  m_RendererPriority: 0
  m_Materials:
  - {fileID: 2100000, guid: 548d652cd1f14834c822ed1af678431f, type: 2}
  m_StaticBatchInfo:
    firstSubMesh: 0
    subMeshCount: 0
  m_StaticBatchRoot: {fileID: 0}
  m_ProbeAnchor: {fileID: 0}
  m_LightProbeVolumeOverride: {fileID: 0}
  m_ScaleInLightmap: 1
  m_ReceiveGI: 1
  m_PreserveUVs: 0
  m_IgnoreNormalsForChartDetection: 0
  m_ImportantGI: 0
  m_StitchLightmapSeams: 1
  m_SelectedEditorRenderState: 3
  m_MinimumChartSize: 4
  m_AutoUVMaxDistance: 0.5
  m_AutoUVMaxAngle: 89
  m_LightmapParameters: {fileID: 0}
  m_SortingLayerID: 0
  m_SortingLayer: 0
  m_SortingOrder: 0
  m_AdditionalVertexStreams: {fileID: 0}
--- !u!33 &412823475
MeshFilter:
  m_ObjectHideFlags: 0
  m_CorrespondingSourceObject: {fileID: 0}
  m_PrefabInstance: {fileID: 0}
  m_PrefabAsset: {fileID: 0}
  m_GameObject: {fileID: 412823468}
  m_Mesh: {fileID: 10207, guid: 0000000000000000e000000000000000, type: 0}
--- !u!1 &419655438
GameObject:
  m_ObjectHideFlags: 0
  m_CorrespondingSourceObject: {fileID: 0}
  m_PrefabInstance: {fileID: 0}
  m_PrefabAsset: {fileID: 0}
  serializedVersion: 6
  m_Component:
  - component: {fileID: 419655439}
  - component: {fileID: 419655444}
  - component: {fileID: 419655443}
  - component: {fileID: 419655442}
  - component: {fileID: 419655445}
  m_Layer: 0
  m_Name: Pressable Object
  m_TagString: Untagged
  m_Icon: {fileID: 0}
  m_NavMeshLayer: 0
  m_StaticEditorFlags: 0
  m_IsActive: 1
--- !u!4 &419655439
Transform:
  m_ObjectHideFlags: 0
  m_CorrespondingSourceObject: {fileID: 0}
  m_PrefabInstance: {fileID: 0}
  m_PrefabAsset: {fileID: 0}
  m_GameObject: {fileID: 419655438}
  m_LocalRotation: {x: -0, y: -0, z: -0, w: 1}
  m_LocalPosition: {x: 0, y: 0.02, z: 0}
  m_LocalScale: {x: 0.04, y: 0.02, z: 0.04}
  m_ConstrainProportionsScale: 0
  m_Children:
  - {fileID: 2003612760}
  m_Father: {fileID: 991439726}
  m_RootOrder: 1
  m_LocalEulerAnglesHint: {x: 0, y: 0, z: 0}
--- !u!65 &419655442
BoxCollider:
  m_ObjectHideFlags: 0
  m_CorrespondingSourceObject: {fileID: 0}
  m_PrefabInstance: {fileID: 0}
  m_PrefabAsset: {fileID: 0}
  m_GameObject: {fileID: 419655438}
  m_Material: {fileID: 1572688315}
  m_IsTrigger: 0
  m_Enabled: 1
  serializedVersion: 2
  m_Size: {x: 1, y: 1, z: 1}
  m_Center: {x: 0, y: 0.5, z: 0}
--- !u!23 &419655443
MeshRenderer:
  m_ObjectHideFlags: 0
  m_CorrespondingSourceObject: {fileID: 0}
  m_PrefabInstance: {fileID: 0}
  m_PrefabAsset: {fileID: 0}
  m_GameObject: {fileID: 419655438}
  m_Enabled: 1
  m_CastShadows: 1
  m_ReceiveShadows: 1
  m_DynamicOccludee: 1
  m_StaticShadowCaster: 0
  m_MotionVectors: 1
  m_LightProbeUsage: 1
  m_ReflectionProbeUsage: 1
  m_RayTracingMode: 2
  m_RayTraceProcedural: 0
  m_RenderingLayerMask: 257
  m_RendererPriority: 0
  m_Materials:
  - {fileID: 2100000, guid: 7349a585427b47f4a94e6ebeaa564c25, type: 2}
  m_StaticBatchInfo:
    firstSubMesh: 0
    subMeshCount: 0
  m_StaticBatchRoot: {fileID: 0}
  m_ProbeAnchor: {fileID: 0}
  m_LightProbeVolumeOverride: {fileID: 0}
  m_ScaleInLightmap: 1
  m_ReceiveGI: 1
  m_PreserveUVs: 0
  m_IgnoreNormalsForChartDetection: 0
  m_ImportantGI: 0
  m_StitchLightmapSeams: 1
  m_SelectedEditorRenderState: 3
  m_MinimumChartSize: 4
  m_AutoUVMaxDistance: 0.5
  m_AutoUVMaxAngle: 89
  m_LightmapParameters: {fileID: 0}
  m_SortingLayerID: 0
  m_SortingLayer: 0
  m_SortingOrder: 0
  m_AdditionalVertexStreams: {fileID: 0}
--- !u!33 &419655444
MeshFilter:
  m_ObjectHideFlags: 0
  m_CorrespondingSourceObject: {fileID: 0}
  m_PrefabInstance: {fileID: 0}
  m_PrefabAsset: {fileID: 0}
  m_GameObject: {fileID: 419655438}
  m_Mesh: {fileID: 10206, guid: 0000000000000000e000000000000000, type: 0}
--- !u!114 &419655445
MonoBehaviour:
  m_ObjectHideFlags: 0
  m_CorrespondingSourceObject: {fileID: 0}
  m_PrefabInstance: {fileID: 0}
  m_PrefabAsset: {fileID: 0}
  m_GameObject: {fileID: 419655438}
  m_Enabled: 1
  m_EditorHideFlags: 0
  m_Script: {fileID: 11500000, guid: 0b3763add1152ac4aab69357a419a664, type: 3}
  m_Name: 
  m_EditorClassIdentifier: 
  HandToIgnoreGrabs: 2
  _disableAllGrabbing: 1
  HandToIgnoreCollisions: 0
  _disableAllHandCollisions: 1
  _disableCollisionOnChildren: 1
--- !u!1 &455239913
GameObject:
  m_ObjectHideFlags: 0
  m_CorrespondingSourceObject: {fileID: 0}
  m_PrefabInstance: {fileID: 0}
  m_PrefabAsset: {fileID: 0}
  serializedVersion: 6
  m_Component:
  - component: {fileID: 455239915}
  m_Layer: 0
  m_Name: Ignore Script Objects
  m_TagString: Untagged
  m_Icon: {fileID: 0}
  m_NavMeshLayer: 0
  m_StaticEditorFlags: 0
  m_IsActive: 1
--- !u!4 &455239915
Transform:
  m_ObjectHideFlags: 0
  m_CorrespondingSourceObject: {fileID: 0}
  m_PrefabInstance: {fileID: 0}
  m_PrefabAsset: {fileID: 0}
  m_GameObject: {fileID: 455239913}
  m_LocalRotation: {x: -0.579228, y: -0.40557975, z: -0.40557975, w: 0.579228}
  m_LocalPosition: {x: 0.263, y: -0.09, z: -0.095}
  m_LocalScale: {x: 1, y: 1, z: 1}
  m_ConstrainProportionsScale: 0
  m_Children:
  - {fileID: 994121831}
  - {fileID: 1495116594}
  - {fileID: 1147510541}
  m_Father: {fileID: 384914468}
  m_RootOrder: 1
  m_LocalEulerAnglesHint: {x: -90, y: 0, z: -70}
--- !u!1 &480831410
GameObject:
  m_ObjectHideFlags: 0
  m_CorrespondingSourceObject: {fileID: 0}
  m_PrefabInstance: {fileID: 0}
  m_PrefabAsset: {fileID: 0}
  serializedVersion: 6
  m_Component:
  - component: {fileID: 480831413}
  - component: {fileID: 480831412}
  - component: {fileID: 480831411}
  m_Layer: 0
  m_Name: XR Origin (XR Rig)
  m_TagString: Untagged
  m_Icon: {fileID: 0}
  m_NavMeshLayer: 0
  m_StaticEditorFlags: 0
  m_IsActive: 1
--- !u!114 &480831411
MonoBehaviour:
  m_ObjectHideFlags: 0
  m_CorrespondingSourceObject: {fileID: 0}
  m_PrefabInstance: {fileID: 0}
  m_PrefabAsset: {fileID: 0}
  m_GameObject: {fileID: 480831410}
  m_Enabled: 1
  m_EditorHideFlags: 0
  m_Script: {fileID: 11500000, guid: 017c5e3933235514c9520e1dace2a4b2, type: 3}
  m_Name: 
  m_EditorClassIdentifier: 
  m_ActionAssets:
  - {fileID: -944628639613478452, guid: c348712bda248c246b8c49b3db54643f, type: 3}
--- !u!114 &480831412
MonoBehaviour:
  m_ObjectHideFlags: 0
  m_CorrespondingSourceObject: {fileID: 0}
  m_PrefabInstance: {fileID: 0}
  m_PrefabAsset: {fileID: 0}
  m_GameObject: {fileID: 480831410}
  m_Enabled: 1
  m_EditorHideFlags: 0
  m_Script: {fileID: 11500000, guid: e0cb9aa70a22847b5925ee5f067c10a9, type: 3}
  m_Name: 
  m_EditorClassIdentifier: 
  m_Camera: {fileID: 1554437619}
  m_OriginBaseGameObject: {fileID: 480831410}
  m_CameraFloorOffsetObject: {fileID: 1086534614}
  m_RequestedTrackingOriginMode: 0
  m_CameraYOffset: 1.1176
--- !u!4 &480831413
Transform:
  m_ObjectHideFlags: 0
  m_CorrespondingSourceObject: {fileID: 0}
  m_PrefabInstance: {fileID: 0}
  m_PrefabAsset: {fileID: 0}
  m_GameObject: {fileID: 480831410}
  m_LocalRotation: {x: 0, y: 0, z: 0, w: 1}
  m_LocalPosition: {x: -0.69803333, y: 1.7090843, z: 0.5665501}
  m_LocalScale: {x: 1, y: 1, z: 1}
  m_ConstrainProportionsScale: 0
  m_Children:
  - {fileID: 1086534615}
  m_Father: {fileID: 0}
  m_RootOrder: 5
  m_LocalEulerAnglesHint: {x: 0, y: 0, z: 0}
--- !u!1 &502643499
GameObject:
  m_ObjectHideFlags: 0
  m_CorrespondingSourceObject: {fileID: 0}
  m_PrefabInstance: {fileID: 0}
  m_PrefabAsset: {fileID: 0}
  serializedVersion: 6
  m_Component:
  - component: {fileID: 502643503}
  - component: {fileID: 502643502}
  - component: {fileID: 502643501}
  - component: {fileID: 502643500}
  m_Layer: 0
  m_Name: Pressable Object
  m_TagString: Untagged
  m_Icon: {fileID: 0}
  m_NavMeshLayer: 0
  m_StaticEditorFlags: 0
  m_IsActive: 1
--- !u!65 &502643500
BoxCollider:
  m_ObjectHideFlags: 0
  m_CorrespondingSourceObject: {fileID: 0}
  m_PrefabInstance: {fileID: 0}
  m_PrefabAsset: {fileID: 0}
  m_GameObject: {fileID: 502643499}
  m_Material: {fileID: 0}
  m_IsTrigger: 0
  m_Enabled: 1
  serializedVersion: 2
  m_Size: {x: 0.020000003, y: 0.020000009, z: 0.02000005}
  m_Center: {x: 0.00000016391277, y: 0.00000020861626, z: 0.0000039711595}
--- !u!23 &502643501
MeshRenderer:
  m_ObjectHideFlags: 0
  m_CorrespondingSourceObject: {fileID: 0}
  m_PrefabInstance: {fileID: 0}
  m_PrefabAsset: {fileID: 0}
  m_GameObject: {fileID: 502643499}
  m_Enabled: 1
  m_CastShadows: 1
  m_ReceiveShadows: 1
  m_DynamicOccludee: 1
  m_StaticShadowCaster: 0
  m_MotionVectors: 1
  m_LightProbeUsage: 1
  m_ReflectionProbeUsage: 1
  m_RayTracingMode: 2
  m_RayTraceProcedural: 0
  m_RenderingLayerMask: 1
  m_RendererPriority: 0
  m_Materials:
  - {fileID: 2100000, guid: 7c6d69ae2aabcee4fbe56e4fb2638238, type: 2}
  m_StaticBatchInfo:
    firstSubMesh: 0
    subMeshCount: 0
  m_StaticBatchRoot: {fileID: 0}
  m_ProbeAnchor: {fileID: 0}
  m_LightProbeVolumeOverride: {fileID: 0}
  m_ScaleInLightmap: 1
  m_ReceiveGI: 1
  m_PreserveUVs: 0
  m_IgnoreNormalsForChartDetection: 0
  m_ImportantGI: 0
  m_StitchLightmapSeams: 1
  m_SelectedEditorRenderState: 3
  m_MinimumChartSize: 4
  m_AutoUVMaxDistance: 0.5
  m_AutoUVMaxAngle: 89
  m_LightmapParameters: {fileID: 0}
  m_SortingLayerID: 0
  m_SortingLayer: 0
  m_SortingOrder: 0
  m_AdditionalVertexStreams: {fileID: 0}
--- !u!33 &502643502
MeshFilter:
  m_ObjectHideFlags: 0
  m_CorrespondingSourceObject: {fileID: 0}
  m_PrefabInstance: {fileID: 0}
  m_PrefabAsset: {fileID: 0}
  m_GameObject: {fileID: 502643499}
  m_Mesh: {fileID: -5495902117074765545, guid: 920bda1c94dbacd4fa4b38c310d4dc4b, type: 3}
--- !u!4 &502643503
Transform:
  m_ObjectHideFlags: 0
  m_CorrespondingSourceObject: {fileID: 0}
  m_PrefabInstance: {fileID: 0}
  m_PrefabAsset: {fileID: 0}
  m_GameObject: {fileID: 502643499}
  m_LocalRotation: {x: 0, y: 0, z: 0, w: 1}
  m_LocalPosition: {x: 0, y: 0.04082371, z: 0}
  m_LocalScale: {x: 0.85, y: 0.85, z: 0.85}
  m_ConstrainProportionsScale: 0
  m_Children:
  - {fileID: 1503476215}
  - {fileID: 1770126095}
  - {fileID: 1011996471}
  m_Father: {fileID: 3461729855441357325}
  m_RootOrder: 0
  m_LocalEulerAnglesHint: {x: 0, y: 0, z: 0}
--- !u!1 &509404234
GameObject:
  m_ObjectHideFlags: 0
  m_CorrespondingSourceObject: {fileID: 0}
  m_PrefabInstance: {fileID: 0}
  m_PrefabAsset: {fileID: 0}
  serializedVersion: 6
  m_Component:
  - component: {fileID: 509404235}
  - component: {fileID: 509404237}
  - component: {fileID: 509404236}
  m_Layer: 0
  m_Name: Text (TMP)
  m_TagString: Untagged
  m_Icon: {fileID: 0}
  m_NavMeshLayer: 0
  m_StaticEditorFlags: 0
  m_IsActive: 1
--- !u!224 &509404235
RectTransform:
  m_ObjectHideFlags: 0
  m_CorrespondingSourceObject: {fileID: 0}
  m_PrefabInstance: {fileID: 0}
  m_PrefabAsset: {fileID: 0}
  m_GameObject: {fileID: 509404234}
  m_LocalRotation: {x: 0.7071068, y: -0, z: -0, w: 0.7071068}
  m_LocalPosition: {x: 0, y: 0, z: 0}
  m_LocalScale: {x: 0.06666666, y: 0.066666655, z: 0.066666655}
  m_ConstrainProportionsScale: 0
  m_Children: []
  m_Father: {fileID: 1495116594}
  m_RootOrder: 0
  m_LocalEulerAnglesHint: {x: 90, y: 0, z: 0}
  m_AnchorMin: {x: 0.5, y: 0.5}
  m_AnchorMax: {x: 0.5, y: 0.5}
  m_AnchoredPosition: {x: 0, y: 0.51}
  m_SizeDelta: {x: 14, y: 14}
  m_Pivot: {x: 0.5, y: 0.5}
--- !u!114 &509404236
MonoBehaviour:
  m_ObjectHideFlags: 0
  m_CorrespondingSourceObject: {fileID: 0}
  m_PrefabInstance: {fileID: 0}
  m_PrefabAsset: {fileID: 0}
  m_GameObject: {fileID: 509404234}
  m_Enabled: 1
  m_EditorHideFlags: 0
  m_Script: {fileID: 11500000, guid: 9541d86e2fd84c1d9990edf0852d74ab, type: 3}
  m_Name: 
  m_EditorClassIdentifier: 
  m_Material: {fileID: 0}
  m_Color: {r: 1, g: 1, b: 1, a: 1}
  m_RaycastTarget: 1
  m_RaycastPadding: {x: 0, y: 0, z: 0, w: 0}
  m_Maskable: 1
  m_OnCullStateChanged:
    m_PersistentCalls:
      m_Calls: []
  m_text: 'Physics

    Contact Only'
  m_isRightToLeft: 0
  m_fontAsset: {fileID: 11400000, guid: 8f586378b4e144a9851e7b34d9b748ee, type: 2}
  m_sharedMaterial: {fileID: 2180264, guid: 8f586378b4e144a9851e7b34d9b748ee, type: 2}
  m_fontSharedMaterials: []
  m_fontMaterial: {fileID: 0}
  m_fontMaterials: []
  m_fontColor32:
    serializedVersion: 2
    rgba: 4294967295
  m_fontColor: {r: 1, g: 1, b: 1, a: 1}
  m_enableVertexGradient: 0
  m_colorMode: 3
  m_fontColorGradient:
    topLeft: {r: 1, g: 1, b: 1, a: 1}
    topRight: {r: 1, g: 1, b: 1, a: 1}
    bottomLeft: {r: 1, g: 1, b: 1, a: 1}
    bottomRight: {r: 1, g: 1, b: 1, a: 1}
  m_fontColorGradientPreset: {fileID: 0}
  m_spriteAsset: {fileID: 0}
  m_tintAllSprites: 0
  m_StyleSheet: {fileID: 0}
  m_TextStyleHashCode: -1183493901
  m_overrideHtmlColors: 0
  m_faceColor:
    serializedVersion: 2
    rgba: 4294967295
  m_fontSize: 22
  m_fontSizeBase: 22
  m_fontWeight: 400
  m_enableAutoSizing: 0
  m_fontSizeMin: 18
  m_fontSizeMax: 72
  m_fontStyle: 0
  m_HorizontalAlignment: 2
  m_VerticalAlignment: 512
  m_textAlignment: 65535
  m_characterSpacing: 0
  m_wordSpacing: 0
  m_lineSpacing: 0
  m_lineSpacingMax: 0
  m_paragraphSpacing: 0
  m_charWidthMaxAdj: 0
  m_enableWordWrapping: 1
  m_wordWrappingRatios: 0.4
  m_overflowMode: 0
  m_linkedTextComponent: {fileID: 0}
  parentLinkedComponent: {fileID: 0}
  m_enableKerning: 1
  m_enableExtraPadding: 0
  checkPaddingRequired: 0
  m_isRichText: 1
  m_parseCtrlCharacters: 1
  m_isOrthographic: 0
  m_isCullingEnabled: 0
  m_horizontalMapping: 0
  m_verticalMapping: 0
  m_uvLineOffset: 0
  m_geometrySortingOrder: 0
  m_IsTextObjectScaleStatic: 0
  m_VertexBufferAutoSizeReduction: 0
  m_useMaxVisibleDescender: 1
  m_pageToDisplay: 1
  m_margin: {x: 0, y: 0, z: 0, w: 0}
  m_isUsingLegacyAnimationComponent: 0
  m_isVolumetricText: 0
  _SortingLayer: 0
  _SortingLayerID: 0
  _SortingOrder: 0
  m_hasFontAssetChanged: 0
  m_renderer: {fileID: 509404237}
  m_maskType: 0
--- !u!23 &509404237
MeshRenderer:
  m_ObjectHideFlags: 0
  m_CorrespondingSourceObject: {fileID: 0}
  m_PrefabInstance: {fileID: 0}
  m_PrefabAsset: {fileID: 0}
  m_GameObject: {fileID: 509404234}
  m_Enabled: 1
  m_CastShadows: 0
  m_ReceiveShadows: 0
  m_DynamicOccludee: 1
  m_StaticShadowCaster: 0
  m_MotionVectors: 1
  m_LightProbeUsage: 1
  m_ReflectionProbeUsage: 1
  m_RayTracingMode: 2
  m_RayTraceProcedural: 0
  m_RenderingLayerMask: 257
  m_RendererPriority: 0
  m_Materials:
  - {fileID: 2180264, guid: 8f586378b4e144a9851e7b34d9b748ee, type: 2}
  m_StaticBatchInfo:
    firstSubMesh: 0
    subMeshCount: 0
  m_StaticBatchRoot: {fileID: 0}
  m_ProbeAnchor: {fileID: 0}
  m_LightProbeVolumeOverride: {fileID: 0}
  m_ScaleInLightmap: 1
  m_ReceiveGI: 1
  m_PreserveUVs: 0
  m_IgnoreNormalsForChartDetection: 0
  m_ImportantGI: 0
  m_StitchLightmapSeams: 1
  m_SelectedEditorRenderState: 3
  m_MinimumChartSize: 4
  m_AutoUVMaxDistance: 0.5
  m_AutoUVMaxAngle: 89
  m_LightmapParameters: {fileID: 0}
  m_SortingLayerID: 0
  m_SortingLayer: 0
  m_SortingOrder: 0
  m_AdditionalVertexStreams: {fileID: 0}
--- !u!1001 &526773023
PrefabInstance:
  m_ObjectHideFlags: 0
  serializedVersion: 2
  m_Modification:
    m_TransformParent: {fileID: 0}
    m_Modifications:
    - target: {fileID: 1234652847329689332, guid: 710c6a51e481b5a419c8c7a3eae1bada, type: 3}
      propertyPath: m_RootOrder
      value: 1
      objectReference: {fileID: 0}
    - target: {fileID: 1234652847329689332, guid: 710c6a51e481b5a419c8c7a3eae1bada, type: 3}
      propertyPath: m_LocalPosition.x
      value: 0.5904409
      objectReference: {fileID: 0}
    - target: {fileID: 1234652847329689332, guid: 710c6a51e481b5a419c8c7a3eae1bada, type: 3}
      propertyPath: m_LocalPosition.y
      value: -2.3161733
      objectReference: {fileID: 0}
    - target: {fileID: 1234652847329689332, guid: 710c6a51e481b5a419c8c7a3eae1bada, type: 3}
      propertyPath: m_LocalPosition.z
      value: 4.1941853
      objectReference: {fileID: 0}
    - target: {fileID: 1234652847329689332, guid: 710c6a51e481b5a419c8c7a3eae1bada, type: 3}
      propertyPath: m_LocalRotation.w
      value: 1
      objectReference: {fileID: 0}
    - target: {fileID: 1234652847329689332, guid: 710c6a51e481b5a419c8c7a3eae1bada, type: 3}
      propertyPath: m_LocalRotation.x
      value: 0
      objectReference: {fileID: 0}
    - target: {fileID: 1234652847329689332, guid: 710c6a51e481b5a419c8c7a3eae1bada, type: 3}
      propertyPath: m_LocalRotation.y
      value: 0
      objectReference: {fileID: 0}
    - target: {fileID: 1234652847329689332, guid: 710c6a51e481b5a419c8c7a3eae1bada, type: 3}
      propertyPath: m_LocalRotation.z
      value: 0
      objectReference: {fileID: 0}
    - target: {fileID: 1234652847329689332, guid: 710c6a51e481b5a419c8c7a3eae1bada, type: 3}
      propertyPath: m_LocalEulerAnglesHint.x
      value: 0
      objectReference: {fileID: 0}
    - target: {fileID: 1234652847329689332, guid: 710c6a51e481b5a419c8c7a3eae1bada, type: 3}
      propertyPath: m_LocalEulerAnglesHint.y
      value: 0
      objectReference: {fileID: 0}
    - target: {fileID: 1234652847329689332, guid: 710c6a51e481b5a419c8c7a3eae1bada, type: 3}
      propertyPath: m_LocalEulerAnglesHint.z
      value: 0
      objectReference: {fileID: 0}
    - target: {fileID: 1234652847329689333, guid: 710c6a51e481b5a419c8c7a3eae1bada, type: 3}
      propertyPath: fadingHands
      value: 
      objectReference: {fileID: 4756413710029136320, guid: 81156ff5f1c52ee4a93f836d68840561, type: 3}
    - target: {fileID: 1234652847329689333, guid: 710c6a51e481b5a419c8c7a3eae1bada, type: 3}
      propertyPath: _contactMode
      value: 0
      objectReference: {fileID: 0}
    - target: {fileID: 1234652847329689333, guid: 710c6a51e481b5a419c8c7a3eae1bada, type: 3}
      propertyPath: outlineHands
      value: 
      objectReference: {fileID: 4756413710029136320, guid: 759fe10b9a0a056439f85ef5a088c861, type: 3}
    - target: {fileID: 1234652847329689333, guid: 710c6a51e481b5a419c8c7a3eae1bada, type: 3}
      propertyPath: _inputProvider
      value: 
      objectReference: {fileID: 844312935}
    - target: {fileID: 1234652847329689333, guid: 710c6a51e481b5a419c8c7a3eae1bada, type: 3}
      propertyPath: baseHandObject
      value: 
      objectReference: {fileID: 1822924866}
    - target: {fileID: 1234652847329689333, guid: 710c6a51e481b5a419c8c7a3eae1bada, type: 3}
      propertyPath: fadingHandsPrefab
      value: 
      objectReference: {fileID: 4756413710029136320, guid: 81156ff5f1c52ee4a93f836d68840561, type: 3}
    - target: {fileID: 1234652847329689333, guid: 710c6a51e481b5a419c8c7a3eae1bada, type: 3}
      propertyPath: _showFadingHandsWithTrackingData
      value: 0
      objectReference: {fileID: 0}
    - target: {fileID: 1234652847329689333, guid: 710c6a51e481b5a419c8c7a3eae1bada, type: 3}
      propertyPath: _useOutlineHandsToShowTrueTrackingData
      value: 1
      objectReference: {fileID: 0}
    - target: {fileID: 1234652847329689333, guid: 710c6a51e481b5a419c8c7a3eae1bada, type: 3}
      propertyPath: onGrab.m_PersistentCalls.m_Calls.Array.size
      value: 2
      objectReference: {fileID: 0}
    - target: {fileID: 1234652847329689333, guid: 710c6a51e481b5a419c8c7a3eae1bada, type: 3}
      propertyPath: onGrabExit.m_PersistentCalls.m_Calls.Array.size
      value: 2
      objectReference: {fileID: 0}
    - target: {fileID: 1234652847329689333, guid: 710c6a51e481b5a419c8c7a3eae1bada, type: 3}
      propertyPath: onGrab.m_PersistentCalls.m_Calls.Array.data[2].m_Mode
      value: 0
      objectReference: {fileID: 0}
    - target: {fileID: 1234652847329689333, guid: 710c6a51e481b5a419c8c7a3eae1bada, type: 3}
      propertyPath: onGrab.m_PersistentCalls.m_Calls.Array.data[3].m_Mode
      value: 0
      objectReference: {fileID: 0}
    - target: {fileID: 1234652847329689333, guid: 710c6a51e481b5a419c8c7a3eae1bada, type: 3}
      propertyPath: onGrab.m_PersistentCalls.m_Calls.Array.data[0].m_Target
      value: 
      objectReference: {fileID: 1920359931}
    - target: {fileID: 1234652847329689333, guid: 710c6a51e481b5a419c8c7a3eae1bada, type: 3}
      propertyPath: onGrab.m_PersistentCalls.m_Calls.Array.data[1].m_Target
      value: 
      objectReference: {fileID: 1920359932}
    - target: {fileID: 1234652847329689333, guid: 710c6a51e481b5a419c8c7a3eae1bada, type: 3}
      propertyPath: onGrab.m_PersistentCalls.m_Calls.Array.data[2].m_Target
      value: 
      objectReference: {fileID: 1920359932}
    - target: {fileID: 1234652847329689333, guid: 710c6a51e481b5a419c8c7a3eae1bada, type: 3}
      propertyPath: onGrab.m_PersistentCalls.m_Calls.Array.data[3].m_Target
      value: 
      objectReference: {fileID: 1920359932}
    - target: {fileID: 1234652847329689333, guid: 710c6a51e481b5a419c8c7a3eae1bada, type: 3}
      propertyPath: onGrabExit.m_PersistentCalls.m_Calls.Array.data[2].m_Mode
      value: 0
      objectReference: {fileID: 0}
    - target: {fileID: 1234652847329689333, guid: 710c6a51e481b5a419c8c7a3eae1bada, type: 3}
      propertyPath: onGrabExit.m_PersistentCalls.m_Calls.Array.data[3].m_Mode
      value: 0
      objectReference: {fileID: 0}
    - target: {fileID: 1234652847329689333, guid: 710c6a51e481b5a419c8c7a3eae1bada, type: 3}
      propertyPath: onGrab.m_PersistentCalls.m_Calls.Array.data[0].m_CallState
      value: 2
      objectReference: {fileID: 0}
    - target: {fileID: 1234652847329689333, guid: 710c6a51e481b5a419c8c7a3eae1bada, type: 3}
      propertyPath: onGrab.m_PersistentCalls.m_Calls.Array.data[1].m_CallState
      value: 2
      objectReference: {fileID: 0}
    - target: {fileID: 1234652847329689333, guid: 710c6a51e481b5a419c8c7a3eae1bada, type: 3}
      propertyPath: onGrab.m_PersistentCalls.m_Calls.Array.data[2].m_CallState
      value: 2
      objectReference: {fileID: 0}
    - target: {fileID: 1234652847329689333, guid: 710c6a51e481b5a419c8c7a3eae1bada, type: 3}
      propertyPath: onGrab.m_PersistentCalls.m_Calls.Array.data[3].m_CallState
      value: 2
      objectReference: {fileID: 0}
    - target: {fileID: 1234652847329689333, guid: 710c6a51e481b5a419c8c7a3eae1bada, type: 3}
      propertyPath: onGrab.m_PersistentCalls.m_Calls.Array.data[0].m_MethodName
      value: OnGrabBegin
      objectReference: {fileID: 0}
    - target: {fileID: 1234652847329689333, guid: 710c6a51e481b5a419c8c7a3eae1bada, type: 3}
      propertyPath: onGrab.m_PersistentCalls.m_Calls.Array.data[1].m_MethodName
      value: OnGrabBegin
      objectReference: {fileID: 0}
    - target: {fileID: 1234652847329689333, guid: 710c6a51e481b5a419c8c7a3eae1bada, type: 3}
      propertyPath: onGrab.m_PersistentCalls.m_Calls.Array.data[2].m_MethodName
      value: OnGrabBegin
      objectReference: {fileID: 0}
    - target: {fileID: 1234652847329689333, guid: 710c6a51e481b5a419c8c7a3eae1bada, type: 3}
      propertyPath: onGrab.m_PersistentCalls.m_Calls.Array.data[3].m_MethodName
      value: OnGrabBegin
      objectReference: {fileID: 0}
    - target: {fileID: 1234652847329689333, guid: 710c6a51e481b5a419c8c7a3eae1bada, type: 3}
      propertyPath: onGrabExit.m_PersistentCalls.m_Calls.Array.data[0].m_Target
      value: 
      objectReference: {fileID: 1920359931}
    - target: {fileID: 1234652847329689333, guid: 710c6a51e481b5a419c8c7a3eae1bada, type: 3}
      propertyPath: onGrabExit.m_PersistentCalls.m_Calls.Array.data[1].m_Target
      value: 
      objectReference: {fileID: 1920359932}
    - target: {fileID: 1234652847329689333, guid: 710c6a51e481b5a419c8c7a3eae1bada, type: 3}
      propertyPath: onGrabExit.m_PersistentCalls.m_Calls.Array.data[2].m_Target
      value: 
      objectReference: {fileID: 1920359932}
    - target: {fileID: 1234652847329689333, guid: 710c6a51e481b5a419c8c7a3eae1bada, type: 3}
      propertyPath: onGrabExit.m_PersistentCalls.m_Calls.Array.data[3].m_Target
      value: 
      objectReference: {fileID: 1920359932}
    - target: {fileID: 1234652847329689333, guid: 710c6a51e481b5a419c8c7a3eae1bada, type: 3}
      propertyPath: onGrabExit.m_PersistentCalls.m_Calls.Array.data[0].m_CallState
      value: 2
      objectReference: {fileID: 0}
    - target: {fileID: 1234652847329689333, guid: 710c6a51e481b5a419c8c7a3eae1bada, type: 3}
      propertyPath: onGrabExit.m_PersistentCalls.m_Calls.Array.data[1].m_CallState
      value: 2
      objectReference: {fileID: 0}
    - target: {fileID: 1234652847329689333, guid: 710c6a51e481b5a419c8c7a3eae1bada, type: 3}
      propertyPath: onGrabExit.m_PersistentCalls.m_Calls.Array.data[2].m_CallState
      value: 2
      objectReference: {fileID: 0}
    - target: {fileID: 1234652847329689333, guid: 710c6a51e481b5a419c8c7a3eae1bada, type: 3}
      propertyPath: onGrabExit.m_PersistentCalls.m_Calls.Array.data[3].m_CallState
      value: 2
      objectReference: {fileID: 0}
    - target: {fileID: 1234652847329689333, guid: 710c6a51e481b5a419c8c7a3eae1bada, type: 3}
      propertyPath: onGrabExit.m_PersistentCalls.m_Calls.Array.data[0].m_MethodName
      value: OnGrabEnd
      objectReference: {fileID: 0}
    - target: {fileID: 1234652847329689333, guid: 710c6a51e481b5a419c8c7a3eae1bada, type: 3}
      propertyPath: onGrabExit.m_PersistentCalls.m_Calls.Array.data[1].m_MethodName
      value: OnGrabEnd
      objectReference: {fileID: 0}
    - target: {fileID: 1234652847329689333, guid: 710c6a51e481b5a419c8c7a3eae1bada, type: 3}
      propertyPath: onGrabExit.m_PersistentCalls.m_Calls.Array.data[2].m_MethodName
      value: OnGrabEnd
      objectReference: {fileID: 0}
    - target: {fileID: 1234652847329689333, guid: 710c6a51e481b5a419c8c7a3eae1bada, type: 3}
      propertyPath: onGrabExit.m_PersistentCalls.m_Calls.Array.data[3].m_MethodName
      value: OnGrabEnd
      objectReference: {fileID: 0}
    - target: {fileID: 1234652847329689333, guid: 710c6a51e481b5a419c8c7a3eae1bada, type: 3}
      propertyPath: onGrab.m_PersistentCalls.m_Calls.Array.data[0].m_TargetAssemblyTypeName
      value: Leap.Unity.PhysicalHands.Examples.HandGrabHighlighter, Ultraleap.Tracking.PhysicalHandsExamples
      objectReference: {fileID: 0}
    - target: {fileID: 1234652847329689333, guid: 710c6a51e481b5a419c8c7a3eae1bada, type: 3}
      propertyPath: onGrab.m_PersistentCalls.m_Calls.Array.data[1].m_TargetAssemblyTypeName
      value: Leap.Unity.PhysicalHands.Examples.HandGrabHighlighter, Ultraleap.Tracking.PhysicalHandsExamples
      objectReference: {fileID: 0}
    - target: {fileID: 1234652847329689333, guid: 710c6a51e481b5a419c8c7a3eae1bada, type: 3}
      propertyPath: onGrab.m_PersistentCalls.m_Calls.Array.data[2].m_TargetAssemblyTypeName
      value: Leap.Unity.PhysicalHands.Examples.HandGrabHighlighter, Ultraleap.Tracking.PhysicalHandsExamples
      objectReference: {fileID: 0}
    - target: {fileID: 1234652847329689333, guid: 710c6a51e481b5a419c8c7a3eae1bada, type: 3}
      propertyPath: onGrab.m_PersistentCalls.m_Calls.Array.data[3].m_TargetAssemblyTypeName
      value: Leap.Unity.PhysicalHands.Examples.HandGrabHighlighter, Ultraleap.Tracking.PhysicalHandsExamples
      objectReference: {fileID: 0}
    - target: {fileID: 1234652847329689333, guid: 710c6a51e481b5a419c8c7a3eae1bada, type: 3}
      propertyPath: onGrabExit.m_PersistentCalls.m_Calls.Array.data[0].m_TargetAssemblyTypeName
      value: Leap.Unity.PhysicalHands.Examples.HandGrabHighlighter, Ultraleap.Tracking.PhysicalHandsExamples
      objectReference: {fileID: 0}
    - target: {fileID: 1234652847329689333, guid: 710c6a51e481b5a419c8c7a3eae1bada, type: 3}
      propertyPath: onGrabExit.m_PersistentCalls.m_Calls.Array.data[1].m_TargetAssemblyTypeName
      value: Leap.Unity.PhysicalHands.Examples.HandGrabHighlighter, Ultraleap.Tracking.PhysicalHandsExamples
      objectReference: {fileID: 0}
    - target: {fileID: 1234652847329689333, guid: 710c6a51e481b5a419c8c7a3eae1bada, type: 3}
      propertyPath: onGrabExit.m_PersistentCalls.m_Calls.Array.data[2].m_TargetAssemblyTypeName
      value: Leap.Unity.PhysicalHands.Examples.HandGrabHighlighter, Ultraleap.Tracking.PhysicalHandsExamples
      objectReference: {fileID: 0}
    - target: {fileID: 1234652847329689333, guid: 710c6a51e481b5a419c8c7a3eae1bada, type: 3}
      propertyPath: onGrabExit.m_PersistentCalls.m_Calls.Array.data[3].m_TargetAssemblyTypeName
      value: Leap.Unity.PhysicalHands.Examples.HandGrabHighlighter, Ultraleap.Tracking.PhysicalHandsExamples
      objectReference: {fileID: 0}
    - target: {fileID: 1234652847329689333, guid: 710c6a51e481b5a419c8c7a3eae1bada, type: 3}
      propertyPath: onGrab.m_PersistentCalls.m_Calls.Array.data[0].m_Arguments.m_ObjectArgumentAssemblyTypeName
      value: UnityEngine.Object, UnityEngine
      objectReference: {fileID: 0}
    - target: {fileID: 1234652847329689333, guid: 710c6a51e481b5a419c8c7a3eae1bada, type: 3}
      propertyPath: onGrab.m_PersistentCalls.m_Calls.Array.data[1].m_Arguments.m_ObjectArgumentAssemblyTypeName
      value: UnityEngine.Object, UnityEngine
      objectReference: {fileID: 0}
    - target: {fileID: 1234652847329689333, guid: 710c6a51e481b5a419c8c7a3eae1bada, type: 3}
      propertyPath: onGrab.m_PersistentCalls.m_Calls.Array.data[2].m_Arguments.m_ObjectArgumentAssemblyTypeName
      value: UnityEngine.Object, UnityEngine
      objectReference: {fileID: 0}
    - target: {fileID: 1234652847329689333, guid: 710c6a51e481b5a419c8c7a3eae1bada, type: 3}
      propertyPath: onGrab.m_PersistentCalls.m_Calls.Array.data[3].m_Arguments.m_ObjectArgumentAssemblyTypeName
      value: UnityEngine.Object, UnityEngine
      objectReference: {fileID: 0}
    - target: {fileID: 1234652847329689333, guid: 710c6a51e481b5a419c8c7a3eae1bada, type: 3}
      propertyPath: onGrabExit.m_PersistentCalls.m_Calls.Array.data[0].m_Arguments.m_ObjectArgumentAssemblyTypeName
      value: UnityEngine.Object, UnityEngine
      objectReference: {fileID: 0}
    - target: {fileID: 1234652847329689333, guid: 710c6a51e481b5a419c8c7a3eae1bada, type: 3}
      propertyPath: onGrabExit.m_PersistentCalls.m_Calls.Array.data[1].m_Arguments.m_ObjectArgumentAssemblyTypeName
      value: UnityEngine.Object, UnityEngine
      objectReference: {fileID: 0}
    - target: {fileID: 1234652847329689333, guid: 710c6a51e481b5a419c8c7a3eae1bada, type: 3}
      propertyPath: onGrabExit.m_PersistentCalls.m_Calls.Array.data[2].m_Arguments.m_ObjectArgumentAssemblyTypeName
      value: UnityEngine.Object, UnityEngine
      objectReference: {fileID: 0}
    - target: {fileID: 1234652847329689333, guid: 710c6a51e481b5a419c8c7a3eae1bada, type: 3}
      propertyPath: onGrabExit.m_PersistentCalls.m_Calls.Array.data[3].m_Arguments.m_ObjectArgumentAssemblyTypeName
      value: UnityEngine.Object, UnityEngine
      objectReference: {fileID: 0}
    - target: {fileID: 5481279275633608576, guid: 710c6a51e481b5a419c8c7a3eae1bada, type: 3}
      propertyPath: m_Name
      value: Physical Hands Manager
      objectReference: {fileID: 0}
    m_RemovedComponents: []
  m_SourcePrefab: {fileID: 100100000, guid: 710c6a51e481b5a419c8c7a3eae1bada, type: 3}
--- !u!1 &527546091
GameObject:
  m_ObjectHideFlags: 0
  m_CorrespondingSourceObject: {fileID: 0}
  m_PrefabInstance: {fileID: 0}
  m_PrefabAsset: {fileID: 0}
  serializedVersion: 6
  m_Component:
  - component: {fileID: 527546092}
  - component: {fileID: 527546094}
  - component: {fileID: 527546093}
  m_Layer: 5
  m_Name: Text (TMP) (1)
  m_TagString: Untagged
  m_Icon: {fileID: 0}
  m_NavMeshLayer: 0
  m_StaticEditorFlags: 0
  m_IsActive: 1
--- !u!224 &527546092
RectTransform:
  m_ObjectHideFlags: 0
  m_CorrespondingSourceObject: {fileID: 0}
  m_PrefabInstance: {fileID: 0}
  m_PrefabAsset: {fileID: 0}
  m_GameObject: {fileID: 527546091}
  m_LocalRotation: {x: 0, y: 0, z: 0, w: 1}
  m_LocalPosition: {x: 0, y: 0, z: 0}
  m_LocalScale: {x: 1, y: 1, z: 1}
  m_ConstrainProportionsScale: 0
  m_Children: []
  m_Father: {fileID: 131328120}
  m_RootOrder: 0
  m_LocalEulerAnglesHint: {x: 0, y: 0, z: 0}
  m_AnchorMin: {x: 0.5, y: 1}
  m_AnchorMax: {x: 0.5, y: 1}
  m_AnchoredPosition: {x: 0, y: -7.8}
  m_SizeDelta: {x: 90.57272, y: 10.776108}
  m_Pivot: {x: 0.5, y: 0.5}
--- !u!114 &527546093
MonoBehaviour:
  m_ObjectHideFlags: 0
  m_CorrespondingSourceObject: {fileID: 0}
  m_PrefabInstance: {fileID: 0}
  m_PrefabAsset: {fileID: 0}
  m_GameObject: {fileID: 527546091}
  m_Enabled: 1
  m_EditorHideFlags: 0
  m_Script: {fileID: 11500000, guid: f4688fdb7df04437aeb418b961361dc5, type: 3}
  m_Name: 
  m_EditorClassIdentifier: 
  m_Material: {fileID: 0}
  m_Color: {r: 1, g: 1, b: 1, a: 1}
  m_RaycastTarget: 1
  m_RaycastPadding: {x: 0, y: 0, z: 0, w: 0}
  m_Maskable: 1
  m_OnCullStateChanged:
    m_PersistentCalls:
      m_Calls: []
  m_text: Physical Hands
  m_isRightToLeft: 0
  m_fontAsset: {fileID: 11400000, guid: 8f586378b4e144a9851e7b34d9b748ee, type: 2}
  m_sharedMaterial: {fileID: 2180264, guid: 8f586378b4e144a9851e7b34d9b748ee, type: 2}
  m_fontSharedMaterials: []
  m_fontMaterial: {fileID: 0}
  m_fontMaterials: []
  m_fontColor32:
    serializedVersion: 2
    rgba: 4294967295
  m_fontColor: {r: 1, g: 1, b: 1, a: 1}
  m_enableVertexGradient: 0
  m_colorMode: 3
  m_fontColorGradient:
    topLeft: {r: 1, g: 1, b: 1, a: 1}
    topRight: {r: 1, g: 1, b: 1, a: 1}
    bottomLeft: {r: 1, g: 1, b: 1, a: 1}
    bottomRight: {r: 1, g: 1, b: 1, a: 1}
  m_fontColorGradientPreset: {fileID: 0}
  m_spriteAsset: {fileID: 0}
  m_tintAllSprites: 0
  m_StyleSheet: {fileID: 0}
  m_TextStyleHashCode: -1183493901
  m_overrideHtmlColors: 0
  m_faceColor:
    serializedVersion: 2
    rgba: 4294967295
  m_fontSize: 6
  m_fontSizeBase: 6
  m_fontWeight: 400
  m_enableAutoSizing: 0
  m_fontSizeMin: 0
  m_fontSizeMax: 5
  m_fontStyle: 0
  m_HorizontalAlignment: 2
  m_VerticalAlignment: 512
  m_textAlignment: 65535
  m_characterSpacing: 0
  m_wordSpacing: 0
  m_lineSpacing: 0
  m_lineSpacingMax: 0
  m_paragraphSpacing: 0
  m_charWidthMaxAdj: 0
  m_enableWordWrapping: 1
  m_wordWrappingRatios: 0.4
  m_overflowMode: 0
  m_linkedTextComponent: {fileID: 0}
  parentLinkedComponent: {fileID: 0}
  m_enableKerning: 1
  m_enableExtraPadding: 0
  checkPaddingRequired: 0
  m_isRichText: 1
  m_parseCtrlCharacters: 1
  m_isOrthographic: 1
  m_isCullingEnabled: 0
  m_horizontalMapping: 0
  m_verticalMapping: 0
  m_uvLineOffset: 0
  m_geometrySortingOrder: 0
  m_IsTextObjectScaleStatic: 0
  m_VertexBufferAutoSizeReduction: 0
  m_useMaxVisibleDescender: 1
  m_pageToDisplay: 1
  m_margin: {x: 21.459385, y: 0, z: 21.652905, w: 0}
  m_isUsingLegacyAnimationComponent: 0
  m_isVolumetricText: 0
  m_hasFontAssetChanged: 0
  m_baseMaterial: {fileID: 0}
  m_maskOffset: {x: 0, y: 0, z: 0, w: 0}
--- !u!222 &527546094
CanvasRenderer:
  m_ObjectHideFlags: 0
  m_CorrespondingSourceObject: {fileID: 0}
  m_PrefabInstance: {fileID: 0}
  m_PrefabAsset: {fileID: 0}
  m_GameObject: {fileID: 527546091}
  m_CullTransparentMesh: 0
--- !u!1 &643074207
GameObject:
  m_ObjectHideFlags: 0
  m_CorrespondingSourceObject: {fileID: 0}
  m_PrefabInstance: {fileID: 0}
  m_PrefabAsset: {fileID: 0}
  serializedVersion: 6
  m_Component:
  - component: {fileID: 643074208}
  - component: {fileID: 643074213}
  - component: {fileID: 643074212}
  - component: {fileID: 643074211}
  - component: {fileID: 643074210}
  - component: {fileID: 643074209}
  m_Layer: 0
  m_Name: Canvas (1)
  m_TagString: Untagged
  m_Icon: {fileID: 0}
  m_NavMeshLayer: 0
  m_StaticEditorFlags: 0
  m_IsActive: 1
--- !u!224 &643074208
RectTransform:
  m_ObjectHideFlags: 0
  m_CorrespondingSourceObject: {fileID: 0}
  m_PrefabInstance: {fileID: 0}
  m_PrefabAsset: {fileID: 0}
  m_GameObject: {fileID: 643074207}
  m_LocalRotation: {x: 0.7226906, y: 0.004049367, z: -0.0044716927, w: 0.69114554}
  m_LocalPosition: {x: 0, y: 0, z: -0.062499084}
  m_LocalScale: {x: 0.012499999, y: 0.012503112, z: 0.02480377}
  m_ConstrainProportionsScale: 0
  m_Children:
  - {fileID: 1559073581}
  m_Father: {fileID: 686586951}
  m_RootOrder: 0
  m_LocalEulerAnglesHint: {x: 92.556, y: 1.1119995, z: 0.42199707}
  m_AnchorMin: {x: 0, y: 0}
  m_AnchorMax: {x: 0, y: 0}
  m_AnchoredPosition: {x: 1.6875001, y: 0.8500095}
  m_SizeDelta: {x: 157.32, y: 54.16}
  m_Pivot: {x: 0.5, y: 0.5}
--- !u!114 &643074209
MonoBehaviour:
  m_ObjectHideFlags: 0
  m_CorrespondingSourceObject: {fileID: 0}
  m_PrefabInstance: {fileID: 0}
  m_PrefabAsset: {fileID: 0}
  m_GameObject: {fileID: 643074207}
  m_Enabled: 0
  m_EditorHideFlags: 0
  m_Script: {fileID: 11500000, guid: fe87c0e1cc204ed48ad3b37840f39efc, type: 3}
  m_Name: 
  m_EditorClassIdentifier: 
  m_Material: {fileID: 0}
  m_Color: {r: 0.31764707, g: 0.31764707, b: 0.31764707, a: 1}
  m_RaycastTarget: 1
  m_RaycastPadding: {x: 0, y: 0, z: 0, w: 0}
  m_Maskable: 1
  m_OnCullStateChanged:
    m_PersistentCalls:
      m_Calls: []
  m_Sprite: {fileID: 10907, guid: 0000000000000000f000000000000000, type: 0}
  m_Type: 1
  m_PreserveAspect: 0
  m_FillCenter: 1
  m_FillMethod: 4
  m_FillAmount: 1
  m_FillClockwise: 1
  m_FillOrigin: 0
  m_UseSpriteMesh: 0
  m_PixelsPerUnitMultiplier: 1
--- !u!222 &643074210
CanvasRenderer:
  m_ObjectHideFlags: 0
  m_CorrespondingSourceObject: {fileID: 0}
  m_PrefabInstance: {fileID: 0}
  m_PrefabAsset: {fileID: 0}
  m_GameObject: {fileID: 643074207}
  m_CullTransparentMesh: 1
--- !u!114 &643074211
MonoBehaviour:
  m_ObjectHideFlags: 0
  m_CorrespondingSourceObject: {fileID: 0}
  m_PrefabInstance: {fileID: 0}
  m_PrefabAsset: {fileID: 0}
  m_GameObject: {fileID: 643074207}
  m_Enabled: 1
  m_EditorHideFlags: 0
  m_Script: {fileID: 11500000, guid: dc42784cf147c0c48a680349fa168899, type: 3}
  m_Name: 
  m_EditorClassIdentifier: 
  m_IgnoreReversedGraphics: 1
  m_BlockingObjects: 0
  m_BlockingMask:
    serializedVersion: 2
    m_Bits: 4294967295
--- !u!114 &643074212
MonoBehaviour:
  m_ObjectHideFlags: 0
  m_CorrespondingSourceObject: {fileID: 0}
  m_PrefabInstance: {fileID: 0}
  m_PrefabAsset: {fileID: 0}
  m_GameObject: {fileID: 643074207}
  m_Enabled: 1
  m_EditorHideFlags: 0
  m_Script: {fileID: 11500000, guid: 0cd44c1031e13a943bb63640046fad76, type: 3}
  m_Name: 
  m_EditorClassIdentifier: 
  m_UiScaleMode: 0
  m_ReferencePixelsPerUnit: 100
  m_ScaleFactor: 1
  m_ReferenceResolution: {x: 800, y: 600}
  m_ScreenMatchMode: 0
  m_MatchWidthOrHeight: 0
  m_PhysicalUnit: 3
  m_FallbackScreenDPI: 96
  m_DefaultSpriteDPI: 96
  m_DynamicPixelsPerUnit: 1
  m_PresetInfoIsWorld: 1
--- !u!223 &643074213
Canvas:
  m_ObjectHideFlags: 0
  m_CorrespondingSourceObject: {fileID: 0}
  m_PrefabInstance: {fileID: 0}
  m_PrefabAsset: {fileID: 0}
  m_GameObject: {fileID: 643074207}
  m_Enabled: 1
  serializedVersion: 3
  m_RenderMode: 2
  m_Camera: {fileID: 1554437619}
  m_PlaneDistance: 100
  m_PixelPerfect: 0
  m_ReceivesEvents: 1
  m_OverrideSorting: 0
  m_OverridePixelPerfect: 0
  m_SortingBucketNormalizedSize: 0
  m_AdditionalShaderChannelsFlag: 25
  m_SortingLayerID: 0
  m_SortingOrder: 0
  m_TargetDisplay: 0
--- !u!1 &663674993
GameObject:
  m_ObjectHideFlags: 0
  m_CorrespondingSourceObject: {fileID: 0}
  m_PrefabInstance: {fileID: 0}
  m_PrefabAsset: {fileID: 0}
  serializedVersion: 6
  m_Component:
  - component: {fileID: 663674994}
  - component: {fileID: 663674998}
  - component: {fileID: 663674997}
  - component: {fileID: 663674996}
  m_Layer: 0
  m_Name: TabletBKG
  m_TagString: Untagged
  m_Icon: {fileID: 0}
  m_NavMeshLayer: 0
  m_StaticEditorFlags: 0
  m_IsActive: 1
--- !u!4 &663674994
Transform:
  m_ObjectHideFlags: 0
  m_CorrespondingSourceObject: {fileID: 0}
  m_PrefabInstance: {fileID: 0}
  m_PrefabAsset: {fileID: 0}
  m_GameObject: {fileID: 663674993}
  m_LocalRotation: {x: -0.000000009219621, y: -0, z: -0.000000011853797, w: 1}
  m_LocalPosition: {x: -2.2007942, y: -0.03002008, z: -0.004851817}
  m_LocalScale: {x: 1.0619, y: 1.1472104, z: 1.0682613}
  m_ConstrainProportionsScale: 0
  m_Children: []
  m_Father: {fileID: 1179217533}
  m_RootOrder: 2
  m_LocalEulerAnglesHint: {x: 0, y: 0, z: 0}
--- !u!65 &663674996
BoxCollider:
  m_ObjectHideFlags: 0
  m_CorrespondingSourceObject: {fileID: 0}
  m_PrefabInstance: {fileID: 0}
  m_PrefabAsset: {fileID: 0}
  m_GameObject: {fileID: 663674993}
  m_Material: {fileID: 0}
  m_IsTrigger: 0
  m_Enabled: 1
  serializedVersion: 2
  m_Size: {x: 1, y: 1, z: 1}
  m_Center: {x: 0, y: 0, z: 0}
--- !u!23 &663674997
MeshRenderer:
  m_ObjectHideFlags: 0
  m_CorrespondingSourceObject: {fileID: 0}
  m_PrefabInstance: {fileID: 0}
  m_PrefabAsset: {fileID: 0}
  m_GameObject: {fileID: 663674993}
  m_Enabled: 1
  m_CastShadows: 1
  m_ReceiveShadows: 1
  m_DynamicOccludee: 1
  m_StaticShadowCaster: 0
  m_MotionVectors: 1
  m_LightProbeUsage: 1
  m_ReflectionProbeUsage: 1
  m_RayTracingMode: 2
  m_RayTraceProcedural: 0
  m_RenderingLayerMask: 1
  m_RendererPriority: 0
  m_Materials:
  - {fileID: 2100000, guid: fdbb60d6faaf29b488004c5d024022e2, type: 2}
  m_StaticBatchInfo:
    firstSubMesh: 0
    subMeshCount: 0
  m_StaticBatchRoot: {fileID: 0}
  m_ProbeAnchor: {fileID: 0}
  m_LightProbeVolumeOverride: {fileID: 0}
  m_ScaleInLightmap: 1
  m_ReceiveGI: 1
  m_PreserveUVs: 0
  m_IgnoreNormalsForChartDetection: 0
  m_ImportantGI: 0
  m_StitchLightmapSeams: 1
  m_SelectedEditorRenderState: 3
  m_MinimumChartSize: 4
  m_AutoUVMaxDistance: 0.5
  m_AutoUVMaxAngle: 89
  m_LightmapParameters: {fileID: 0}
  m_SortingLayerID: 0
  m_SortingLayer: 0
  m_SortingOrder: 0
  m_AdditionalVertexStreams: {fileID: 0}
--- !u!33 &663674998
MeshFilter:
  m_ObjectHideFlags: 0
  m_CorrespondingSourceObject: {fileID: 0}
  m_PrefabInstance: {fileID: 0}
  m_PrefabAsset: {fileID: 0}
  m_GameObject: {fileID: 663674993}
  m_Mesh: {fileID: 10202, guid: 0000000000000000e000000000000000, type: 0}
--- !u!1 &686586950
GameObject:
  m_ObjectHideFlags: 0
  m_CorrespondingSourceObject: {fileID: 0}
  m_PrefabInstance: {fileID: 0}
  m_PrefabAsset: {fileID: 0}
  serializedVersion: 6
  m_Component:
  - component: {fileID: 686586951}
  - component: {fileID: 686586956}
  - component: {fileID: 686586955}
  - component: {fileID: 686586954}
  - component: {fileID: 686586957}
  m_Layer: 0
  m_Name: Pressable Object
  m_TagString: Untagged
  m_Icon: {fileID: 0}
  m_NavMeshLayer: 0
  m_StaticEditorFlags: 0
  m_IsActive: 1
--- !u!4 &686586951
Transform:
  m_ObjectHideFlags: 0
  m_CorrespondingSourceObject: {fileID: 0}
  m_PrefabInstance: {fileID: 0}
  m_PrefabAsset: {fileID: 0}
  m_GameObject: {fileID: 686586950}
  m_LocalRotation: {x: -0, y: -0, z: -0, w: 1}
  m_LocalPosition: {x: 0, y: 0.02, z: 0}
  m_LocalScale: {x: 0.04, y: 0.02, z: 0.04}
  m_ConstrainProportionsScale: 0
  m_Children:
  - {fileID: 643074208}
  m_Father: {fileID: 1596578411}
  m_RootOrder: 1
  m_LocalEulerAnglesHint: {x: 0, y: 0, z: 0}
--- !u!65 &686586954
BoxCollider:
  m_ObjectHideFlags: 0
  m_CorrespondingSourceObject: {fileID: 0}
  m_PrefabInstance: {fileID: 0}
  m_PrefabAsset: {fileID: 0}
  m_GameObject: {fileID: 686586950}
  m_Material: {fileID: 1572688315}
  m_IsTrigger: 0
  m_Enabled: 1
  serializedVersion: 2
  m_Size: {x: 1, y: 1, z: 1}
  m_Center: {x: 0, y: 0.5, z: 0}
--- !u!23 &686586955
MeshRenderer:
  m_ObjectHideFlags: 0
  m_CorrespondingSourceObject: {fileID: 0}
  m_PrefabInstance: {fileID: 0}
  m_PrefabAsset: {fileID: 0}
  m_GameObject: {fileID: 686586950}
  m_Enabled: 1
  m_CastShadows: 1
  m_ReceiveShadows: 1
  m_DynamicOccludee: 1
  m_StaticShadowCaster: 0
  m_MotionVectors: 1
  m_LightProbeUsage: 1
  m_ReflectionProbeUsage: 1
  m_RayTracingMode: 2
  m_RayTraceProcedural: 0
  m_RenderingLayerMask: 257
  m_RendererPriority: 0
  m_Materials:
  - {fileID: 2100000, guid: 7349a585427b47f4a94e6ebeaa564c25, type: 2}
  m_StaticBatchInfo:
    firstSubMesh: 0
    subMeshCount: 0
  m_StaticBatchRoot: {fileID: 0}
  m_ProbeAnchor: {fileID: 0}
  m_LightProbeVolumeOverride: {fileID: 0}
  m_ScaleInLightmap: 1
  m_ReceiveGI: 1
  m_PreserveUVs: 0
  m_IgnoreNormalsForChartDetection: 0
  m_ImportantGI: 0
  m_StitchLightmapSeams: 1
  m_SelectedEditorRenderState: 3
  m_MinimumChartSize: 4
  m_AutoUVMaxDistance: 0.5
  m_AutoUVMaxAngle: 89
  m_LightmapParameters: {fileID: 0}
  m_SortingLayerID: 0
  m_SortingLayer: 0
  m_SortingOrder: 0
  m_AdditionalVertexStreams: {fileID: 0}
--- !u!33 &686586956
MeshFilter:
  m_ObjectHideFlags: 0
  m_CorrespondingSourceObject: {fileID: 0}
  m_PrefabInstance: {fileID: 0}
  m_PrefabAsset: {fileID: 0}
  m_GameObject: {fileID: 686586950}
  m_Mesh: {fileID: 10206, guid: 0000000000000000e000000000000000, type: 0}
--- !u!114 &686586957
MonoBehaviour:
  m_ObjectHideFlags: 0
  m_CorrespondingSourceObject: {fileID: 0}
  m_PrefabInstance: {fileID: 0}
  m_PrefabAsset: {fileID: 0}
  m_GameObject: {fileID: 686586950}
  m_Enabled: 1
  m_EditorHideFlags: 0
  m_Script: {fileID: 11500000, guid: 0b3763add1152ac4aab69357a419a664, type: 3}
  m_Name: 
  m_EditorClassIdentifier: 
  HandToIgnoreGrabs: 2
  _disableAllGrabbing: 1
  HandToIgnoreCollisions: 0
  _disableAllHandCollisions: 1
  _disableCollisionOnChildren: 1
--- !u!1 &700771925
GameObject:
  m_ObjectHideFlags: 0
  m_CorrespondingSourceObject: {fileID: 0}
  m_PrefabInstance: {fileID: 0}
  m_PrefabAsset: {fileID: 0}
  serializedVersion: 6
  m_Component:
  - component: {fileID: 700771926}
  - component: {fileID: 700771928}
  - component: {fileID: 700771927}
  m_Layer: 0
  m_Name: Text (TMP)
  m_TagString: Untagged
  m_Icon: {fileID: 0}
  m_NavMeshLayer: 0
  m_StaticEditorFlags: 0
  m_IsActive: 1
--- !u!224 &700771926
RectTransform:
  m_ObjectHideFlags: 0
  m_CorrespondingSourceObject: {fileID: 0}
  m_PrefabInstance: {fileID: 0}
  m_PrefabAsset: {fileID: 0}
  m_GameObject: {fileID: 700771925}
  m_LocalRotation: {x: 0, y: 0, z: 0, w: 1}
  m_LocalPosition: {x: 0, y: 0, z: -10}
  m_LocalScale: {x: 1, y: 1, z: 1}
  m_ConstrainProportionsScale: 0
  m_Children: []
  m_Father: {fileID: 725454717}
  m_RootOrder: 1
  m_LocalEulerAnglesHint: {x: 0, y: 0, z: 0}
  m_AnchorMin: {x: 0, y: 0.5}
  m_AnchorMax: {x: 0, y: 0.5}
  m_AnchoredPosition: {x: 17.4, y: -3.7}
  m_SizeDelta: {x: 200, y: 50}
  m_Pivot: {x: 0, y: 0.5}
--- !u!114 &700771927
MonoBehaviour:
  m_ObjectHideFlags: 0
  m_CorrespondingSourceObject: {fileID: 0}
  m_PrefabInstance: {fileID: 0}
  m_PrefabAsset: {fileID: 0}
  m_GameObject: {fileID: 700771925}
  m_Enabled: 1
  m_EditorHideFlags: 0
  m_Script: {fileID: 11500000, guid: f4688fdb7df04437aeb418b961361dc5, type: 3}
  m_Name: 
  m_EditorClassIdentifier: 
  m_Material: {fileID: 0}
  m_Color: {r: 1, g: 1, b: 1, a: 1}
  m_RaycastTarget: 1
  m_RaycastPadding: {x: 0, y: 0, z: 0, w: 0}
  m_Maskable: 1
  m_OnCullStateChanged:
    m_PersistentCalls:
      m_Calls: []
  m_text: Recenter
  m_isRightToLeft: 0
  m_fontAsset: {fileID: 11400000, guid: 8f586378b4e144a9851e7b34d9b748ee, type: 2}
  m_sharedMaterial: {fileID: 2180264, guid: 8f586378b4e144a9851e7b34d9b748ee, type: 2}
  m_fontSharedMaterials: []
  m_fontMaterial: {fileID: 0}
  m_fontMaterials: []
  m_fontColor32:
    serializedVersion: 2
    rgba: 4294967295
  m_fontColor: {r: 1, g: 1, b: 1, a: 1}
  m_enableVertexGradient: 0
  m_colorMode: 3
  m_fontColorGradient:
    topLeft: {r: 1, g: 1, b: 1, a: 1}
    topRight: {r: 1, g: 1, b: 1, a: 1}
    bottomLeft: {r: 1, g: 1, b: 1, a: 1}
    bottomRight: {r: 1, g: 1, b: 1, a: 1}
  m_fontColorGradientPreset: {fileID: 0}
  m_spriteAsset: {fileID: 0}
  m_tintAllSprites: 0
  m_StyleSheet: {fileID: 0}
  m_TextStyleHashCode: -1183493901
  m_overrideHtmlColors: 0
  m_faceColor:
    serializedVersion: 2
    rgba: 4294967295
  m_fontSize: 20.1
  m_fontSizeBase: 20.1
  m_fontWeight: 400
  m_enableAutoSizing: 0
  m_fontSizeMin: 18
  m_fontSizeMax: 72
  m_fontStyle: 0
  m_HorizontalAlignment: 1
  m_VerticalAlignment: 512
  m_textAlignment: 65535
  m_characterSpacing: 0
  m_wordSpacing: 0
  m_lineSpacing: 0
  m_lineSpacingMax: 0
  m_paragraphSpacing: 0
  m_charWidthMaxAdj: 0
  m_enableWordWrapping: 1
  m_wordWrappingRatios: 0.4
  m_overflowMode: 0
  m_linkedTextComponent: {fileID: 0}
  parentLinkedComponent: {fileID: 0}
  m_enableKerning: 1
  m_enableExtraPadding: 0
  checkPaddingRequired: 0
  m_isRichText: 1
  m_parseCtrlCharacters: 1
  m_isOrthographic: 1
  m_isCullingEnabled: 0
  m_horizontalMapping: 0
  m_verticalMapping: 0
  m_uvLineOffset: 0
  m_geometrySortingOrder: 0
  m_IsTextObjectScaleStatic: 0
  m_VertexBufferAutoSizeReduction: 0
  m_useMaxVisibleDescender: 1
  m_pageToDisplay: 1
  m_margin: {x: 0, y: -4.523945, z: 0, w: 0}
  m_isUsingLegacyAnimationComponent: 0
  m_isVolumetricText: 0
  m_hasFontAssetChanged: 0
  m_baseMaterial: {fileID: 0}
  m_maskOffset: {x: 0, y: 0, z: 0, w: 0}
--- !u!222 &700771928
CanvasRenderer:
  m_ObjectHideFlags: 0
  m_CorrespondingSourceObject: {fileID: 0}
  m_PrefabInstance: {fileID: 0}
  m_PrefabAsset: {fileID: 0}
  m_GameObject: {fileID: 700771925}
  m_CullTransparentMesh: 1
--- !u!4 &719455334 stripped
Transform:
  m_CorrespondingSourceObject: {fileID: 4459870147495250034, guid: 082b410248efe504fa129955c7dfaba5, type: 3}
  m_PrefabInstance: {fileID: 803847467}
  m_PrefabAsset: {fileID: 0}
--- !u!1 &725454716
GameObject:
  m_ObjectHideFlags: 0
  m_CorrespondingSourceObject: {fileID: 0}
  m_PrefabInstance: {fileID: 0}
  m_PrefabAsset: {fileID: 0}
  serializedVersion: 6
  m_Component:
  - component: {fileID: 725454717}
  - component: {fileID: 725454722}
  - component: {fileID: 725454721}
  - component: {fileID: 725454720}
  - component: {fileID: 725454719}
  - component: {fileID: 725454718}
  m_Layer: 0
  m_Name: Canvas
  m_TagString: Untagged
  m_Icon: {fileID: 0}
  m_NavMeshLayer: 0
  m_StaticEditorFlags: 0
  m_IsActive: 1
--- !u!224 &725454717
RectTransform:
  m_ObjectHideFlags: 0
  m_CorrespondingSourceObject: {fileID: 0}
  m_PrefabInstance: {fileID: 0}
  m_PrefabAsset: {fileID: 0}
  m_GameObject: {fileID: 725454716}
  m_LocalRotation: {x: 0.7226905, y: 0.004049359, z: -0.0044717006, w: 0.6911454}
  m_LocalPosition: {x: 0, y: 0, z: -0.00249}
  m_LocalScale: {x: 0.0005, y: 0.0005, z: 0.0005}
  m_ConstrainProportionsScale: 0
  m_Children:
  - {fileID: 1094892229110954927}
  - {fileID: 700771926}
  m_Father: {fileID: 1596578411}
  m_RootOrder: 2
  m_LocalEulerAnglesHint: {x: 92.556, y: 1.1119995, z: 0.42199707}
  m_AnchorMin: {x: 0, y: 0}
  m_AnchorMax: {x: 0, y: 0}
  m_AnchoredPosition: {x: 0.06826, y: 0.04}
  m_SizeDelta: {x: 121.16605, y: 54.16}
  m_Pivot: {x: 0.5, y: 0.5}
--- !u!114 &725454718
MonoBehaviour:
  m_ObjectHideFlags: 0
  m_CorrespondingSourceObject: {fileID: 0}
  m_PrefabInstance: {fileID: 0}
  m_PrefabAsset: {fileID: 0}
  m_GameObject: {fileID: 725454716}
  m_Enabled: 1
  m_EditorHideFlags: 0
  m_Script: {fileID: 11500000, guid: fe87c0e1cc204ed48ad3b37840f39efc, type: 3}
  m_Name: 
  m_EditorClassIdentifier: 
  m_Material: {fileID: 0}
  m_Color: {r: 0, g: 0, b: 0, a: 0.78431374}
  m_RaycastTarget: 1
  m_RaycastPadding: {x: 0, y: 0, z: 0, w: 0}
  m_Maskable: 1
  m_OnCullStateChanged:
    m_PersistentCalls:
      m_Calls: []
  m_Sprite: {fileID: 10907, guid: 0000000000000000f000000000000000, type: 0}
  m_Type: 1
  m_PreserveAspect: 0
  m_FillCenter: 1
  m_FillMethod: 4
  m_FillAmount: 1
  m_FillClockwise: 1
  m_FillOrigin: 0
  m_UseSpriteMesh: 0
  m_PixelsPerUnitMultiplier: 1
--- !u!222 &725454719
CanvasRenderer:
  m_ObjectHideFlags: 0
  m_CorrespondingSourceObject: {fileID: 0}
  m_PrefabInstance: {fileID: 0}
  m_PrefabAsset: {fileID: 0}
  m_GameObject: {fileID: 725454716}
  m_CullTransparentMesh: 1
--- !u!114 &725454720
MonoBehaviour:
  m_ObjectHideFlags: 0
  m_CorrespondingSourceObject: {fileID: 0}
  m_PrefabInstance: {fileID: 0}
  m_PrefabAsset: {fileID: 0}
  m_GameObject: {fileID: 725454716}
  m_Enabled: 1
  m_EditorHideFlags: 0
  m_Script: {fileID: 11500000, guid: dc42784cf147c0c48a680349fa168899, type: 3}
  m_Name: 
  m_EditorClassIdentifier: 
  m_IgnoreReversedGraphics: 1
  m_BlockingObjects: 0
  m_BlockingMask:
    serializedVersion: 2
    m_Bits: 4294967295
--- !u!114 &725454721
MonoBehaviour:
  m_ObjectHideFlags: 0
  m_CorrespondingSourceObject: {fileID: 0}
  m_PrefabInstance: {fileID: 0}
  m_PrefabAsset: {fileID: 0}
  m_GameObject: {fileID: 725454716}
  m_Enabled: 1
  m_EditorHideFlags: 0
  m_Script: {fileID: 11500000, guid: 0cd44c1031e13a943bb63640046fad76, type: 3}
  m_Name: 
  m_EditorClassIdentifier: 
  m_UiScaleMode: 0
  m_ReferencePixelsPerUnit: 100
  m_ScaleFactor: 1
  m_ReferenceResolution: {x: 800, y: 600}
  m_ScreenMatchMode: 0
  m_MatchWidthOrHeight: 0
  m_PhysicalUnit: 3
  m_FallbackScreenDPI: 96
  m_DefaultSpriteDPI: 96
  m_DynamicPixelsPerUnit: 1
  m_PresetInfoIsWorld: 1
--- !u!223 &725454722
Canvas:
  m_ObjectHideFlags: 0
  m_CorrespondingSourceObject: {fileID: 0}
  m_PrefabInstance: {fileID: 0}
  m_PrefabAsset: {fileID: 0}
  m_GameObject: {fileID: 725454716}
  m_Enabled: 1
  serializedVersion: 3
  m_RenderMode: 2
  m_Camera: {fileID: 1554437619}
  m_PlaneDistance: 100
  m_PixelPerfect: 0
  m_ReceivesEvents: 1
  m_OverrideSorting: 0
  m_OverridePixelPerfect: 0
  m_SortingBucketNormalizedSize: 0
  m_AdditionalShaderChannelsFlag: 25
  m_SortingLayerID: 0
  m_SortingOrder: 1
  m_TargetDisplay: 0
--- !u!1001 &738762235
PrefabInstance:
  m_ObjectHideFlags: 0
  serializedVersion: 2
  m_Modification:
    m_TransformParent: {fileID: 1671344257}
    m_Modifications:
    - target: {fileID: 3799475124276905864, guid: d12d025fdf1470648822be162a8f98b0, type: 3}
      propertyPath: m_RootOrder
      value: 2
      objectReference: {fileID: 0}
    - target: {fileID: 3799475124276905864, guid: d12d025fdf1470648822be162a8f98b0, type: 3}
      propertyPath: m_LocalPosition.x
      value: 0.264
      objectReference: {fileID: 0}
    - target: {fileID: 3799475124276905864, guid: d12d025fdf1470648822be162a8f98b0, type: 3}
      propertyPath: m_LocalPosition.y
      value: -0.0069999695
      objectReference: {fileID: 0}
    - target: {fileID: 3799475124276905864, guid: d12d025fdf1470648822be162a8f98b0, type: 3}
      propertyPath: m_LocalPosition.z
      value: -0.01
      objectReference: {fileID: 0}
    - target: {fileID: 3799475124276905864, guid: d12d025fdf1470648822be162a8f98b0, type: 3}
      propertyPath: m_LocalRotation.w
      value: 0.99699914
      objectReference: {fileID: 0}
    - target: {fileID: 3799475124276905864, guid: d12d025fdf1470648822be162a8f98b0, type: 3}
      propertyPath: m_LocalRotation.x
      value: -0
      objectReference: {fileID: 0}
    - target: {fileID: 3799475124276905864, guid: d12d025fdf1470648822be162a8f98b0, type: 3}
      propertyPath: m_LocalRotation.y
      value: 0.0774128
      objectReference: {fileID: 0}
    - target: {fileID: 3799475124276905864, guid: d12d025fdf1470648822be162a8f98b0, type: 3}
      propertyPath: m_LocalRotation.z
      value: -0
      objectReference: {fileID: 0}
    - target: {fileID: 3799475124276905864, guid: d12d025fdf1470648822be162a8f98b0, type: 3}
      propertyPath: m_LocalEulerAnglesHint.x
      value: 0
      objectReference: {fileID: 0}
    - target: {fileID: 3799475124276905864, guid: d12d025fdf1470648822be162a8f98b0, type: 3}
      propertyPath: m_LocalEulerAnglesHint.y
      value: 8.88
      objectReference: {fileID: 0}
    - target: {fileID: 3799475124276905864, guid: d12d025fdf1470648822be162a8f98b0, type: 3}
      propertyPath: m_LocalEulerAnglesHint.z
      value: 0
      objectReference: {fileID: 0}
    - target: {fileID: 6088525732661566743, guid: d12d025fdf1470648822be162a8f98b0, type: 3}
      propertyPath: m_Name
      value: Toy Train Carriage
      objectReference: {fileID: 0}
    m_RemovedComponents: []
  m_SourcePrefab: {fileID: 100100000, guid: d12d025fdf1470648822be162a8f98b0, type: 3}
--- !u!1 &738762236 stripped
GameObject:
  m_CorrespondingSourceObject: {fileID: 7383116434751099619, guid: d12d025fdf1470648822be162a8f98b0, type: 3}
  m_PrefabInstance: {fileID: 738762235}
  m_PrefabAsset: {fileID: 0}
--- !u!1 &738762237 stripped
GameObject:
  m_CorrespondingSourceObject: {fileID: 8966745322967501924, guid: d12d025fdf1470648822be162a8f98b0, type: 3}
  m_PrefabInstance: {fileID: 738762235}
  m_PrefabAsset: {fileID: 0}
--- !u!1 &738762238 stripped
GameObject:
  m_CorrespondingSourceObject: {fileID: 3773598679342837780, guid: d12d025fdf1470648822be162a8f98b0, type: 3}
  m_PrefabInstance: {fileID: 738762235}
  m_PrefabAsset: {fileID: 0}
--- !u!1 &738762239 stripped
GameObject:
  m_CorrespondingSourceObject: {fileID: 2108942308578714003, guid: d12d025fdf1470648822be162a8f98b0, type: 3}
  m_PrefabInstance: {fileID: 738762235}
  m_PrefabAsset: {fileID: 0}
--- !u!114 &738762240
MonoBehaviour:
  m_ObjectHideFlags: 0
  m_CorrespondingSourceObject: {fileID: 0}
  m_PrefabInstance: {fileID: 0}
  m_PrefabAsset: {fileID: 0}
  m_GameObject: {fileID: 738762236}
  m_Enabled: 1
  m_EditorHideFlags: 0
  m_Script: {fileID: 11500000, guid: 0b3763add1152ac4aab69357a419a664, type: 3}
  m_Name: 
  m_EditorClassIdentifier: 
  HandToIgnoreGrabs: 2
  _disableAllGrabbing: 1
  HandToIgnoreCollisions: 2
  _disableAllHandCollisions: 0
  _disableCollisionOnChildren: 0
--- !u!114 &738762241
MonoBehaviour:
  m_ObjectHideFlags: 0
  m_CorrespondingSourceObject: {fileID: 0}
  m_PrefabInstance: {fileID: 0}
  m_PrefabAsset: {fileID: 0}
  m_GameObject: {fileID: 738762237}
  m_Enabled: 1
  m_EditorHideFlags: 0
  m_Script: {fileID: 11500000, guid: 0b3763add1152ac4aab69357a419a664, type: 3}
  m_Name: 
  m_EditorClassIdentifier: 
  HandToIgnoreGrabs: 2
  _disableAllGrabbing: 1
  HandToIgnoreCollisions: 2
  _disableAllHandCollisions: 0
  _disableCollisionOnChildren: 0
--- !u!114 &738762242
MonoBehaviour:
  m_ObjectHideFlags: 0
  m_CorrespondingSourceObject: {fileID: 0}
  m_PrefabInstance: {fileID: 0}
  m_PrefabAsset: {fileID: 0}
  m_GameObject: {fileID: 738762238}
  m_Enabled: 1
  m_EditorHideFlags: 0
  m_Script: {fileID: 11500000, guid: 0b3763add1152ac4aab69357a419a664, type: 3}
  m_Name: 
  m_EditorClassIdentifier: 
  HandToIgnoreGrabs: 2
  _disableAllGrabbing: 1
  HandToIgnoreCollisions: 2
  _disableAllHandCollisions: 0
  _disableCollisionOnChildren: 0
--- !u!114 &738762243
MonoBehaviour:
  m_ObjectHideFlags: 0
  m_CorrespondingSourceObject: {fileID: 0}
  m_PrefabInstance: {fileID: 0}
  m_PrefabAsset: {fileID: 0}
  m_GameObject: {fileID: 738762239}
  m_Enabled: 1
  m_EditorHideFlags: 0
  m_Script: {fileID: 11500000, guid: 0b3763add1152ac4aab69357a419a664, type: 3}
  m_Name: 
  m_EditorClassIdentifier: 
  HandToIgnoreGrabs: 2
  _disableAllGrabbing: 1
  HandToIgnoreCollisions: 2
  _disableAllHandCollisions: 0
  _disableCollisionOnChildren: 0
--- !u!1 &767515754
GameObject:
  m_ObjectHideFlags: 0
  m_CorrespondingSourceObject: {fileID: 0}
  m_PrefabInstance: {fileID: 0}
  m_PrefabAsset: {fileID: 0}
  serializedVersion: 6
  m_Component:
  - component: {fileID: 767515755}
  - component: {fileID: 767515757}
  - component: {fileID: 767515756}
  m_Layer: 0
  m_Name: Icon
  m_TagString: Untagged
  m_Icon: {fileID: 0}
  m_NavMeshLayer: 0
  m_StaticEditorFlags: 0
  m_IsActive: 1
--- !u!224 &767515755
RectTransform:
  m_ObjectHideFlags: 0
  m_CorrespondingSourceObject: {fileID: 0}
  m_PrefabInstance: {fileID: 0}
  m_PrefabAsset: {fileID: 0}
  m_GameObject: {fileID: 767515754}
  m_LocalRotation: {x: -0.00000011920926, y: 0.00000005611217, z: -0.000000019557769, w: 1}
  m_LocalPosition: {x: 0, y: 0, z: -10}
  m_LocalScale: {x: 0.5000001, y: 0.49999994, z: 0.49999994}
  m_ConstrainProportionsScale: 0
  m_Children: []
  m_Father: {fileID: 2003612760}
  m_RootOrder: 0
  m_LocalEulerAnglesHint: {x: 0, y: 0, z: 0}
  m_AnchorMin: {x: 0.5, y: 0.5}
  m_AnchorMax: {x: 0.5, y: 0.5}
  m_AnchoredPosition: {x: -186.1, y: 6.1}
  m_SizeDelta: {x: 65, y: 65}
  m_Pivot: {x: 0.5, y: 0.5}
--- !u!114 &767515756
MonoBehaviour:
  m_ObjectHideFlags: 0
  m_CorrespondingSourceObject: {fileID: 0}
  m_PrefabInstance: {fileID: 0}
  m_PrefabAsset: {fileID: 0}
  m_GameObject: {fileID: 767515754}
  m_Enabled: 1
  m_EditorHideFlags: 0
  m_Script: {fileID: 11500000, guid: fe87c0e1cc204ed48ad3b37840f39efc, type: 3}
  m_Name: 
  m_EditorClassIdentifier: 
  m_Material: {fileID: 0}
  m_Color: {r: 1, g: 1, b: 1, a: 1}
  m_RaycastTarget: 1
  m_RaycastPadding: {x: 0, y: 0, z: 0, w: 0}
  m_Maskable: 1
  m_OnCullStateChanged:
    m_PersistentCalls:
      m_Calls: []
  m_Sprite: {fileID: 21300000, guid: aa4d10c785505c14aabcf1982016d7da, type: 3}
  m_Type: 0
  m_PreserveAspect: 0
  m_FillCenter: 1
  m_FillMethod: 4
  m_FillAmount: 1
  m_FillClockwise: 1
  m_FillOrigin: 0
  m_UseSpriteMesh: 0
  m_PixelsPerUnitMultiplier: 1
--- !u!222 &767515757
CanvasRenderer:
  m_ObjectHideFlags: 0
  m_CorrespondingSourceObject: {fileID: 0}
  m_PrefabInstance: {fileID: 0}
  m_PrefabAsset: {fileID: 0}
  m_GameObject: {fileID: 767515754}
  m_CullTransparentMesh: 1
--- !u!1 &779406740
GameObject:
  m_ObjectHideFlags: 0
  m_CorrespondingSourceObject: {fileID: 0}
  m_PrefabInstance: {fileID: 0}
  m_PrefabAsset: {fileID: 0}
  serializedVersion: 6
  m_Component:
  - component: {fileID: 779406741}
  - component: {fileID: 779406743}
  - component: {fileID: 779406742}
  m_Layer: 0
  m_Name: Title
  m_TagString: Untagged
  m_Icon: {fileID: 0}
  m_NavMeshLayer: 0
  m_StaticEditorFlags: 0
  m_IsActive: 1
--- !u!224 &779406741
RectTransform:
  m_ObjectHideFlags: 0
  m_CorrespondingSourceObject: {fileID: 0}
  m_PrefabInstance: {fileID: 0}
  m_PrefabAsset: {fileID: 0}
  m_GameObject: {fileID: 779406740}
  m_LocalRotation: {x: -0, y: -0.7071068, z: -0, w: 0.7071068}
  m_LocalPosition: {x: 0, y: 0, z: -0.021177545}
  m_LocalScale: {x: 0.013202034, y: 0.017878562, z: 1.2077538}
  m_ConstrainProportionsScale: 0
  m_Children: []
  m_Father: {fileID: 1179217533}
  m_RootOrder: 0
  m_LocalEulerAnglesHint: {x: 0, y: -90, z: 0}
  m_AnchorMin: {x: 0.5, y: 0.5}
  m_AnchorMax: {x: 0.5, y: 0.5}
  m_AnchoredPosition: {x: 1.1822145, y: 0.3867282}
  m_SizeDelta: {x: 56.68094, y: 5.10178}
  m_Pivot: {x: 0.5, y: 0.5}
--- !u!114 &779406742
MonoBehaviour:
  m_ObjectHideFlags: 0
  m_CorrespondingSourceObject: {fileID: 0}
  m_PrefabInstance: {fileID: 0}
  m_PrefabAsset: {fileID: 0}
  m_GameObject: {fileID: 779406740}
  m_Enabled: 1
  m_EditorHideFlags: 0
  m_Script: {fileID: 11500000, guid: 9541d86e2fd84c1d9990edf0852d74ab, type: 3}
  m_Name: 
  m_EditorClassIdentifier: 
  m_Material: {fileID: 0}
  m_Color: {r: 1, g: 1, b: 1, a: 1}
  m_RaycastTarget: 1
  m_RaycastPadding: {x: 0, y: 0, z: 0, w: 0}
  m_Maskable: 1
  m_OnCullStateChanged:
    m_PersistentCalls:
      m_Calls: []
  m_text: Compare contact modes
  m_isRightToLeft: 0
  m_fontAsset: {fileID: 11400000, guid: 8e284a199df826847a55dad22f66db6d, type: 2}
  m_sharedMaterial: {fileID: -2052639064183078298, guid: 8e284a199df826847a55dad22f66db6d, type: 2}
  m_fontSharedMaterials: []
  m_fontMaterial: {fileID: 0}
  m_fontMaterials: []
  m_fontColor32:
    serializedVersion: 2
    rgba: 4279637526
  m_fontColor: {r: 0.084905684, g: 0.084905684, b: 0.084905684, a: 1}
  m_enableVertexGradient: 0
  m_colorMode: 3
  m_fontColorGradient:
    topLeft: {r: 1, g: 1, b: 1, a: 1}
    topRight: {r: 1, g: 1, b: 1, a: 1}
    bottomLeft: {r: 1, g: 1, b: 1, a: 1}
    bottomRight: {r: 1, g: 1, b: 1, a: 1}
  m_fontColorGradientPreset: {fileID: 0}
  m_spriteAsset: {fileID: 0}
  m_tintAllSprites: 0
  m_StyleSheet: {fileID: 0}
  m_TextStyleHashCode: -1183493901
  m_overrideHtmlColors: 0
  m_faceColor:
    serializedVersion: 2
    rgba: 4294967295
  m_fontSize: 30
  m_fontSizeBase: 30
  m_fontWeight: 400
  m_enableAutoSizing: 0
  m_fontSizeMin: 18
  m_fontSizeMax: 72
  m_fontStyle: 1
  m_HorizontalAlignment: 2
  m_VerticalAlignment: 512
  m_textAlignment: 65535
  m_characterSpacing: 0
  m_wordSpacing: 0
  m_lineSpacing: 0
  m_lineSpacingMax: 0
  m_paragraphSpacing: 0
  m_charWidthMaxAdj: 0
  m_enableWordWrapping: 1
  m_wordWrappingRatios: 0.4
  m_overflowMode: 0
  m_linkedTextComponent: {fileID: 0}
  parentLinkedComponent: {fileID: 0}
  m_enableKerning: 1
  m_enableExtraPadding: 0
  checkPaddingRequired: 0
  m_isRichText: 1
  m_parseCtrlCharacters: 1
  m_isOrthographic: 0
  m_isCullingEnabled: 0
  m_horizontalMapping: 0
  m_verticalMapping: 0
  m_uvLineOffset: 0
  m_geometrySortingOrder: 0
  m_IsTextObjectScaleStatic: 0
  m_VertexBufferAutoSizeReduction: 0
  m_useMaxVisibleDescender: 1
  m_pageToDisplay: 1
  m_margin: {x: -10.179203, y: 0, z: -7.8755016, w: 0}
  m_isUsingLegacyAnimationComponent: 0
  m_isVolumetricText: 0
  _SortingLayer: 0
  _SortingLayerID: 0
  _SortingOrder: 0
  m_hasFontAssetChanged: 0
  m_renderer: {fileID: 779406743}
  m_maskType: 0
--- !u!23 &779406743
MeshRenderer:
  m_ObjectHideFlags: 0
  m_CorrespondingSourceObject: {fileID: 0}
  m_PrefabInstance: {fileID: 0}
  m_PrefabAsset: {fileID: 0}
  m_GameObject: {fileID: 779406740}
  m_Enabled: 1
  m_CastShadows: 0
  m_ReceiveShadows: 0
  m_DynamicOccludee: 1
  m_StaticShadowCaster: 0
  m_MotionVectors: 1
  m_LightProbeUsage: 1
  m_ReflectionProbeUsage: 1
  m_RayTracingMode: 2
  m_RayTraceProcedural: 0
  m_RenderingLayerMask: 1
  m_RendererPriority: 0
  m_Materials:
  - {fileID: -2052639064183078298, guid: 8e284a199df826847a55dad22f66db6d, type: 2}
  m_StaticBatchInfo:
    firstSubMesh: 0
    subMeshCount: 0
  m_StaticBatchRoot: {fileID: 0}
  m_ProbeAnchor: {fileID: 0}
  m_LightProbeVolumeOverride: {fileID: 0}
  m_ScaleInLightmap: 1
  m_ReceiveGI: 1
  m_PreserveUVs: 0
  m_IgnoreNormalsForChartDetection: 0
  m_ImportantGI: 0
  m_StitchLightmapSeams: 1
  m_SelectedEditorRenderState: 3
  m_MinimumChartSize: 4
  m_AutoUVMaxDistance: 0.5
  m_AutoUVMaxAngle: 89
  m_LightmapParameters: {fileID: 0}
  m_SortingLayerID: 0
  m_SortingLayer: 0
  m_SortingOrder: 0
  m_AdditionalVertexStreams: {fileID: 0}
--- !u!1001 &803847467
PrefabInstance:
  m_ObjectHideFlags: 0
  serializedVersion: 2
  m_Modification:
    m_TransformParent: {fileID: 1771841061}
    m_Modifications:
    - target: {fileID: 4459870147495250033, guid: 082b410248efe504fa129955c7dfaba5, type: 3}
      propertyPath: m_Name
      value: Cube (1)
      objectReference: {fileID: 0}
    - target: {fileID: 4459870147495250033, guid: 082b410248efe504fa129955c7dfaba5, type: 3}
      propertyPath: m_StaticEditorFlags
      value: 0
      objectReference: {fileID: 0}
    - target: {fileID: 4459870147495250034, guid: 082b410248efe504fa129955c7dfaba5, type: 3}
      propertyPath: m_RootOrder
      value: 0
      objectReference: {fileID: 0}
    - target: {fileID: 4459870147495250034, guid: 082b410248efe504fa129955c7dfaba5, type: 3}
      propertyPath: m_LocalPosition.x
      value: 0.137
      objectReference: {fileID: 0}
    - target: {fileID: 4459870147495250034, guid: 082b410248efe504fa129955c7dfaba5, type: 3}
      propertyPath: m_LocalPosition.y
      value: -0.17500001
      objectReference: {fileID: 0}
    - target: {fileID: 4459870147495250034, guid: 082b410248efe504fa129955c7dfaba5, type: 3}
      propertyPath: m_LocalPosition.z
      value: -0.148
      objectReference: {fileID: 0}
    - target: {fileID: 4459870147495250034, guid: 082b410248efe504fa129955c7dfaba5, type: 3}
      propertyPath: m_LocalRotation.w
      value: 1
      objectReference: {fileID: 0}
    - target: {fileID: 4459870147495250034, guid: 082b410248efe504fa129955c7dfaba5, type: 3}
      propertyPath: m_LocalRotation.x
      value: -0
      objectReference: {fileID: 0}
    - target: {fileID: 4459870147495250034, guid: 082b410248efe504fa129955c7dfaba5, type: 3}
      propertyPath: m_LocalRotation.y
      value: -0
      objectReference: {fileID: 0}
    - target: {fileID: 4459870147495250034, guid: 082b410248efe504fa129955c7dfaba5, type: 3}
      propertyPath: m_LocalRotation.z
      value: -0
      objectReference: {fileID: 0}
    - target: {fileID: 4459870147495250034, guid: 082b410248efe504fa129955c7dfaba5, type: 3}
      propertyPath: m_LocalEulerAnglesHint.x
      value: 0
      objectReference: {fileID: 0}
    - target: {fileID: 4459870147495250034, guid: 082b410248efe504fa129955c7dfaba5, type: 3}
      propertyPath: m_LocalEulerAnglesHint.y
      value: 0
      objectReference: {fileID: 0}
    - target: {fileID: 4459870147495250034, guid: 082b410248efe504fa129955c7dfaba5, type: 3}
      propertyPath: m_LocalEulerAnglesHint.z
      value: 0
      objectReference: {fileID: 0}
    - target: {fileID: 4459870147495250038, guid: 082b410248efe504fa129955c7dfaba5, type: 3}
      propertyPath: m_Mesh
      value: 
      objectReference: {fileID: 5151382180428610131, guid: ed2c706c936646a4e956039e522ae59e, type: 3}
    m_RemovedComponents:
    - {fileID: 4459870147495250035, guid: 082b410248efe504fa129955c7dfaba5, type: 3}
  m_SourcePrefab: {fileID: 100100000, guid: 082b410248efe504fa129955c7dfaba5, type: 3}
--- !u!1 &822810641
GameObject:
  m_ObjectHideFlags: 0
  m_CorrespondingSourceObject: {fileID: 0}
  m_PrefabInstance: {fileID: 0}
  m_PrefabAsset: {fileID: 0}
  serializedVersion: 6
  m_Component:
  - component: {fileID: 822810642}
  - component: {fileID: 822810645}
  - component: {fileID: 822810644}
  m_Layer: 0
  m_Name: Screw Head
  m_TagString: Untagged
  m_Icon: {fileID: 0}
  m_NavMeshLayer: 0
  m_StaticEditorFlags: 0
  m_IsActive: 1
--- !u!4 &822810642
Transform:
  m_ObjectHideFlags: 0
  m_CorrespondingSourceObject: {fileID: 0}
  m_PrefabInstance: {fileID: 0}
  m_PrefabAsset: {fileID: 0}
  m_GameObject: {fileID: 822810641}
  m_LocalRotation: {x: 0.000000007450579, y: 0.000000089406946, z: -0.13810202, w: 0.9904181}
  m_LocalPosition: {x: 1, y: 0.442, z: 0.462}
  m_LocalScale: {x: 0.12511, y: 0.02, z: 0.026688324}
  m_ConstrainProportionsScale: 0
  m_Children: []
  m_Father: {fileID: 1179217533}
  m_RootOrder: 4
  m_LocalEulerAnglesHint: {x: 0, y: 0, z: 0}
--- !u!23 &822810644
MeshRenderer:
  m_ObjectHideFlags: 0
  m_CorrespondingSourceObject: {fileID: 0}
  m_PrefabInstance: {fileID: 0}
  m_PrefabAsset: {fileID: 0}
  m_GameObject: {fileID: 822810641}
  m_Enabled: 1
  m_CastShadows: 1
  m_ReceiveShadows: 1
  m_DynamicOccludee: 1
  m_StaticShadowCaster: 0
  m_MotionVectors: 1
  m_LightProbeUsage: 1
  m_ReflectionProbeUsage: 1
  m_RayTracingMode: 2
  m_RayTraceProcedural: 0
  m_RenderingLayerMask: 1
  m_RendererPriority: 0
  m_Materials:
  - {fileID: 2100000, guid: 8748f3e035e707e44997d3f72091272c, type: 2}
  m_StaticBatchInfo:
    firstSubMesh: 0
    subMeshCount: 0
  m_StaticBatchRoot: {fileID: 0}
  m_ProbeAnchor: {fileID: 0}
  m_LightProbeVolumeOverride: {fileID: 0}
  m_ScaleInLightmap: 1
  m_ReceiveGI: 1
  m_PreserveUVs: 0
  m_IgnoreNormalsForChartDetection: 0
  m_ImportantGI: 0
  m_StitchLightmapSeams: 1
  m_SelectedEditorRenderState: 3
  m_MinimumChartSize: 4
  m_AutoUVMaxDistance: 0.5
  m_AutoUVMaxAngle: 89
  m_LightmapParameters: {fileID: 0}
  m_SortingLayerID: 0
  m_SortingLayer: 0
  m_SortingOrder: 0
  m_AdditionalVertexStreams: {fileID: 0}
--- !u!33 &822810645
MeshFilter:
  m_ObjectHideFlags: 0
  m_CorrespondingSourceObject: {fileID: 0}
  m_PrefabInstance: {fileID: 0}
  m_PrefabAsset: {fileID: 0}
  m_GameObject: {fileID: 822810641}
  m_Mesh: {fileID: 10207, guid: 0000000000000000e000000000000000, type: 0}
--- !u!1 &833313534
GameObject:
  m_ObjectHideFlags: 0
  m_CorrespondingSourceObject: {fileID: 0}
  m_PrefabInstance: {fileID: 0}
  m_PrefabAsset: {fileID: 0}
  serializedVersion: 6
  m_Component:
  - component: {fileID: 833313537}
  - component: {fileID: 833313536}
  - component: {fileID: 833313535}
  m_Layer: 0
  m_Name: EventSystem
  m_TagString: Untagged
  m_Icon: {fileID: 0}
  m_NavMeshLayer: 0
  m_StaticEditorFlags: 0
  m_IsActive: 1
--- !u!114 &833313535
MonoBehaviour:
  m_ObjectHideFlags: 0
  m_CorrespondingSourceObject: {fileID: 0}
  m_PrefabInstance: {fileID: 0}
  m_PrefabAsset: {fileID: 0}
  m_GameObject: {fileID: 833313534}
  m_Enabled: 1
  m_EditorHideFlags: 0
  m_Script: {fileID: 11500000, guid: 4f231c4fb786f3946a6b90b886c48677, type: 3}
  m_Name: 
  m_EditorClassIdentifier: 
  m_SendPointerHoverToParent: 1
  m_HorizontalAxis: Horizontal
  m_VerticalAxis: Vertical
  m_SubmitButton: Submit
  m_CancelButton: Cancel
  m_InputActionsPerSecond: 10
  m_RepeatDelay: 0.5
  m_ForceModuleActive: 0
--- !u!114 &833313536
MonoBehaviour:
  m_ObjectHideFlags: 0
  m_CorrespondingSourceObject: {fileID: 0}
  m_PrefabInstance: {fileID: 0}
  m_PrefabAsset: {fileID: 0}
  m_GameObject: {fileID: 833313534}
  m_Enabled: 1
  m_EditorHideFlags: 0
  m_Script: {fileID: 11500000, guid: 76c392e42b5098c458856cdf6ecaaaa1, type: 3}
  m_Name: 
  m_EditorClassIdentifier: 
  m_FirstSelected: {fileID: 0}
  m_sendNavigationEvents: 1
  m_DragThreshold: 10
--- !u!4 &833313537
Transform:
  m_ObjectHideFlags: 0
  m_CorrespondingSourceObject: {fileID: 0}
  m_PrefabInstance: {fileID: 0}
  m_PrefabAsset: {fileID: 0}
  m_GameObject: {fileID: 833313534}
  m_LocalRotation: {x: -0, y: -0, z: -0, w: 1}
  m_LocalPosition: {x: -0.2269755, y: 15.7075405, z: -27.959635}
  m_LocalScale: {x: 1, y: 1, z: 1}
  m_ConstrainProportionsScale: 0
  m_Children: []
  m_Father: {fileID: 1520545033}
  m_RootOrder: 2
  m_LocalEulerAnglesHint: {x: 0, y: 0, z: 0}
--- !u!1001 &844312934
PrefabInstance:
  m_ObjectHideFlags: 0
  serializedVersion: 2
  m_Modification:
    m_TransformParent: {fileID: 0}
    m_Modifications:
    - target: {fileID: 1276715513614782159, guid: d1c00f89ef60a3446ad9eef2d361e2a1, type: 3}
      propertyPath: _mainCamera
      value: 
      objectReference: {fileID: 1554437619}
    - target: {fileID: 5270838610523157746, guid: d1c00f89ef60a3446ad9eef2d361e2a1, type: 3}
      propertyPath: m_Name
      value: XR Leap Provider Manager
      objectReference: {fileID: 0}
    - target: {fileID: 5270838610523157747, guid: d1c00f89ef60a3446ad9eef2d361e2a1, type: 3}
      propertyPath: trackingSource
      value: 2
      objectReference: {fileID: 0}
    - target: {fileID: 5270838610523157748, guid: d1c00f89ef60a3446ad9eef2d361e2a1, type: 3}
      propertyPath: m_RootOrder
      value: 0
      objectReference: {fileID: 0}
    - target: {fileID: 5270838610523157748, guid: d1c00f89ef60a3446ad9eef2d361e2a1, type: 3}
      propertyPath: m_LocalPosition.x
      value: 0.2254673
      objectReference: {fileID: 0}
    - target: {fileID: 5270838610523157748, guid: d1c00f89ef60a3446ad9eef2d361e2a1, type: 3}
      propertyPath: m_LocalPosition.y
      value: 0.77690977
      objectReference: {fileID: 0}
    - target: {fileID: 5270838610523157748, guid: d1c00f89ef60a3446ad9eef2d361e2a1, type: 3}
      propertyPath: m_LocalPosition.z
      value: 0.86116034
      objectReference: {fileID: 0}
    - target: {fileID: 5270838610523157748, guid: d1c00f89ef60a3446ad9eef2d361e2a1, type: 3}
      propertyPath: m_LocalRotation.w
      value: 1
      objectReference: {fileID: 0}
    - target: {fileID: 5270838610523157748, guid: d1c00f89ef60a3446ad9eef2d361e2a1, type: 3}
      propertyPath: m_LocalRotation.x
      value: 0
      objectReference: {fileID: 0}
    - target: {fileID: 5270838610523157748, guid: d1c00f89ef60a3446ad9eef2d361e2a1, type: 3}
      propertyPath: m_LocalRotation.y
      value: 0
      objectReference: {fileID: 0}
    - target: {fileID: 5270838610523157748, guid: d1c00f89ef60a3446ad9eef2d361e2a1, type: 3}
      propertyPath: m_LocalRotation.z
      value: 0
      objectReference: {fileID: 0}
    - target: {fileID: 5270838610523157748, guid: d1c00f89ef60a3446ad9eef2d361e2a1, type: 3}
      propertyPath: m_LocalEulerAnglesHint.x
      value: 0
      objectReference: {fileID: 0}
    - target: {fileID: 5270838610523157748, guid: d1c00f89ef60a3446ad9eef2d361e2a1, type: 3}
      propertyPath: m_LocalEulerAnglesHint.y
      value: 0
      objectReference: {fileID: 0}
    - target: {fileID: 5270838610523157748, guid: d1c00f89ef60a3446ad9eef2d361e2a1, type: 3}
      propertyPath: m_LocalEulerAnglesHint.z
      value: 0
      objectReference: {fileID: 0}
    - target: {fileID: 8681616449881122529, guid: d1c00f89ef60a3446ad9eef2d361e2a1, type: 3}
      propertyPath: _mainCamera
      value: 
      objectReference: {fileID: 1554437619}
    - target: {fileID: 8681616449881122529, guid: d1c00f89ef60a3446ad9eef2d361e2a1, type: 3}
      propertyPath: _deviceOffsetMode
      value: 0
      objectReference: {fileID: 0}
    - target: {fileID: 8681616449881122529, guid: d1c00f89ef60a3446ad9eef2d361e2a1, type: 3}
      propertyPath: _deviceOffsetYAxis
      value: 0
      objectReference: {fileID: 0}
    m_RemovedComponents: []
  m_SourcePrefab: {fileID: 100100000, guid: d1c00f89ef60a3446ad9eef2d361e2a1, type: 3}
--- !u!114 &844312935 stripped
MonoBehaviour:
  m_CorrespondingSourceObject: {fileID: 5270838610523157747, guid: d1c00f89ef60a3446ad9eef2d361e2a1, type: 3}
  m_PrefabInstance: {fileID: 844312934}
  m_PrefabAsset: {fileID: 0}
  m_GameObject: {fileID: 0}
  m_Enabled: 1
  m_EditorHideFlags: 0
  m_Script: {fileID: 11500000, guid: f030d099579fe8440835574fa89c2020, type: 3}
  m_Name: 
  m_EditorClassIdentifier: 
--- !u!114 &884197603
MonoBehaviour:
  m_ObjectHideFlags: 0
  m_CorrespondingSourceObject: {fileID: 0}
  m_PrefabInstance: {fileID: 0}
  m_PrefabAsset: {fileID: 0}
  m_GameObject: {fileID: 3461729855441357330}
  m_Enabled: 1
  m_EditorHideFlags: 0
  m_Script: {fileID: 11500000, guid: 0b3763add1152ac4aab69357a419a664, type: 3}
  m_Name: 
  m_EditorClassIdentifier: 
  HandToIgnoreGrabs: 2
  _disableAllGrabbing: 1
  HandToIgnoreCollisions: 2
  _disableAllHandCollisions: 0
  _disableCollisionOnChildren: 0
--- !u!1001 &887009819
PrefabInstance:
  m_ObjectHideFlags: 0
  serializedVersion: 2
  m_Modification:
    m_TransformParent: {fileID: 1520545033}
    m_Modifications:
    - target: {fileID: 285154, guid: bc0e964e8fdef39419504d5dfb897ada, type: 3}
      propertyPath: _disableHandCollisions
      value: 0
      objectReference: {fileID: 0}
    - target: {fileID: 285154, guid: bc0e964e8fdef39419504d5dfb897ada, type: 3}
      propertyPath: _disableAllHandCollisions
      value: 0
      objectReference: {fileID: 0}
    - target: {fileID: 285154, guid: bc0e964e8fdef39419504d5dfb897ada, type: 3}
      propertyPath: _disableCollisionOnChildren
      value: 0
      objectReference: {fileID: 0}
    - target: {fileID: 887009821, guid: bc0e964e8fdef39419504d5dfb897ada, type: 3}
      propertyPath: _disableHandCollisions
      value: 0
      objectReference: {fileID: 0}
    - target: {fileID: 887009821, guid: bc0e964e8fdef39419504d5dfb897ada, type: 3}
      propertyPath: _disableCollisionOnChildren
      value: 0
      objectReference: {fileID: 0}
    - target: {fileID: 2498387265858749825, guid: bc0e964e8fdef39419504d5dfb897ada, type: 3}
      propertyPath: m_RootOrder
      value: 12
      objectReference: {fileID: 0}
    - target: {fileID: 2498387265858749825, guid: bc0e964e8fdef39419504d5dfb897ada, type: 3}
      propertyPath: m_LocalPosition.x
      value: 0.2670245
      objectReference: {fileID: 0}
    - target: {fileID: 2498387265858749825, guid: bc0e964e8fdef39419504d5dfb897ada, type: 3}
      propertyPath: m_LocalPosition.y
      value: 16.63554
      objectReference: {fileID: 0}
    - target: {fileID: 2498387265858749825, guid: bc0e964e8fdef39419504d5dfb897ada, type: 3}
      propertyPath: m_LocalPosition.z
      value: -27.767635
      objectReference: {fileID: 0}
    - target: {fileID: 2498387265858749825, guid: bc0e964e8fdef39419504d5dfb897ada, type: 3}
      propertyPath: m_LocalRotation.w
      value: 0.03826776
      objectReference: {fileID: 0}
    - target: {fileID: 2498387265858749825, guid: bc0e964e8fdef39419504d5dfb897ada, type: 3}
      propertyPath: m_LocalRotation.x
      value: -0
      objectReference: {fileID: 0}
    - target: {fileID: 2498387265858749825, guid: bc0e964e8fdef39419504d5dfb897ada, type: 3}
      propertyPath: m_LocalRotation.y
      value: 0.9992676
      objectReference: {fileID: 0}
    - target: {fileID: 2498387265858749825, guid: bc0e964e8fdef39419504d5dfb897ada, type: 3}
      propertyPath: m_LocalRotation.z
      value: -0
      objectReference: {fileID: 0}
    - target: {fileID: 2498387265858749825, guid: bc0e964e8fdef39419504d5dfb897ada, type: 3}
      propertyPath: m_LocalEulerAnglesHint.x
      value: 0
      objectReference: {fileID: 0}
    - target: {fileID: 2498387265858749825, guid: bc0e964e8fdef39419504d5dfb897ada, type: 3}
      propertyPath: m_LocalEulerAnglesHint.y
      value: 175.614
      objectReference: {fileID: 0}
    - target: {fileID: 2498387265858749825, guid: bc0e964e8fdef39419504d5dfb897ada, type: 3}
      propertyPath: m_LocalEulerAnglesHint.z
      value: 0
      objectReference: {fileID: 0}
    - target: {fileID: 6636654956868851386, guid: bc0e964e8fdef39419504d5dfb897ada, type: 3}
      propertyPath: m_Name
      value: Catapult
      objectReference: {fileID: 0}
    m_RemovedComponents:
    - {fileID: 887009821, guid: bc0e964e8fdef39419504d5dfb897ada, type: 3}
  m_SourcePrefab: {fileID: 100100000, guid: bc0e964e8fdef39419504d5dfb897ada, type: 3}
--- !u!4 &887009820 stripped
Transform:
  m_CorrespondingSourceObject: {fileID: 2498387265858749825, guid: bc0e964e8fdef39419504d5dfb897ada, type: 3}
  m_PrefabInstance: {fileID: 887009819}
  m_PrefabAsset: {fileID: 0}
--- !u!1 &898326322
GameObject:
  m_ObjectHideFlags: 0
  m_CorrespondingSourceObject: {fileID: 0}
  m_PrefabInstance: {fileID: 0}
  m_PrefabAsset: {fileID: 0}
  serializedVersion: 6
  m_Component:
  - component: {fileID: 898326324}
  - component: {fileID: 898326323}
  m_Layer: 0
  m_Name: Wrist
  m_TagString: Untagged
  m_Icon: {fileID: 0}
  m_NavMeshLayer: 0
  m_StaticEditorFlags: 0
  m_IsActive: 1
--- !u!114 &898326323
MonoBehaviour:
  m_ObjectHideFlags: 0
  m_CorrespondingSourceObject: {fileID: 0}
  m_PrefabInstance: {fileID: 0}
  m_PrefabAsset: {fileID: 0}
  m_GameObject: {fileID: 898326322}
  m_Enabled: 1
  m_EditorHideFlags: 0
  m_Script: {fileID: 11500000, guid: d12011a4b27c58f4f8969e87c61ab8d3, type: 3}
  m_Name: 
  m_EditorClassIdentifier: 
  attachmentHand: {fileID: 3992080865275221784}
  attachmentPoint: 2
--- !u!4 &898326324
Transform:
  m_ObjectHideFlags: 0
  m_CorrespondingSourceObject: {fileID: 0}
  m_PrefabInstance: {fileID: 0}
  m_PrefabAsset: {fileID: 0}
  m_GameObject: {fileID: 898326322}
  m_LocalRotation: {x: -0.12940957, y: -0.4829629, z: -0.86272997, w: 0.07547912}
  m_LocalPosition: {x: 0.35630053, y: 0.025823474, z: -0.14172733}
  m_LocalScale: {x: 1, y: 1, z: 1}
  m_ConstrainProportionsScale: 0
  m_Children: []
  m_Father: {fileID: 3954468634471739402}
  m_RootOrder: 0
  m_LocalEulerAnglesHint: {x: 0, y: 0, z: 0}
--- !u!1 &947742067
GameObject:
  m_ObjectHideFlags: 0
  m_CorrespondingSourceObject: {fileID: 0}
  m_PrefabInstance: {fileID: 0}
  m_PrefabAsset: {fileID: 0}
  serializedVersion: 6
  m_Component:
  - component: {fileID: 947742068}
  - component: {fileID: 947742070}
  - component: {fileID: 947742069}
  m_Layer: 5
  m_Name: Text (TMP)
  m_TagString: Untagged
  m_Icon: {fileID: 0}
  m_NavMeshLayer: 0
  m_StaticEditorFlags: 0
  m_IsActive: 1
--- !u!224 &947742068
RectTransform:
  m_ObjectHideFlags: 0
  m_CorrespondingSourceObject: {fileID: 0}
  m_PrefabInstance: {fileID: 0}
  m_PrefabAsset: {fileID: 0}
  m_GameObject: {fileID: 947742067}
  m_LocalRotation: {x: 0, y: 0, z: 0, w: 1}
  m_LocalPosition: {x: 0, y: 0, z: 0}
  m_LocalScale: {x: 1, y: 1, z: 1}
  m_ConstrainProportionsScale: 0
  m_Children: []
  m_Father: {fileID: 131328120}
  m_RootOrder: 1
  m_LocalEulerAnglesHint: {x: 0, y: 0, z: 0}
  m_AnchorMin: {x: 0, y: 0}
  m_AnchorMax: {x: 1, y: 1}
  m_AnchoredPosition: {x: 0, y: -5.1}
  m_SizeDelta: {x: -9.427277, y: -17.166695}
  m_Pivot: {x: 0.5, y: 0.5}
--- !u!114 &947742069
MonoBehaviour:
  m_ObjectHideFlags: 0
  m_CorrespondingSourceObject: {fileID: 0}
  m_PrefabInstance: {fileID: 0}
  m_PrefabAsset: {fileID: 0}
  m_GameObject: {fileID: 947742067}
  m_Enabled: 1
  m_EditorHideFlags: 0
  m_Script: {fileID: 11500000, guid: f4688fdb7df04437aeb418b961361dc5, type: 3}
  m_Name: 
  m_EditorClassIdentifier: 
  m_Material: {fileID: 0}
  m_Color: {r: 1, g: 1, b: 1, a: 1}
  m_RaycastTarget: 1
  m_RaycastPadding: {x: 0, y: 0, z: 0, w: 0}
  m_Maskable: 1
  m_OnCullStateChanged:
    m_PersistentCalls:
      m_Calls: []
  m_text: 'This scene shows off some physics interactions using our Physical Hands

'
  m_isRightToLeft: 0
  m_fontAsset: {fileID: 11400000, guid: 8f586378b4e144a9851e7b34d9b748ee, type: 2}
  m_sharedMaterial: {fileID: 2180264, guid: 8f586378b4e144a9851e7b34d9b748ee, type: 2}
  m_fontSharedMaterials: []
  m_fontMaterial: {fileID: 0}
  m_fontMaterials: []
  m_fontColor32:
    serializedVersion: 2
    rgba: 4294967295
  m_fontColor: {r: 1, g: 1, b: 1, a: 1}
  m_enableVertexGradient: 0
  m_colorMode: 3
  m_fontColorGradient:
    topLeft: {r: 1, g: 1, b: 1, a: 1}
    topRight: {r: 1, g: 1, b: 1, a: 1}
    bottomLeft: {r: 1, g: 1, b: 1, a: 1}
    bottomRight: {r: 1, g: 1, b: 1, a: 1}
  m_fontColorGradientPreset: {fileID: 0}
  m_spriteAsset: {fileID: 0}
  m_tintAllSprites: 0
  m_StyleSheet: {fileID: 0}
  m_TextStyleHashCode: -1183493901
  m_overrideHtmlColors: 0
  m_faceColor:
    serializedVersion: 2
    rgba: 4294967295
  m_fontSize: 5
  m_fontSizeBase: 36
  m_fontWeight: 400
  m_enableAutoSizing: 1
  m_fontSizeMin: 0
  m_fontSizeMax: 5
  m_fontStyle: 0
  m_HorizontalAlignment: 2
  m_VerticalAlignment: 512
  m_textAlignment: 65535
  m_characterSpacing: 0
  m_wordSpacing: 0
  m_lineSpacing: 0
  m_lineSpacingMax: 0
  m_paragraphSpacing: 0
  m_charWidthMaxAdj: 0
  m_enableWordWrapping: 1
  m_wordWrappingRatios: 0.4
  m_overflowMode: 0
  m_linkedTextComponent: {fileID: 0}
  parentLinkedComponent: {fileID: 0}
  m_enableKerning: 1
  m_enableExtraPadding: 0
  checkPaddingRequired: 0
  m_isRichText: 1
  m_parseCtrlCharacters: 1
  m_isOrthographic: 1
  m_isCullingEnabled: 0
  m_horizontalMapping: 0
  m_verticalMapping: 0
  m_uvLineOffset: 0
  m_geometrySortingOrder: 0
  m_IsTextObjectScaleStatic: 0
  m_VertexBufferAutoSizeReduction: 0
  m_useMaxVisibleDescender: 1
  m_pageToDisplay: 1
  m_margin: {x: 0, y: 0, z: 0, w: 0}
  m_isUsingLegacyAnimationComponent: 0
  m_isVolumetricText: 0
  m_hasFontAssetChanged: 0
  m_baseMaterial: {fileID: 0}
  m_maskOffset: {x: 0, y: 0, z: 0, w: 0}
--- !u!222 &947742070
CanvasRenderer:
  m_ObjectHideFlags: 0
  m_CorrespondingSourceObject: {fileID: 0}
  m_PrefabInstance: {fileID: 0}
  m_PrefabAsset: {fileID: 0}
  m_GameObject: {fileID: 947742067}
  m_CullTransparentMesh: 0
--- !u!1 &976428056
GameObject:
  m_ObjectHideFlags: 0
  m_CorrespondingSourceObject: {fileID: 0}
  m_PrefabInstance: {fileID: 0}
  m_PrefabAsset: {fileID: 0}
  serializedVersion: 6
  m_Component:
  - component: {fileID: 976428057}
  - component: {fileID: 976428062}
  - component: {fileID: 976428061}
  - component: {fileID: 976428060}
  - component: {fileID: 976428059}
  m_Layer: 0
  m_Name: Desk Mat
  m_TagString: Untagged
  m_Icon: {fileID: 0}
  m_NavMeshLayer: 0
  m_StaticEditorFlags: 126
  m_IsActive: 1
--- !u!4 &976428057
Transform:
  m_ObjectHideFlags: 0
  m_CorrespondingSourceObject: {fileID: 0}
  m_PrefabInstance: {fileID: 0}
  m_PrefabAsset: {fileID: 0}
  m_GameObject: {fileID: 976428056}
  m_LocalRotation: {x: 0, y: 0, z: 0, w: 1}
  m_LocalPosition: {x: 0, y: 0.935, z: -0.272}
  m_LocalScale: {x: 0.6756925, y: 0.00877334, z: 0.39294603}
  m_ConstrainProportionsScale: 0
  m_Children: []
  m_Father: {fileID: 1861440707}
  m_RootOrder: 3
  m_LocalEulerAnglesHint: {x: 0, y: 0, z: 0}
--- !u!114 &976428059
MonoBehaviour:
  m_ObjectHideFlags: 0
  m_CorrespondingSourceObject: {fileID: 0}
  m_PrefabInstance: {fileID: 0}
  m_PrefabAsset: {fileID: 0}
  m_GameObject: {fileID: 976428056}
  m_Enabled: 1
  m_EditorHideFlags: 0
  m_Script: {fileID: 11500000, guid: 0b3763add1152ac4aab69357a419a664, type: 3}
  m_Name: 
  m_EditorClassIdentifier: 
  HandToIgnoreGrabs: 2
  _disableAllGrabbing: 1
  HandToIgnoreCollisions: 2
  _disableAllHandCollisions: 1
  _disableCollisionOnChildren: 1
--- !u!65 &976428060
BoxCollider:
  m_ObjectHideFlags: 0
  m_CorrespondingSourceObject: {fileID: 0}
  m_PrefabInstance: {fileID: 0}
  m_PrefabAsset: {fileID: 0}
  m_GameObject: {fileID: 976428056}
  m_Material: {fileID: 0}
  m_IsTrigger: 0
  m_Enabled: 1
  serializedVersion: 2
  m_Size: {x: 1, y: 1, z: 1}
  m_Center: {x: 0, y: 0, z: 0}
--- !u!23 &976428061
MeshRenderer:
  m_ObjectHideFlags: 0
  m_CorrespondingSourceObject: {fileID: 0}
  m_PrefabInstance: {fileID: 0}
  m_PrefabAsset: {fileID: 0}
  m_GameObject: {fileID: 976428056}
  m_Enabled: 1
  m_CastShadows: 1
  m_ReceiveShadows: 1
  m_DynamicOccludee: 1
  m_StaticShadowCaster: 0
  m_MotionVectors: 1
  m_LightProbeUsage: 1
  m_ReflectionProbeUsage: 1
  m_RayTracingMode: 2
  m_RayTraceProcedural: 0
  m_RenderingLayerMask: 257
  m_RendererPriority: 0
  m_Materials:
  - {fileID: 2100000, guid: fdbb60d6faaf29b488004c5d024022e2, type: 2}
  m_StaticBatchInfo:
    firstSubMesh: 0
    subMeshCount: 0
  m_StaticBatchRoot: {fileID: 0}
  m_ProbeAnchor: {fileID: 0}
  m_LightProbeVolumeOverride: {fileID: 0}
  m_ScaleInLightmap: 1
  m_ReceiveGI: 1
  m_PreserveUVs: 0
  m_IgnoreNormalsForChartDetection: 0
  m_ImportantGI: 0
  m_StitchLightmapSeams: 1
  m_SelectedEditorRenderState: 3
  m_MinimumChartSize: 4
  m_AutoUVMaxDistance: 0.5
  m_AutoUVMaxAngle: 89
  m_LightmapParameters: {fileID: 0}
  m_SortingLayerID: 0
  m_SortingLayer: 0
  m_SortingOrder: 0
  m_AdditionalVertexStreams: {fileID: 0}
--- !u!33 &976428062
MeshFilter:
  m_ObjectHideFlags: 0
  m_CorrespondingSourceObject: {fileID: 0}
  m_PrefabInstance: {fileID: 0}
  m_PrefabAsset: {fileID: 0}
  m_GameObject: {fileID: 976428056}
  m_Mesh: {fileID: 10202, guid: 0000000000000000e000000000000000, type: 0}
--- !u!1 &991439725
GameObject:
  m_ObjectHideFlags: 0
  m_CorrespondingSourceObject: {fileID: 0}
  m_PrefabInstance: {fileID: 0}
  m_PrefabAsset: {fileID: 0}
  serializedVersion: 6
  m_Component:
  - component: {fileID: 991439726}
  - component: {fileID: 5467393139864235236}
  - component: {fileID: 5467393139864235239}
  - component: {fileID: 5467393139864235240}
  m_Layer: 0
  m_Name: ResetScene
  m_TagString: Untagged
  m_Icon: {fileID: 0}
  m_NavMeshLayer: 0
  m_StaticEditorFlags: 0
  m_IsActive: 1
--- !u!4 &991439726
Transform:
  m_ObjectHideFlags: 0
  m_CorrespondingSourceObject: {fileID: 0}
  m_PrefabInstance: {fileID: 0}
  m_PrefabAsset: {fileID: 0}
  m_GameObject: {fileID: 991439725}
  m_LocalRotation: {x: 0, y: 0, z: 0, w: 1}
  m_LocalPosition: {x: 0.0028, y: -0.0013, z: 0.1088}
  m_LocalScale: {x: 0.7999999, y: 0.19999996, z: 0.7999999}
  m_ConstrainProportionsScale: 0
  m_Children:
  - {fileID: 1821599386}
  - {fileID: 419655439}
  - {fileID: 136298313}
  m_Father: {fileID: 47179351}
  m_RootOrder: 2
  m_LocalEulerAnglesHint: {x: 0, y: 0, z: 0}
<<<<<<< HEAD
--- !u!114 &991439728
MonoBehaviour:
  m_ObjectHideFlags: 0
  m_CorrespondingSourceObject: {fileID: 0}
  m_PrefabInstance: {fileID: 0}
  m_PrefabAsset: {fileID: 0}
  m_GameObject: {fileID: 991439725}
  m_Enabled: 1
  m_EditorHideFlags: 0
  m_Script: {fileID: 11500000, guid: cd4cd2218a9d1694bb00926ae50322f7, type: 3}
  m_Name: 
  m_EditorClassIdentifier: 
  buttonObject: {fileID: 419655438}
  buttonHeightLimit: 0.02
  _buttonShouldDelayRebound: 0
  _buttonStaydownTimer: 2
  _shouldOnlyBePressedByHand: 0
  _whichHandCanPressButton: 2
  _isButtonPressed: 0
  _contactHandPressing: 0
  _colliders: []
  OnButtonPressed:
    m_PersistentCalls:
      m_Calls:
      - {m_Target: {fileID: 1605294539}, m_TargetAssemblyTypeName: Leap.Unity.PhysicalHands.Examples.SceneReset, Ultraleap.Tracking.PhysicalHandsExamples: }
=======
>>>>>>> 2d46e731
--- !u!1 &994121830
GameObject:
  m_ObjectHideFlags: 0
  m_CorrespondingSourceObject: {fileID: 0}
  m_PrefabInstance: {fileID: 0}
  m_PrefabAsset: {fileID: 0}
  serializedVersion: 6
  m_Component:
  - component: {fileID: 994121831}
  - component: {fileID: 994121835}
  - component: {fileID: 994121834}
  - component: {fileID: 994121833}
  - component: {fileID: 994121836}
  - component: {fileID: 994121837}
  - component: {fileID: 994121838}
  m_Layer: 0
  m_Name: Physics No Grab No Collision
  m_TagString: Untagged
  m_Icon: {fileID: 0}
  m_NavMeshLayer: 0
  m_StaticEditorFlags: 0
  m_IsActive: 1
--- !u!4 &994121831
Transform:
  m_ObjectHideFlags: 0
  m_CorrespondingSourceObject: {fileID: 0}
  m_PrefabInstance: {fileID: 0}
  m_PrefabAsset: {fileID: 0}
  m_GameObject: {fileID: 994121830}
  m_LocalRotation: {x: 0, y: 0, z: 0, w: 1}
  m_LocalPosition: {x: 0.125, y: -0, z: 0}
  m_LocalScale: {x: 0.075, y: 0.075, z: 0.075}
  m_ConstrainProportionsScale: 0
  m_Children:
  - {fileID: 1395941620}
  m_Father: {fileID: 455239915}
  m_RootOrder: 0
  m_LocalEulerAnglesHint: {x: 0, y: 0, z: 0}
--- !u!54 &994121833
Rigidbody:
  m_ObjectHideFlags: 0
  m_CorrespondingSourceObject: {fileID: 0}
  m_PrefabInstance: {fileID: 0}
  m_PrefabAsset: {fileID: 0}
  m_GameObject: {fileID: 994121830}
  serializedVersion: 2
  m_Mass: 1
  m_Drag: 0
  m_AngularDrag: 0.05
  m_UseGravity: 1
  m_IsKinematic: 0
  m_Interpolate: 0
  m_Constraints: 0
  m_CollisionDetection: 0
--- !u!23 &994121834
MeshRenderer:
  m_ObjectHideFlags: 0
  m_CorrespondingSourceObject: {fileID: 0}
  m_PrefabInstance: {fileID: 0}
  m_PrefabAsset: {fileID: 0}
  m_GameObject: {fileID: 994121830}
  m_Enabled: 1
  m_CastShadows: 1
  m_ReceiveShadows: 1
  m_DynamicOccludee: 1
  m_StaticShadowCaster: 0
  m_MotionVectors: 1
  m_LightProbeUsage: 1
  m_ReflectionProbeUsage: 1
  m_RayTracingMode: 2
  m_RayTraceProcedural: 0
  m_RenderingLayerMask: 257
  m_RendererPriority: 0
  m_Materials:
  - {fileID: 2100000, guid: 8748f3e035e707e44997d3f72091272c, type: 2}
  m_StaticBatchInfo:
    firstSubMesh: 0
    subMeshCount: 0
  m_StaticBatchRoot: {fileID: 0}
  m_ProbeAnchor: {fileID: 0}
  m_LightProbeVolumeOverride: {fileID: 0}
  m_ScaleInLightmap: 1
  m_ReceiveGI: 1
  m_PreserveUVs: 0
  m_IgnoreNormalsForChartDetection: 0
  m_ImportantGI: 0
  m_StitchLightmapSeams: 1
  m_SelectedEditorRenderState: 3
  m_MinimumChartSize: 4
  m_AutoUVMaxDistance: 0.5
  m_AutoUVMaxAngle: 89
  m_LightmapParameters: {fileID: 0}
  m_SortingLayerID: 0
  m_SortingLayer: 0
  m_SortingOrder: 0
  m_AdditionalVertexStreams: {fileID: 0}
--- !u!33 &994121835
MeshFilter:
  m_ObjectHideFlags: 0
  m_CorrespondingSourceObject: {fileID: 0}
  m_PrefabInstance: {fileID: 0}
  m_PrefabAsset: {fileID: 0}
  m_GameObject: {fileID: 994121830}
  m_Mesh: {fileID: 5151382180428610131, guid: ed2c706c936646a4e956039e522ae59e, type: 3}
--- !u!114 &994121836
MonoBehaviour:
  m_ObjectHideFlags: 0
  m_CorrespondingSourceObject: {fileID: 0}
  m_PrefabInstance: {fileID: 0}
  m_PrefabAsset: {fileID: 0}
  m_GameObject: {fileID: 994121830}
  m_Enabled: 1
  m_EditorHideFlags: 0
  m_Script: {fileID: 11500000, guid: 0b3763add1152ac4aab69357a419a664, type: 3}
  m_Name: 
  m_EditorClassIdentifier: 
  HandToIgnoreGrabs: 2
  _disableAllGrabbing: 1
  HandToIgnoreCollisions: 2
  _disableAllHandCollisions: 1
  _disableCollisionOnChildren: 1
--- !u!114 &994121837
MonoBehaviour:
  m_ObjectHideFlags: 0
  m_CorrespondingSourceObject: {fileID: 0}
  m_PrefabInstance: {fileID: 0}
  m_PrefabAsset: {fileID: 0}
  m_GameObject: {fileID: 994121830}
  m_Enabled: 1
  m_EditorHideFlags: 0
  m_Script: {fileID: 11500000, guid: 1548f80b55edb7447a13a74a4146c57b, type: 3}
  m_Name: 
  m_EditorClassIdentifier: 
  distanceToReset: 2
  OnReset:
    m_PersistentCalls:
      m_Calls: []
--- !u!65 &994121838
BoxCollider:
  m_ObjectHideFlags: 0
  m_CorrespondingSourceObject: {fileID: 0}
  m_PrefabInstance: {fileID: 0}
  m_PrefabAsset: {fileID: 0}
  m_GameObject: {fileID: 994121830}
  m_Material: {fileID: 0}
  m_IsTrigger: 0
  m_Enabled: 1
  serializedVersion: 2
  m_Size: {x: 1, y: 1, z: 0.99999994}
  m_Center: {x: -0.00000059604645, y: -0.0000009536743, z: 0}
--- !u!1001 &998014939
PrefabInstance:
  m_ObjectHideFlags: 0
  serializedVersion: 2
  m_Modification:
    m_TransformParent: {fileID: 1309037685}
    m_Modifications:
    - target: {fileID: 7311199917161596402, guid: 02c78c4e73b4ba142a3fd4e01a9ad3b8, type: 3}
      propertyPath: m_Mesh
      value: 
      objectReference: {fileID: 5151382180428610131, guid: ed2c706c936646a4e956039e522ae59e, type: 3}
    - target: {fileID: 7311199917161596407, guid: 02c78c4e73b4ba142a3fd4e01a9ad3b8, type: 3}
      propertyPath: m_RootOrder
      value: 3
      objectReference: {fileID: 0}
    - target: {fileID: 7311199917161596407, guid: 02c78c4e73b4ba142a3fd4e01a9ad3b8, type: 3}
      propertyPath: m_LocalPosition.x
      value: 0.134
      objectReference: {fileID: 0}
    - target: {fileID: 7311199917161596407, guid: 02c78c4e73b4ba142a3fd4e01a9ad3b8, type: 3}
      propertyPath: m_LocalPosition.y
      value: 0.04699999
      objectReference: {fileID: 0}
    - target: {fileID: 7311199917161596407, guid: 02c78c4e73b4ba142a3fd4e01a9ad3b8, type: 3}
      propertyPath: m_LocalPosition.z
      value: 0.069
      objectReference: {fileID: 0}
    - target: {fileID: 7311199917161596407, guid: 02c78c4e73b4ba142a3fd4e01a9ad3b8, type: 3}
      propertyPath: m_LocalRotation.w
      value: 0.7166097
      objectReference: {fileID: 0}
    - target: {fileID: 7311199917161596407, guid: 02c78c4e73b4ba142a3fd4e01a9ad3b8, type: 3}
      propertyPath: m_LocalRotation.x
      value: -0
      objectReference: {fileID: 0}
    - target: {fileID: 7311199917161596407, guid: 02c78c4e73b4ba142a3fd4e01a9ad3b8, type: 3}
      propertyPath: m_LocalRotation.y
      value: 0.69747436
      objectReference: {fileID: 0}
    - target: {fileID: 7311199917161596407, guid: 02c78c4e73b4ba142a3fd4e01a9ad3b8, type: 3}
      propertyPath: m_LocalRotation.z
      value: -0
      objectReference: {fileID: 0}
    - target: {fileID: 7311199917161596407, guid: 02c78c4e73b4ba142a3fd4e01a9ad3b8, type: 3}
      propertyPath: m_LocalEulerAnglesHint.x
      value: 0
      objectReference: {fileID: 0}
    - target: {fileID: 7311199917161596407, guid: 02c78c4e73b4ba142a3fd4e01a9ad3b8, type: 3}
      propertyPath: m_LocalEulerAnglesHint.y
      value: 88.449
      objectReference: {fileID: 0}
    - target: {fileID: 7311199917161596407, guid: 02c78c4e73b4ba142a3fd4e01a9ad3b8, type: 3}
      propertyPath: m_LocalEulerAnglesHint.z
      value: 0
      objectReference: {fileID: 0}
    - target: {fileID: 7311199917161596408, guid: 02c78c4e73b4ba142a3fd4e01a9ad3b8, type: 3}
      propertyPath: m_Name
      value: PlankCuboid
      objectReference: {fileID: 0}
    - target: {fileID: 7311199917161596408, guid: 02c78c4e73b4ba142a3fd4e01a9ad3b8, type: 3}
      propertyPath: m_StaticEditorFlags
      value: 0
      objectReference: {fileID: 0}
    m_RemovedComponents: []
  m_SourcePrefab: {fileID: 100100000, guid: 02c78c4e73b4ba142a3fd4e01a9ad3b8, type: 3}
--- !u!4 &998014940 stripped
Transform:
  m_CorrespondingSourceObject: {fileID: 7311199917161596407, guid: 02c78c4e73b4ba142a3fd4e01a9ad3b8, type: 3}
  m_PrefabInstance: {fileID: 998014939}
  m_PrefabAsset: {fileID: 0}
--- !u!1 &999173872
GameObject:
  m_ObjectHideFlags: 0
  m_CorrespondingSourceObject: {fileID: 0}
  m_PrefabInstance: {fileID: 0}
  m_PrefabAsset: {fileID: 0}
  serializedVersion: 6
  m_Component:
  - component: {fileID: 999173873}
  - component: {fileID: 999173878}
  - component: {fileID: 999173877}
  - component: {fileID: 999173876}
  - component: {fileID: 999173875}
  m_Layer: 0
  m_Name: Left Table
  m_TagString: Untagged
  m_Icon: {fileID: 0}
  m_NavMeshLayer: 0
  m_StaticEditorFlags: 126
  m_IsActive: 1
--- !u!4 &999173873
Transform:
  m_ObjectHideFlags: 0
  m_CorrespondingSourceObject: {fileID: 0}
  m_PrefabInstance: {fileID: 0}
  m_PrefabAsset: {fileID: 0}
  m_GameObject: {fileID: 999173872}
  m_LocalRotation: {x: -0, y: 0.099429116, z: -0, w: 0.99504465}
  m_LocalPosition: {x: -0.7, y: 0.8897, z: -0.45}
  m_LocalScale: {x: 0.67156017, y: 0.08, z: 0.9030202}
  m_ConstrainProportionsScale: 0
  m_Children: []
  m_Father: {fileID: 1861440707}
  m_RootOrder: 1
  m_LocalEulerAnglesHint: {x: 0, y: 11.413, z: 0}
--- !u!114 &999173875
MonoBehaviour:
  m_ObjectHideFlags: 0
  m_CorrespondingSourceObject: {fileID: 0}
  m_PrefabInstance: {fileID: 0}
  m_PrefabAsset: {fileID: 0}
  m_GameObject: {fileID: 999173872}
  m_Enabled: 1
  m_EditorHideFlags: 0
  m_Script: {fileID: 11500000, guid: 0b3763add1152ac4aab69357a419a664, type: 3}
  m_Name: 
  m_EditorClassIdentifier: 
  HandToIgnoreGrabs: 2
  _disableAllGrabbing: 0
  HandToIgnoreCollisions: 2
  _disableAllHandCollisions: 1
  _disableCollisionOnChildren: 1
--- !u!65 &999173876
BoxCollider:
  m_ObjectHideFlags: 0
  m_CorrespondingSourceObject: {fileID: 0}
  m_PrefabInstance: {fileID: 0}
  m_PrefabAsset: {fileID: 0}
  m_GameObject: {fileID: 999173872}
  m_Material: {fileID: 0}
  m_IsTrigger: 0
  m_Enabled: 1
  serializedVersion: 2
  m_Size: {x: 1, y: 1, z: 1}
  m_Center: {x: 0, y: 0, z: 0}
--- !u!23 &999173877
MeshRenderer:
  m_ObjectHideFlags: 0
  m_CorrespondingSourceObject: {fileID: 0}
  m_PrefabInstance: {fileID: 0}
  m_PrefabAsset: {fileID: 0}
  m_GameObject: {fileID: 999173872}
  m_Enabled: 1
  m_CastShadows: 1
  m_ReceiveShadows: 1
  m_DynamicOccludee: 1
  m_StaticShadowCaster: 0
  m_MotionVectors: 1
  m_LightProbeUsage: 1
  m_ReflectionProbeUsage: 1
  m_RayTracingMode: 2
  m_RayTraceProcedural: 0
  m_RenderingLayerMask: 257
  m_RendererPriority: 0
  m_Materials:
  - {fileID: 10303, guid: 0000000000000000f000000000000000, type: 0}
  m_StaticBatchInfo:
    firstSubMesh: 0
    subMeshCount: 0
  m_StaticBatchRoot: {fileID: 0}
  m_ProbeAnchor: {fileID: 0}
  m_LightProbeVolumeOverride: {fileID: 0}
  m_ScaleInLightmap: 1
  m_ReceiveGI: 1
  m_PreserveUVs: 0
  m_IgnoreNormalsForChartDetection: 0
  m_ImportantGI: 0
  m_StitchLightmapSeams: 1
  m_SelectedEditorRenderState: 3
  m_MinimumChartSize: 4
  m_AutoUVMaxDistance: 0.5
  m_AutoUVMaxAngle: 89
  m_LightmapParameters: {fileID: 0}
  m_SortingLayerID: 0
  m_SortingLayer: 0
  m_SortingOrder: 0
  m_AdditionalVertexStreams: {fileID: 0}
--- !u!33 &999173878
MeshFilter:
  m_ObjectHideFlags: 0
  m_CorrespondingSourceObject: {fileID: 0}
  m_PrefabInstance: {fileID: 0}
  m_PrefabAsset: {fileID: 0}
  m_GameObject: {fileID: 999173872}
  m_Mesh: {fileID: 10202, guid: 0000000000000000e000000000000000, type: 0}
--- !u!1 &1011996470
GameObject:
  m_ObjectHideFlags: 0
  m_CorrespondingSourceObject: {fileID: 0}
  m_PrefabInstance: {fileID: 0}
  m_PrefabAsset: {fileID: 0}
  serializedVersion: 6
  m_Component:
  - component: {fileID: 1011996471}
  - component: {fileID: 1011996474}
  - component: {fileID: 1011996473}
  - component: {fileID: 1011996472}
  m_Layer: 0
  m_Name: Canvas
  m_TagString: Untagged
  m_Icon: {fileID: 0}
  m_NavMeshLayer: 0
  m_StaticEditorFlags: 0
  m_IsActive: 1
--- !u!224 &1011996471
RectTransform:
  m_ObjectHideFlags: 0
  m_CorrespondingSourceObject: {fileID: 0}
  m_PrefabInstance: {fileID: 0}
  m_PrefabAsset: {fileID: 0}
  m_GameObject: {fileID: 1011996470}
  m_LocalRotation: {x: 0.7071068, y: 0.00000010009874, z: 0.000000026341771, w: 0.7071067}
  m_LocalPosition: {x: 0, y: 0, z: -0}
  m_LocalScale: {x: 0.00020426144, y: 0.00019230382, z: 0.036633886}
  m_ConstrainProportionsScale: 0
  m_Children:
  - {fileID: 143233890}
  m_Father: {fileID: 502643503}
  m_RootOrder: 2
  m_LocalEulerAnglesHint: {x: 90, y: 0, z: 0}
  m_AnchorMin: {x: 0, y: 0}
  m_AnchorMax: {x: 0, y: 0}
  m_AnchoredPosition: {x: -0, y: 0.0128}
  m_SizeDelta: {x: 192, y: 108}
  m_Pivot: {x: 0.5, y: 0.5}
--- !u!114 &1011996472
MonoBehaviour:
  m_ObjectHideFlags: 0
  m_CorrespondingSourceObject: {fileID: 0}
  m_PrefabInstance: {fileID: 0}
  m_PrefabAsset: {fileID: 0}
  m_GameObject: {fileID: 1011996470}
  m_Enabled: 1
  m_EditorHideFlags: 0
  m_Script: {fileID: 11500000, guid: dc42784cf147c0c48a680349fa168899, type: 3}
  m_Name: 
  m_EditorClassIdentifier: 
  m_IgnoreReversedGraphics: 1
  m_BlockingObjects: 0
  m_BlockingMask:
    serializedVersion: 2
    m_Bits: 4294967295
--- !u!114 &1011996473
MonoBehaviour:
  m_ObjectHideFlags: 0
  m_CorrespondingSourceObject: {fileID: 0}
  m_PrefabInstance: {fileID: 0}
  m_PrefabAsset: {fileID: 0}
  m_GameObject: {fileID: 1011996470}
  m_Enabled: 1
  m_EditorHideFlags: 0
  m_Script: {fileID: 11500000, guid: 0cd44c1031e13a943bb63640046fad76, type: 3}
  m_Name: 
  m_EditorClassIdentifier: 
  m_UiScaleMode: 0
  m_ReferencePixelsPerUnit: 100
  m_ScaleFactor: 1
  m_ReferenceResolution: {x: 800, y: 600}
  m_ScreenMatchMode: 0
  m_MatchWidthOrHeight: 0
  m_PhysicalUnit: 3
  m_FallbackScreenDPI: 96
  m_DefaultSpriteDPI: 96
  m_DynamicPixelsPerUnit: 1
  m_PresetInfoIsWorld: 1
--- !u!223 &1011996474
Canvas:
  m_ObjectHideFlags: 0
  m_CorrespondingSourceObject: {fileID: 0}
  m_PrefabInstance: {fileID: 0}
  m_PrefabAsset: {fileID: 0}
  m_GameObject: {fileID: 1011996470}
  m_Enabled: 1
  serializedVersion: 3
  m_RenderMode: 2
  m_Camera: {fileID: 0}
  m_PlaneDistance: 100
  m_PixelPerfect: 0
  m_ReceivesEvents: 1
  m_OverrideSorting: 0
  m_OverridePixelPerfect: 0
  m_SortingBucketNormalizedSize: 0
  m_AdditionalShaderChannelsFlag: 0
  m_SortingLayerID: 0
  m_SortingOrder: 0
  m_TargetDisplay: 0
--- !u!1001 &1038547639
PrefabInstance:
  m_ObjectHideFlags: 0
  serializedVersion: 2
  m_Modification:
    m_TransformParent: {fileID: 1671344257}
    m_Modifications:
    - target: {fileID: 3518886631563856009, guid: e121595f21de3fd428de2e3ea5d2bce5, type: 3}
      propertyPath: m_RootOrder
      value: 0
      objectReference: {fileID: 0}
    - target: {fileID: 3518886631563856009, guid: e121595f21de3fd428de2e3ea5d2bce5, type: 3}
      propertyPath: m_LocalPosition.x
      value: 0
      objectReference: {fileID: 0}
    - target: {fileID: 3518886631563856009, guid: e121595f21de3fd428de2e3ea5d2bce5, type: 3}
      propertyPath: m_LocalPosition.y
      value: 0
      objectReference: {fileID: 0}
    - target: {fileID: 3518886631563856009, guid: e121595f21de3fd428de2e3ea5d2bce5, type: 3}
      propertyPath: m_LocalPosition.z
      value: 0
      objectReference: {fileID: 0}
    - target: {fileID: 3518886631563856009, guid: e121595f21de3fd428de2e3ea5d2bce5, type: 3}
      propertyPath: m_LocalRotation.w
      value: 0.8797495
      objectReference: {fileID: 0}
    - target: {fileID: 3518886631563856009, guid: e121595f21de3fd428de2e3ea5d2bce5, type: 3}
      propertyPath: m_LocalRotation.x
      value: -0
      objectReference: {fileID: 0}
    - target: {fileID: 3518886631563856009, guid: e121595f21de3fd428de2e3ea5d2bce5, type: 3}
      propertyPath: m_LocalRotation.y
      value: -0.4754376
      objectReference: {fileID: 0}
    - target: {fileID: 3518886631563856009, guid: e121595f21de3fd428de2e3ea5d2bce5, type: 3}
      propertyPath: m_LocalRotation.z
      value: -0
      objectReference: {fileID: 0}
    - target: {fileID: 3518886631563856009, guid: e121595f21de3fd428de2e3ea5d2bce5, type: 3}
      propertyPath: m_LocalEulerAnglesHint.x
      value: 0
      objectReference: {fileID: 0}
    - target: {fileID: 3518886631563856009, guid: e121595f21de3fd428de2e3ea5d2bce5, type: 3}
      propertyPath: m_LocalEulerAnglesHint.y
      value: -56.776
      objectReference: {fileID: 0}
    - target: {fileID: 3518886631563856009, guid: e121595f21de3fd428de2e3ea5d2bce5, type: 3}
      propertyPath: m_LocalEulerAnglesHint.z
      value: 0
      objectReference: {fileID: 0}
    - target: {fileID: 7169247055495523402, guid: e121595f21de3fd428de2e3ea5d2bce5, type: 3}
      propertyPath: m_Name
      value: Toy Train Loco
      objectReference: {fileID: 0}
    m_RemovedComponents: []
  m_SourcePrefab: {fileID: 100100000, guid: e121595f21de3fd428de2e3ea5d2bce5, type: 3}
--- !u!1 &1038547640 stripped
GameObject:
  m_CorrespondingSourceObject: {fileID: 1363594882984964672, guid: e121595f21de3fd428de2e3ea5d2bce5, type: 3}
  m_PrefabInstance: {fileID: 1038547639}
  m_PrefabAsset: {fileID: 0}
--- !u!1 &1038547641 stripped
GameObject:
  m_CorrespondingSourceObject: {fileID: 9051004559211952839, guid: e121595f21de3fd428de2e3ea5d2bce5, type: 3}
  m_PrefabInstance: {fileID: 1038547639}
  m_PrefabAsset: {fileID: 0}
--- !u!1 &1038547642 stripped
GameObject:
  m_CorrespondingSourceObject: {fileID: 2969612923161918115, guid: e121595f21de3fd428de2e3ea5d2bce5, type: 3}
  m_PrefabInstance: {fileID: 1038547639}
  m_PrefabAsset: {fileID: 0}
--- !u!1 &1038547643 stripped
GameObject:
  m_CorrespondingSourceObject: {fileID: 4018238646255251944, guid: e121595f21de3fd428de2e3ea5d2bce5, type: 3}
  m_PrefabInstance: {fileID: 1038547639}
  m_PrefabAsset: {fileID: 0}
--- !u!114 &1038547644
MonoBehaviour:
  m_ObjectHideFlags: 0
  m_CorrespondingSourceObject: {fileID: 0}
  m_PrefabInstance: {fileID: 0}
  m_PrefabAsset: {fileID: 0}
  m_GameObject: {fileID: 1038547640}
  m_Enabled: 1
  m_EditorHideFlags: 0
  m_Script: {fileID: 11500000, guid: 0b3763add1152ac4aab69357a419a664, type: 3}
  m_Name: 
  m_EditorClassIdentifier: 
  HandToIgnoreGrabs: 2
  _disableAllGrabbing: 1
  HandToIgnoreCollisions: 2
  _disableAllHandCollisions: 0
  _disableCollisionOnChildren: 0
--- !u!114 &1038547645
MonoBehaviour:
  m_ObjectHideFlags: 0
  m_CorrespondingSourceObject: {fileID: 0}
  m_PrefabInstance: {fileID: 0}
  m_PrefabAsset: {fileID: 0}
  m_GameObject: {fileID: 1038547641}
  m_Enabled: 1
  m_EditorHideFlags: 0
  m_Script: {fileID: 11500000, guid: 0b3763add1152ac4aab69357a419a664, type: 3}
  m_Name: 
  m_EditorClassIdentifier: 
  HandToIgnoreGrabs: 2
  _disableAllGrabbing: 1
  HandToIgnoreCollisions: 2
  _disableAllHandCollisions: 0
  _disableCollisionOnChildren: 0
--- !u!114 &1038547646
MonoBehaviour:
  m_ObjectHideFlags: 0
  m_CorrespondingSourceObject: {fileID: 0}
  m_PrefabInstance: {fileID: 0}
  m_PrefabAsset: {fileID: 0}
  m_GameObject: {fileID: 1038547642}
  m_Enabled: 1
  m_EditorHideFlags: 0
  m_Script: {fileID: 11500000, guid: 0b3763add1152ac4aab69357a419a664, type: 3}
  m_Name: 
  m_EditorClassIdentifier: 
  HandToIgnoreGrabs: 2
  _disableAllGrabbing: 1
  HandToIgnoreCollisions: 2
  _disableAllHandCollisions: 0
  _disableCollisionOnChildren: 0
--- !u!114 &1038547647
MonoBehaviour:
  m_ObjectHideFlags: 0
  m_CorrespondingSourceObject: {fileID: 0}
  m_PrefabInstance: {fileID: 0}
  m_PrefabAsset: {fileID: 0}
  m_GameObject: {fileID: 1038547643}
  m_Enabled: 1
  m_EditorHideFlags: 0
  m_Script: {fileID: 11500000, guid: 0b3763add1152ac4aab69357a419a664, type: 3}
  m_Name: 
  m_EditorClassIdentifier: 
  HandToIgnoreGrabs: 2
  _disableAllGrabbing: 1
  HandToIgnoreCollisions: 2
  _disableAllHandCollisions: 0
  _disableCollisionOnChildren: 0
--- !u!1 &1040376963
GameObject:
  m_ObjectHideFlags: 0
  m_CorrespondingSourceObject: {fileID: 0}
  m_PrefabInstance: {fileID: 0}
  m_PrefabAsset: {fileID: 0}
  serializedVersion: 6
  m_Component:
  - component: {fileID: 1040376964}
  - component: {fileID: 1040376967}
  - component: {fileID: 1040376966}
  m_Layer: 0
  m_Name: Screw Head
  m_TagString: Untagged
  m_Icon: {fileID: 0}
  m_NavMeshLayer: 0
  m_StaticEditorFlags: 0
  m_IsActive: 1
--- !u!4 &1040376964
Transform:
  m_ObjectHideFlags: 0
  m_CorrespondingSourceObject: {fileID: 0}
  m_PrefabInstance: {fileID: 0}
  m_PrefabAsset: {fileID: 0}
  m_GameObject: {fileID: 1040376963}
  m_LocalRotation: {x: 0.000000007450579, y: 0.000000089406946, z: -0.13810202, w: 0.9904181}
  m_LocalPosition: {x: 1.1, y: -0.452, z: 0.462}
  m_LocalScale: {x: 0.12511, y: 0.02, z: 0.026688324}
  m_ConstrainProportionsScale: 0
  m_Children: []
  m_Father: {fileID: 1179217533}
  m_RootOrder: 5
  m_LocalEulerAnglesHint: {x: 0, y: 0, z: 0}
--- !u!23 &1040376966
MeshRenderer:
  m_ObjectHideFlags: 0
  m_CorrespondingSourceObject: {fileID: 0}
  m_PrefabInstance: {fileID: 0}
  m_PrefabAsset: {fileID: 0}
  m_GameObject: {fileID: 1040376963}
  m_Enabled: 1
  m_CastShadows: 1
  m_ReceiveShadows: 1
  m_DynamicOccludee: 1
  m_StaticShadowCaster: 0
  m_MotionVectors: 1
  m_LightProbeUsage: 1
  m_ReflectionProbeUsage: 1
  m_RayTracingMode: 2
  m_RayTraceProcedural: 0
  m_RenderingLayerMask: 1
  m_RendererPriority: 0
  m_Materials:
  - {fileID: 2100000, guid: 8748f3e035e707e44997d3f72091272c, type: 2}
  m_StaticBatchInfo:
    firstSubMesh: 0
    subMeshCount: 0
  m_StaticBatchRoot: {fileID: 0}
  m_ProbeAnchor: {fileID: 0}
  m_LightProbeVolumeOverride: {fileID: 0}
  m_ScaleInLightmap: 1
  m_ReceiveGI: 1
  m_PreserveUVs: 0
  m_IgnoreNormalsForChartDetection: 0
  m_ImportantGI: 0
  m_StitchLightmapSeams: 1
  m_SelectedEditorRenderState: 3
  m_MinimumChartSize: 4
  m_AutoUVMaxDistance: 0.5
  m_AutoUVMaxAngle: 89
  m_LightmapParameters: {fileID: 0}
  m_SortingLayerID: 0
  m_SortingLayer: 0
  m_SortingOrder: 0
  m_AdditionalVertexStreams: {fileID: 0}
--- !u!33 &1040376967
MeshFilter:
  m_ObjectHideFlags: 0
  m_CorrespondingSourceObject: {fileID: 0}
  m_PrefabInstance: {fileID: 0}
  m_PrefabAsset: {fileID: 0}
  m_GameObject: {fileID: 1040376963}
  m_Mesh: {fileID: 10207, guid: 0000000000000000e000000000000000, type: 0}
--- !u!1 &1044119786
GameObject:
  m_ObjectHideFlags: 0
  m_CorrespondingSourceObject: {fileID: 0}
  m_PrefabInstance: {fileID: 0}
  m_PrefabAsset: {fileID: 0}
  serializedVersion: 6
  m_Component:
  - component: {fileID: 1044119787}
  - component: {fileID: 1044119790}
  - component: {fileID: 1044119789}
  - component: {fileID: 1044119788}
  m_Layer: 0
  m_Name: Pressable Object (1)
  m_TagString: Untagged
  m_Icon: {fileID: 0}
  m_NavMeshLayer: 0
  m_StaticEditorFlags: 0
  m_IsActive: 1
--- !u!4 &1044119787
Transform:
  m_ObjectHideFlags: 0
  m_CorrespondingSourceObject: {fileID: 0}
  m_PrefabInstance: {fileID: 0}
  m_PrefabAsset: {fileID: 0}
  m_GameObject: {fileID: 1044119786}
  m_LocalRotation: {x: -0, y: 0.000000036878482, z: 0.000000047415188, w: 1}
  m_LocalPosition: {x: 0, y: 0.04082263, z: 0}
  m_LocalScale: {x: 0.84999996, y: 0.85, z: 0.8499999}
  m_ConstrainProportionsScale: 0
  m_Children:
  - {fileID: 476095681792358859}
  - {fileID: 3247991516221878218}
  - {fileID: 1210123609388664238}
  m_Father: {fileID: 476095683301145953}
  m_RootOrder: 0
  m_LocalEulerAnglesHint: {x: 0, y: 0, z: 0}
--- !u!65 &1044119788
BoxCollider:
  m_ObjectHideFlags: 0
  m_CorrespondingSourceObject: {fileID: 0}
  m_PrefabInstance: {fileID: 0}
  m_PrefabAsset: {fileID: 0}
  m_GameObject: {fileID: 1044119786}
  m_Material: {fileID: 0}
  m_IsTrigger: 0
  m_Enabled: 1
  serializedVersion: 2
  m_Size: {x: 0.020000003, y: 0.020000009, z: 0.02000005}
  m_Center: {x: 0.00000016391277, y: 0.00000020861626, z: 0.0000039711595}
--- !u!23 &1044119789
MeshRenderer:
  m_ObjectHideFlags: 0
  m_CorrespondingSourceObject: {fileID: 0}
  m_PrefabInstance: {fileID: 0}
  m_PrefabAsset: {fileID: 0}
  m_GameObject: {fileID: 1044119786}
  m_Enabled: 1
  m_CastShadows: 1
  m_ReceiveShadows: 1
  m_DynamicOccludee: 1
  m_StaticShadowCaster: 0
  m_MotionVectors: 1
  m_LightProbeUsage: 1
  m_ReflectionProbeUsage: 1
  m_RayTracingMode: 2
  m_RayTraceProcedural: 0
  m_RenderingLayerMask: 1
  m_RendererPriority: 0
  m_Materials:
  - {fileID: 2100000, guid: 7c6d69ae2aabcee4fbe56e4fb2638238, type: 2}
  m_StaticBatchInfo:
    firstSubMesh: 0
    subMeshCount: 0
  m_StaticBatchRoot: {fileID: 0}
  m_ProbeAnchor: {fileID: 0}
  m_LightProbeVolumeOverride: {fileID: 0}
  m_ScaleInLightmap: 1
  m_ReceiveGI: 1
  m_PreserveUVs: 0
  m_IgnoreNormalsForChartDetection: 0
  m_ImportantGI: 0
  m_StitchLightmapSeams: 1
  m_SelectedEditorRenderState: 3
  m_MinimumChartSize: 4
  m_AutoUVMaxDistance: 0.5
  m_AutoUVMaxAngle: 89
  m_LightmapParameters: {fileID: 0}
  m_SortingLayerID: 0
  m_SortingLayer: 0
  m_SortingOrder: 0
  m_AdditionalVertexStreams: {fileID: 0}
--- !u!33 &1044119790
MeshFilter:
  m_ObjectHideFlags: 0
  m_CorrespondingSourceObject: {fileID: 0}
  m_PrefabInstance: {fileID: 0}
  m_PrefabAsset: {fileID: 0}
  m_GameObject: {fileID: 1044119786}
  m_Mesh: {fileID: -5495902117074765545, guid: 920bda1c94dbacd4fa4b38c310d4dc4b, type: 3}
--- !u!1 &1086534614
GameObject:
  m_ObjectHideFlags: 0
  m_CorrespondingSourceObject: {fileID: 0}
  m_PrefabInstance: {fileID: 0}
  m_PrefabAsset: {fileID: 0}
  serializedVersion: 6
  m_Component:
  - component: {fileID: 1086534615}
  m_Layer: 0
  m_Name: Camera Offset
  m_TagString: Untagged
  m_Icon: {fileID: 0}
  m_NavMeshLayer: 0
  m_StaticEditorFlags: 0
  m_IsActive: 1
--- !u!4 &1086534615
Transform:
  m_ObjectHideFlags: 0
  m_CorrespondingSourceObject: {fileID: 0}
  m_PrefabInstance: {fileID: 0}
  m_PrefabAsset: {fileID: 0}
  m_GameObject: {fileID: 1086534614}
  m_LocalRotation: {x: 0, y: 0, z: 0, w: 1}
  m_LocalPosition: {x: 0, y: 1.1176, z: 0}
  m_LocalScale: {x: 1, y: 1, z: 1}
  m_ConstrainProportionsScale: 0
  m_Children:
  - {fileID: 1554437616}
  m_Father: {fileID: 480831413}
  m_RootOrder: 0
  m_LocalEulerAnglesHint: {x: 0, y: 0, z: 0}
--- !u!1 &1102819695
GameObject:
  m_ObjectHideFlags: 0
  m_CorrespondingSourceObject: {fileID: 0}
  m_PrefabInstance: {fileID: 0}
  m_PrefabAsset: {fileID: 0}
  serializedVersion: 6
  m_Component:
  - component: {fileID: 1102819696}
  - component: {fileID: 1102819700}
  - component: {fileID: 1102819699}
  - component: {fileID: 1102819698}
  - component: {fileID: 1102819701}
  - component: {fileID: 1102819703}
  - component: {fileID: 1102819705}
  - component: {fileID: 1102819704}
  m_Layer: 0
  m_Name: Cube
  m_TagString: Untagged
  m_Icon: {fileID: 0}
  m_NavMeshLayer: 0
  m_StaticEditorFlags: 0
  m_IsActive: 1
--- !u!4 &1102819696
Transform:
  m_ObjectHideFlags: 0
  m_CorrespondingSourceObject: {fileID: 0}
  m_PrefabInstance: {fileID: 0}
  m_PrefabAsset: {fileID: 0}
  m_GameObject: {fileID: 1102819695}
  m_LocalRotation: {x: -0, y: -0, z: -0, w: 1}
  m_LocalPosition: {x: 0.60000503, y: -3.255997, z: 0.3351112}
  m_LocalScale: {x: 2, y: 2, z: 2}
  m_ConstrainProportionsScale: 0
  m_Children: []
  m_Father: {fileID: 1448342648}
  m_RootOrder: 0
  m_LocalEulerAnglesHint: {x: 0, y: 0, z: 0}
--- !u!54 &1102819698
Rigidbody:
  m_ObjectHideFlags: 0
  m_CorrespondingSourceObject: {fileID: 0}
  m_PrefabInstance: {fileID: 0}
  m_PrefabAsset: {fileID: 0}
  m_GameObject: {fileID: 1102819695}
  serializedVersion: 2
  m_Mass: 1
  m_Drag: 0
  m_AngularDrag: 0.05
  m_UseGravity: 1
  m_IsKinematic: 0
  m_Interpolate: 0
  m_Constraints: 0
  m_CollisionDetection: 0
--- !u!23 &1102819699
MeshRenderer:
  m_ObjectHideFlags: 0
  m_CorrespondingSourceObject: {fileID: 0}
  m_PrefabInstance: {fileID: 0}
  m_PrefabAsset: {fileID: 0}
  m_GameObject: {fileID: 1102819695}
  m_Enabled: 1
  m_CastShadows: 1
  m_ReceiveShadows: 1
  m_DynamicOccludee: 1
  m_StaticShadowCaster: 0
  m_MotionVectors: 1
  m_LightProbeUsage: 1
  m_ReflectionProbeUsage: 1
  m_RayTracingMode: 2
  m_RayTraceProcedural: 0
  m_RenderingLayerMask: 257
  m_RendererPriority: 0
  m_Materials:
  - {fileID: 2100000, guid: 1b5c1411def6d344a93d23bf8720ead9, type: 2}
  m_StaticBatchInfo:
    firstSubMesh: 0
    subMeshCount: 0
  m_StaticBatchRoot: {fileID: 0}
  m_ProbeAnchor: {fileID: 0}
  m_LightProbeVolumeOverride: {fileID: 0}
  m_ScaleInLightmap: 1
  m_ReceiveGI: 1
  m_PreserveUVs: 0
  m_IgnoreNormalsForChartDetection: 0
  m_ImportantGI: 0
  m_StitchLightmapSeams: 1
  m_SelectedEditorRenderState: 3
  m_MinimumChartSize: 4
  m_AutoUVMaxDistance: 0.5
  m_AutoUVMaxAngle: 89
  m_LightmapParameters: {fileID: 0}
  m_SortingLayerID: 0
  m_SortingLayer: 0
  m_SortingOrder: 0
  m_AdditionalVertexStreams: {fileID: 0}
--- !u!33 &1102819700
MeshFilter:
  m_ObjectHideFlags: 0
  m_CorrespondingSourceObject: {fileID: 0}
  m_PrefabInstance: {fileID: 0}
  m_PrefabAsset: {fileID: 0}
  m_GameObject: {fileID: 1102819695}
  m_Mesh: {fileID: 5151382180428610131, guid: ed2c706c936646a4e956039e522ae59e, type: 3}
--- !u!114 &1102819701
MonoBehaviour:
  m_ObjectHideFlags: 0
  m_CorrespondingSourceObject: {fileID: 0}
  m_PrefabInstance: {fileID: 0}
  m_PrefabAsset: {fileID: 0}
  m_GameObject: {fileID: 1102819695}
  m_Enabled: 1
  m_EditorHideFlags: 0
  m_Script: {fileID: 11500000, guid: 1548f80b55edb7447a13a74a4146c57b, type: 3}
  m_Name: 
  m_EditorClassIdentifier: 
  distanceToReset: 2
  OnReset:
    m_PersistentCalls:
      m_Calls: []
--- !u!65 &1102819703
BoxCollider:
  m_ObjectHideFlags: 0
  m_CorrespondingSourceObject: {fileID: 0}
  m_PrefabInstance: {fileID: 0}
  m_PrefabAsset: {fileID: 0}
  m_GameObject: {fileID: 1102819695}
  m_Material: {fileID: 0}
  m_IsTrigger: 0
  m_Enabled: 1
  serializedVersion: 2
  m_Size: {x: 1, y: 1, z: 1}
  m_Center: {x: 0, y: 0, z: 0}
--- !u!114 &1102819704
MonoBehaviour:
  m_ObjectHideFlags: 0
  m_CorrespondingSourceObject: {fileID: 0}
  m_PrefabInstance: {fileID: 0}
  m_PrefabAsset: {fileID: 0}
  m_GameObject: {fileID: 1102819695}
  m_Enabled: 1
  m_EditorHideFlags: 0
  m_Script: {fileID: 11500000, guid: 05a21360bd573d44ba7d6ff4e9e213e6, type: 3}
  m_Name: 
  m_EditorClassIdentifier: 
  onHoverEnter:
    m_PersistentCalls:
      m_Calls:
      - m_Target: {fileID: 1102819705}
        m_TargetAssemblyTypeName: PhysicalHandsChangeColoursOnHandEvents, Assembly-CSharp
        m_MethodName: HoverEnter
        m_Mode: 0
        m_Arguments:
          m_ObjectArgument: {fileID: 0}
          m_ObjectArgumentAssemblyTypeName: UnityEngine.Object, UnityEngine
          m_IntArgument: 0
          m_FloatArgument: 0
          m_StringArgument: 
          m_BoolArgument: 0
        m_CallState: 2
  onHover:
    m_PersistentCalls:
      m_Calls: []
  onHoverExit:
    m_PersistentCalls:
      m_Calls:
      - m_Target: {fileID: 1102819705}
        m_TargetAssemblyTypeName: PhysicalHandsChangeColoursOnHandEvents, Assembly-CSharp
        m_MethodName: HoverExit
        m_Mode: 0
        m_Arguments:
          m_ObjectArgument: {fileID: 0}
          m_ObjectArgumentAssemblyTypeName: UnityEngine.Object, UnityEngine
          m_IntArgument: 0
          m_FloatArgument: 0
          m_StringArgument: 
          m_BoolArgument: 0
        m_CallState: 2
  onContactEnter:
    m_PersistentCalls:
      m_Calls:
      - m_Target: {fileID: 1102819705}
        m_TargetAssemblyTypeName: PhysicalHandsChangeColoursOnHandEvents, Assembly-CSharp
        m_MethodName: ContactEnter
        m_Mode: 0
        m_Arguments:
          m_ObjectArgument: {fileID: 0}
          m_ObjectArgumentAssemblyTypeName: UnityEngine.Object, UnityEngine
          m_IntArgument: 0
          m_FloatArgument: 0
          m_StringArgument: 
          m_BoolArgument: 0
        m_CallState: 2
  onContact:
    m_PersistentCalls:
      m_Calls: []
  onContactExit:
    m_PersistentCalls:
      m_Calls:
      - m_Target: {fileID: 1102819705}
        m_TargetAssemblyTypeName: PhysicalHandsChangeColoursOnHandEvents, Assembly-CSharp
        m_MethodName: ContactExit
        m_Mode: 0
        m_Arguments:
          m_ObjectArgument: {fileID: 0}
          m_ObjectArgumentAssemblyTypeName: UnityEngine.Object, UnityEngine
          m_IntArgument: 0
          m_FloatArgument: 0
          m_StringArgument: 
          m_BoolArgument: 0
        m_CallState: 2
  onGrabEnter:
    m_PersistentCalls:
      m_Calls:
      - m_Target: {fileID: 1102819705}
        m_TargetAssemblyTypeName: PhysicalHandsChangeColoursOnHandEvents, Assembly-CSharp
        m_MethodName: GrabEnter
        m_Mode: 0
        m_Arguments:
          m_ObjectArgument: {fileID: 0}
          m_ObjectArgumentAssemblyTypeName: UnityEngine.Object, UnityEngine
          m_IntArgument: 0
          m_FloatArgument: 0
          m_StringArgument: 
          m_BoolArgument: 0
        m_CallState: 2
  onGrab:
    m_PersistentCalls:
      m_Calls: []
  onGrabExit:
    m_PersistentCalls:
      m_Calls:
      - m_Target: {fileID: 1102819705}
        m_TargetAssemblyTypeName: PhysicalHandsChangeColoursOnHandEvents, Assembly-CSharp
        m_MethodName: GrabExit
        m_Mode: 0
        m_Arguments:
          m_ObjectArgument: {fileID: 0}
          m_ObjectArgumentAssemblyTypeName: UnityEngine.Object, UnityEngine
          m_IntArgument: 0
          m_FloatArgument: 0
          m_StringArgument: 
          m_BoolArgument: 0
        m_CallState: 2
  onLeftHandHoverEnter:
    m_PersistentCalls:
      m_Calls: []
  onLeftHandHover:
    m_PersistentCalls:
      m_Calls: []
  onLeftHandHoverExit:
    m_PersistentCalls:
      m_Calls: []
  onLeftHandContactEnter:
    m_PersistentCalls:
      m_Calls: []
  onLeftHandContact:
    m_PersistentCalls:
      m_Calls: []
  onLeftHandContactExit:
    m_PersistentCalls:
      m_Calls: []
  onLeftHandGrabEnter:
    m_PersistentCalls:
      m_Calls: []
  onLeftHandGrab:
    m_PersistentCalls:
      m_Calls: []
  onLeftHandGrabExit:
    m_PersistentCalls:
      m_Calls: []
  onRightHandHoverEnter:
    m_PersistentCalls:
      m_Calls: []
  onRightHandHover:
    m_PersistentCalls:
      m_Calls: []
  onRightHandHoverExit:
    m_PersistentCalls:
      m_Calls: []
  onRightHandContactEnter:
    m_PersistentCalls:
      m_Calls: []
  onRightHandContact:
    m_PersistentCalls:
      m_Calls: []
  onRightHandContactExit:
    m_PersistentCalls:
      m_Calls: []
  onRightHandGrabEnter:
    m_PersistentCalls:
      m_Calls: []
  onRightHandGrab:
    m_PersistentCalls:
      m_Calls: []
  onRightHandGrabExit:
    m_PersistentCalls:
      m_Calls: []
--- !u!114 &1102819705
MonoBehaviour:
  m_ObjectHideFlags: 0
  m_CorrespondingSourceObject: {fileID: 0}
  m_PrefabInstance: {fileID: 0}
  m_PrefabAsset: {fileID: 0}
  m_GameObject: {fileID: 1102819695}
  m_Enabled: 1
  m_EditorHideFlags: 0
  m_Script: {fileID: 11500000, guid: 45fbab9de5c63d743a3d6b0431691d1e, type: 3}
  m_Name: 
  m_EditorClassIdentifier: 
  baseMaterial: {fileID: 2100000, guid: 1b5c1411def6d344a93d23bf8720ead9, type: 2}
  hoverMaterial: {fileID: 2100000, guid: 48db17d390781614ab09699507abd86e, type: 2}
  contactMaterial: {fileID: 2100000, guid: afa9438a63d293440a5fc0c57d46941b, type: 2}
  grabMaterial: {fileID: 2100000, guid: 3e7f1351bfdabc6488941e666aa02ad8, type: 2}
--- !u!1 &1147510540
GameObject:
  m_ObjectHideFlags: 0
  m_CorrespondingSourceObject: {fileID: 0}
  m_PrefabInstance: {fileID: 0}
  m_PrefabAsset: {fileID: 0}
  serializedVersion: 6
  m_Component:
  - component: {fileID: 1147510541}
  - component: {fileID: 1147510546}
  - component: {fileID: 1147510545}
  - component: {fileID: 1147510544}
  - component: {fileID: 1147510547}
  - component: {fileID: 1147510548}
  - component: {fileID: 1147510549}
  m_Layer: 0
  m_Name: Physics No Collisions
  m_TagString: Untagged
  m_Icon: {fileID: 0}
  m_NavMeshLayer: 0
  m_StaticEditorFlags: 0
  m_IsActive: 1
--- !u!4 &1147510541
Transform:
  m_ObjectHideFlags: 0
  m_CorrespondingSourceObject: {fileID: 0}
  m_PrefabInstance: {fileID: 0}
  m_PrefabAsset: {fileID: 0}
  m_GameObject: {fileID: 1147510540}
  m_LocalRotation: {x: 0, y: 0, z: 0, w: 1}
  m_LocalPosition: {x: 0, y: 0, z: 0}
  m_LocalScale: {x: 0.075, y: 0.075, z: 0.075}
  m_ConstrainProportionsScale: 0
  m_Children:
  - {fileID: 1362846483}
  m_Father: {fileID: 455239915}
  m_RootOrder: 2
  m_LocalEulerAnglesHint: {x: 0, y: 0, z: 0}
--- !u!54 &1147510544
Rigidbody:
  m_ObjectHideFlags: 0
  m_CorrespondingSourceObject: {fileID: 0}
  m_PrefabInstance: {fileID: 0}
  m_PrefabAsset: {fileID: 0}
  m_GameObject: {fileID: 1147510540}
  serializedVersion: 2
  m_Mass: 1
  m_Drag: 0
  m_AngularDrag: 0.05
  m_UseGravity: 1
  m_IsKinematic: 0
  m_Interpolate: 0
  m_Constraints: 0
  m_CollisionDetection: 0
--- !u!23 &1147510545
MeshRenderer:
  m_ObjectHideFlags: 0
  m_CorrespondingSourceObject: {fileID: 0}
  m_PrefabInstance: {fileID: 0}
  m_PrefabAsset: {fileID: 0}
  m_GameObject: {fileID: 1147510540}
  m_Enabled: 1
  m_CastShadows: 1
  m_ReceiveShadows: 1
  m_DynamicOccludee: 1
  m_StaticShadowCaster: 0
  m_MotionVectors: 1
  m_LightProbeUsage: 1
  m_ReflectionProbeUsage: 1
  m_RayTracingMode: 2
  m_RayTraceProcedural: 0
  m_RenderingLayerMask: 257
  m_RendererPriority: 0
  m_Materials:
  - {fileID: 2100000, guid: 8748f3e035e707e44997d3f72091272c, type: 2}
  m_StaticBatchInfo:
    firstSubMesh: 0
    subMeshCount: 0
  m_StaticBatchRoot: {fileID: 0}
  m_ProbeAnchor: {fileID: 0}
  m_LightProbeVolumeOverride: {fileID: 0}
  m_ScaleInLightmap: 1
  m_ReceiveGI: 1
  m_PreserveUVs: 0
  m_IgnoreNormalsForChartDetection: 0
  m_ImportantGI: 0
  m_StitchLightmapSeams: 1
  m_SelectedEditorRenderState: 3
  m_MinimumChartSize: 4
  m_AutoUVMaxDistance: 0.5
  m_AutoUVMaxAngle: 89
  m_LightmapParameters: {fileID: 0}
  m_SortingLayerID: 0
  m_SortingLayer: 0
  m_SortingOrder: 0
  m_AdditionalVertexStreams: {fileID: 0}
--- !u!33 &1147510546
MeshFilter:
  m_ObjectHideFlags: 0
  m_CorrespondingSourceObject: {fileID: 0}
  m_PrefabInstance: {fileID: 0}
  m_PrefabAsset: {fileID: 0}
  m_GameObject: {fileID: 1147510540}
  m_Mesh: {fileID: 5151382180428610131, guid: ed2c706c936646a4e956039e522ae59e, type: 3}
--- !u!114 &1147510547
MonoBehaviour:
  m_ObjectHideFlags: 0
  m_CorrespondingSourceObject: {fileID: 0}
  m_PrefabInstance: {fileID: 0}
  m_PrefabAsset: {fileID: 0}
  m_GameObject: {fileID: 1147510540}
  m_Enabled: 1
  m_EditorHideFlags: 0
  m_Script: {fileID: 11500000, guid: 0b3763add1152ac4aab69357a419a664, type: 3}
  m_Name: 
  m_EditorClassIdentifier: 
  HandToIgnoreGrabs: 2
  _disableAllGrabbing: 0
  HandToIgnoreCollisions: 2
  _disableAllHandCollisions: 1
  _disableCollisionOnChildren: 1
--- !u!114 &1147510548
MonoBehaviour:
  m_ObjectHideFlags: 0
  m_CorrespondingSourceObject: {fileID: 0}
  m_PrefabInstance: {fileID: 0}
  m_PrefabAsset: {fileID: 0}
  m_GameObject: {fileID: 1147510540}
  m_Enabled: 1
  m_EditorHideFlags: 0
  m_Script: {fileID: 11500000, guid: 1548f80b55edb7447a13a74a4146c57b, type: 3}
  m_Name: 
  m_EditorClassIdentifier: 
  distanceToReset: 2
  OnReset:
    m_PersistentCalls:
      m_Calls: []
--- !u!65 &1147510549
BoxCollider:
  m_ObjectHideFlags: 0
  m_CorrespondingSourceObject: {fileID: 0}
  m_PrefabInstance: {fileID: 0}
  m_PrefabAsset: {fileID: 0}
  m_GameObject: {fileID: 1147510540}
  m_Material: {fileID: 0}
  m_IsTrigger: 0
  m_Enabled: 1
  serializedVersion: 2
  m_Size: {x: 1, y: 1, z: 0.99999994}
  m_Center: {x: -0.00000047683716, y: 0, z: 0}
--- !u!1 &1179217528
GameObject:
  m_ObjectHideFlags: 0
  m_CorrespondingSourceObject: {fileID: 0}
  m_PrefabInstance: {fileID: 0}
  m_PrefabAsset: {fileID: 0}
  serializedVersion: 6
  m_Component:
  - component: {fileID: 1179217533}
  - component: {fileID: 1179217532}
  - component: {fileID: 1179217531}
  m_Layer: 0
  m_Name: tablet
  m_TagString: Untagged
  m_Icon: {fileID: 0}
  m_NavMeshLayer: 0
  m_StaticEditorFlags: 0
  m_IsActive: 1
--- !u!23 &1179217531
MeshRenderer:
  m_ObjectHideFlags: 0
  m_CorrespondingSourceObject: {fileID: 0}
  m_PrefabInstance: {fileID: 0}
  m_PrefabAsset: {fileID: 0}
  m_GameObject: {fileID: 1179217528}
  m_Enabled: 1
  m_CastShadows: 1
  m_ReceiveShadows: 1
  m_DynamicOccludee: 1
  m_StaticShadowCaster: 0
  m_MotionVectors: 1
  m_LightProbeUsage: 1
  m_ReflectionProbeUsage: 1
  m_RayTracingMode: 2
  m_RayTraceProcedural: 0
  m_RenderingLayerMask: 1
  m_RendererPriority: 0
  m_Materials:
  - {fileID: 2100000, guid: 8bf483d1467d72c418541702679a30a2, type: 2}
  m_StaticBatchInfo:
    firstSubMesh: 0
    subMeshCount: 0
  m_StaticBatchRoot: {fileID: 0}
  m_ProbeAnchor: {fileID: 0}
  m_LightProbeVolumeOverride: {fileID: 0}
  m_ScaleInLightmap: 1
  m_ReceiveGI: 1
  m_PreserveUVs: 0
  m_IgnoreNormalsForChartDetection: 0
  m_ImportantGI: 0
  m_StitchLightmapSeams: 1
  m_SelectedEditorRenderState: 3
  m_MinimumChartSize: 4
  m_AutoUVMaxDistance: 0.5
  m_AutoUVMaxAngle: 89
  m_LightmapParameters: {fileID: 0}
  m_SortingLayerID: 0
  m_SortingLayer: 0
  m_SortingOrder: 0
  m_AdditionalVertexStreams: {fileID: 0}
--- !u!33 &1179217532
MeshFilter:
  m_ObjectHideFlags: 0
  m_CorrespondingSourceObject: {fileID: 0}
  m_PrefabInstance: {fileID: 0}
  m_PrefabAsset: {fileID: 0}
  m_GameObject: {fileID: 1179217528}
  m_Mesh: {fileID: 10202, guid: 0000000000000000e000000000000000, type: 0}
--- !u!4 &1179217533
Transform:
  m_ObjectHideFlags: 0
  m_CorrespondingSourceObject: {fileID: 0}
  m_PrefabInstance: {fileID: 0}
  m_PrefabAsset: {fileID: 0}
  m_GameObject: {fileID: 1179217528}
  m_LocalRotation: {x: -0, y: 0.7071068, z: -0, w: 0.7071068}
  m_LocalPosition: {x: 0.006977927, y: -0.03109634, z: 0.018258661}
  m_LocalScale: {x: 0.0036017788, y: 0.24331157, z: 0.32949945}
  m_ConstrainProportionsScale: 0
  m_Children:
  - {fileID: 779406741}
  - {fileID: 209727996}
  - {fileID: 663674994}
  - {fileID: 1546734650}
  - {fileID: 822810642}
  - {fileID: 1040376964}
  - {fileID: 387812142}
  m_Father: {fileID: 1970974972}
  m_RootOrder: 0
  m_LocalEulerAnglesHint: {x: 0, y: 0, z: 0}
--- !u!4 &1197265288 stripped
Transform:
  m_CorrespondingSourceObject: {fileID: 4459870147495250034, guid: 082b410248efe504fa129955c7dfaba5, type: 3}
  m_PrefabInstance: {fileID: 158812057}
  m_PrefabAsset: {fileID: 0}
--- !u!1 &1284725388
GameObject:
  m_ObjectHideFlags: 0
  m_CorrespondingSourceObject: {fileID: 0}
  m_PrefabInstance: {fileID: 0}
  m_PrefabAsset: {fileID: 0}
  serializedVersion: 6
  m_Component:
  - component: {fileID: 1284725389}
  - component: {fileID: 1284725393}
  - component: {fileID: 1284725392}
  - component: {fileID: 1284725391}
  - component: {fileID: 1284725390}
  - component: {fileID: 1284725394}
  m_Layer: 0
  m_Name: Sphere
  m_TagString: Untagged
  m_Icon: {fileID: 0}
  m_NavMeshLayer: 0
  m_StaticEditorFlags: 0
  m_IsActive: 1
--- !u!4 &1284725389
Transform:
  m_ObjectHideFlags: 0
  m_CorrespondingSourceObject: {fileID: 0}
  m_PrefabInstance: {fileID: 0}
  m_PrefabAsset: {fileID: 0}
  m_GameObject: {fileID: 1284725388}
  m_LocalRotation: {x: -0, y: -0, z: -0, w: 1}
  m_LocalPosition: {x: 0, y: 0, z: 0}
  m_LocalScale: {x: 0.05333334, y: 0.05333334, z: 0.05333334}
  m_ConstrainProportionsScale: 0
  m_Children: []
  m_Father: {fileID: 269473463}
  m_RootOrder: 0
  m_LocalEulerAnglesHint: {x: 0, y: 0, z: 0}
--- !u!54 &1284725390
Rigidbody:
  m_ObjectHideFlags: 0
  m_CorrespondingSourceObject: {fileID: 0}
  m_PrefabInstance: {fileID: 0}
  m_PrefabAsset: {fileID: 0}
  m_GameObject: {fileID: 1284725388}
  serializedVersion: 2
  m_Mass: 1
  m_Drag: 0
  m_AngularDrag: 0.05
  m_UseGravity: 1
  m_IsKinematic: 0
  m_Interpolate: 0
  m_Constraints: 0
  m_CollisionDetection: 0
--- !u!135 &1284725391
SphereCollider:
  m_ObjectHideFlags: 0
  m_CorrespondingSourceObject: {fileID: 0}
  m_PrefabInstance: {fileID: 0}
  m_PrefabAsset: {fileID: 0}
  m_GameObject: {fileID: 1284725388}
  m_Material: {fileID: 0}
  m_IsTrigger: 0
  m_Enabled: 1
  serializedVersion: 2
  m_Radius: 0.5
  m_Center: {x: 0, y: 0, z: 0}
--- !u!23 &1284725392
MeshRenderer:
  m_ObjectHideFlags: 0
  m_CorrespondingSourceObject: {fileID: 0}
  m_PrefabInstance: {fileID: 0}
  m_PrefabAsset: {fileID: 0}
  m_GameObject: {fileID: 1284725388}
  m_Enabled: 1
  m_CastShadows: 1
  m_ReceiveShadows: 1
  m_DynamicOccludee: 1
  m_StaticShadowCaster: 0
  m_MotionVectors: 1
  m_LightProbeUsage: 1
  m_ReflectionProbeUsage: 1
  m_RayTracingMode: 2
  m_RayTraceProcedural: 0
  m_RenderingLayerMask: 257
  m_RendererPriority: 0
  m_Materials:
  - {fileID: 2100000, guid: 548d652cd1f14834c822ed1af678431f, type: 2}
  m_StaticBatchInfo:
    firstSubMesh: 0
    subMeshCount: 0
  m_StaticBatchRoot: {fileID: 0}
  m_ProbeAnchor: {fileID: 0}
  m_LightProbeVolumeOverride: {fileID: 0}
  m_ScaleInLightmap: 1
  m_ReceiveGI: 1
  m_PreserveUVs: 0
  m_IgnoreNormalsForChartDetection: 0
  m_ImportantGI: 0
  m_StitchLightmapSeams: 1
  m_SelectedEditorRenderState: 3
  m_MinimumChartSize: 4
  m_AutoUVMaxDistance: 0.5
  m_AutoUVMaxAngle: 89
  m_LightmapParameters: {fileID: 0}
  m_SortingLayerID: 0
  m_SortingLayer: 0
  m_SortingOrder: 0
  m_AdditionalVertexStreams: {fileID: 0}
--- !u!33 &1284725393
MeshFilter:
  m_ObjectHideFlags: 0
  m_CorrespondingSourceObject: {fileID: 0}
  m_PrefabInstance: {fileID: 0}
  m_PrefabAsset: {fileID: 0}
  m_GameObject: {fileID: 1284725388}
  m_Mesh: {fileID: 10207, guid: 0000000000000000e000000000000000, type: 0}
--- !u!114 &1284725394
MonoBehaviour:
  m_ObjectHideFlags: 0
  m_CorrespondingSourceObject: {fileID: 0}
  m_PrefabInstance: {fileID: 0}
  m_PrefabAsset: {fileID: 0}
  m_GameObject: {fileID: 1284725388}
  m_Enabled: 1
  m_EditorHideFlags: 0
  m_Script: {fileID: 11500000, guid: 1548f80b55edb7447a13a74a4146c57b, type: 3}
  m_Name: 
  m_EditorClassIdentifier: 
  distanceToReset: 2
  OnReset:
    m_PersistentCalls:
      m_Calls: []
--- !u!1 &1300330821
GameObject:
  m_ObjectHideFlags: 0
  m_CorrespondingSourceObject: {fileID: 0}
  m_PrefabInstance: {fileID: 0}
  m_PrefabAsset: {fileID: 0}
  serializedVersion: 6
  m_Component:
  - component: {fileID: 1300330822}
  - component: {fileID: 1300330827}
  - component: {fileID: 1300330826}
  - component: {fileID: 1300330825}
  - component: {fileID: 1300330824}
  m_Layer: 0
  m_Name: Backing
  m_TagString: Untagged
  m_Icon: {fileID: 0}
  m_NavMeshLayer: 0
  m_StaticEditorFlags: 126
  m_IsActive: 1
--- !u!4 &1300330822
Transform:
  m_ObjectHideFlags: 0
  m_CorrespondingSourceObject: {fileID: 0}
  m_PrefabInstance: {fileID: 0}
  m_PrefabAsset: {fileID: 0}
  m_GameObject: {fileID: 1300330821}
  m_LocalRotation: {x: 0, y: 0, z: 0, w: 1}
  m_LocalPosition: {x: 0.05, y: 1.0114, z: 0.15}
  m_LocalScale: {x: 1.9152669, y: 0.34565824, z: 0.014084438}
  m_ConstrainProportionsScale: 0
  m_Children: []
  m_Father: {fileID: 1861440707}
  m_RootOrder: 4
  m_LocalEulerAnglesHint: {x: 0, y: 0, z: 0}
--- !u!114 &1300330824
MonoBehaviour:
  m_ObjectHideFlags: 0
  m_CorrespondingSourceObject: {fileID: 0}
  m_PrefabInstance: {fileID: 0}
  m_PrefabAsset: {fileID: 0}
  m_GameObject: {fileID: 1300330821}
  m_Enabled: 1
  m_EditorHideFlags: 0
  m_Script: {fileID: 11500000, guid: 0b3763add1152ac4aab69357a419a664, type: 3}
  m_Name: 
  m_EditorClassIdentifier: 
  HandToIgnoreGrabs: 2
  _disableAllGrabbing: 0
  HandToIgnoreCollisions: 2
  _disableAllHandCollisions: 1
  _disableCollisionOnChildren: 1
--- !u!65 &1300330825
BoxCollider:
  m_ObjectHideFlags: 0
  m_CorrespondingSourceObject: {fileID: 0}
  m_PrefabInstance: {fileID: 0}
  m_PrefabAsset: {fileID: 0}
  m_GameObject: {fileID: 1300330821}
  m_Material: {fileID: 0}
  m_IsTrigger: 0
  m_Enabled: 1
  serializedVersion: 2
  m_Size: {x: 1, y: 1, z: 1}
  m_Center: {x: 0, y: 0, z: 0}
--- !u!23 &1300330826
MeshRenderer:
  m_ObjectHideFlags: 0
  m_CorrespondingSourceObject: {fileID: 0}
  m_PrefabInstance: {fileID: 0}
  m_PrefabAsset: {fileID: 0}
  m_GameObject: {fileID: 1300330821}
  m_Enabled: 1
  m_CastShadows: 1
  m_ReceiveShadows: 1
  m_DynamicOccludee: 1
  m_StaticShadowCaster: 0
  m_MotionVectors: 1
  m_LightProbeUsage: 1
  m_ReflectionProbeUsage: 1
  m_RayTracingMode: 2
  m_RayTraceProcedural: 0
  m_RenderingLayerMask: 257
  m_RendererPriority: 0
  m_Materials:
  - {fileID: 2100000, guid: fdbb60d6faaf29b488004c5d024022e2, type: 2}
  m_StaticBatchInfo:
    firstSubMesh: 0
    subMeshCount: 0
  m_StaticBatchRoot: {fileID: 0}
  m_ProbeAnchor: {fileID: 0}
  m_LightProbeVolumeOverride: {fileID: 0}
  m_ScaleInLightmap: 1
  m_ReceiveGI: 1
  m_PreserveUVs: 0
  m_IgnoreNormalsForChartDetection: 0
  m_ImportantGI: 0
  m_StitchLightmapSeams: 1
  m_SelectedEditorRenderState: 3
  m_MinimumChartSize: 4
  m_AutoUVMaxDistance: 0.5
  m_AutoUVMaxAngle: 89
  m_LightmapParameters: {fileID: 0}
  m_SortingLayerID: 0
  m_SortingLayer: 0
  m_SortingOrder: 0
  m_AdditionalVertexStreams: {fileID: 0}
--- !u!33 &1300330827
MeshFilter:
  m_ObjectHideFlags: 0
  m_CorrespondingSourceObject: {fileID: 0}
  m_PrefabInstance: {fileID: 0}
  m_PrefabAsset: {fileID: 0}
  m_GameObject: {fileID: 1300330821}
  m_Mesh: {fileID: 10202, guid: 0000000000000000e000000000000000, type: 0}
--- !u!1 &1301439448
GameObject:
  m_ObjectHideFlags: 0
  m_CorrespondingSourceObject: {fileID: 0}
  m_PrefabInstance: {fileID: 0}
  m_PrefabAsset: {fileID: 0}
  serializedVersion: 6
  m_Component:
  - component: {fileID: 1301439449}
  - component: {fileID: 1301439452}
  - component: {fileID: 1301439451}
  - component: {fileID: 1301439450}
  - component: {fileID: 1301439453}
  m_Layer: 0
  m_Name: Centre Table
  m_TagString: Untagged
  m_Icon: {fileID: 0}
  m_NavMeshLayer: 0
  m_StaticEditorFlags: 126
  m_IsActive: 1
--- !u!4 &1301439449
Transform:
  m_ObjectHideFlags: 0
  m_CorrespondingSourceObject: {fileID: 0}
  m_PrefabInstance: {fileID: 0}
  m_PrefabAsset: {fileID: 0}
  m_GameObject: {fileID: 1301439448}
  m_LocalRotation: {x: 0, y: 0, z: 0, w: 1}
  m_LocalPosition: {x: 0, y: 0.89, z: -0.168}
  m_LocalScale: {x: 2, y: 0.08, z: 0.65}
  m_ConstrainProportionsScale: 0
  m_Children: []
  m_Father: {fileID: 1861440707}
  m_RootOrder: 0
  m_LocalEulerAnglesHint: {x: 0, y: 0, z: 0}
--- !u!65 &1301439450
BoxCollider:
  m_ObjectHideFlags: 0
  m_CorrespondingSourceObject: {fileID: 0}
  m_PrefabInstance: {fileID: 0}
  m_PrefabAsset: {fileID: 0}
  m_GameObject: {fileID: 1301439448}
  m_Material: {fileID: 0}
  m_IsTrigger: 0
  m_Enabled: 1
  serializedVersion: 2
  m_Size: {x: 1, y: 1, z: 1}
  m_Center: {x: 0, y: 0, z: 0}
--- !u!23 &1301439451
MeshRenderer:
  m_ObjectHideFlags: 0
  m_CorrespondingSourceObject: {fileID: 0}
  m_PrefabInstance: {fileID: 0}
  m_PrefabAsset: {fileID: 0}
  m_GameObject: {fileID: 1301439448}
  m_Enabled: 1
  m_CastShadows: 1
  m_ReceiveShadows: 1
  m_DynamicOccludee: 1
  m_StaticShadowCaster: 0
  m_MotionVectors: 1
  m_LightProbeUsage: 1
  m_ReflectionProbeUsage: 1
  m_RayTracingMode: 2
  m_RayTraceProcedural: 0
  m_RenderingLayerMask: 257
  m_RendererPriority: 0
  m_Materials:
  - {fileID: 10303, guid: 0000000000000000f000000000000000, type: 0}
  m_StaticBatchInfo:
    firstSubMesh: 0
    subMeshCount: 0
  m_StaticBatchRoot: {fileID: 0}
  m_ProbeAnchor: {fileID: 0}
  m_LightProbeVolumeOverride: {fileID: 0}
  m_ScaleInLightmap: 1
  m_ReceiveGI: 1
  m_PreserveUVs: 0
  m_IgnoreNormalsForChartDetection: 0
  m_ImportantGI: 0
  m_StitchLightmapSeams: 1
  m_SelectedEditorRenderState: 3
  m_MinimumChartSize: 4
  m_AutoUVMaxDistance: 0.5
  m_AutoUVMaxAngle: 89
  m_LightmapParameters: {fileID: 0}
  m_SortingLayerID: 0
  m_SortingLayer: 0
  m_SortingOrder: 0
  m_AdditionalVertexStreams: {fileID: 0}
--- !u!33 &1301439452
MeshFilter:
  m_ObjectHideFlags: 0
  m_CorrespondingSourceObject: {fileID: 0}
  m_PrefabInstance: {fileID: 0}
  m_PrefabAsset: {fileID: 0}
  m_GameObject: {fileID: 1301439448}
  m_Mesh: {fileID: 10202, guid: 0000000000000000e000000000000000, type: 0}
--- !u!114 &1301439453
MonoBehaviour:
  m_ObjectHideFlags: 0
  m_CorrespondingSourceObject: {fileID: 0}
  m_PrefabInstance: {fileID: 0}
  m_PrefabAsset: {fileID: 0}
  m_GameObject: {fileID: 1301439448}
  m_Enabled: 1
  m_EditorHideFlags: 0
  m_Script: {fileID: 11500000, guid: 0b3763add1152ac4aab69357a419a664, type: 3}
  m_Name: 
  m_EditorClassIdentifier: 
  HandToIgnoreGrabs: 2
  _disableAllGrabbing: 0
  HandToIgnoreCollisions: 2
  _disableAllHandCollisions: 1
  _disableCollisionOnChildren: 1
--- !u!1 &1309037684
GameObject:
  m_ObjectHideFlags: 0
  m_CorrespondingSourceObject: {fileID: 0}
  m_PrefabInstance: {fileID: 0}
  m_PrefabAsset: {fileID: 0}
  serializedVersion: 6
  m_Component:
  - component: {fileID: 1309037685}
  m_Layer: 0
  m_Name: ExampleForm
  m_TagString: Untagged
  m_Icon: {fileID: 0}
  m_NavMeshLayer: 0
  m_StaticEditorFlags: 0
  m_IsActive: 1
--- !u!4 &1309037685
Transform:
  m_ObjectHideFlags: 0
  m_CorrespondingSourceObject: {fileID: 0}
  m_PrefabInstance: {fileID: 0}
  m_PrefabAsset: {fileID: 0}
  m_GameObject: {fileID: 1309037684}
  m_LocalRotation: {x: -0, y: 0.9072451, z: -0, w: 0.42060235}
  m_LocalPosition: {x: 0.349, y: -0.16900063, z: 0.047473907}
  m_LocalScale: {x: 1, y: 1, z: 1}
  m_ConstrainProportionsScale: 0
  m_Children:
  - {fileID: 1526681171}
  - {fileID: 43807313}
  - {fileID: 134524067}
  - {fileID: 998014940}
  - {fileID: 1434564439}
  m_Father: {fileID: 1925369110}
  m_RootOrder: 0
  m_LocalEulerAnglesHint: {x: 0, y: 130.255, z: 0}
--- !u!1 &1317909554
GameObject:
  m_ObjectHideFlags: 0
  m_CorrespondingSourceObject: {fileID: 0}
  m_PrefabInstance: {fileID: 0}
  m_PrefabAsset: {fileID: 0}
  serializedVersion: 6
  m_Component:
  - component: {fileID: 1317909555}
  - component: {fileID: 1317909562}
  - component: {fileID: 1317909561}
  - component: {fileID: 1317909560}
  - component: {fileID: 1317909559}
  - component: {fileID: 1317909558}
  - component: {fileID: 1317909557}
  - component: {fileID: 1317909556}
  m_Layer: 0
  m_Name: Cube (2)
  m_TagString: Untagged
  m_Icon: {fileID: 0}
  m_NavMeshLayer: 0
  m_StaticEditorFlags: 0
  m_IsActive: 1
--- !u!4 &1317909555
Transform:
  m_ObjectHideFlags: 0
  m_CorrespondingSourceObject: {fileID: 0}
  m_PrefabInstance: {fileID: 0}
  m_PrefabAsset: {fileID: 0}
  m_GameObject: {fileID: 1317909554}
  m_LocalRotation: {x: -0, y: -0, z: -0, w: 1}
  m_LocalPosition: {x: 0.6, y: 0.72, z: 0.222}
  m_LocalScale: {x: 1, y: 1, z: 1}
  m_ConstrainProportionsScale: 0
  m_Children: []
  m_Father: {fileID: 1448342648}
  m_RootOrder: 2
  m_LocalEulerAnglesHint: {x: 0, y: 0, z: 0}
--- !u!114 &1317909556
MonoBehaviour:
  m_ObjectHideFlags: 0
  m_CorrespondingSourceObject: {fileID: 0}
  m_PrefabInstance: {fileID: 0}
  m_PrefabAsset: {fileID: 0}
  m_GameObject: {fileID: 1317909554}
  m_Enabled: 1
  m_EditorHideFlags: 0
  m_Script: {fileID: 11500000, guid: 05a21360bd573d44ba7d6ff4e9e213e6, type: 3}
  m_Name: 
  m_EditorClassIdentifier: 
  onHoverEnter:
    m_PersistentCalls:
      m_Calls:
      - m_Target: {fileID: 1317909557}
        m_TargetAssemblyTypeName: PhysicalHandsChangeColoursOnHandEvents, Assembly-CSharp
        m_MethodName: HoverEnter
        m_Mode: 0
        m_Arguments:
          m_ObjectArgument: {fileID: 0}
          m_ObjectArgumentAssemblyTypeName: UnityEngine.Object, UnityEngine
          m_IntArgument: 0
          m_FloatArgument: 0
          m_StringArgument: 
          m_BoolArgument: 0
        m_CallState: 2
  onHover:
    m_PersistentCalls:
      m_Calls: []
  onHoverExit:
    m_PersistentCalls:
      m_Calls:
      - m_Target: {fileID: 1317909557}
        m_TargetAssemblyTypeName: PhysicalHandsChangeColoursOnHandEvents, Assembly-CSharp
        m_MethodName: HoverExit
        m_Mode: 0
        m_Arguments:
          m_ObjectArgument: {fileID: 0}
          m_ObjectArgumentAssemblyTypeName: UnityEngine.Object, UnityEngine
          m_IntArgument: 0
          m_FloatArgument: 0
          m_StringArgument: 
          m_BoolArgument: 0
        m_CallState: 2
  onContactEnter:
    m_PersistentCalls:
      m_Calls:
      - m_Target: {fileID: 1317909557}
        m_TargetAssemblyTypeName: PhysicalHandsChangeColoursOnHandEvents, Assembly-CSharp
        m_MethodName: ContactEnter
        m_Mode: 0
        m_Arguments:
          m_ObjectArgument: {fileID: 0}
          m_ObjectArgumentAssemblyTypeName: UnityEngine.Object, UnityEngine
          m_IntArgument: 0
          m_FloatArgument: 0
          m_StringArgument: 
          m_BoolArgument: 0
        m_CallState: 2
  onContact:
    m_PersistentCalls:
      m_Calls: []
  onContactExit:
    m_PersistentCalls:
      m_Calls:
      - m_Target: {fileID: 1317909557}
        m_TargetAssemblyTypeName: PhysicalHandsChangeColoursOnHandEvents, Assembly-CSharp
        m_MethodName: ContactExit
        m_Mode: 0
        m_Arguments:
          m_ObjectArgument: {fileID: 0}
          m_ObjectArgumentAssemblyTypeName: UnityEngine.Object, UnityEngine
          m_IntArgument: 0
          m_FloatArgument: 0
          m_StringArgument: 
          m_BoolArgument: 0
        m_CallState: 2
  onGrabEnter:
    m_PersistentCalls:
      m_Calls:
      - m_Target: {fileID: 1317909557}
        m_TargetAssemblyTypeName: PhysicalHandsChangeColoursOnHandEvents, Assembly-CSharp
        m_MethodName: GrabEnter
        m_Mode: 0
        m_Arguments:
          m_ObjectArgument: {fileID: 0}
          m_ObjectArgumentAssemblyTypeName: UnityEngine.Object, UnityEngine
          m_IntArgument: 0
          m_FloatArgument: 0
          m_StringArgument: 
          m_BoolArgument: 0
        m_CallState: 2
  onGrab:
    m_PersistentCalls:
      m_Calls: []
  onGrabExit:
    m_PersistentCalls:
      m_Calls:
      - m_Target: {fileID: 1317909557}
        m_TargetAssemblyTypeName: PhysicalHandsChangeColoursOnHandEvents, Assembly-CSharp
        m_MethodName: GrabExit
        m_Mode: 0
        m_Arguments:
          m_ObjectArgument: {fileID: 0}
          m_ObjectArgumentAssemblyTypeName: UnityEngine.Object, UnityEngine
          m_IntArgument: 0
          m_FloatArgument: 0
          m_StringArgument: 
          m_BoolArgument: 0
        m_CallState: 2
  onLeftHandHoverEnter:
    m_PersistentCalls:
      m_Calls: []
  onLeftHandHover:
    m_PersistentCalls:
      m_Calls: []
  onLeftHandHoverExit:
    m_PersistentCalls:
      m_Calls: []
  onLeftHandContactEnter:
    m_PersistentCalls:
      m_Calls: []
  onLeftHandContact:
    m_PersistentCalls:
      m_Calls: []
  onLeftHandContactExit:
    m_PersistentCalls:
      m_Calls: []
  onLeftHandGrabEnter:
    m_PersistentCalls:
      m_Calls: []
  onLeftHandGrab:
    m_PersistentCalls:
      m_Calls: []
  onLeftHandGrabExit:
    m_PersistentCalls:
      m_Calls: []
  onRightHandHoverEnter:
    m_PersistentCalls:
      m_Calls: []
  onRightHandHover:
    m_PersistentCalls:
      m_Calls: []
  onRightHandHoverExit:
    m_PersistentCalls:
      m_Calls: []
  onRightHandContactEnter:
    m_PersistentCalls:
      m_Calls: []
  onRightHandContact:
    m_PersistentCalls:
      m_Calls: []
  onRightHandContactExit:
    m_PersistentCalls:
      m_Calls: []
  onRightHandGrabEnter:
    m_PersistentCalls:
      m_Calls: []
  onRightHandGrab:
    m_PersistentCalls:
      m_Calls: []
  onRightHandGrabExit:
    m_PersistentCalls:
      m_Calls: []
--- !u!114 &1317909557
MonoBehaviour:
  m_ObjectHideFlags: 0
  m_CorrespondingSourceObject: {fileID: 0}
  m_PrefabInstance: {fileID: 0}
  m_PrefabAsset: {fileID: 0}
  m_GameObject: {fileID: 1317909554}
  m_Enabled: 1
  m_EditorHideFlags: 0
  m_Script: {fileID: 11500000, guid: 45fbab9de5c63d743a3d6b0431691d1e, type: 3}
  m_Name: 
  m_EditorClassIdentifier: 
  baseMaterial: {fileID: 2100000, guid: 1b5c1411def6d344a93d23bf8720ead9, type: 2}
  hoverMaterial: {fileID: 2100000, guid: 48db17d390781614ab09699507abd86e, type: 2}
  contactMaterial: {fileID: 2100000, guid: afa9438a63d293440a5fc0c57d46941b, type: 2}
  grabMaterial: {fileID: 2100000, guid: 3e7f1351bfdabc6488941e666aa02ad8, type: 2}
--- !u!65 &1317909558
BoxCollider:
  m_ObjectHideFlags: 0
  m_CorrespondingSourceObject: {fileID: 0}
  m_PrefabInstance: {fileID: 0}
  m_PrefabAsset: {fileID: 0}
  m_GameObject: {fileID: 1317909554}
  m_Material: {fileID: 0}
  m_IsTrigger: 0
  m_Enabled: 1
  serializedVersion: 2
  m_Size: {x: 1, y: 1, z: 1}
  m_Center: {x: 0, y: 0, z: 0}
--- !u!114 &1317909559
MonoBehaviour:
  m_ObjectHideFlags: 0
  m_CorrespondingSourceObject: {fileID: 0}
  m_PrefabInstance: {fileID: 0}
  m_PrefabAsset: {fileID: 0}
  m_GameObject: {fileID: 1317909554}
  m_Enabled: 1
  m_EditorHideFlags: 0
  m_Script: {fileID: 11500000, guid: 1548f80b55edb7447a13a74a4146c57b, type: 3}
  m_Name: 
  m_EditorClassIdentifier: 
  distanceToReset: 2
  OnReset:
    m_PersistentCalls:
      m_Calls: []
--- !u!54 &1317909560
Rigidbody:
  m_ObjectHideFlags: 0
  m_CorrespondingSourceObject: {fileID: 0}
  m_PrefabInstance: {fileID: 0}
  m_PrefabAsset: {fileID: 0}
  m_GameObject: {fileID: 1317909554}
  serializedVersion: 2
  m_Mass: 1
  m_Drag: 0
  m_AngularDrag: 0.05
  m_UseGravity: 1
  m_IsKinematic: 0
  m_Interpolate: 0
  m_Constraints: 0
  m_CollisionDetection: 0
--- !u!23 &1317909561
MeshRenderer:
  m_ObjectHideFlags: 0
  m_CorrespondingSourceObject: {fileID: 0}
  m_PrefabInstance: {fileID: 0}
  m_PrefabAsset: {fileID: 0}
  m_GameObject: {fileID: 1317909554}
  m_Enabled: 1
  m_CastShadows: 1
  m_ReceiveShadows: 1
  m_DynamicOccludee: 1
  m_StaticShadowCaster: 0
  m_MotionVectors: 1
  m_LightProbeUsage: 1
  m_ReflectionProbeUsage: 1
  m_RayTracingMode: 2
  m_RayTraceProcedural: 0
  m_RenderingLayerMask: 257
  m_RendererPriority: 0
  m_Materials:
  - {fileID: 2100000, guid: 1b5c1411def6d344a93d23bf8720ead9, type: 2}
  m_StaticBatchInfo:
    firstSubMesh: 0
    subMeshCount: 0
  m_StaticBatchRoot: {fileID: 0}
  m_ProbeAnchor: {fileID: 0}
  m_LightProbeVolumeOverride: {fileID: 0}
  m_ScaleInLightmap: 1
  m_ReceiveGI: 1
  m_PreserveUVs: 0
  m_IgnoreNormalsForChartDetection: 0
  m_ImportantGI: 0
  m_StitchLightmapSeams: 1
  m_SelectedEditorRenderState: 3
  m_MinimumChartSize: 4
  m_AutoUVMaxDistance: 0.5
  m_AutoUVMaxAngle: 89
  m_LightmapParameters: {fileID: 0}
  m_SortingLayerID: 0
  m_SortingLayer: 0
  m_SortingOrder: 0
  m_AdditionalVertexStreams: {fileID: 0}
--- !u!33 &1317909562
MeshFilter:
  m_ObjectHideFlags: 0
  m_CorrespondingSourceObject: {fileID: 0}
  m_PrefabInstance: {fileID: 0}
  m_PrefabAsset: {fileID: 0}
  m_GameObject: {fileID: 1317909554}
  m_Mesh: {fileID: 5151382180428610131, guid: ed2c706c936646a4e956039e522ae59e, type: 3}
--- !u!1 &1338469090
GameObject:
  m_ObjectHideFlags: 0
  m_CorrespondingSourceObject: {fileID: 0}
  m_PrefabInstance: {fileID: 0}
  m_PrefabAsset: {fileID: 0}
  serializedVersion: 6
  m_Component:
  - component: {fileID: 1338469092}
  - component: {fileID: 1338469091}
  m_Layer: 0
  m_Name: Wrist
  m_TagString: Untagged
  m_Icon: {fileID: 0}
  m_NavMeshLayer: 0
  m_StaticEditorFlags: 0
  m_IsActive: 1
--- !u!114 &1338469091
MonoBehaviour:
  m_ObjectHideFlags: 0
  m_CorrespondingSourceObject: {fileID: 0}
  m_PrefabInstance: {fileID: 0}
  m_PrefabAsset: {fileID: 0}
  m_GameObject: {fileID: 1338469090}
  m_Enabled: 1
  m_EditorHideFlags: 0
  m_Script: {fileID: 11500000, guid: d12011a4b27c58f4f8969e87c61ab8d3, type: 3}
  m_Name: 
  m_EditorClassIdentifier: 
  attachmentHand: {fileID: 3992300827686607250}
  attachmentPoint: 2
--- !u!4 &1338469092
Transform:
  m_ObjectHideFlags: 0
  m_CorrespondingSourceObject: {fileID: 0}
  m_PrefabInstance: {fileID: 0}
  m_PrefabAsset: {fileID: 0}
  m_GameObject: {fileID: 1338469090}
  m_LocalRotation: {x: -0.12940949, y: 0.48296294, z: 0.86272997, w: 0.07547909}
  m_LocalPosition: {x: -0.040899247, y: 0.025823474, z: -0.1417273}
  m_LocalScale: {x: 1, y: 1, z: 1}
  m_ConstrainProportionsScale: 0
  m_Children:
  - {fileID: 1411332544}
  - {fileID: 1670799059}
  m_Father: {fileID: 3963109568378035700}
  m_RootOrder: 0
  m_LocalEulerAnglesHint: {x: 0, y: 0, z: 0}
--- !u!1 &1362846482
GameObject:
  m_ObjectHideFlags: 0
  m_CorrespondingSourceObject: {fileID: 0}
  m_PrefabInstance: {fileID: 0}
  m_PrefabAsset: {fileID: 0}
  serializedVersion: 6
  m_Component:
  - component: {fileID: 1362846483}
  - component: {fileID: 1362846485}
  - component: {fileID: 1362846484}
  m_Layer: 0
  m_Name: Text (TMP)
  m_TagString: Untagged
  m_Icon: {fileID: 0}
  m_NavMeshLayer: 0
  m_StaticEditorFlags: 0
  m_IsActive: 1
--- !u!224 &1362846483
RectTransform:
  m_ObjectHideFlags: 0
  m_CorrespondingSourceObject: {fileID: 0}
  m_PrefabInstance: {fileID: 0}
  m_PrefabAsset: {fileID: 0}
  m_GameObject: {fileID: 1362846482}
  m_LocalRotation: {x: 0.7071068, y: -0, z: -0, w: 0.7071068}
  m_LocalPosition: {x: 0, y: 0, z: 0}
  m_LocalScale: {x: 0.06666666, y: 0.066666655, z: 0.066666655}
  m_ConstrainProportionsScale: 0
  m_Children: []
  m_Father: {fileID: 1147510541}
  m_RootOrder: 0
  m_LocalEulerAnglesHint: {x: 90, y: 0, z: 0}
  m_AnchorMin: {x: 0.5, y: 0.5}
  m_AnchorMax: {x: 0.5, y: 0.5}
  m_AnchoredPosition: {x: 0, y: 0.51}
  m_SizeDelta: {x: 14, y: 14}
  m_Pivot: {x: 0.5, y: 0.5}
--- !u!114 &1362846484
MonoBehaviour:
  m_ObjectHideFlags: 0
  m_CorrespondingSourceObject: {fileID: 0}
  m_PrefabInstance: {fileID: 0}
  m_PrefabAsset: {fileID: 0}
  m_GameObject: {fileID: 1362846482}
  m_Enabled: 1
  m_EditorHideFlags: 0
  m_Script: {fileID: 11500000, guid: 9541d86e2fd84c1d9990edf0852d74ab, type: 3}
  m_Name: 
  m_EditorClassIdentifier: 
  m_Material: {fileID: 0}
  m_Color: {r: 1, g: 1, b: 1, a: 1}
  m_RaycastTarget: 1
  m_RaycastPadding: {x: 0, y: 0, z: 0, w: 0}
  m_Maskable: 1
  m_OnCullStateChanged:
    m_PersistentCalls:
      m_Calls: []
  m_text: 'Physics

    Grab Only'
  m_isRightToLeft: 0
  m_fontAsset: {fileID: 11400000, guid: 8f586378b4e144a9851e7b34d9b748ee, type: 2}
  m_sharedMaterial: {fileID: 2180264, guid: 8f586378b4e144a9851e7b34d9b748ee, type: 2}
  m_fontSharedMaterials: []
  m_fontMaterial: {fileID: 0}
  m_fontMaterials: []
  m_fontColor32:
    serializedVersion: 2
    rgba: 4294967295
  m_fontColor: {r: 1, g: 1, b: 1, a: 1}
  m_enableVertexGradient: 0
  m_colorMode: 3
  m_fontColorGradient:
    topLeft: {r: 1, g: 1, b: 1, a: 1}
    topRight: {r: 1, g: 1, b: 1, a: 1}
    bottomLeft: {r: 1, g: 1, b: 1, a: 1}
    bottomRight: {r: 1, g: 1, b: 1, a: 1}
  m_fontColorGradientPreset: {fileID: 0}
  m_spriteAsset: {fileID: 0}
  m_tintAllSprites: 0
  m_StyleSheet: {fileID: 0}
  m_TextStyleHashCode: -1183493901
  m_overrideHtmlColors: 0
  m_faceColor:
    serializedVersion: 2
    rgba: 4294967295
  m_fontSize: 22
  m_fontSizeBase: 22
  m_fontWeight: 400
  m_enableAutoSizing: 0
  m_fontSizeMin: 18
  m_fontSizeMax: 72
  m_fontStyle: 0
  m_HorizontalAlignment: 2
  m_VerticalAlignment: 512
  m_textAlignment: 65535
  m_characterSpacing: 0
  m_wordSpacing: 0
  m_lineSpacing: 0
  m_lineSpacingMax: 0
  m_paragraphSpacing: 0
  m_charWidthMaxAdj: 0
  m_enableWordWrapping: 1
  m_wordWrappingRatios: 0.4
  m_overflowMode: 0
  m_linkedTextComponent: {fileID: 0}
  parentLinkedComponent: {fileID: 0}
  m_enableKerning: 1
  m_enableExtraPadding: 0
  checkPaddingRequired: 0
  m_isRichText: 1
  m_parseCtrlCharacters: 1
  m_isOrthographic: 0
  m_isCullingEnabled: 0
  m_horizontalMapping: 0
  m_verticalMapping: 0
  m_uvLineOffset: 0
  m_geometrySortingOrder: 0
  m_IsTextObjectScaleStatic: 0
  m_VertexBufferAutoSizeReduction: 0
  m_useMaxVisibleDescender: 1
  m_pageToDisplay: 1
  m_margin: {x: 0, y: 0, z: 0, w: 0}
  m_isUsingLegacyAnimationComponent: 0
  m_isVolumetricText: 0
  _SortingLayer: 0
  _SortingLayerID: 0
  _SortingOrder: 0
  m_hasFontAssetChanged: 0
  m_renderer: {fileID: 1362846485}
  m_maskType: 0
--- !u!23 &1362846485
MeshRenderer:
  m_ObjectHideFlags: 0
  m_CorrespondingSourceObject: {fileID: 0}
  m_PrefabInstance: {fileID: 0}
  m_PrefabAsset: {fileID: 0}
  m_GameObject: {fileID: 1362846482}
  m_Enabled: 1
  m_CastShadows: 0
  m_ReceiveShadows: 0
  m_DynamicOccludee: 1
  m_StaticShadowCaster: 0
  m_MotionVectors: 1
  m_LightProbeUsage: 1
  m_ReflectionProbeUsage: 1
  m_RayTracingMode: 2
  m_RayTraceProcedural: 0
  m_RenderingLayerMask: 257
  m_RendererPriority: 0
  m_Materials:
  - {fileID: 2180264, guid: 8f586378b4e144a9851e7b34d9b748ee, type: 2}
  m_StaticBatchInfo:
    firstSubMesh: 0
    subMeshCount: 0
  m_StaticBatchRoot: {fileID: 0}
  m_ProbeAnchor: {fileID: 0}
  m_LightProbeVolumeOverride: {fileID: 0}
  m_ScaleInLightmap: 1
  m_ReceiveGI: 1
  m_PreserveUVs: 0
  m_IgnoreNormalsForChartDetection: 0
  m_ImportantGI: 0
  m_StitchLightmapSeams: 1
  m_SelectedEditorRenderState: 3
  m_MinimumChartSize: 4
  m_AutoUVMaxDistance: 0.5
  m_AutoUVMaxAngle: 89
  m_LightmapParameters: {fileID: 0}
  m_SortingLayerID: 0
  m_SortingLayer: 0
  m_SortingOrder: 0
  m_AdditionalVertexStreams: {fileID: 0}
--- !u!1 &1395941619
GameObject:
  m_ObjectHideFlags: 0
  m_CorrespondingSourceObject: {fileID: 0}
  m_PrefabInstance: {fileID: 0}
  m_PrefabAsset: {fileID: 0}
  serializedVersion: 6
  m_Component:
  - component: {fileID: 1395941620}
  - component: {fileID: 1395941622}
  - component: {fileID: 1395941621}
  m_Layer: 0
  m_Name: Text (TMP)
  m_TagString: Untagged
  m_Icon: {fileID: 0}
  m_NavMeshLayer: 0
  m_StaticEditorFlags: 0
  m_IsActive: 1
--- !u!224 &1395941620
RectTransform:
  m_ObjectHideFlags: 0
  m_CorrespondingSourceObject: {fileID: 0}
  m_PrefabInstance: {fileID: 0}
  m_PrefabAsset: {fileID: 0}
  m_GameObject: {fileID: 1395941619}
  m_LocalRotation: {x: 0.7071068, y: -0, z: -0, w: 0.7071068}
  m_LocalPosition: {x: 0, y: 0, z: 0}
  m_LocalScale: {x: 0.06666666, y: 0.06666665, z: 0.06666665}
  m_ConstrainProportionsScale: 0
  m_Children: []
  m_Father: {fileID: 994121831}
  m_RootOrder: 0
  m_LocalEulerAnglesHint: {x: 90, y: 0, z: 0}
  m_AnchorMin: {x: 0.5, y: 0.5}
  m_AnchorMax: {x: 0.5, y: 0.5}
  m_AnchoredPosition: {x: 0, y: 0.51}
  m_SizeDelta: {x: 14, y: 14}
  m_Pivot: {x: 0.5, y: 0.5}
--- !u!114 &1395941621
MonoBehaviour:
  m_ObjectHideFlags: 0
  m_CorrespondingSourceObject: {fileID: 0}
  m_PrefabInstance: {fileID: 0}
  m_PrefabAsset: {fileID: 0}
  m_GameObject: {fileID: 1395941619}
  m_Enabled: 1
  m_EditorHideFlags: 0
  m_Script: {fileID: 11500000, guid: 9541d86e2fd84c1d9990edf0852d74ab, type: 3}
  m_Name: 
  m_EditorClassIdentifier: 
  m_Material: {fileID: 0}
  m_Color: {r: 1, g: 1, b: 1, a: 1}
  m_RaycastTarget: 1
  m_RaycastPadding: {x: 0, y: 0, z: 0, w: 0}
  m_Maskable: 1
  m_OnCullStateChanged:
    m_PersistentCalls:
      m_Calls: []
  m_text: 'Physics

    No Hand Interaction'
  m_isRightToLeft: 0
  m_fontAsset: {fileID: 11400000, guid: 8f586378b4e144a9851e7b34d9b748ee, type: 2}
  m_sharedMaterial: {fileID: 2180264, guid: 8f586378b4e144a9851e7b34d9b748ee, type: 2}
  m_fontSharedMaterials: []
  m_fontMaterial: {fileID: 0}
  m_fontMaterials: []
  m_fontColor32:
    serializedVersion: 2
    rgba: 4294967295
  m_fontColor: {r: 1, g: 1, b: 1, a: 1}
  m_enableVertexGradient: 0
  m_colorMode: 3
  m_fontColorGradient:
    topLeft: {r: 1, g: 1, b: 1, a: 1}
    topRight: {r: 1, g: 1, b: 1, a: 1}
    bottomLeft: {r: 1, g: 1, b: 1, a: 1}
    bottomRight: {r: 1, g: 1, b: 1, a: 1}
  m_fontColorGradientPreset: {fileID: 0}
  m_spriteAsset: {fileID: 0}
  m_tintAllSprites: 0
  m_StyleSheet: {fileID: 0}
  m_TextStyleHashCode: -1183493901
  m_overrideHtmlColors: 0
  m_faceColor:
    serializedVersion: 2
    rgba: 4294967295
  m_fontSize: 22
  m_fontSizeBase: 22
  m_fontWeight: 400
  m_enableAutoSizing: 0
  m_fontSizeMin: 18
  m_fontSizeMax: 72
  m_fontStyle: 0
  m_HorizontalAlignment: 2
  m_VerticalAlignment: 512
  m_textAlignment: 65535
  m_characterSpacing: 0
  m_wordSpacing: 0
  m_lineSpacing: 0
  m_lineSpacingMax: 0
  m_paragraphSpacing: 0
  m_charWidthMaxAdj: 0
  m_enableWordWrapping: 1
  m_wordWrappingRatios: 0.4
  m_overflowMode: 0
  m_linkedTextComponent: {fileID: 0}
  parentLinkedComponent: {fileID: 0}
  m_enableKerning: 1
  m_enableExtraPadding: 0
  checkPaddingRequired: 0
  m_isRichText: 1
  m_parseCtrlCharacters: 1
  m_isOrthographic: 0
  m_isCullingEnabled: 0
  m_horizontalMapping: 0
  m_verticalMapping: 0
  m_uvLineOffset: 0
  m_geometrySortingOrder: 0
  m_IsTextObjectScaleStatic: 0
  m_VertexBufferAutoSizeReduction: 0
  m_useMaxVisibleDescender: 1
  m_pageToDisplay: 1
  m_margin: {x: 0, y: 0, z: 0, w: 0}
  m_isUsingLegacyAnimationComponent: 0
  m_isVolumetricText: 0
  _SortingLayer: 0
  _SortingLayerID: 0
  _SortingOrder: 0
  m_hasFontAssetChanged: 0
  m_renderer: {fileID: 1395941622}
  m_maskType: 0
--- !u!23 &1395941622
MeshRenderer:
  m_ObjectHideFlags: 0
  m_CorrespondingSourceObject: {fileID: 0}
  m_PrefabInstance: {fileID: 0}
  m_PrefabAsset: {fileID: 0}
  m_GameObject: {fileID: 1395941619}
  m_Enabled: 1
  m_CastShadows: 0
  m_ReceiveShadows: 0
  m_DynamicOccludee: 1
  m_StaticShadowCaster: 0
  m_MotionVectors: 1
  m_LightProbeUsage: 1
  m_ReflectionProbeUsage: 1
  m_RayTracingMode: 2
  m_RayTraceProcedural: 0
  m_RenderingLayerMask: 257
  m_RendererPriority: 0
  m_Materials:
  - {fileID: 2180264, guid: 8f586378b4e144a9851e7b34d9b748ee, type: 2}
  m_StaticBatchInfo:
    firstSubMesh: 0
    subMeshCount: 0
  m_StaticBatchRoot: {fileID: 0}
  m_ProbeAnchor: {fileID: 0}
  m_LightProbeVolumeOverride: {fileID: 0}
  m_ScaleInLightmap: 1
  m_ReceiveGI: 1
  m_PreserveUVs: 0
  m_IgnoreNormalsForChartDetection: 0
  m_ImportantGI: 0
  m_StitchLightmapSeams: 1
  m_SelectedEditorRenderState: 3
  m_MinimumChartSize: 4
  m_AutoUVMaxDistance: 0.5
  m_AutoUVMaxAngle: 89
  m_LightmapParameters: {fileID: 0}
  m_SortingLayerID: 0
  m_SortingLayer: 0
  m_SortingOrder: 0
  m_AdditionalVertexStreams: {fileID: 0}
--- !u!1 &1411332543
GameObject:
  m_ObjectHideFlags: 0
  m_CorrespondingSourceObject: {fileID: 0}
  m_PrefabInstance: {fileID: 0}
  m_PrefabAsset: {fileID: 0}
  serializedVersion: 6
  m_Component:
  - component: {fileID: 1411332544}
  m_Layer: 0
  m_Name: Wrist Forward Transform
  m_TagString: Untagged
  m_Icon: {fileID: 0}
  m_NavMeshLayer: 0
  m_StaticEditorFlags: 0
  m_IsActive: 1
--- !u!4 &1411332544
Transform:
  m_ObjectHideFlags: 0
  m_CorrespondingSourceObject: {fileID: 0}
  m_PrefabInstance: {fileID: 0}
  m_PrefabAsset: {fileID: 0}
  m_GameObject: {fileID: 1411332543}
  m_LocalRotation: {x: 0.76604444, y: -0, z: -0, w: 0.6427877}
  m_LocalPosition: {x: 0.008870049, y: -0.04970006, z: 0.08511999}
  m_LocalScale: {x: 1, y: 1, z: 1}
  m_ConstrainProportionsScale: 0
  m_Children: []
  m_Father: {fileID: 1338469092}
  m_RootOrder: 0
  m_LocalEulerAnglesHint: {x: 100, y: 0, z: 0}
--- !u!1001 &1434564438
PrefabInstance:
  m_ObjectHideFlags: 0
  serializedVersion: 2
  m_Modification:
    m_TransformParent: {fileID: 1309037685}
    m_Modifications:
    - target: {fileID: 5021161003868712018, guid: 04f286bb1e362db4a9177d872542abc7, type: 3}
      propertyPath: m_Mesh
      value: 
      objectReference: {fileID: 5151382180428610131, guid: ed2c706c936646a4e956039e522ae59e, type: 3}
    - target: {fileID: 5021161003868712104, guid: 04f286bb1e362db4a9177d872542abc7, type: 3}
      propertyPath: m_RootOrder
      value: 4
      objectReference: {fileID: 0}
    - target: {fileID: 5021161003868712104, guid: 04f286bb1e362db4a9177d872542abc7, type: 3}
      propertyPath: m_LocalPosition.x
      value: 0.132
      objectReference: {fileID: 0}
    - target: {fileID: 5021161003868712104, guid: 04f286bb1e362db4a9177d872542abc7, type: 3}
      propertyPath: m_LocalPosition.y
      value: -0.0019999743
      objectReference: {fileID: 0}
    - target: {fileID: 5021161003868712104, guid: 04f286bb1e362db4a9177d872542abc7, type: 3}
      propertyPath: m_LocalPosition.z
      value: 0.098
      objectReference: {fileID: 0}
    - target: {fileID: 5021161003868712104, guid: 04f286bb1e362db4a9177d872542abc7, type: 3}
      propertyPath: m_LocalRotation.w
      value: 1
      objectReference: {fileID: 0}
    - target: {fileID: 5021161003868712104, guid: 04f286bb1e362db4a9177d872542abc7, type: 3}
      propertyPath: m_LocalRotation.x
      value: -0
      objectReference: {fileID: 0}
    - target: {fileID: 5021161003868712104, guid: 04f286bb1e362db4a9177d872542abc7, type: 3}
      propertyPath: m_LocalRotation.y
      value: -0
      objectReference: {fileID: 0}
    - target: {fileID: 5021161003868712104, guid: 04f286bb1e362db4a9177d872542abc7, type: 3}
      propertyPath: m_LocalRotation.z
      value: -0
      objectReference: {fileID: 0}
    - target: {fileID: 5021161003868712104, guid: 04f286bb1e362db4a9177d872542abc7, type: 3}
      propertyPath: m_LocalEulerAnglesHint.x
      value: 0
      objectReference: {fileID: 0}
    - target: {fileID: 5021161003868712104, guid: 04f286bb1e362db4a9177d872542abc7, type: 3}
      propertyPath: m_LocalEulerAnglesHint.y
      value: 0
      objectReference: {fileID: 0}
    - target: {fileID: 5021161003868712104, guid: 04f286bb1e362db4a9177d872542abc7, type: 3}
      propertyPath: m_LocalEulerAnglesHint.z
      value: 0
      objectReference: {fileID: 0}
    - target: {fileID: 5021161003868712105, guid: 04f286bb1e362db4a9177d872542abc7, type: 3}
      propertyPath: m_Name
      value: LongCuboid (1)
      objectReference: {fileID: 0}
    - target: {fileID: 5021161003868712105, guid: 04f286bb1e362db4a9177d872542abc7, type: 3}
      propertyPath: m_StaticEditorFlags
      value: 0
      objectReference: {fileID: 0}
    m_RemovedComponents: []
  m_SourcePrefab: {fileID: 100100000, guid: 04f286bb1e362db4a9177d872542abc7, type: 3}
--- !u!4 &1434564439 stripped
Transform:
  m_CorrespondingSourceObject: {fileID: 5021161003868712104, guid: 04f286bb1e362db4a9177d872542abc7, type: 3}
  m_PrefabInstance: {fileID: 1434564438}
  m_PrefabAsset: {fileID: 0}
--- !u!1 &1448342647
GameObject:
  m_ObjectHideFlags: 0
  m_CorrespondingSourceObject: {fileID: 0}
  m_PrefabInstance: {fileID: 0}
  m_PrefabAsset: {fileID: 0}
  serializedVersion: 6
  m_Component:
  - component: {fileID: 1448342648}
  m_Layer: 0
  m_Name: Cubes
  m_TagString: Untagged
  m_Icon: {fileID: 0}
  m_NavMeshLayer: 0
  m_StaticEditorFlags: 0
  m_IsActive: 1
--- !u!4 &1448342648
Transform:
  m_ObjectHideFlags: 0
  m_CorrespondingSourceObject: {fileID: 0}
  m_PrefabInstance: {fileID: 0}
  m_PrefabAsset: {fileID: 0}
  m_GameObject: {fileID: 1448342647}
  m_LocalRotation: {x: -0, y: -0.7075111, z: -0, w: 0.70670223}
  m_LocalPosition: {x: 0.13830432, y: 0.037797928, z: -0.045562357}
  m_LocalScale: {x: 0.05, y: 0.049999997, z: 0.05}
  m_ConstrainProportionsScale: 0
  m_Children:
  - {fileID: 1102819696}
  - {fileID: 1672487945}
  - {fileID: 1317909555}
  m_Father: {fileID: 322199079}
  m_RootOrder: 1
  m_LocalEulerAnglesHint: {x: 0, y: 0, z: 0}
--- !u!1001 &1463526703
PrefabInstance:
  m_ObjectHideFlags: 0
  serializedVersion: 2
  m_Modification:
    m_TransformParent: {fileID: 1771841061}
    m_Modifications:
    - target: {fileID: 4459870147495250033, guid: 082b410248efe504fa129955c7dfaba5, type: 3}
      propertyPath: m_Name
      value: Cube (2)
      objectReference: {fileID: 0}
    - target: {fileID: 4459870147495250033, guid: 082b410248efe504fa129955c7dfaba5, type: 3}
      propertyPath: m_StaticEditorFlags
      value: 0
      objectReference: {fileID: 0}
    - target: {fileID: 4459870147495250034, guid: 082b410248efe504fa129955c7dfaba5, type: 3}
      propertyPath: m_RootOrder
      value: 1
      objectReference: {fileID: 0}
    - target: {fileID: 4459870147495250034, guid: 082b410248efe504fa129955c7dfaba5, type: 3}
      propertyPath: m_LocalPosition.x
      value: 0.137
      objectReference: {fileID: 0}
    - target: {fileID: 4459870147495250034, guid: 082b410248efe504fa129955c7dfaba5, type: 3}
      propertyPath: m_LocalPosition.y
      value: -0.11899996
      objectReference: {fileID: 0}
    - target: {fileID: 4459870147495250034, guid: 082b410248efe504fa129955c7dfaba5, type: 3}
      propertyPath: m_LocalPosition.z
      value: -0.148
      objectReference: {fileID: 0}
    - target: {fileID: 4459870147495250034, guid: 082b410248efe504fa129955c7dfaba5, type: 3}
      propertyPath: m_LocalRotation.w
      value: 1
      objectReference: {fileID: 0}
    - target: {fileID: 4459870147495250034, guid: 082b410248efe504fa129955c7dfaba5, type: 3}
      propertyPath: m_LocalRotation.x
      value: -0
      objectReference: {fileID: 0}
    - target: {fileID: 4459870147495250034, guid: 082b410248efe504fa129955c7dfaba5, type: 3}
      propertyPath: m_LocalRotation.y
      value: -0
      objectReference: {fileID: 0}
    - target: {fileID: 4459870147495250034, guid: 082b410248efe504fa129955c7dfaba5, type: 3}
      propertyPath: m_LocalRotation.z
      value: -0
      objectReference: {fileID: 0}
    - target: {fileID: 4459870147495250034, guid: 082b410248efe504fa129955c7dfaba5, type: 3}
      propertyPath: m_LocalEulerAnglesHint.x
      value: 0
      objectReference: {fileID: 0}
    - target: {fileID: 4459870147495250034, guid: 082b410248efe504fa129955c7dfaba5, type: 3}
      propertyPath: m_LocalEulerAnglesHint.y
      value: 0
      objectReference: {fileID: 0}
    - target: {fileID: 4459870147495250034, guid: 082b410248efe504fa129955c7dfaba5, type: 3}
      propertyPath: m_LocalEulerAnglesHint.z
      value: 0
      objectReference: {fileID: 0}
    - target: {fileID: 4459870147495250038, guid: 082b410248efe504fa129955c7dfaba5, type: 3}
      propertyPath: m_Mesh
      value: 
      objectReference: {fileID: 5151382180428610131, guid: ed2c706c936646a4e956039e522ae59e, type: 3}
    m_RemovedComponents:
    - {fileID: 4459870147495250035, guid: 082b410248efe504fa129955c7dfaba5, type: 3}
  m_SourcePrefab: {fileID: 100100000, guid: 082b410248efe504fa129955c7dfaba5, type: 3}
--- !u!1 &1484966912
GameObject:
  m_ObjectHideFlags: 0
  m_CorrespondingSourceObject: {fileID: 0}
  m_PrefabInstance: {fileID: 0}
  m_PrefabAsset: {fileID: 0}
  serializedVersion: 6
  m_Component:
  - component: {fileID: 1484966914}
  - component: {fileID: 1484966913}
  m_Layer: 0
  m_Name: Reflection Probe
  m_TagString: Untagged
  m_Icon: {fileID: 0}
  m_NavMeshLayer: 0
  m_StaticEditorFlags: 0
  m_IsActive: 1
--- !u!215 &1484966913
ReflectionProbe:
  m_ObjectHideFlags: 0
  m_CorrespondingSourceObject: {fileID: 0}
  m_PrefabInstance: {fileID: 0}
  m_PrefabAsset: {fileID: 0}
  m_GameObject: {fileID: 1484966912}
  m_Enabled: 1
  serializedVersion: 2
  m_Type: 0
  m_Mode: 0
  m_RefreshMode: 0
  m_TimeSlicingMode: 0
  m_Resolution: 128
  m_UpdateFrequency: 0
  m_BoxSize: {x: 10, y: 10, z: 10}
  m_BoxOffset: {x: 0, y: 0, z: 0}
  m_NearClip: 0.3
  m_FarClip: 1000
  m_ShadowDistance: 100
  m_ClearFlags: 1
  m_BackGroundColor: {r: 0.19215687, g: 0.3019608, b: 0.4745098, a: 0}
  m_CullingMask:
    serializedVersion: 2
    m_Bits: 4294967295
  m_IntensityMultiplier: 1
  m_BlendDistance: 1
  m_HDR: 1
  m_BoxProjection: 0
  m_RenderDynamicObjects: 0
  m_UseOcclusionCulling: 1
  m_Importance: 1
  m_CustomBakedTexture: {fileID: 0}
--- !u!4 &1484966914
Transform:
  m_ObjectHideFlags: 0
  m_CorrespondingSourceObject: {fileID: 0}
  m_PrefabInstance: {fileID: 0}
  m_PrefabAsset: {fileID: 0}
  m_GameObject: {fileID: 1484966912}
  m_LocalRotation: {x: -0.7071068, y: -0, z: -0, w: 0.7071067}
  m_LocalPosition: {x: 0.057, y: 1.323, z: -0.254}
  m_LocalScale: {x: 1, y: 1, z: 1}
  m_ConstrainProportionsScale: 0
  m_Children: []
  m_Father: {fileID: 1788324690}
  m_RootOrder: 0
  m_LocalEulerAnglesHint: {x: 0, y: 0, z: 0}
--- !u!1 &1495116593
GameObject:
  m_ObjectHideFlags: 0
  m_CorrespondingSourceObject: {fileID: 0}
  m_PrefabInstance: {fileID: 0}
  m_PrefabAsset: {fileID: 0}
  serializedVersion: 6
  m_Component:
  - component: {fileID: 1495116594}
  - component: {fileID: 1495116599}
  - component: {fileID: 1495116598}
  - component: {fileID: 1495116597}
  - component: {fileID: 1495116600}
  - component: {fileID: 1495116601}
  - component: {fileID: 1495116602}
  m_Layer: 0
  m_Name: Physics No Grabbing
  m_TagString: Untagged
  m_Icon: {fileID: 0}
  m_NavMeshLayer: 0
  m_StaticEditorFlags: 0
  m_IsActive: 1
--- !u!4 &1495116594
Transform:
  m_ObjectHideFlags: 0
  m_CorrespondingSourceObject: {fileID: 0}
  m_PrefabInstance: {fileID: 0}
  m_PrefabAsset: {fileID: 0}
  m_GameObject: {fileID: 1495116593}
  m_LocalRotation: {x: 0, y: 0, z: 0, w: 1}
  m_LocalPosition: {x: -0.125, y: -0, z: 0}
  m_LocalScale: {x: 0.075, y: 0.075, z: 0.075}
  m_ConstrainProportionsScale: 0
  m_Children:
  - {fileID: 509404235}
  m_Father: {fileID: 455239915}
  m_RootOrder: 1
  m_LocalEulerAnglesHint: {x: 0, y: 0, z: 0}
--- !u!54 &1495116597
Rigidbody:
  m_ObjectHideFlags: 0
  m_CorrespondingSourceObject: {fileID: 0}
  m_PrefabInstance: {fileID: 0}
  m_PrefabAsset: {fileID: 0}
  m_GameObject: {fileID: 1495116593}
  serializedVersion: 2
  m_Mass: 1
  m_Drag: 0
  m_AngularDrag: 0.05
  m_UseGravity: 1
  m_IsKinematic: 0
  m_Interpolate: 0
  m_Constraints: 0
  m_CollisionDetection: 0
--- !u!23 &1495116598
MeshRenderer:
  m_ObjectHideFlags: 0
  m_CorrespondingSourceObject: {fileID: 0}
  m_PrefabInstance: {fileID: 0}
  m_PrefabAsset: {fileID: 0}
  m_GameObject: {fileID: 1495116593}
  m_Enabled: 1
  m_CastShadows: 1
  m_ReceiveShadows: 1
  m_DynamicOccludee: 1
  m_StaticShadowCaster: 0
  m_MotionVectors: 1
  m_LightProbeUsage: 1
  m_ReflectionProbeUsage: 1
  m_RayTracingMode: 2
  m_RayTraceProcedural: 0
  m_RenderingLayerMask: 257
  m_RendererPriority: 0
  m_Materials:
  - {fileID: 2100000, guid: 8748f3e035e707e44997d3f72091272c, type: 2}
  m_StaticBatchInfo:
    firstSubMesh: 0
    subMeshCount: 0
  m_StaticBatchRoot: {fileID: 0}
  m_ProbeAnchor: {fileID: 0}
  m_LightProbeVolumeOverride: {fileID: 0}
  m_ScaleInLightmap: 1
  m_ReceiveGI: 1
  m_PreserveUVs: 0
  m_IgnoreNormalsForChartDetection: 0
  m_ImportantGI: 0
  m_StitchLightmapSeams: 1
  m_SelectedEditorRenderState: 3
  m_MinimumChartSize: 4
  m_AutoUVMaxDistance: 0.5
  m_AutoUVMaxAngle: 89
  m_LightmapParameters: {fileID: 0}
  m_SortingLayerID: 0
  m_SortingLayer: 0
  m_SortingOrder: 0
  m_AdditionalVertexStreams: {fileID: 0}
--- !u!33 &1495116599
MeshFilter:
  m_ObjectHideFlags: 0
  m_CorrespondingSourceObject: {fileID: 0}
  m_PrefabInstance: {fileID: 0}
  m_PrefabAsset: {fileID: 0}
  m_GameObject: {fileID: 1495116593}
  m_Mesh: {fileID: 5151382180428610131, guid: ed2c706c936646a4e956039e522ae59e, type: 3}
--- !u!114 &1495116600
MonoBehaviour:
  m_ObjectHideFlags: 0
  m_CorrespondingSourceObject: {fileID: 0}
  m_PrefabInstance: {fileID: 0}
  m_PrefabAsset: {fileID: 0}
  m_GameObject: {fileID: 1495116593}
  m_Enabled: 1
  m_EditorHideFlags: 0
  m_Script: {fileID: 11500000, guid: 0b3763add1152ac4aab69357a419a664, type: 3}
  m_Name: 
  m_EditorClassIdentifier: 
  HandToIgnoreGrabs: 2
  _disableAllGrabbing: 1
  HandToIgnoreCollisions: 2
  _disableAllHandCollisions: 0
  _disableCollisionOnChildren: 0
--- !u!114 &1495116601
MonoBehaviour:
  m_ObjectHideFlags: 0
  m_CorrespondingSourceObject: {fileID: 0}
  m_PrefabInstance: {fileID: 0}
  m_PrefabAsset: {fileID: 0}
  m_GameObject: {fileID: 1495116593}
  m_Enabled: 1
  m_EditorHideFlags: 0
  m_Script: {fileID: 11500000, guid: 1548f80b55edb7447a13a74a4146c57b, type: 3}
  m_Name: 
  m_EditorClassIdentifier: 
  distanceToReset: 2
  OnReset:
    m_PersistentCalls:
      m_Calls: []
--- !u!65 &1495116602
BoxCollider:
  m_ObjectHideFlags: 0
  m_CorrespondingSourceObject: {fileID: 0}
  m_PrefabInstance: {fileID: 0}
  m_PrefabAsset: {fileID: 0}
  m_GameObject: {fileID: 1495116593}
  m_Material: {fileID: 0}
  m_IsTrigger: 0
  m_Enabled: 1
  serializedVersion: 2
  m_Size: {x: 1, y: 1, z: 0.99999994}
  m_Center: {x: -0.00000023841858, y: 0, z: 0}
--- !u!1 &1503476214
GameObject:
  m_ObjectHideFlags: 0
  m_CorrespondingSourceObject: {fileID: 0}
  m_PrefabInstance: {fileID: 0}
  m_PrefabAsset: {fileID: 0}
  serializedVersion: 6
  m_Component:
  - component: {fileID: 1503476215}
  - component: {fileID: 1503476217}
  - component: {fileID: 1503476216}
  m_Layer: 0
  m_Name: Text (TMP)
  m_TagString: Untagged
  m_Icon: {fileID: 0}
  m_NavMeshLayer: 0
  m_StaticEditorFlags: 0
  m_IsActive: 1
--- !u!224 &1503476215
RectTransform:
  m_ObjectHideFlags: 0
  m_CorrespondingSourceObject: {fileID: 0}
  m_PrefabInstance: {fileID: 0}
  m_PrefabAsset: {fileID: 0}
  m_GameObject: {fileID: 1503476214}
  m_LocalRotation: {x: 0.7071068, y: 0.00000010009874, z: 0.000000026341771, w: 0.7071067}
  m_LocalPosition: {x: 0, y: 0, z: -0.001615506}
  m_LocalScale: {x: 0.0010213072, y: 0.0007692153, z: 0.001831695}
  m_ConstrainProportionsScale: 0
  m_Children: []
  m_Father: {fileID: 502643503}
  m_RootOrder: 0
  m_LocalEulerAnglesHint: {x: 90, y: 0, z: 0}
  m_AnchorMin: {x: 0.5, y: 0.5}
  m_AnchorMax: {x: 0.5, y: 0.5}
  m_AnchoredPosition: {x: 0.0023488305, y: 0.010966456}
  m_SizeDelta: {x: 20, y: 5}
  m_Pivot: {x: 0.5, y: 0.5}
--- !u!114 &1503476216
MonoBehaviour:
  m_ObjectHideFlags: 0
  m_CorrespondingSourceObject: {fileID: 0}
  m_PrefabInstance: {fileID: 0}
  m_PrefabAsset: {fileID: 0}
  m_GameObject: {fileID: 1503476214}
  m_Enabled: 1
  m_EditorHideFlags: 0
  m_Script: {fileID: 11500000, guid: 9541d86e2fd84c1d9990edf0852d74ab, type: 3}
  m_Name: 
  m_EditorClassIdentifier: 
  m_Material: {fileID: 0}
  m_Color: {r: 1, g: 1, b: 1, a: 1}
  m_RaycastTarget: 1
  m_RaycastPadding: {x: 0, y: 0, z: 0, w: 0}
  m_Maskable: 1
  m_OnCullStateChanged:
    m_PersistentCalls:
      m_Calls: []
  m_text: Hard Contact
  m_isRightToLeft: 0
  m_fontAsset: {fileID: 11400000, guid: 342802517badcf44c811584e5b42a888, type: 2}
  m_sharedMaterial: {fileID: 556829042121458119, guid: 342802517badcf44c811584e5b42a888, type: 2}
  m_fontSharedMaterials: []
  m_fontMaterial: {fileID: 0}
  m_fontMaterials: []
  m_fontColor32:
    serializedVersion: 2
    rgba: 4278650631
  m_fontColor: {r: 0.028301895, g: 0.028301895, b: 0.028301895, a: 1}
  m_enableVertexGradient: 0
  m_colorMode: 3
  m_fontColorGradient:
    topLeft: {r: 1, g: 1, b: 1, a: 1}
    topRight: {r: 1, g: 1, b: 1, a: 1}
    bottomLeft: {r: 1, g: 1, b: 1, a: 1}
    bottomRight: {r: 1, g: 1, b: 1, a: 1}
  m_fontColorGradientPreset: {fileID: 0}
  m_spriteAsset: {fileID: 0}
  m_tintAllSprites: 0
  m_StyleSheet: {fileID: 0}
  m_TextStyleHashCode: -1183493901
  m_overrideHtmlColors: 0
  m_faceColor:
    serializedVersion: 2
    rgba: 4294967295
  m_fontSize: 19.3
  m_fontSizeBase: 19.3
  m_fontWeight: 400
  m_enableAutoSizing: 0
  m_fontSizeMin: 18
  m_fontSizeMax: 72
  m_fontStyle: 1
  m_HorizontalAlignment: 1
  m_VerticalAlignment: 512
  m_textAlignment: 65535
  m_characterSpacing: 0
  m_wordSpacing: 0
  m_lineSpacing: 0
  m_lineSpacingMax: 0
  m_paragraphSpacing: 0
  m_charWidthMaxAdj: 0
  m_enableWordWrapping: 1
  m_wordWrappingRatios: 0.4
  m_overflowMode: 0
  m_linkedTextComponent: {fileID: 0}
  parentLinkedComponent: {fileID: 0}
  m_enableKerning: 1
  m_enableExtraPadding: 0
  checkPaddingRequired: 0
  m_isRichText: 1
  m_parseCtrlCharacters: 1
  m_isOrthographic: 0
  m_isCullingEnabled: 0
  m_horizontalMapping: 0
  m_verticalMapping: 0
  m_uvLineOffset: 0
  m_geometrySortingOrder: 0
  m_IsTextObjectScaleStatic: 0
  m_VertexBufferAutoSizeReduction: 0
  m_useMaxVisibleDescender: 1
  m_pageToDisplay: 1
  m_margin: {x: -0.5898094, y: 0, z: 2.0976558, w: 1.9579779}
  m_isUsingLegacyAnimationComponent: 0
  m_isVolumetricText: 0
  _SortingLayer: 0
  _SortingLayerID: 0
  _SortingOrder: 0
  m_hasFontAssetChanged: 0
  m_renderer: {fileID: 1503476217}
  m_maskType: 0
--- !u!23 &1503476217
MeshRenderer:
  m_ObjectHideFlags: 0
  m_CorrespondingSourceObject: {fileID: 0}
  m_PrefabInstance: {fileID: 0}
  m_PrefabAsset: {fileID: 0}
  m_GameObject: {fileID: 1503476214}
  m_Enabled: 1
  m_CastShadows: 0
  m_ReceiveShadows: 0
  m_DynamicOccludee: 1
  m_StaticShadowCaster: 0
  m_MotionVectors: 1
  m_LightProbeUsage: 1
  m_ReflectionProbeUsage: 1
  m_RayTracingMode: 2
  m_RayTraceProcedural: 0
  m_RenderingLayerMask: 257
  m_RendererPriority: 0
  m_Materials:
  - {fileID: 556829042121458119, guid: 342802517badcf44c811584e5b42a888, type: 2}
  m_StaticBatchInfo:
    firstSubMesh: 0
    subMeshCount: 0
  m_StaticBatchRoot: {fileID: 0}
  m_ProbeAnchor: {fileID: 0}
  m_LightProbeVolumeOverride: {fileID: 0}
  m_ScaleInLightmap: 1
  m_ReceiveGI: 1
  m_PreserveUVs: 0
  m_IgnoreNormalsForChartDetection: 0
  m_ImportantGI: 0
  m_StitchLightmapSeams: 1
  m_SelectedEditorRenderState: 3
  m_MinimumChartSize: 4
  m_AutoUVMaxDistance: 0.5
  m_AutoUVMaxAngle: 89
  m_LightmapParameters: {fileID: 0}
  m_SortingLayerID: 0
  m_SortingLayer: 0
  m_SortingOrder: 0
  m_AdditionalVertexStreams: {fileID: 0}
--- !u!1 &1520545032
GameObject:
  m_ObjectHideFlags: 0
  m_CorrespondingSourceObject: {fileID: 0}
  m_PrefabInstance: {fileID: 0}
  m_PrefabAsset: {fileID: 0}
  serializedVersion: 6
  m_Component:
  - component: {fileID: 1520545033}
  m_Layer: 0
  m_Name: Scene Assets
  m_TagString: Untagged
  m_Icon: {fileID: 0}
  m_NavMeshLayer: 0
  m_StaticEditorFlags: 0
  m_IsActive: 1
--- !u!4 &1520545033
Transform:
  m_ObjectHideFlags: 0
  m_CorrespondingSourceObject: {fileID: 0}
  m_PrefabInstance: {fileID: 0}
  m_PrefabAsset: {fileID: 0}
  m_GameObject: {fileID: 1520545032}
  m_LocalRotation: {x: 0, y: 0, z: 0, w: 1}
  m_LocalPosition: {x: 0.2269755, y: -15.7075405, z: 27.959635}
  m_LocalScale: {x: 1, y: 1, z: 1}
  m_ConstrainProportionsScale: 0
  m_Children:
  - {fileID: 1605294540}
  - {fileID: 1556226642}
  - {fileID: 833313537}
  - {fileID: 2053968235}
  - {fileID: 1970974972}
  - {fileID: 384914468}
  - {fileID: 616860858843654100}
  - {fileID: 1671344257}
  - {fileID: 211967785}
  - {fileID: 269473463}
  - {fileID: 1544020911}
  - {fileID: 386809004}
  - {fileID: 887009820}
  - {fileID: 322199079}
  - {fileID: 313239844}
  - {fileID: 1925369110}
  - {fileID: 393039383}
  - {fileID: 1861440707}
  - {fileID: 6102045132371423275}
  m_Father: {fileID: 0}
  m_RootOrder: 6
  m_LocalEulerAnglesHint: {x: 0, y: 0, z: 0}
--- !u!1001 &1526681170
PrefabInstance:
  m_ObjectHideFlags: 0
  serializedVersion: 2
  m_Modification:
    m_TransformParent: {fileID: 1309037685}
    m_Modifications:
    - target: {fileID: 5021161003868712018, guid: 04f286bb1e362db4a9177d872542abc7, type: 3}
      propertyPath: m_Mesh
      value: 
      objectReference: {fileID: 5151382180428610131, guid: ed2c706c936646a4e956039e522ae59e, type: 3}
    - target: {fileID: 5021161003868712104, guid: 04f286bb1e362db4a9177d872542abc7, type: 3}
      propertyPath: m_RootOrder
      value: 0
      objectReference: {fileID: 0}
    - target: {fileID: 5021161003868712104, guid: 04f286bb1e362db4a9177d872542abc7, type: 3}
      propertyPath: m_LocalPosition.x
      value: 0.134
      objectReference: {fileID: 0}
    - target: {fileID: 5021161003868712104, guid: 04f286bb1e362db4a9177d872542abc7, type: 3}
      propertyPath: m_LocalPosition.y
      value: 0
      objectReference: {fileID: 0}
    - target: {fileID: 5021161003868712104, guid: 04f286bb1e362db4a9177d872542abc7, type: 3}
      propertyPath: m_LocalPosition.z
      value: 0.033
      objectReference: {fileID: 0}
    - target: {fileID: 5021161003868712104, guid: 04f286bb1e362db4a9177d872542abc7, type: 3}
      propertyPath: m_LocalRotation.w
      value: 1
      objectReference: {fileID: 0}
    - target: {fileID: 5021161003868712104, guid: 04f286bb1e362db4a9177d872542abc7, type: 3}
      propertyPath: m_LocalRotation.x
      value: -0
      objectReference: {fileID: 0}
    - target: {fileID: 5021161003868712104, guid: 04f286bb1e362db4a9177d872542abc7, type: 3}
      propertyPath: m_LocalRotation.y
      value: -0
      objectReference: {fileID: 0}
    - target: {fileID: 5021161003868712104, guid: 04f286bb1e362db4a9177d872542abc7, type: 3}
      propertyPath: m_LocalRotation.z
      value: -0
      objectReference: {fileID: 0}
    - target: {fileID: 5021161003868712104, guid: 04f286bb1e362db4a9177d872542abc7, type: 3}
      propertyPath: m_LocalEulerAnglesHint.x
      value: 0
      objectReference: {fileID: 0}
    - target: {fileID: 5021161003868712104, guid: 04f286bb1e362db4a9177d872542abc7, type: 3}
      propertyPath: m_LocalEulerAnglesHint.y
      value: 0
      objectReference: {fileID: 0}
    - target: {fileID: 5021161003868712104, guid: 04f286bb1e362db4a9177d872542abc7, type: 3}
      propertyPath: m_LocalEulerAnglesHint.z
      value: 0
      objectReference: {fileID: 0}
    - target: {fileID: 5021161003868712105, guid: 04f286bb1e362db4a9177d872542abc7, type: 3}
      propertyPath: m_Name
      value: LongCuboid
      objectReference: {fileID: 0}
    - target: {fileID: 5021161003868712105, guid: 04f286bb1e362db4a9177d872542abc7, type: 3}
      propertyPath: m_StaticEditorFlags
      value: 0
      objectReference: {fileID: 0}
    m_RemovedComponents: []
  m_SourcePrefab: {fileID: 100100000, guid: 04f286bb1e362db4a9177d872542abc7, type: 3}
--- !u!4 &1526681171 stripped
Transform:
  m_CorrespondingSourceObject: {fileID: 5021161003868712104, guid: 04f286bb1e362db4a9177d872542abc7, type: 3}
  m_PrefabInstance: {fileID: 1526681170}
  m_PrefabAsset: {fileID: 0}
--- !u!1001 &1530142548
PrefabInstance:
  m_ObjectHideFlags: 0
  serializedVersion: 2
  m_Modification:
    m_TransformParent: {fileID: 1544020911}
    m_Modifications:
    - target: {fileID: 2013234089147253796, guid: 86476b805c5eb3249acaf2519bc48704, type: 3}
      propertyPath: m_RootOrder
      value: 1
      objectReference: {fileID: 0}
    - target: {fileID: 2013234089147253796, guid: 86476b805c5eb3249acaf2519bc48704, type: 3}
      propertyPath: m_LocalPosition.x
      value: 0.025300026
      objectReference: {fileID: 0}
    - target: {fileID: 2013234089147253796, guid: 86476b805c5eb3249acaf2519bc48704, type: 3}
      propertyPath: m_LocalPosition.y
      value: 0
      objectReference: {fileID: 0}
    - target: {fileID: 2013234089147253796, guid: 86476b805c5eb3249acaf2519bc48704, type: 3}
      propertyPath: m_LocalPosition.z
      value: -0.055800006
      objectReference: {fileID: 0}
    - target: {fileID: 2013234089147253796, guid: 86476b805c5eb3249acaf2519bc48704, type: 3}
      propertyPath: m_LocalRotation.w
      value: 1
      objectReference: {fileID: 0}
    - target: {fileID: 2013234089147253796, guid: 86476b805c5eb3249acaf2519bc48704, type: 3}
      propertyPath: m_LocalRotation.x
      value: -0
      objectReference: {fileID: 0}
    - target: {fileID: 2013234089147253796, guid: 86476b805c5eb3249acaf2519bc48704, type: 3}
      propertyPath: m_LocalRotation.y
      value: -0
      objectReference: {fileID: 0}
    - target: {fileID: 2013234089147253796, guid: 86476b805c5eb3249acaf2519bc48704, type: 3}
      propertyPath: m_LocalRotation.z
      value: -0
      objectReference: {fileID: 0}
    - target: {fileID: 2013234089147253796, guid: 86476b805c5eb3249acaf2519bc48704, type: 3}
      propertyPath: m_LocalEulerAnglesHint.x
      value: 0
      objectReference: {fileID: 0}
    - target: {fileID: 2013234089147253796, guid: 86476b805c5eb3249acaf2519bc48704, type: 3}
      propertyPath: m_LocalEulerAnglesHint.y
      value: 0
      objectReference: {fileID: 0}
    - target: {fileID: 2013234089147253796, guid: 86476b805c5eb3249acaf2519bc48704, type: 3}
      propertyPath: m_LocalEulerAnglesHint.z
      value: 0
      objectReference: {fileID: 0}
    - target: {fileID: 2606385267697053005, guid: 86476b805c5eb3249acaf2519bc48704, type: 3}
      propertyPath: m_Name
      value: Cup
      objectReference: {fileID: 0}
    - target: {fileID: 3443015247324668377, guid: 86476b805c5eb3249acaf2519bc48704, type: 3}
      propertyPath: m_StaticEditorFlags
      value: 0
      objectReference: {fileID: 0}
    - target: {fileID: 3443015247374020543, guid: 86476b805c5eb3249acaf2519bc48704, type: 3}
      propertyPath: m_StaticEditorFlags
      value: 0
      objectReference: {fileID: 0}
    - target: {fileID: 3443015248070672644, guid: 86476b805c5eb3249acaf2519bc48704, type: 3}
      propertyPath: m_StaticEditorFlags
      value: 0
      objectReference: {fileID: 0}
    - target: {fileID: 3443015248277677681, guid: 86476b805c5eb3249acaf2519bc48704, type: 3}
      propertyPath: m_StaticEditorFlags
      value: 0
      objectReference: {fileID: 0}
    - target: {fileID: 3813034981144363593, guid: 86476b805c5eb3249acaf2519bc48704, type: 3}
      propertyPath: m_StaticEditorFlags
      value: 0
      objectReference: {fileID: 0}
    m_RemovedComponents: []
  m_SourcePrefab: {fileID: 100100000, guid: 86476b805c5eb3249acaf2519bc48704, type: 3}
--- !u!4 &1530142549 stripped
Transform:
  m_CorrespondingSourceObject: {fileID: 2013234089147253796, guid: 86476b805c5eb3249acaf2519bc48704, type: 3}
  m_PrefabInstance: {fileID: 1530142548}
  m_PrefabAsset: {fileID: 0}
--- !u!1 &1530142550 stripped
GameObject:
  m_CorrespondingSourceObject: {fileID: 2606385267697053005, guid: 86476b805c5eb3249acaf2519bc48704, type: 3}
  m_PrefabInstance: {fileID: 1530142548}
  m_PrefabAsset: {fileID: 0}
--- !u!114 &1530142551
MonoBehaviour:
  m_ObjectHideFlags: 0
  m_CorrespondingSourceObject: {fileID: 0}
  m_PrefabInstance: {fileID: 0}
  m_PrefabAsset: {fileID: 0}
  m_GameObject: {fileID: 1530142550}
  m_Enabled: 1
  m_EditorHideFlags: 0
  m_Script: {fileID: 11500000, guid: 0b3763add1152ac4aab69357a419a664, type: 3}
  m_Name: 
  m_EditorClassIdentifier: 
  HandToIgnoreGrabs: 2
  _disableAllGrabbing: 1
  HandToIgnoreCollisions: 2
  _disableAllHandCollisions: 1
  _disableCollisionOnChildren: 1
--- !u!1 &1544020910
GameObject:
  m_ObjectHideFlags: 0
  m_CorrespondingSourceObject: {fileID: 0}
  m_PrefabInstance: {fileID: 0}
  m_PrefabAsset: {fileID: 0}
  serializedVersion: 6
  m_Component:
  - component: {fileID: 1544020911}
  m_Layer: 0
  m_Name: Cups
  m_TagString: Untagged
  m_Icon: {fileID: 0}
  m_NavMeshLayer: 0
  m_StaticEditorFlags: 0
  m_IsActive: 1
--- !u!4 &1544020911
Transform:
  m_ObjectHideFlags: 0
  m_CorrespondingSourceObject: {fileID: 0}
  m_PrefabInstance: {fileID: 0}
  m_PrefabAsset: {fileID: 0}
  m_GameObject: {fileID: 1544020910}
  m_LocalRotation: {x: -0, y: -0, z: -0, w: 1}
  m_LocalPosition: {x: 0.36621034, y: 16.660341, z: -28.085814}
  m_LocalScale: {x: 1, y: 1, z: 1}
  m_ConstrainProportionsScale: 0
  m_Children:
  - {fileID: 2012823008}
  - {fileID: 1530142549}
  - {fileID: 1850344967}
  m_Father: {fileID: 1520545033}
  m_RootOrder: 10
  m_LocalEulerAnglesHint: {x: 0, y: 0, z: 0}
--- !u!1 &1546015968
GameObject:
  m_ObjectHideFlags: 0
  m_CorrespondingSourceObject: {fileID: 0}
  m_PrefabInstance: {fileID: 0}
  m_PrefabAsset: {fileID: 0}
  serializedVersion: 6
  m_Component:
  - component: {fileID: 1546015969}
  - component: {fileID: 1546015971}
  - component: {fileID: 1546015970}
  m_Layer: 0
  m_Name: Text (TMP)
  m_TagString: Untagged
  m_Icon: {fileID: 0}
  m_NavMeshLayer: 0
  m_StaticEditorFlags: 0
  m_IsActive: 1
--- !u!224 &1546015969
RectTransform:
  m_ObjectHideFlags: 0
  m_CorrespondingSourceObject: {fileID: 0}
  m_PrefabInstance: {fileID: 0}
  m_PrefabAsset: {fileID: 0}
  m_GameObject: {fileID: 1546015968}
  m_LocalRotation: {x: -0.000000089406946, y: 0.000000013038513, z: 4.6566118e-10, w: 1}
  m_LocalPosition: {x: 0, y: 0, z: -0}
  m_LocalScale: {x: 1, y: 1, z: 1}
  m_ConstrainProportionsScale: 0
  m_Children: []
  m_Father: {fileID: 136298313}
  m_RootOrder: 0
  m_LocalEulerAnglesHint: {x: 0, y: 0, z: 0}
  m_AnchorMin: {x: 0, y: 0.5}
  m_AnchorMax: {x: 0, y: 0.5}
  m_AnchoredPosition: {x: 17.1, y: 2.4}
  m_SizeDelta: {x: 168.34, y: 50}
  m_Pivot: {x: 0, y: 0.5}
--- !u!114 &1546015970
MonoBehaviour:
  m_ObjectHideFlags: 0
  m_CorrespondingSourceObject: {fileID: 0}
  m_PrefabInstance: {fileID: 0}
  m_PrefabAsset: {fileID: 0}
  m_GameObject: {fileID: 1546015968}
  m_Enabled: 1
  m_EditorHideFlags: 0
  m_Script: {fileID: 11500000, guid: f4688fdb7df04437aeb418b961361dc5, type: 3}
  m_Name: 
  m_EditorClassIdentifier: 
  m_Material: {fileID: 0}
  m_Color: {r: 1, g: 1, b: 1, a: 1}
  m_RaycastTarget: 1
  m_RaycastPadding: {x: 0, y: 0, z: 0, w: 0}
  m_Maskable: 1
  m_OnCullStateChanged:
    m_PersistentCalls:
      m_Calls: []
  m_text: Reset the scene
  m_isRightToLeft: 0
  m_fontAsset: {fileID: 11400000, guid: 8f586378b4e144a9851e7b34d9b748ee, type: 2}
  m_sharedMaterial: {fileID: 2180264, guid: 8f586378b4e144a9851e7b34d9b748ee, type: 2}
  m_fontSharedMaterials: []
  m_fontMaterial: {fileID: 0}
  m_fontMaterials: []
  m_fontColor32:
    serializedVersion: 2
    rgba: 4294967295
  m_fontColor: {r: 1, g: 1, b: 1, a: 1}
  m_enableVertexGradient: 0
  m_colorMode: 3
  m_fontColorGradient:
    topLeft: {r: 1, g: 1, b: 1, a: 1}
    topRight: {r: 1, g: 1, b: 1, a: 1}
    bottomLeft: {r: 1, g: 1, b: 1, a: 1}
    bottomRight: {r: 1, g: 1, b: 1, a: 1}
  m_fontColorGradientPreset: {fileID: 0}
  m_spriteAsset: {fileID: 0}
  m_tintAllSprites: 0
  m_StyleSheet: {fileID: 0}
  m_TextStyleHashCode: -1183493901
  m_overrideHtmlColors: 0
  m_faceColor:
    serializedVersion: 2
    rgba: 4294967295
  m_fontSize: 20.1
  m_fontSizeBase: 20.1
  m_fontWeight: 400
  m_enableAutoSizing: 0
  m_fontSizeMin: 18
  m_fontSizeMax: 72
  m_fontStyle: 0
  m_HorizontalAlignment: 1
  m_VerticalAlignment: 512
  m_textAlignment: 65535
  m_characterSpacing: 0
  m_wordSpacing: 0
  m_lineSpacing: 0
  m_lineSpacingMax: 0
  m_paragraphSpacing: 0
  m_charWidthMaxAdj: 0
  m_enableWordWrapping: 1
  m_wordWrappingRatios: 0.4
  m_overflowMode: 0
  m_linkedTextComponent: {fileID: 0}
  parentLinkedComponent: {fileID: 0}
  m_enableKerning: 1
  m_enableExtraPadding: 0
  checkPaddingRequired: 0
  m_isRichText: 1
  m_parseCtrlCharacters: 1
  m_isOrthographic: 1
  m_isCullingEnabled: 0
  m_horizontalMapping: 0
  m_verticalMapping: 0
  m_uvLineOffset: 0
  m_geometrySortingOrder: 0
  m_IsTextObjectScaleStatic: 0
  m_VertexBufferAutoSizeReduction: 0
  m_useMaxVisibleDescender: 1
  m_pageToDisplay: 1
  m_margin: {x: 0, y: 0, z: 15.333588, w: -3.1604137}
  m_isUsingLegacyAnimationComponent: 0
  m_isVolumetricText: 0
  m_hasFontAssetChanged: 0
  m_baseMaterial: {fileID: 0}
  m_maskOffset: {x: 0, y: 0, z: 0, w: 0}
--- !u!222 &1546015971
CanvasRenderer:
  m_ObjectHideFlags: 0
  m_CorrespondingSourceObject: {fileID: 0}
  m_PrefabInstance: {fileID: 0}
  m_PrefabAsset: {fileID: 0}
  m_GameObject: {fileID: 1546015968}
  m_CullTransparentMesh: 1
--- !u!1 &1546734649
GameObject:
  m_ObjectHideFlags: 0
  m_CorrespondingSourceObject: {fileID: 0}
  m_PrefabInstance: {fileID: 0}
  m_PrefabAsset: {fileID: 0}
  serializedVersion: 6
  m_Component:
  - component: {fileID: 1546734650}
  - component: {fileID: 1546734653}
  - component: {fileID: 1546734652}
  m_Layer: 0
  m_Name: Screw Head
  m_TagString: Untagged
  m_Icon: {fileID: 0}
  m_NavMeshLayer: 0
  m_StaticEditorFlags: 0
  m_IsActive: 1
--- !u!4 &1546734650
Transform:
  m_ObjectHideFlags: 0
  m_CorrespondingSourceObject: {fileID: 0}
  m_PrefabInstance: {fileID: 0}
  m_PrefabAsset: {fileID: 0}
  m_GameObject: {fileID: 1546734649}
  m_LocalRotation: {x: 0.000000007450579, y: 0.000000089406946, z: -0.13810202, w: 0.9904181}
  m_LocalPosition: {x: 1.1, y: 0.447, z: -0.462}
  m_LocalScale: {x: 0.12511, y: 0.02, z: 0.026688324}
  m_ConstrainProportionsScale: 0
  m_Children: []
  m_Father: {fileID: 1179217533}
  m_RootOrder: 3
  m_LocalEulerAnglesHint: {x: 0, y: 0, z: 0}
--- !u!23 &1546734652
MeshRenderer:
  m_ObjectHideFlags: 0
  m_CorrespondingSourceObject: {fileID: 0}
  m_PrefabInstance: {fileID: 0}
  m_PrefabAsset: {fileID: 0}
  m_GameObject: {fileID: 1546734649}
  m_Enabled: 1
  m_CastShadows: 1
  m_ReceiveShadows: 1
  m_DynamicOccludee: 1
  m_StaticShadowCaster: 0
  m_MotionVectors: 1
  m_LightProbeUsage: 1
  m_ReflectionProbeUsage: 1
  m_RayTracingMode: 2
  m_RayTraceProcedural: 0
  m_RenderingLayerMask: 1
  m_RendererPriority: 0
  m_Materials:
  - {fileID: 2100000, guid: 8748f3e035e707e44997d3f72091272c, type: 2}
  m_StaticBatchInfo:
    firstSubMesh: 0
    subMeshCount: 0
  m_StaticBatchRoot: {fileID: 0}
  m_ProbeAnchor: {fileID: 0}
  m_LightProbeVolumeOverride: {fileID: 0}
  m_ScaleInLightmap: 1
  m_ReceiveGI: 1
  m_PreserveUVs: 0
  m_IgnoreNormalsForChartDetection: 0
  m_ImportantGI: 0
  m_StitchLightmapSeams: 1
  m_SelectedEditorRenderState: 3
  m_MinimumChartSize: 4
  m_AutoUVMaxDistance: 0.5
  m_AutoUVMaxAngle: 89
  m_LightmapParameters: {fileID: 0}
  m_SortingLayerID: 0
  m_SortingLayer: 0
  m_SortingOrder: 0
  m_AdditionalVertexStreams: {fileID: 0}
--- !u!33 &1546734653
MeshFilter:
  m_ObjectHideFlags: 0
  m_CorrespondingSourceObject: {fileID: 0}
  m_PrefabInstance: {fileID: 0}
  m_PrefabAsset: {fileID: 0}
  m_GameObject: {fileID: 1546734649}
  m_Mesh: {fileID: 10207, guid: 0000000000000000e000000000000000, type: 0}
--- !u!1 &1554437615
GameObject:
  m_ObjectHideFlags: 0
  m_CorrespondingSourceObject: {fileID: 0}
  m_PrefabInstance: {fileID: 0}
  m_PrefabAsset: {fileID: 0}
  serializedVersion: 6
  m_Component:
  - component: {fileID: 1554437616}
  - component: {fileID: 1554437619}
  - component: {fileID: 1554437618}
  - component: {fileID: 1554437620}
  m_Layer: 0
  m_Name: Main Camera
  m_TagString: MainCamera
  m_Icon: {fileID: 0}
  m_NavMeshLayer: 0
  m_StaticEditorFlags: 0
  m_IsActive: 1
--- !u!4 &1554437616
Transform:
  m_ObjectHideFlags: 0
  m_CorrespondingSourceObject: {fileID: 0}
  m_PrefabInstance: {fileID: 0}
  m_PrefabAsset: {fileID: 0}
  m_GameObject: {fileID: 1554437615}
  m_LocalRotation: {x: -0, y: -0, z: -0, w: 1}
  m_LocalPosition: {x: 0.69803333, y: -1.5199842, z: -0.53955007}
  m_LocalScale: {x: 1, y: 1, z: 1}
  m_ConstrainProportionsScale: 0
  m_Children: []
  m_Father: {fileID: 1086534615}
  m_RootOrder: 0
  m_LocalEulerAnglesHint: {x: 0, y: 0, z: 0}
--- !u!81 &1554437618
AudioListener:
  m_ObjectHideFlags: 0
  m_CorrespondingSourceObject: {fileID: 0}
  m_PrefabInstance: {fileID: 0}
  m_PrefabAsset: {fileID: 0}
  m_GameObject: {fileID: 1554437615}
  m_Enabled: 1
--- !u!20 &1554437619
Camera:
  m_ObjectHideFlags: 0
  m_CorrespondingSourceObject: {fileID: 0}
  m_PrefabInstance: {fileID: 0}
  m_PrefabAsset: {fileID: 0}
  m_GameObject: {fileID: 1554437615}
  m_Enabled: 1
  serializedVersion: 2
  m_ClearFlags: 1
  m_BackGroundColor: {r: 0.19215687, g: 0.3019608, b: 0.4745098, a: 0}
  m_projectionMatrixMode: 1
  m_GateFitMode: 2
  m_FOVAxisMode: 0
  m_SensorSize: {x: 36, y: 24}
  m_LensShift: {x: 0, y: 0}
  m_FocalLength: 50
  m_NormalizedViewPortRect:
    serializedVersion: 2
    x: 0
    y: 0
    width: 1
    height: 1
  near clip plane: 0.01
  far clip plane: 1000
  field of view: 60
  orthographic: 0
  orthographic size: 5
  m_Depth: 0
  m_CullingMask:
    serializedVersion: 2
    m_Bits: 4294967295
  m_RenderingPath: -1
  m_TargetTexture: {fileID: 0}
  m_TargetDisplay: 0
  m_TargetEye: 3
  m_HDR: 1
  m_AllowMSAA: 1
  m_AllowDynamicResolution: 0
  m_ForceIntoRT: 0
  m_OcclusionCulling: 1
  m_StereoConvergence: 10
  m_StereoSeparation: 0.022
--- !u!114 &1554437620
MonoBehaviour:
  m_ObjectHideFlags: 0
  m_CorrespondingSourceObject: {fileID: 0}
  m_PrefabInstance: {fileID: 0}
  m_PrefabAsset: {fileID: 0}
  m_GameObject: {fileID: 1554437615}
  m_Enabled: 1
  m_EditorHideFlags: 0
  m_Script: {fileID: 11500000, guid: 5a2a9c34df4095f47b9ca8f975175f5b, type: 3}
  m_Name: 
  m_EditorClassIdentifier: 
  m_Device: 0
  m_PoseSource: 2
  m_PoseProviderComponent: {fileID: 0}
  m_TrackingType: 0
  m_UpdateType: 0
  m_UseRelativeTransform: 0
--- !u!1 &1556226640
GameObject:
  m_ObjectHideFlags: 0
  m_CorrespondingSourceObject: {fileID: 0}
  m_PrefabInstance: {fileID: 0}
  m_PrefabAsset: {fileID: 0}
  serializedVersion: 6
  m_Component:
  - component: {fileID: 1556226642}
  - component: {fileID: 1556226641}
  m_Layer: 0
  m_Name: Origin resetter
  m_TagString: Untagged
  m_Icon: {fileID: 0}
  m_NavMeshLayer: 0
  m_StaticEditorFlags: 0
  m_IsActive: 1
--- !u!114 &1556226641
MonoBehaviour:
  m_ObjectHideFlags: 0
  m_CorrespondingSourceObject: {fileID: 0}
  m_PrefabInstance: {fileID: 0}
  m_PrefabAsset: {fileID: 0}
  m_GameObject: {fileID: 1556226640}
  m_Enabled: 1
  m_EditorHideFlags: 0
  m_Script: {fileID: 11500000, guid: 3b8c0e38fc0784f45b68af7391d21486, type: 3}
  m_Name: 
  m_EditorClassIdentifier: 
  setOnStart: 1
  setOnStartLength: 2
  setOnStartDistance: 0.2
  includeRotationInStartup: 0
  sceneOrigin: {fileID: 0}
  cameraOffsetOrigin: {fileID: 0}
  cameraTransform: {fileID: 0}
--- !u!4 &1556226642
Transform:
  m_ObjectHideFlags: 0
  m_CorrespondingSourceObject: {fileID: 0}
  m_PrefabInstance: {fileID: 0}
  m_PrefabAsset: {fileID: 0}
  m_GameObject: {fileID: 1556226640}
  m_LocalRotation: {x: -0, y: -0, z: -0, w: 1}
  m_LocalPosition: {x: -0.2269755, y: 17.071, z: -28.017}
  m_LocalScale: {x: 1, y: 1, z: 1}
  m_ConstrainProportionsScale: 0
  m_Children: []
  m_Father: {fileID: 1520545033}
  m_RootOrder: 1
  m_LocalEulerAnglesHint: {x: 0, y: 0, z: 0}
--- !u!1 &1559073580
GameObject:
  m_ObjectHideFlags: 0
  m_CorrespondingSourceObject: {fileID: 0}
  m_PrefabInstance: {fileID: 0}
  m_PrefabAsset: {fileID: 0}
  serializedVersion: 6
  m_Component:
  - component: {fileID: 1559073581}
  - component: {fileID: 1559073583}
  - component: {fileID: 1559073582}
  m_Layer: 0
  m_Name: Icon
  m_TagString: Untagged
  m_Icon: {fileID: 0}
  m_NavMeshLayer: 0
  m_StaticEditorFlags: 0
  m_IsActive: 1
--- !u!224 &1559073581
RectTransform:
  m_ObjectHideFlags: 0
  m_CorrespondingSourceObject: {fileID: 0}
  m_PrefabInstance: {fileID: 0}
  m_PrefabAsset: {fileID: 0}
  m_GameObject: {fileID: 1559073580}
  m_LocalRotation: {x: -0.00000011920926, y: 0.000000028638162, z: -0.0000000044237813, w: 1}
  m_LocalPosition: {x: 0, y: 0, z: -9}
  m_LocalScale: {x: 0.5, y: 0.49999988, z: 0.49999994}
  m_ConstrainProportionsScale: 0
  m_Children: []
  m_Father: {fileID: 643074208}
  m_RootOrder: 0
  m_LocalEulerAnglesHint: {x: 0, y: 0, z: 0}
  m_AnchorMin: {x: 0.5, y: 0.5}
  m_AnchorMax: {x: 0.5, y: 0.5}
  m_AnchoredPosition: {x: -135, y: 2.8}
  m_SizeDelta: {x: 65, y: 65}
  m_Pivot: {x: 0.5, y: 0.5}
--- !u!114 &1559073582
MonoBehaviour:
  m_ObjectHideFlags: 0
  m_CorrespondingSourceObject: {fileID: 0}
  m_PrefabInstance: {fileID: 0}
  m_PrefabAsset: {fileID: 0}
  m_GameObject: {fileID: 1559073580}
  m_Enabled: 1
  m_EditorHideFlags: 0
  m_Script: {fileID: 11500000, guid: fe87c0e1cc204ed48ad3b37840f39efc, type: 3}
  m_Name: 
  m_EditorClassIdentifier: 
  m_Material: {fileID: 0}
  m_Color: {r: 1, g: 1, b: 1, a: 1}
  m_RaycastTarget: 1
  m_RaycastPadding: {x: 0, y: 0, z: 0, w: 0}
  m_Maskable: 1
  m_OnCullStateChanged:
    m_PersistentCalls:
      m_Calls: []
  m_Sprite: {fileID: 21300000, guid: fd05b8ea9ab6bc241ad8dbce4fefbf2a, type: 3}
  m_Type: 0
  m_PreserveAspect: 0
  m_FillCenter: 1
  m_FillMethod: 4
  m_FillAmount: 1
  m_FillClockwise: 1
  m_FillOrigin: 0
  m_UseSpriteMesh: 0
  m_PixelsPerUnitMultiplier: 1
--- !u!222 &1559073583
CanvasRenderer:
  m_ObjectHideFlags: 0
  m_CorrespondingSourceObject: {fileID: 0}
  m_PrefabInstance: {fileID: 0}
  m_PrefabAsset: {fileID: 0}
  m_GameObject: {fileID: 1559073580}
  m_CullTransparentMesh: 1
--- !u!1 &1572577632
GameObject:
  m_ObjectHideFlags: 0
  m_CorrespondingSourceObject: {fileID: 0}
  m_PrefabInstance: {fileID: 0}
  m_PrefabAsset: {fileID: 0}
  serializedVersion: 6
  m_Component:
  - component: {fileID: 1572577633}
  - component: {fileID: 1572577635}
  - component: {fileID: 1572577634}
  m_Layer: 0
  m_Name: Text (TMP)
  m_TagString: Untagged
  m_Icon: {fileID: 0}
  m_NavMeshLayer: 0
  m_StaticEditorFlags: 0
  m_IsActive: 1
--- !u!224 &1572577633
RectTransform:
  m_ObjectHideFlags: 0
  m_CorrespondingSourceObject: {fileID: 0}
  m_PrefabInstance: {fileID: 0}
  m_PrefabAsset: {fileID: 0}
  m_GameObject: {fileID: 1572577632}
  m_LocalRotation: {x: 0.7071068, y: -0, z: -0, w: 0.7071068}
  m_LocalPosition: {x: 0, y: 0, z: 0}
  m_LocalScale: {x: 0.050000004, y: 0.10000002, z: 0.05}
  m_ConstrainProportionsScale: 0
  m_Children: []
  m_Father: {fileID: 385804510}
  m_RootOrder: 0
  m_LocalEulerAnglesHint: {x: 90, y: 0, z: 0}
  m_AnchorMin: {x: 0.5, y: 0.5}
  m_AnchorMax: {x: 0.5, y: 0.5}
  m_AnchoredPosition: {x: 0, y: 1.007}
  m_SizeDelta: {x: 20, y: 5}
  m_Pivot: {x: 0.5, y: 0.5}
--- !u!114 &1572577634
MonoBehaviour:
  m_ObjectHideFlags: 0
  m_CorrespondingSourceObject: {fileID: 0}
  m_PrefabInstance: {fileID: 0}
  m_PrefabAsset: {fileID: 0}
  m_GameObject: {fileID: 1572577632}
  m_Enabled: 1
  m_EditorHideFlags: 0
  m_Script: {fileID: 11500000, guid: 9541d86e2fd84c1d9990edf0852d74ab, type: 3}
  m_Name: 
  m_EditorClassIdentifier: 
  m_Material: {fileID: 0}
  m_Color: {r: 1, g: 1, b: 1, a: 1}
  m_RaycastTarget: 1
  m_RaycastPadding: {x: 0, y: 0, z: 0, w: 0}
  m_Maskable: 1
  m_OnCullStateChanged:
    m_PersistentCalls:
      m_Calls: []
  m_text: '-------------

    -------------

    -------------'
  m_isRightToLeft: 0
  m_fontAsset: {fileID: 11400000, guid: 8f586378b4e144a9851e7b34d9b748ee, type: 2}
  m_sharedMaterial: {fileID: 2180264, guid: 8f586378b4e144a9851e7b34d9b748ee, type: 2}
  m_fontSharedMaterials: []
  m_fontMaterial: {fileID: 0}
  m_fontMaterials: []
  m_fontColor32:
    serializedVersion: 2
    rgba: 4294967295
  m_fontColor: {r: 1, g: 1, b: 1, a: 1}
  m_enableVertexGradient: 0
  m_colorMode: 3
  m_fontColorGradient:
    topLeft: {r: 1, g: 1, b: 1, a: 1}
    topRight: {r: 1, g: 1, b: 1, a: 1}
    bottomLeft: {r: 1, g: 1, b: 1, a: 1}
    bottomRight: {r: 1, g: 1, b: 1, a: 1}
  m_fontColorGradientPreset: {fileID: 0}
  m_spriteAsset: {fileID: 0}
  m_tintAllSprites: 0
  m_StyleSheet: {fileID: 0}
  m_TextStyleHashCode: -1183493901
  m_overrideHtmlColors: 0
  m_faceColor:
    serializedVersion: 2
    rgba: 4294967295
  m_fontSize: 36
  m_fontSizeBase: 36
  m_fontWeight: 400
  m_enableAutoSizing: 0
  m_fontSizeMin: 18
  m_fontSizeMax: 72
  m_fontStyle: 1
  m_HorizontalAlignment: 2
  m_VerticalAlignment: 512
  m_textAlignment: 65535
  m_characterSpacing: -15.28
  m_wordSpacing: 0
  m_lineSpacing: -72.95
  m_lineSpacingMax: 0
  m_paragraphSpacing: 0
  m_charWidthMaxAdj: 0
  m_enableWordWrapping: 1
  m_wordWrappingRatios: 0.4
  m_overflowMode: 0
  m_linkedTextComponent: {fileID: 0}
  parentLinkedComponent: {fileID: 0}
  m_enableKerning: 1
  m_enableExtraPadding: 0
  checkPaddingRequired: 0
  m_isRichText: 1
  m_parseCtrlCharacters: 1
  m_isOrthographic: 0
  m_isCullingEnabled: 0
  m_horizontalMapping: 0
  m_verticalMapping: 0
  m_uvLineOffset: 0
  m_geometrySortingOrder: 0
  m_IsTextObjectScaleStatic: 0
  m_VertexBufferAutoSizeReduction: 0
  m_useMaxVisibleDescender: 1
  m_pageToDisplay: 1
  m_margin: {x: 0, y: 0, z: 0, w: 0}
  m_isUsingLegacyAnimationComponent: 0
  m_isVolumetricText: 0
  _SortingLayer: 0
  _SortingLayerID: 0
  _SortingOrder: 0
  m_hasFontAssetChanged: 0
  m_renderer: {fileID: 1572577635}
  m_maskType: 0
--- !u!23 &1572577635
MeshRenderer:
  m_ObjectHideFlags: 0
  m_CorrespondingSourceObject: {fileID: 0}
  m_PrefabInstance: {fileID: 0}
  m_PrefabAsset: {fileID: 0}
  m_GameObject: {fileID: 1572577632}
  m_Enabled: 1
  m_CastShadows: 0
  m_ReceiveShadows: 0
  m_DynamicOccludee: 1
  m_StaticShadowCaster: 0
  m_MotionVectors: 1
  m_LightProbeUsage: 1
  m_ReflectionProbeUsage: 1
  m_RayTracingMode: 2
  m_RayTraceProcedural: 0
  m_RenderingLayerMask: 257
  m_RendererPriority: 0
  m_Materials:
  - {fileID: 2180264, guid: 8f586378b4e144a9851e7b34d9b748ee, type: 2}
  m_StaticBatchInfo:
    firstSubMesh: 0
    subMeshCount: 0
  m_StaticBatchRoot: {fileID: 0}
  m_ProbeAnchor: {fileID: 0}
  m_LightProbeVolumeOverride: {fileID: 0}
  m_ScaleInLightmap: 1
  m_ReceiveGI: 1
  m_PreserveUVs: 0
  m_IgnoreNormalsForChartDetection: 0
  m_ImportantGI: 0
  m_StitchLightmapSeams: 1
  m_SelectedEditorRenderState: 3
  m_MinimumChartSize: 4
  m_AutoUVMaxDistance: 0.5
  m_AutoUVMaxAngle: 89
  m_LightmapParameters: {fileID: 0}
  m_SortingLayerID: 0
  m_SortingLayer: 0
  m_SortingOrder: 0
  m_AdditionalVertexStreams: {fileID: 0}
--- !u!134 &1572688315
PhysicMaterial:
  m_ObjectHideFlags: 0
  m_CorrespondingSourceObject: {fileID: 0}
  m_PrefabInstance: {fileID: 0}
  m_PrefabAsset: {fileID: 0}
  m_Name: Button Material
  dynamicFriction: 1
  staticFriction: 1
  bounciness: 0
  frictionCombine: 3
  bounceCombine: 0
--- !u!1 &1590486304
GameObject:
  m_ObjectHideFlags: 0
  m_CorrespondingSourceObject: {fileID: 0}
  m_PrefabInstance: {fileID: 0}
  m_PrefabAsset: {fileID: 0}
  serializedVersion: 6
  m_Component:
  - component: {fileID: 1590486305}
  - component: {fileID: 1590486308}
  - component: {fileID: 1590486307}
  - component: {fileID: 1590486306}
  m_Layer: 0
  m_Name: Bottom Shelf
  m_TagString: Untagged
  m_Icon: {fileID: 0}
  m_NavMeshLayer: 0
  m_StaticEditorFlags: 0
  m_IsActive: 1
--- !u!4 &1590486305
Transform:
  m_ObjectHideFlags: 0
  m_CorrespondingSourceObject: {fileID: 0}
  m_PrefabInstance: {fileID: 0}
  m_PrefabAsset: {fileID: 0}
  m_GameObject: {fileID: 1590486304}
  m_LocalRotation: {x: 0.57177603, y: 0.5864893, z: 0.41601947, w: 0.3950066}
  m_LocalPosition: {x: 0.1743, y: -0.0564, z: -0.0611}
  m_LocalScale: {x: 0.16162494, y: 0.34677333, z: 0.0077518546}
  m_ConstrainProportionsScale: 0
  m_Children: []
  m_Father: {fileID: 384914468}
  m_RootOrder: 0
  m_LocalEulerAnglesHint: {x: 182.079, y: -70, z: -90}
--- !u!65 &1590486306
BoxCollider:
  m_ObjectHideFlags: 0
  m_CorrespondingSourceObject: {fileID: 0}
  m_PrefabInstance: {fileID: 0}
  m_PrefabAsset: {fileID: 0}
  m_GameObject: {fileID: 1590486304}
  m_Material: {fileID: 0}
  m_IsTrigger: 0
  m_Enabled: 1
  serializedVersion: 2
  m_Size: {x: 1, y: 1, z: 1}
  m_Center: {x: 0, y: 0, z: 0}
--- !u!23 &1590486307
MeshRenderer:
  m_ObjectHideFlags: 0
  m_CorrespondingSourceObject: {fileID: 0}
  m_PrefabInstance: {fileID: 0}
  m_PrefabAsset: {fileID: 0}
  m_GameObject: {fileID: 1590486304}
  m_Enabled: 1
  m_CastShadows: 1
  m_ReceiveShadows: 1
  m_DynamicOccludee: 1
  m_StaticShadowCaster: 0
  m_MotionVectors: 1
  m_LightProbeUsage: 1
  m_ReflectionProbeUsage: 1
  m_RayTracingMode: 2
  m_RayTraceProcedural: 0
  m_RenderingLayerMask: 1
  m_RendererPriority: 0
  m_Materials:
  - {fileID: 2100000, guid: 7de640bd1b9c78a459112c32a1d4fcc0, type: 2}
  m_StaticBatchInfo:
    firstSubMesh: 0
    subMeshCount: 0
  m_StaticBatchRoot: {fileID: 0}
  m_ProbeAnchor: {fileID: 0}
  m_LightProbeVolumeOverride: {fileID: 0}
  m_ScaleInLightmap: 1
  m_ReceiveGI: 1
  m_PreserveUVs: 0
  m_IgnoreNormalsForChartDetection: 0
  m_ImportantGI: 0
  m_StitchLightmapSeams: 1
  m_SelectedEditorRenderState: 3
  m_MinimumChartSize: 4
  m_AutoUVMaxDistance: 0.5
  m_AutoUVMaxAngle: 89
  m_LightmapParameters: {fileID: 0}
  m_SortingLayerID: 0
  m_SortingLayer: 0
  m_SortingOrder: 0
  m_AdditionalVertexStreams: {fileID: 0}
--- !u!33 &1590486308
MeshFilter:
  m_ObjectHideFlags: 0
  m_CorrespondingSourceObject: {fileID: 0}
  m_PrefabInstance: {fileID: 0}
  m_PrefabAsset: {fileID: 0}
  m_GameObject: {fileID: 1590486304}
  m_Mesh: {fileID: 10202, guid: 0000000000000000e000000000000000, type: 0}
--- !u!1 &1596578410
GameObject:
  m_ObjectHideFlags: 0
  m_CorrespondingSourceObject: {fileID: 0}
  m_PrefabInstance: {fileID: 0}
  m_PrefabAsset: {fileID: 0}
  serializedVersion: 6
  m_Component:
  - component: {fileID: 1596578411}
  - component: {fileID: 5467393139232196115}
  - component: {fileID: 5467393139232196114}
  - component: {fileID: 5467393139232196116}
  m_Layer: 0
  m_Name: Recenter
  m_TagString: Untagged
  m_Icon: {fileID: 0}
  m_NavMeshLayer: 0
  m_StaticEditorFlags: 0
  m_IsActive: 1
--- !u!4 &1596578411
Transform:
  m_ObjectHideFlags: 0
  m_CorrespondingSourceObject: {fileID: 0}
  m_PrefabInstance: {fileID: 0}
  m_PrefabAsset: {fileID: 0}
  m_GameObject: {fileID: 1596578410}
  m_LocalRotation: {x: 0, y: 0, z: 0, w: 1}
  m_LocalPosition: {x: 0.0021, y: -0.0013, z: 0.0671}
  m_LocalScale: {x: 0.7999999, y: 0.19999996, z: 0.7999999}
  m_ConstrainProportionsScale: 0
  m_Children:
  - {fileID: 1877823561}
  - {fileID: 686586951}
  - {fileID: 725454717}
  m_Father: {fileID: 47179351}
  m_RootOrder: 1
  m_LocalEulerAnglesHint: {x: 0, y: 0, z: 0}
<<<<<<< HEAD
--- !u!114 &1596578413
MonoBehaviour:
  m_ObjectHideFlags: 0
  m_CorrespondingSourceObject: {fileID: 0}
  m_PrefabInstance: {fileID: 0}
  m_PrefabAsset: {fileID: 0}
  m_GameObject: {fileID: 1596578410}
  m_Enabled: 1
  m_EditorHideFlags: 0
  m_Script: {fileID: 11500000, guid: cd4cd2218a9d1694bb00926ae50322f7, type: 3}
  m_Name: 
  m_EditorClassIdentifier: 
  buttonObject: {fileID: 686586950}
  buttonHeightLimit: 0.02
  _buttonShouldDelayRebound: 0
  _buttonStaydownTimer: 2
  _shouldOnlyBePressedByHand: 0
  _whichHandCanPressButton: 2
  _isButtonPressed: 0
  _contactHandPressing: 0
  _colliders: []
  OnButtonPressed:
    m_PersistentCalls:
      m_Calls:
      - {m_Target: {fileID: 1556226641}, m_TargetAssemblyTypeName: Leap.Unity.Examples.XRSceneHeadOrigin, Ultraleap.Tracking.PhysicalHandsExamples: }
=======
>>>>>>> 2d46e731
--- !u!1 &1605294538
GameObject:
  m_ObjectHideFlags: 0
  m_CorrespondingSourceObject: {fileID: 0}
  m_PrefabInstance: {fileID: 0}
  m_PrefabAsset: {fileID: 0}
  serializedVersion: 6
  m_Component:
  - component: {fileID: 1605294540}
  - component: {fileID: 1605294539}
  m_Layer: 0
  m_Name: SceneManager
  m_TagString: Untagged
  m_Icon: {fileID: 0}
  m_NavMeshLayer: 0
  m_StaticEditorFlags: 0
  m_IsActive: 1
--- !u!114 &1605294539
MonoBehaviour:
  m_ObjectHideFlags: 0
  m_CorrespondingSourceObject: {fileID: 0}
  m_PrefabInstance: {fileID: 0}
  m_PrefabAsset: {fileID: 0}
  m_GameObject: {fileID: 1605294538}
  m_Enabled: 1
  m_EditorHideFlags: 0
  m_Script: {fileID: 11500000, guid: 0ea5a6e75bf8d2140926c29471790bdb, type: 3}
  m_Name: 
  m_EditorClassIdentifier: 
  ButtonActiveColor: {r: 0.27971298, g: 0.08705943, b: 0.6886792, a: 1}
  ButtonInActiveColor: {r: 1, g: 1, b: 1, a: 0}
  HardContactButton: {fileID: 3461729855441357330}
  SoftContactButton: {fileID: 476095683301145982}
--- !u!4 &1605294540
Transform:
  m_ObjectHideFlags: 0
  m_CorrespondingSourceObject: {fileID: 0}
  m_PrefabInstance: {fileID: 0}
  m_PrefabAsset: {fileID: 0}
  m_GameObject: {fileID: 1605294538}
  m_LocalRotation: {x: -0, y: -0, z: -0, w: 1}
  m_LocalPosition: {x: -0.84496665, y: 17.006598, z: -27.977076}
  m_LocalScale: {x: 1, y: 1, z: 1}
  m_ConstrainProportionsScale: 0
  m_Children: []
  m_Father: {fileID: 1520545033}
  m_RootOrder: 0
  m_LocalEulerAnglesHint: {x: 0, y: 0, z: 0}
--- !u!1 &1670799058
GameObject:
  m_ObjectHideFlags: 0
  m_CorrespondingSourceObject: {fileID: 0}
  m_PrefabInstance: {fileID: 0}
  m_PrefabAsset: {fileID: 0}
  serializedVersion: 6
  m_Component:
  - component: {fileID: 1670799059}
  - component: {fileID: 1670799060}
  m_Layer: 0
  m_Name: Wrist UI Pivot
  m_TagString: Untagged
  m_Icon: {fileID: 0}
  m_NavMeshLayer: 0
  m_StaticEditorFlags: 0
  m_IsActive: 1
--- !u!4 &1670799059
Transform:
  m_ObjectHideFlags: 0
  m_CorrespondingSourceObject: {fileID: 0}
  m_PrefabInstance: {fileID: 0}
  m_PrefabAsset: {fileID: 0}
  m_GameObject: {fileID: 1670799058}
  m_LocalRotation: {x: 0.028945921, y: 0.012051886, z: -0.02855235, w: 0.99910045}
  m_LocalPosition: {x: 0.092000045, y: -0.14200002, z: -0.017000034}
  m_LocalScale: {x: 1, y: 1, z: 1}
  m_ConstrainProportionsScale: 0
  m_Children:
  - {fileID: 47179351}
  m_Father: {fileID: 1338469092}
  m_RootOrder: 1
  m_LocalEulerAnglesHint: {x: 3.355, y: 1.287, z: -3.236}
--- !u!114 &1670799060
MonoBehaviour:
  m_ObjectHideFlags: 0
  m_CorrespondingSourceObject: {fileID: 0}
  m_PrefabInstance: {fileID: 0}
  m_PrefabAsset: {fileID: 0}
  m_GameObject: {fileID: 1670799058}
  m_Enabled: 1
  m_EditorHideFlags: 0
  m_Script: {fileID: 11500000, guid: 4e515312faef93140a27bcb9c8e30eb9, type: 3}
  m_Name: 
  m_EditorClassIdentifier: 
  toFaceCamera: {fileID: 1411332544}
  cameraToFace: {fileID: 1554437619}
  OnBeginFacingCamera:
    m_PersistentCalls:
      m_Calls:
      - m_Target: {fileID: 47179350}
        m_TargetAssemblyTypeName: UnityEngine.GameObject, UnityEngine
        m_MethodName: SetActive
        m_Mode: 6
        m_Arguments:
          m_ObjectArgument: {fileID: 0}
          m_ObjectArgumentAssemblyTypeName: UnityEngine.Object, UnityEngine
          m_IntArgument: 0
          m_FloatArgument: 0
          m_StringArgument: 
          m_BoolArgument: 1
        m_CallState: 2
  OnEndFacingCamera:
    m_PersistentCalls:
      m_Calls:
      - m_Target: {fileID: 47179350}
        m_TargetAssemblyTypeName: UnityEngine.GameObject, UnityEngine
        m_MethodName: SetActive
        m_Mode: 6
        m_Arguments:
          m_ObjectArgument: {fileID: 0}
          m_ObjectArgumentAssemblyTypeName: UnityEngine.Object, UnityEngine
          m_IntArgument: 0
          m_FloatArgument: 0
          m_StringArgument: 
          m_BoolArgument: 0
        m_CallState: 2
--- !u!1 &1671344256
GameObject:
  m_ObjectHideFlags: 0
  m_CorrespondingSourceObject: {fileID: 0}
  m_PrefabInstance: {fileID: 0}
  m_PrefabAsset: {fileID: 0}
  serializedVersion: 6
  m_Component:
  - component: {fileID: 1671344257}
  m_Layer: 0
  m_Name: Toy Train
  m_TagString: Untagged
  m_Icon: {fileID: 0}
  m_NavMeshLayer: 0
  m_StaticEditorFlags: 0
  m_IsActive: 1
--- !u!4 &1671344257
Transform:
  m_ObjectHideFlags: 0
  m_CorrespondingSourceObject: {fileID: 0}
  m_PrefabInstance: {fileID: 0}
  m_PrefabAsset: {fileID: 0}
  m_GameObject: {fileID: 1671344256}
  m_LocalRotation: {x: -0, y: -0.42328075, z: -0, w: 0.9059986}
  m_LocalPosition: {x: -0.8069755, y: 16.67554, z: -27.742636}
  m_LocalScale: {x: 1, y: 1, z: 1}
  m_ConstrainProportionsScale: 0
  m_Children:
  - {fileID: 3518886631624602174}
  - {fileID: 3799475124832927689}
  - {fileID: 3799475123673487987}
  m_Father: {fileID: 1520545033}
  m_RootOrder: 7
  m_LocalEulerAnglesHint: {x: 0, y: -50.084, z: 0}
--- !u!1 &1672487944
GameObject:
  m_ObjectHideFlags: 0
  m_CorrespondingSourceObject: {fileID: 0}
  m_PrefabInstance: {fileID: 0}
  m_PrefabAsset: {fileID: 0}
  serializedVersion: 6
  m_Component:
  - component: {fileID: 1672487945}
  - component: {fileID: 1672487952}
  - component: {fileID: 1672487951}
  - component: {fileID: 1672487950}
  - component: {fileID: 1672487949}
  - component: {fileID: 1672487948}
  - component: {fileID: 1672487947}
  - component: {fileID: 1672487946}
  m_Layer: 0
  m_Name: Cube (1)
  m_TagString: Untagged
  m_Icon: {fileID: 0}
  m_NavMeshLayer: 0
  m_StaticEditorFlags: 0
  m_IsActive: 1
--- !u!4 &1672487945
Transform:
  m_ObjectHideFlags: 0
  m_CorrespondingSourceObject: {fileID: 0}
  m_PrefabInstance: {fileID: 0}
  m_PrefabAsset: {fileID: 0}
  m_GameObject: {fileID: 1672487944}
  m_LocalRotation: {x: -0, y: -0, z: -0, w: 1}
  m_LocalPosition: {x: 0.6, y: -1.097, z: 0.48}
  m_LocalScale: {x: 1.5, y: 1.5, z: 1.5}
  m_ConstrainProportionsScale: 0
  m_Children: []
  m_Father: {fileID: 1448342648}
  m_RootOrder: 1
  m_LocalEulerAnglesHint: {x: 0, y: 0, z: 0}
--- !u!114 &1672487946
MonoBehaviour:
  m_ObjectHideFlags: 0
  m_CorrespondingSourceObject: {fileID: 0}
  m_PrefabInstance: {fileID: 0}
  m_PrefabAsset: {fileID: 0}
  m_GameObject: {fileID: 1672487944}
  m_Enabled: 1
  m_EditorHideFlags: 0
  m_Script: {fileID: 11500000, guid: 05a21360bd573d44ba7d6ff4e9e213e6, type: 3}
  m_Name: 
  m_EditorClassIdentifier: 
  onHoverEnter:
    m_PersistentCalls:
      m_Calls:
      - m_Target: {fileID: 1672487947}
        m_TargetAssemblyTypeName: PhysicalHandsChangeColoursOnHandEvents, Assembly-CSharp
        m_MethodName: HoverEnter
        m_Mode: 0
        m_Arguments:
          m_ObjectArgument: {fileID: 0}
          m_ObjectArgumentAssemblyTypeName: UnityEngine.Object, UnityEngine
          m_IntArgument: 0
          m_FloatArgument: 0
          m_StringArgument: 
          m_BoolArgument: 0
        m_CallState: 2
  onHover:
    m_PersistentCalls:
      m_Calls: []
  onHoverExit:
    m_PersistentCalls:
      m_Calls:
      - m_Target: {fileID: 1672487947}
        m_TargetAssemblyTypeName: PhysicalHandsChangeColoursOnHandEvents, Assembly-CSharp
        m_MethodName: HoverExit
        m_Mode: 0
        m_Arguments:
          m_ObjectArgument: {fileID: 0}
          m_ObjectArgumentAssemblyTypeName: UnityEngine.Object, UnityEngine
          m_IntArgument: 0
          m_FloatArgument: 0
          m_StringArgument: 
          m_BoolArgument: 0
        m_CallState: 2
  onContactEnter:
    m_PersistentCalls:
      m_Calls:
      - m_Target: {fileID: 1672487947}
        m_TargetAssemblyTypeName: PhysicalHandsChangeColoursOnHandEvents, Assembly-CSharp
        m_MethodName: ContactEnter
        m_Mode: 0
        m_Arguments:
          m_ObjectArgument: {fileID: 0}
          m_ObjectArgumentAssemblyTypeName: UnityEngine.Object, UnityEngine
          m_IntArgument: 0
          m_FloatArgument: 0
          m_StringArgument: 
          m_BoolArgument: 0
        m_CallState: 2
  onContact:
    m_PersistentCalls:
      m_Calls: []
  onContactExit:
    m_PersistentCalls:
      m_Calls:
      - m_Target: {fileID: 1672487947}
        m_TargetAssemblyTypeName: PhysicalHandsChangeColoursOnHandEvents, Assembly-CSharp
        m_MethodName: ContactExit
        m_Mode: 0
        m_Arguments:
          m_ObjectArgument: {fileID: 0}
          m_ObjectArgumentAssemblyTypeName: UnityEngine.Object, UnityEngine
          m_IntArgument: 0
          m_FloatArgument: 0
          m_StringArgument: 
          m_BoolArgument: 0
        m_CallState: 2
  onGrabEnter:
    m_PersistentCalls:
      m_Calls:
      - m_Target: {fileID: 1672487947}
        m_TargetAssemblyTypeName: PhysicalHandsChangeColoursOnHandEvents, Assembly-CSharp
        m_MethodName: GrabEnter
        m_Mode: 0
        m_Arguments:
          m_ObjectArgument: {fileID: 0}
          m_ObjectArgumentAssemblyTypeName: UnityEngine.Object, UnityEngine
          m_IntArgument: 0
          m_FloatArgument: 0
          m_StringArgument: 
          m_BoolArgument: 0
        m_CallState: 2
  onGrab:
    m_PersistentCalls:
      m_Calls: []
  onGrabExit:
    m_PersistentCalls:
      m_Calls:
      - m_Target: {fileID: 1672487947}
        m_TargetAssemblyTypeName: PhysicalHandsChangeColoursOnHandEvents, Assembly-CSharp
        m_MethodName: GrabExit
        m_Mode: 0
        m_Arguments:
          m_ObjectArgument: {fileID: 0}
          m_ObjectArgumentAssemblyTypeName: UnityEngine.Object, UnityEngine
          m_IntArgument: 0
          m_FloatArgument: 0
          m_StringArgument: 
          m_BoolArgument: 0
        m_CallState: 2
  onLeftHandHoverEnter:
    m_PersistentCalls:
      m_Calls: []
  onLeftHandHover:
    m_PersistentCalls:
      m_Calls: []
  onLeftHandHoverExit:
    m_PersistentCalls:
      m_Calls: []
  onLeftHandContactEnter:
    m_PersistentCalls:
      m_Calls: []
  onLeftHandContact:
    m_PersistentCalls:
      m_Calls: []
  onLeftHandContactExit:
    m_PersistentCalls:
      m_Calls: []
  onLeftHandGrabEnter:
    m_PersistentCalls:
      m_Calls: []
  onLeftHandGrab:
    m_PersistentCalls:
      m_Calls: []
  onLeftHandGrabExit:
    m_PersistentCalls:
      m_Calls: []
  onRightHandHoverEnter:
    m_PersistentCalls:
      m_Calls: []
  onRightHandHover:
    m_PersistentCalls:
      m_Calls: []
  onRightHandHoverExit:
    m_PersistentCalls:
      m_Calls: []
  onRightHandContactEnter:
    m_PersistentCalls:
      m_Calls: []
  onRightHandContact:
    m_PersistentCalls:
      m_Calls: []
  onRightHandContactExit:
    m_PersistentCalls:
      m_Calls: []
  onRightHandGrabEnter:
    m_PersistentCalls:
      m_Calls: []
  onRightHandGrab:
    m_PersistentCalls:
      m_Calls: []
  onRightHandGrabExit:
    m_PersistentCalls:
      m_Calls: []
--- !u!114 &1672487947
MonoBehaviour:
  m_ObjectHideFlags: 0
  m_CorrespondingSourceObject: {fileID: 0}
  m_PrefabInstance: {fileID: 0}
  m_PrefabAsset: {fileID: 0}
  m_GameObject: {fileID: 1672487944}
  m_Enabled: 1
  m_EditorHideFlags: 0
  m_Script: {fileID: 11500000, guid: 45fbab9de5c63d743a3d6b0431691d1e, type: 3}
  m_Name: 
  m_EditorClassIdentifier: 
  baseMaterial: {fileID: 2100000, guid: 1b5c1411def6d344a93d23bf8720ead9, type: 2}
  hoverMaterial: {fileID: 2100000, guid: 48db17d390781614ab09699507abd86e, type: 2}
  contactMaterial: {fileID: 2100000, guid: afa9438a63d293440a5fc0c57d46941b, type: 2}
  grabMaterial: {fileID: 2100000, guid: 3e7f1351bfdabc6488941e666aa02ad8, type: 2}
--- !u!65 &1672487948
BoxCollider:
  m_ObjectHideFlags: 0
  m_CorrespondingSourceObject: {fileID: 0}
  m_PrefabInstance: {fileID: 0}
  m_PrefabAsset: {fileID: 0}
  m_GameObject: {fileID: 1672487944}
  m_Material: {fileID: 0}
  m_IsTrigger: 0
  m_Enabled: 1
  serializedVersion: 2
  m_Size: {x: 1, y: 1, z: 1}
  m_Center: {x: 0, y: 0, z: 0}
--- !u!114 &1672487949
MonoBehaviour:
  m_ObjectHideFlags: 0
  m_CorrespondingSourceObject: {fileID: 0}
  m_PrefabInstance: {fileID: 0}
  m_PrefabAsset: {fileID: 0}
  m_GameObject: {fileID: 1672487944}
  m_Enabled: 1
  m_EditorHideFlags: 0
  m_Script: {fileID: 11500000, guid: 1548f80b55edb7447a13a74a4146c57b, type: 3}
  m_Name: 
  m_EditorClassIdentifier: 
  distanceToReset: 2
  OnReset:
    m_PersistentCalls:
      m_Calls: []
--- !u!54 &1672487950
Rigidbody:
  m_ObjectHideFlags: 0
  m_CorrespondingSourceObject: {fileID: 0}
  m_PrefabInstance: {fileID: 0}
  m_PrefabAsset: {fileID: 0}
  m_GameObject: {fileID: 1672487944}
  serializedVersion: 2
  m_Mass: 1
  m_Drag: 0
  m_AngularDrag: 0.05
  m_UseGravity: 1
  m_IsKinematic: 0
  m_Interpolate: 0
  m_Constraints: 0
  m_CollisionDetection: 0
--- !u!23 &1672487951
MeshRenderer:
  m_ObjectHideFlags: 0
  m_CorrespondingSourceObject: {fileID: 0}
  m_PrefabInstance: {fileID: 0}
  m_PrefabAsset: {fileID: 0}
  m_GameObject: {fileID: 1672487944}
  m_Enabled: 1
  m_CastShadows: 1
  m_ReceiveShadows: 1
  m_DynamicOccludee: 1
  m_StaticShadowCaster: 0
  m_MotionVectors: 1
  m_LightProbeUsage: 1
  m_ReflectionProbeUsage: 1
  m_RayTracingMode: 2
  m_RayTraceProcedural: 0
  m_RenderingLayerMask: 257
  m_RendererPriority: 0
  m_Materials:
  - {fileID: 2100000, guid: 1b5c1411def6d344a93d23bf8720ead9, type: 2}
  m_StaticBatchInfo:
    firstSubMesh: 0
    subMeshCount: 0
  m_StaticBatchRoot: {fileID: 0}
  m_ProbeAnchor: {fileID: 0}
  m_LightProbeVolumeOverride: {fileID: 0}
  m_ScaleInLightmap: 1
  m_ReceiveGI: 1
  m_PreserveUVs: 0
  m_IgnoreNormalsForChartDetection: 0
  m_ImportantGI: 0
  m_StitchLightmapSeams: 1
  m_SelectedEditorRenderState: 3
  m_MinimumChartSize: 4
  m_AutoUVMaxDistance: 0.5
  m_AutoUVMaxAngle: 89
  m_LightmapParameters: {fileID: 0}
  m_SortingLayerID: 0
  m_SortingLayer: 0
  m_SortingOrder: 0
  m_AdditionalVertexStreams: {fileID: 0}
--- !u!33 &1672487952
MeshFilter:
  m_ObjectHideFlags: 0
  m_CorrespondingSourceObject: {fileID: 0}
  m_PrefabInstance: {fileID: 0}
  m_PrefabAsset: {fileID: 0}
  m_GameObject: {fileID: 1672487944}
  m_Mesh: {fileID: 5151382180428610131, guid: ed2c706c936646a4e956039e522ae59e, type: 3}
--- !u!1001 &1743534145
PrefabInstance:
  m_ObjectHideFlags: 0
  serializedVersion: 2
  m_Modification:
    m_TransformParent: {fileID: 1671344257}
    m_Modifications:
    - target: {fileID: 3799475124276905864, guid: d12d025fdf1470648822be162a8f98b0, type: 3}
      propertyPath: m_RootOrder
      value: 1
      objectReference: {fileID: 0}
    - target: {fileID: 3799475124276905864, guid: d12d025fdf1470648822be162a8f98b0, type: 3}
      propertyPath: m_LocalPosition.x
      value: 0.153
      objectReference: {fileID: 0}
    - target: {fileID: 3799475124276905864, guid: d12d025fdf1470648822be162a8f98b0, type: 3}
      propertyPath: m_LocalPosition.y
      value: -0.008000016
      objectReference: {fileID: 0}
    - target: {fileID: 3799475124276905864, guid: d12d025fdf1470648822be162a8f98b0, type: 3}
      propertyPath: m_LocalPosition.z
      value: -0.066
      objectReference: {fileID: 0}
    - target: {fileID: 3799475124276905864, guid: d12d025fdf1470648822be162a8f98b0, type: 3}
      propertyPath: m_LocalRotation.w
      value: 0.927548
      objectReference: {fileID: 0}
    - target: {fileID: 3799475124276905864, guid: d12d025fdf1470648822be162a8f98b0, type: 3}
      propertyPath: m_LocalRotation.x
      value: -0
      objectReference: {fileID: 0}
    - target: {fileID: 3799475124276905864, guid: d12d025fdf1470648822be162a8f98b0, type: 3}
      propertyPath: m_LocalRotation.y
      value: -0.37370414
      objectReference: {fileID: 0}
    - target: {fileID: 3799475124276905864, guid: d12d025fdf1470648822be162a8f98b0, type: 3}
      propertyPath: m_LocalRotation.z
      value: -0
      objectReference: {fileID: 0}
    - target: {fileID: 3799475124276905864, guid: d12d025fdf1470648822be162a8f98b0, type: 3}
      propertyPath: m_LocalEulerAnglesHint.x
      value: 0
      objectReference: {fileID: 0}
    - target: {fileID: 3799475124276905864, guid: d12d025fdf1470648822be162a8f98b0, type: 3}
      propertyPath: m_LocalEulerAnglesHint.y
      value: -43.888
      objectReference: {fileID: 0}
    - target: {fileID: 3799475124276905864, guid: d12d025fdf1470648822be162a8f98b0, type: 3}
      propertyPath: m_LocalEulerAnglesHint.z
      value: 0
      objectReference: {fileID: 0}
    - target: {fileID: 6088525732661566743, guid: d12d025fdf1470648822be162a8f98b0, type: 3}
      propertyPath: m_Name
      value: Toy Train Carriage (1)
      objectReference: {fileID: 0}
    m_RemovedComponents: []
  m_SourcePrefab: {fileID: 100100000, guid: d12d025fdf1470648822be162a8f98b0, type: 3}
--- !u!1 &1743534146 stripped
GameObject:
  m_CorrespondingSourceObject: {fileID: 7383116434751099619, guid: d12d025fdf1470648822be162a8f98b0, type: 3}
  m_PrefabInstance: {fileID: 1743534145}
  m_PrefabAsset: {fileID: 0}
--- !u!1 &1743534147 stripped
GameObject:
  m_CorrespondingSourceObject: {fileID: 8966745322967501924, guid: d12d025fdf1470648822be162a8f98b0, type: 3}
  m_PrefabInstance: {fileID: 1743534145}
  m_PrefabAsset: {fileID: 0}
--- !u!1 &1743534148 stripped
GameObject:
  m_CorrespondingSourceObject: {fileID: 3773598679342837780, guid: d12d025fdf1470648822be162a8f98b0, type: 3}
  m_PrefabInstance: {fileID: 1743534145}
  m_PrefabAsset: {fileID: 0}
--- !u!1 &1743534149 stripped
GameObject:
  m_CorrespondingSourceObject: {fileID: 2108942308578714003, guid: d12d025fdf1470648822be162a8f98b0, type: 3}
  m_PrefabInstance: {fileID: 1743534145}
  m_PrefabAsset: {fileID: 0}
--- !u!114 &1743534150
MonoBehaviour:
  m_ObjectHideFlags: 0
  m_CorrespondingSourceObject: {fileID: 0}
  m_PrefabInstance: {fileID: 0}
  m_PrefabAsset: {fileID: 0}
  m_GameObject: {fileID: 1743534146}
  m_Enabled: 1
  m_EditorHideFlags: 0
  m_Script: {fileID: 11500000, guid: 0b3763add1152ac4aab69357a419a664, type: 3}
  m_Name: 
  m_EditorClassIdentifier: 
  HandToIgnoreGrabs: 2
  _disableAllGrabbing: 1
  HandToIgnoreCollisions: 2
  _disableAllHandCollisions: 0
  _disableCollisionOnChildren: 0
--- !u!114 &1743534151
MonoBehaviour:
  m_ObjectHideFlags: 0
  m_CorrespondingSourceObject: {fileID: 0}
  m_PrefabInstance: {fileID: 0}
  m_PrefabAsset: {fileID: 0}
  m_GameObject: {fileID: 1743534147}
  m_Enabled: 1
  m_EditorHideFlags: 0
  m_Script: {fileID: 11500000, guid: 0b3763add1152ac4aab69357a419a664, type: 3}
  m_Name: 
  m_EditorClassIdentifier: 
  HandToIgnoreGrabs: 2
  _disableAllGrabbing: 1
  HandToIgnoreCollisions: 2
  _disableAllHandCollisions: 0
  _disableCollisionOnChildren: 0
--- !u!114 &1743534152
MonoBehaviour:
  m_ObjectHideFlags: 0
  m_CorrespondingSourceObject: {fileID: 0}
  m_PrefabInstance: {fileID: 0}
  m_PrefabAsset: {fileID: 0}
  m_GameObject: {fileID: 1743534148}
  m_Enabled: 1
  m_EditorHideFlags: 0
  m_Script: {fileID: 11500000, guid: 0b3763add1152ac4aab69357a419a664, type: 3}
  m_Name: 
  m_EditorClassIdentifier: 
  HandToIgnoreGrabs: 2
  _disableAllGrabbing: 1
  HandToIgnoreCollisions: 2
  _disableAllHandCollisions: 0
  _disableCollisionOnChildren: 0
--- !u!114 &1743534153
MonoBehaviour:
  m_ObjectHideFlags: 0
  m_CorrespondingSourceObject: {fileID: 0}
  m_PrefabInstance: {fileID: 0}
  m_PrefabAsset: {fileID: 0}
  m_GameObject: {fileID: 1743534149}
  m_Enabled: 1
  m_EditorHideFlags: 0
  m_Script: {fileID: 11500000, guid: 0b3763add1152ac4aab69357a419a664, type: 3}
  m_Name: 
  m_EditorClassIdentifier: 
  HandToIgnoreGrabs: 2
  _disableAllGrabbing: 1
  HandToIgnoreCollisions: 2
  _disableAllHandCollisions: 0
  _disableCollisionOnChildren: 0
--- !u!1 &1770126094
GameObject:
  m_ObjectHideFlags: 0
  m_CorrespondingSourceObject: {fileID: 0}
  m_PrefabInstance: {fileID: 0}
  m_PrefabAsset: {fileID: 0}
  serializedVersion: 6
  m_Component:
  - component: {fileID: 1770126095}
  - component: {fileID: 1770126097}
  - component: {fileID: 1770126096}
  m_Layer: 0
  m_Name: Text (TMP) (1)
  m_TagString: Untagged
  m_Icon: {fileID: 0}
  m_NavMeshLayer: 0
  m_StaticEditorFlags: 0
  m_IsActive: 1
--- !u!224 &1770126095
RectTransform:
  m_ObjectHideFlags: 0
  m_CorrespondingSourceObject: {fileID: 0}
  m_PrefabInstance: {fileID: 0}
  m_PrefabAsset: {fileID: 0}
  m_GameObject: {fileID: 1770126094}
  m_LocalRotation: {x: 0.7071068, y: 0.00000010009874, z: 0.000000026341771, w: 0.7071067}
  m_LocalPosition: {x: 0, y: 0, z: -0.0045190947}
  m_LocalScale: {x: 0.0010213072, y: 0.0007692153, z: 0.001831695}
  m_ConstrainProportionsScale: 0
  m_Children: []
  m_Father: {fileID: 502643503}
  m_RootOrder: 1
  m_LocalEulerAnglesHint: {x: 90, y: 0, z: 0}
  m_AnchorMin: {x: 0.5, y: 0.5}
  m_AnchorMax: {x: 0.5, y: 0.5}
  m_AnchoredPosition: {x: 0.00040840023, y: 0.010967387}
  m_SizeDelta: {x: 17.1544, y: 5}
  m_Pivot: {x: 0.5, y: 0.5}
--- !u!114 &1770126096
MonoBehaviour:
  m_ObjectHideFlags: 0
  m_CorrespondingSourceObject: {fileID: 0}
  m_PrefabInstance: {fileID: 0}
  m_PrefabAsset: {fileID: 0}
  m_GameObject: {fileID: 1770126094}
  m_Enabled: 1
  m_EditorHideFlags: 0
  m_Script: {fileID: 11500000, guid: 9541d86e2fd84c1d9990edf0852d74ab, type: 3}
  m_Name: 
  m_EditorClassIdentifier: 
  m_Material: {fileID: 0}
  m_Color: {r: 1, g: 1, b: 1, a: 1}
  m_RaycastTarget: 1
  m_RaycastPadding: {x: 0, y: 0, z: 0, w: 0}
  m_Maskable: 1
  m_OnCullStateChanged:
    m_PersistentCalls:
      m_Calls: []
  m_text: Hands will not go through object surfaces
  m_isRightToLeft: 0
  m_fontAsset: {fileID: 11400000, guid: 342802517badcf44c811584e5b42a888, type: 2}
  m_sharedMaterial: {fileID: 556829042121458119, guid: 342802517badcf44c811584e5b42a888, type: 2}
  m_fontSharedMaterials: []
  m_fontMaterial: {fileID: 0}
  m_fontMaterials: []
  m_fontColor32:
    serializedVersion: 2
    rgba: 4278650631
  m_fontColor: {r: 0.028301895, g: 0.028301895, b: 0.028301895, a: 1}
  m_enableVertexGradient: 0
  m_colorMode: 3
  m_fontColorGradient:
    topLeft: {r: 1, g: 1, b: 1, a: 1}
    topRight: {r: 1, g: 1, b: 1, a: 1}
    bottomLeft: {r: 1, g: 1, b: 1, a: 1}
    bottomRight: {r: 1, g: 1, b: 1, a: 1}
  m_fontColorGradientPreset: {fileID: 0}
  m_spriteAsset: {fileID: 0}
  m_tintAllSprites: 0
  m_StyleSheet: {fileID: 0}
  m_TextStyleHashCode: -1183493901
  m_overrideHtmlColors: 0
  m_faceColor:
    serializedVersion: 2
    rgba: 4294967295
  m_fontSize: 12.9
  m_fontSizeBase: 12.9
  m_fontWeight: 400
  m_enableAutoSizing: 0
  m_fontSizeMin: 18
  m_fontSizeMax: 72
  m_fontStyle: 1
  m_HorizontalAlignment: 1
  m_VerticalAlignment: 256
  m_textAlignment: 65535
  m_characterSpacing: 0
  m_wordSpacing: 0
  m_lineSpacing: 0
  m_lineSpacingMax: 0
  m_paragraphSpacing: 0
  m_charWidthMaxAdj: 0
  m_enableWordWrapping: 1
  m_wordWrappingRatios: 0.4
  m_overflowMode: 0
  m_linkedTextComponent: {fileID: 0}
  parentLinkedComponent: {fileID: 0}
  m_enableKerning: 1
  m_enableExtraPadding: 0
  checkPaddingRequired: 0
  m_isRichText: 1
  m_parseCtrlCharacters: 1
  m_isOrthographic: 0
  m_isCullingEnabled: 0
  m_horizontalMapping: 0
  m_verticalMapping: 0
  m_uvLineOffset: 0
  m_geometrySortingOrder: 0
  m_IsTextObjectScaleStatic: 0
  m_VertexBufferAutoSizeReduction: 0
  m_useMaxVisibleDescender: 1
  m_pageToDisplay: 1
  m_margin: {x: 0, y: 0, z: 0, w: 0}
  m_isUsingLegacyAnimationComponent: 0
  m_isVolumetricText: 0
  _SortingLayer: 0
  _SortingLayerID: 0
  _SortingOrder: 0
  m_hasFontAssetChanged: 0
  m_renderer: {fileID: 1770126097}
  m_maskType: 0
--- !u!23 &1770126097
MeshRenderer:
  m_ObjectHideFlags: 0
  m_CorrespondingSourceObject: {fileID: 0}
  m_PrefabInstance: {fileID: 0}
  m_PrefabAsset: {fileID: 0}
  m_GameObject: {fileID: 1770126094}
  m_Enabled: 1
  m_CastShadows: 0
  m_ReceiveShadows: 0
  m_DynamicOccludee: 1
  m_StaticShadowCaster: 0
  m_MotionVectors: 1
  m_LightProbeUsage: 1
  m_ReflectionProbeUsage: 1
  m_RayTracingMode: 2
  m_RayTraceProcedural: 0
  m_RenderingLayerMask: 257
  m_RendererPriority: 0
  m_Materials:
  - {fileID: 556829042121458119, guid: 342802517badcf44c811584e5b42a888, type: 2}
  m_StaticBatchInfo:
    firstSubMesh: 0
    subMeshCount: 0
  m_StaticBatchRoot: {fileID: 0}
  m_ProbeAnchor: {fileID: 0}
  m_LightProbeVolumeOverride: {fileID: 0}
  m_ScaleInLightmap: 1
  m_ReceiveGI: 1
  m_PreserveUVs: 0
  m_IgnoreNormalsForChartDetection: 0
  m_ImportantGI: 0
  m_StitchLightmapSeams: 1
  m_SelectedEditorRenderState: 3
  m_MinimumChartSize: 4
  m_AutoUVMaxDistance: 0.5
  m_AutoUVMaxAngle: 89
  m_LightmapParameters: {fileID: 0}
  m_SortingLayerID: 0
  m_SortingLayer: 0
  m_SortingOrder: 0
  m_AdditionalVertexStreams: {fileID: 0}
--- !u!1 &1771841060
GameObject:
  m_ObjectHideFlags: 0
  m_CorrespondingSourceObject: {fileID: 0}
  m_PrefabInstance: {fileID: 0}
  m_PrefabAsset: {fileID: 0}
  serializedVersion: 6
  m_Component:
  - component: {fileID: 1771841061}
  m_Layer: 0
  m_Name: ExampleStack
  m_TagString: Untagged
  m_Icon: {fileID: 0}
  m_NavMeshLayer: 0
  m_StaticEditorFlags: 0
  m_IsActive: 1
--- !u!4 &1771841061
Transform:
  m_ObjectHideFlags: 0
  m_CorrespondingSourceObject: {fileID: 0}
  m_PrefabInstance: {fileID: 0}
  m_PrefabAsset: {fileID: 0}
  m_GameObject: {fileID: 1771841060}
  m_LocalRotation: {x: -0, y: -0, z: -0, w: 1}
  m_LocalPosition: {x: 0, y: 0, z: 0}
  m_LocalScale: {x: 1, y: 1, z: 1}
  m_ConstrainProportionsScale: 0
  m_Children:
  - {fileID: 719455334}
  - {fileID: 192549263}
  - {fileID: 1197265288}
  - {fileID: 212978905}
  m_Father: {fileID: 1925369110}
  m_RootOrder: 1
  m_LocalEulerAnglesHint: {x: 0, y: 0, z: 0}
--- !u!1 &1788324689
GameObject:
  m_ObjectHideFlags: 0
  m_CorrespondingSourceObject: {fileID: 0}
  m_PrefabInstance: {fileID: 0}
  m_PrefabAsset: {fileID: 0}
  serializedVersion: 6
  m_Component:
  - component: {fileID: 1788324690}
  m_Layer: 0
  m_Name: Lighting
  m_TagString: Untagged
  m_Icon: {fileID: 0}
  m_NavMeshLayer: 0
  m_StaticEditorFlags: 0
  m_IsActive: 1
--- !u!4 &1788324690
Transform:
  m_ObjectHideFlags: 0
  m_CorrespondingSourceObject: {fileID: 0}
  m_PrefabInstance: {fileID: 0}
  m_PrefabAsset: {fileID: 0}
  m_GameObject: {fileID: 1788324689}
  m_LocalRotation: {x: -0, y: -0, z: -0, w: 1}
  m_LocalPosition: {x: 0, y: 0, z: 0}
  m_LocalScale: {x: 1, y: 1, z: 1}
  m_ConstrainProportionsScale: 0
  m_Children:
  - {fileID: 1484966914}
  - {fileID: 5185889487440646811}
  m_Father: {fileID: 6102045132371423275}
  m_RootOrder: 2
  m_LocalEulerAnglesHint: {x: 0, y: 0, z: 0}
--- !u!1 &1821599385
GameObject:
  m_ObjectHideFlags: 0
  m_CorrespondingSourceObject: {fileID: 0}
  m_PrefabInstance: {fileID: 0}
  m_PrefabAsset: {fileID: 0}
  serializedVersion: 6
  m_Component:
  - component: {fileID: 1821599386}
  - component: {fileID: 1821599389}
  - component: {fileID: 1821599388}
  m_Layer: 0
  m_Name: Border
  m_TagString: Untagged
  m_Icon: {fileID: 0}
  m_NavMeshLayer: 0
  m_StaticEditorFlags: 0
  m_IsActive: 1
--- !u!4 &1821599386
Transform:
  m_ObjectHideFlags: 0
  m_CorrespondingSourceObject: {fileID: 0}
  m_PrefabInstance: {fileID: 0}
  m_PrefabAsset: {fileID: 0}
  m_GameObject: {fileID: 1821599385}
  m_LocalRotation: {x: -0, y: -0, z: -0, w: 1}
  m_LocalPosition: {x: 0, y: -0.01, z: 0}
  m_LocalScale: {x: 0.043, y: 0.01, z: 0.043}
  m_ConstrainProportionsScale: 0
  m_Children: []
  m_Father: {fileID: 991439726}
  m_RootOrder: 0
  m_LocalEulerAnglesHint: {x: 0, y: 0, z: 0}
--- !u!23 &1821599388
MeshRenderer:
  m_ObjectHideFlags: 0
  m_CorrespondingSourceObject: {fileID: 0}
  m_PrefabInstance: {fileID: 0}
  m_PrefabAsset: {fileID: 0}
  m_GameObject: {fileID: 1821599385}
  m_Enabled: 1
  m_CastShadows: 1
  m_ReceiveShadows: 1
  m_DynamicOccludee: 1
  m_StaticShadowCaster: 0
  m_MotionVectors: 1
  m_LightProbeUsage: 1
  m_ReflectionProbeUsage: 1
  m_RayTracingMode: 2
  m_RayTraceProcedural: 0
  m_RenderingLayerMask: 257
  m_RendererPriority: 0
  m_Materials:
  - {fileID: 2100000, guid: 2fa05b03360a1fb4c933ebc7a30873ac, type: 2}
  m_StaticBatchInfo:
    firstSubMesh: 0
    subMeshCount: 0
  m_StaticBatchRoot: {fileID: 0}
  m_ProbeAnchor: {fileID: 0}
  m_LightProbeVolumeOverride: {fileID: 0}
  m_ScaleInLightmap: 1
  m_ReceiveGI: 1
  m_PreserveUVs: 0
  m_IgnoreNormalsForChartDetection: 0
  m_ImportantGI: 0
  m_StitchLightmapSeams: 1
  m_SelectedEditorRenderState: 3
  m_MinimumChartSize: 4
  m_AutoUVMaxDistance: 0.5
  m_AutoUVMaxAngle: 89
  m_LightmapParameters: {fileID: 0}
  m_SortingLayerID: 0
  m_SortingLayer: 0
  m_SortingOrder: 0
  m_AdditionalVertexStreams: {fileID: 0}
--- !u!33 &1821599389
MeshFilter:
  m_ObjectHideFlags: 0
  m_CorrespondingSourceObject: {fileID: 0}
  m_PrefabInstance: {fileID: 0}
  m_PrefabAsset: {fileID: 0}
  m_GameObject: {fileID: 1821599385}
  m_Mesh: {fileID: 10206, guid: 0000000000000000e000000000000000, type: 0}
--- !u!1001 &1822924865
PrefabInstance:
  m_ObjectHideFlags: 0
  serializedVersion: 2
  m_Modification:
    m_TransformParent: {fileID: 0}
    m_Modifications:
    - target: {fileID: 426591792201136259, guid: 49ca50e4105c201429b90b99c47b567b, type: 3}
      propertyPath: m_LocalPosition.x
      value: -0.04171992
      objectReference: {fileID: 0}
    - target: {fileID: 426591792201136259, guid: 49ca50e4105c201429b90b99c47b567b, type: 3}
      propertyPath: m_LocalPosition.y
      value: -0.0000000037252903
      objectReference: {fileID: 0}
    - target: {fileID: 426591792201136259, guid: 49ca50e4105c201429b90b99c47b567b, type: 3}
      propertyPath: m_LocalPosition.z
      value: 0.000000034458935
      objectReference: {fileID: 0}
    - target: {fileID: 474397100129191712, guid: 49ca50e4105c201429b90b99c47b567b, type: 3}
      propertyPath: m_LocalScale.y
      value: 0.9999995
      objectReference: {fileID: 0}
    - target: {fileID: 474397100129191712, guid: 49ca50e4105c201429b90b99c47b567b, type: 3}
      propertyPath: m_LocalPosition.x
      value: -0.023152605
      objectReference: {fileID: 0}
    - target: {fileID: 474397100129191712, guid: 49ca50e4105c201429b90b99c47b567b, type: 3}
      propertyPath: m_LocalPosition.y
      value: -0.000000048579714
      objectReference: {fileID: 0}
    - target: {fileID: 474397100129191712, guid: 49ca50e4105c201429b90b99c47b567b, type: 3}
      propertyPath: m_LocalPosition.z
      value: -2.3283064e-10
      objectReference: {fileID: 0}
    - target: {fileID: 1156766451435338523, guid: 49ca50e4105c201429b90b99c47b567b, type: 3}
      propertyPath: m_LocalPosition.x
      value: -0.0484627
      objectReference: {fileID: 0}
    - target: {fileID: 1156766451435338523, guid: 49ca50e4105c201429b90b99c47b567b, type: 3}
      propertyPath: m_LocalPosition.y
      value: -0.00000004656613
      objectReference: {fileID: 0}
    - target: {fileID: 1156766451435338523, guid: 49ca50e4105c201429b90b99c47b567b, type: 3}
      propertyPath: m_LocalPosition.z
      value: -0.00000003015157
      objectReference: {fileID: 0}
    - target: {fileID: 1188956022178540583, guid: 49ca50e4105c201429b90b99c47b567b, type: 3}
      propertyPath: m_LocalScale.z
      value: 0.99999964
      objectReference: {fileID: 0}
    - target: {fileID: 1188956022178540583, guid: 49ca50e4105c201429b90b99c47b567b, type: 3}
      propertyPath: m_LocalPosition.x
      value: -0.028496303
      objectReference: {fileID: 0}
    - target: {fileID: 1188956022178540583, guid: 49ca50e4105c201429b90b99c47b567b, type: 3}
      propertyPath: m_LocalPosition.y
      value: 0.000000024050255
      objectReference: {fileID: 0}
    - target: {fileID: 1188956022178540583, guid: 49ca50e4105c201429b90b99c47b567b, type: 3}
      propertyPath: m_LocalPosition.z
      value: -0.00000001955777
      objectReference: {fileID: 0}
    - target: {fileID: 1443933096192243567, guid: 49ca50e4105c201429b90b99c47b567b, type: 3}
      propertyPath: _leapProvider
      value: 
      objectReference: {fileID: 1234652847789266410}
    - target: {fileID: 1716278783047321015, guid: 49ca50e4105c201429b90b99c47b567b, type: 3}
      propertyPath: m_LocalPosition.x
      value: -0.052353006
      objectReference: {fileID: 0}
    - target: {fileID: 1716278783047321015, guid: 49ca50e4105c201429b90b99c47b567b, type: 3}
      propertyPath: m_LocalPosition.y
      value: -0.0000000117579475
      objectReference: {fileID: 0}
    - target: {fileID: 1716278783047321015, guid: 49ca50e4105c201429b90b99c47b567b, type: 3}
      propertyPath: m_LocalPosition.z
      value: 0.0000000084983185
      objectReference: {fileID: 0}
    - target: {fileID: 1848657037837851251, guid: 49ca50e4105c201429b90b99c47b567b, type: 3}
      propertyPath: m_LocalPosition.x
      value: -0.04104662
      objectReference: {fileID: 0}
    - target: {fileID: 1848657037837851251, guid: 49ca50e4105c201429b90b99c47b567b, type: 3}
      propertyPath: m_LocalPosition.y
      value: -0.011827915
      objectReference: {fileID: 0}
    - target: {fileID: 1848657037837851251, guid: 49ca50e4105c201429b90b99c47b567b, type: 3}
      propertyPath: m_LocalPosition.z
      value: 0.0013907086
      objectReference: {fileID: 0}
    - target: {fileID: 1905446708880616859, guid: 49ca50e4105c201429b90b99c47b567b, type: 3}
      propertyPath: m_LocalPosition.x
      value: -0.06769779
      objectReference: {fileID: 0}
    - target: {fileID: 1905446708880616859, guid: 49ca50e4105c201429b90b99c47b567b, type: 3}
      propertyPath: m_LocalPosition.y
      value: -0.000000059604645
      objectReference: {fileID: 0}
    - target: {fileID: 1905446708880616859, guid: 49ca50e4105c201429b90b99c47b567b, type: 3}
      propertyPath: m_LocalPosition.z
      value: 0.000000013038516
      objectReference: {fileID: 0}
    - target: {fileID: 2029255565174639144, guid: 49ca50e4105c201429b90b99c47b567b, type: 3}
      propertyPath: m_LocalPosition.x
      value: -0.037783854
      objectReference: {fileID: 0}
    - target: {fileID: 2029255565174639144, guid: 49ca50e4105c201429b90b99c47b567b, type: 3}
      propertyPath: m_LocalPosition.y
      value: -0.011377706
      objectReference: {fileID: 0}
    - target: {fileID: 2029255565174639144, guid: 49ca50e4105c201429b90b99c47b567b, type: 3}
      propertyPath: m_LocalPosition.z
      value: -0.018721027
      objectReference: {fileID: 0}
    - target: {fileID: 2410761085593966939, guid: 49ca50e4105c201429b90b99c47b567b, type: 3}
      propertyPath: m_LocalPosition.x
      value: -0.035906855
      objectReference: {fileID: 0}
    - target: {fileID: 2410761085593966939, guid: 49ca50e4105c201429b90b99c47b567b, type: 3}
      propertyPath: m_LocalPosition.y
      value: -0.00000008150201
      objectReference: {fileID: 0}
    - target: {fileID: 2410761085593966939, guid: 49ca50e4105c201429b90b99c47b567b, type: 3}
      propertyPath: m_LocalPosition.z
      value: -0.000000018408173
      objectReference: {fileID: 0}
    - target: {fileID: 2431264998035238581, guid: 49ca50e4105c201429b90b99c47b567b, type: 3}
      propertyPath: m_LocalPosition.x
      value: -0.028840654
      objectReference: {fileID: 0}
    - target: {fileID: 2431264998035238581, guid: 49ca50e4105c201429b90b99c47b567b, type: 3}
      propertyPath: m_LocalPosition.y
      value: 0.0049645314
      objectReference: {fileID: 0}
    - target: {fileID: 2431264998035238581, guid: 49ca50e4105c201429b90b99c47b567b, type: 3}
      propertyPath: m_LocalPosition.z
      value: -0.025461847
      objectReference: {fileID: 0}
    - target: {fileID: 2622398722273056333, guid: 49ca50e4105c201429b90b99c47b567b, type: 3}
      propertyPath: m_LocalPosition.x
      value: -0.04028473
      objectReference: {fileID: 0}
    - target: {fileID: 2622398722273056333, guid: 49ca50e4105c201429b90b99c47b567b, type: 3}
      propertyPath: m_LocalPosition.y
      value: 0.00000008285198
      objectReference: {fileID: 0}
    - target: {fileID: 2622398722273056333, guid: 49ca50e4105c201429b90b99c47b567b, type: 3}
      propertyPath: m_LocalPosition.z
      value: -0.000000025960617
      objectReference: {fileID: 0}
    - target: {fileID: 2951880221950523291, guid: 49ca50e4105c201429b90b99c47b567b, type: 3}
      propertyPath: m_LocalPosition.x
      value: -0.040181242
      objectReference: {fileID: 0}
    - target: {fileID: 2951880221950523291, guid: 49ca50e4105c201429b90b99c47b567b, type: 3}
      propertyPath: m_LocalPosition.y
      value: -0.012711651
      objectReference: {fileID: 0}
    - target: {fileID: 2951880221950523291, guid: 49ca50e4105c201429b90b99c47b567b, type: 3}
      propertyPath: m_LocalPosition.z
      value: -0.008802274
      objectReference: {fileID: 0}
    - target: {fileID: 2980240710750157050, guid: 49ca50e4105c201429b90b99c47b567b, type: 3}
      propertyPath: _leapProvider
      value: 
      objectReference: {fileID: 1234652847789266410}
    - target: {fileID: 3241150429886036791, guid: 49ca50e4105c201429b90b99c47b567b, type: 3}
      propertyPath: m_LocalPosition.x
      value: -0.05831035
      objectReference: {fileID: 0}
    - target: {fileID: 3241150429886036791, guid: 49ca50e4105c201429b90b99c47b567b, type: 3}
      propertyPath: m_LocalPosition.y
      value: 0.000000048676156
      objectReference: {fileID: 0}
    - target: {fileID: 3241150429886036791, guid: 49ca50e4105c201429b90b99c47b567b, type: 3}
      propertyPath: m_LocalPosition.z
      value: -0.0000000114087015
      objectReference: {fileID: 0}
    - target: {fileID: 3250156258384862248, guid: 49ca50e4105c201429b90b99c47b567b, type: 3}
      propertyPath: m_LocalScale.y
      value: 0.99999905
      objectReference: {fileID: 0}
    - target: {fileID: 3250156258384862248, guid: 49ca50e4105c201429b90b99c47b567b, type: 3}
      propertyPath: m_LocalScale.z
      value: 0.99999976
      objectReference: {fileID: 0}
    - target: {fileID: 3250156258384862248, guid: 49ca50e4105c201429b90b99c47b567b, type: 3}
      propertyPath: m_LocalPosition.x
      value: -0.02020096
      objectReference: {fileID: 0}
    - target: {fileID: 3250156258384862248, guid: 49ca50e4105c201429b90b99c47b567b, type: 3}
      propertyPath: m_LocalPosition.y
      value: -0.000000009031594
      objectReference: {fileID: 0}
    - target: {fileID: 3250156258384862248, guid: 49ca50e4105c201429b90b99c47b567b, type: 3}
      propertyPath: m_LocalPosition.z
      value: -0.000000017054845
      objectReference: {fileID: 0}
    - target: {fileID: 3719998431345572574, guid: 49ca50e4105c201429b90b99c47b567b, type: 3}
      propertyPath: m_LocalPosition.x
      value: -0.037342172
      objectReference: {fileID: 0}
    - target: {fileID: 3719998431345572574, guid: 49ca50e4105c201429b90b99c47b567b, type: 3}
      propertyPath: m_LocalPosition.y
      value: -0.000000007719659
      objectReference: {fileID: 0}
    - target: {fileID: 3719998431345572574, guid: 49ca50e4105c201429b90b99c47b567b, type: 3}
      propertyPath: m_LocalPosition.z
      value: -0.0000000056135705
      objectReference: {fileID: 0}
    - target: {fileID: 3894566934334041365, guid: 49ca50e4105c201429b90b99c47b567b, type: 3}
      propertyPath: m_LocalPosition.x
      value: 0.03485498
      objectReference: {fileID: 0}
    - target: {fileID: 3894566934334041365, guid: 49ca50e4105c201429b90b99c47b567b, type: 3}
      propertyPath: m_LocalPosition.y
      value: 0.84151006
      objectReference: {fileID: 0}
    - target: {fileID: 3894566934334041365, guid: 49ca50e4105c201429b90b99c47b567b, type: 3}
      propertyPath: m_LocalPosition.z
      value: 0.44250074
      objectReference: {fileID: 0}
    - target: {fileID: 3942644588927508308, guid: 49ca50e4105c201429b90b99c47b567b, type: 3}
      propertyPath: m_LocalScale.y
      value: 0.99999976
      objectReference: {fileID: 0}
    - target: {fileID: 3942644588927508308, guid: 49ca50e4105c201429b90b99c47b567b, type: 3}
      propertyPath: m_LocalScale.z
      value: 0.99999994
      objectReference: {fileID: 0}
    - target: {fileID: 3942644588927508308, guid: 49ca50e4105c201429b90b99c47b567b, type: 3}
      propertyPath: m_LocalPosition.x
      value: -0.016346775
      objectReference: {fileID: 0}
    - target: {fileID: 3942644588927508308, guid: 49ca50e4105c201429b90b99c47b567b, type: 3}
      propertyPath: m_LocalPosition.y
      value: -0.000000040107768
      objectReference: {fileID: 0}
    - target: {fileID: 3942644588927508308, guid: 49ca50e4105c201429b90b99c47b567b, type: 3}
      propertyPath: m_LocalPosition.z
      value: 0.00000001094304
      objectReference: {fileID: 0}
    - target: {fileID: 4007246485302849772, guid: 49ca50e4105c201429b90b99c47b567b, type: 3}
      propertyPath: m_LocalPosition.x
      value: -0.029552337
      objectReference: {fileID: 0}
    - target: {fileID: 4007246485302849772, guid: 49ca50e4105c201429b90b99c47b567b, type: 3}
      propertyPath: m_LocalPosition.y
      value: 0.000000008271813
      objectReference: {fileID: 0}
    - target: {fileID: 4007246485302849772, guid: 49ca50e4105c201429b90b99c47b567b, type: 3}
      propertyPath: m_LocalPosition.z
      value: -0.000000011525117
      objectReference: {fileID: 0}
    - target: {fileID: 4292359387015773712, guid: 49ca50e4105c201429b90b99c47b567b, type: 3}
      propertyPath: m_LocalScale.y
      value: 0.99999905
      objectReference: {fileID: 0}
    - target: {fileID: 4292359387015773712, guid: 49ca50e4105c201429b90b99c47b567b, type: 3}
      propertyPath: m_LocalScale.z
      value: 0.9999995
      objectReference: {fileID: 0}
    - target: {fileID: 4292359387015773712, guid: 49ca50e4105c201429b90b99c47b567b, type: 3}
      propertyPath: m_LocalPosition.x
      value: -0.023766499
      objectReference: {fileID: 0}
    - target: {fileID: 4292359387015773712, guid: 49ca50e4105c201429b90b99c47b567b, type: 3}
      propertyPath: m_LocalPosition.y
      value: -0.000000012358271
      objectReference: {fileID: 0}
    - target: {fileID: 4292359387015773712, guid: 49ca50e4105c201429b90b99c47b567b, type: 3}
      propertyPath: m_LocalPosition.z
      value: 0.000000020256266
      objectReference: {fileID: 0}
    - target: {fileID: 4298899250073540696, guid: 49ca50e4105c201429b90b99c47b567b, type: 3}
      propertyPath: m_LocalPosition.x
      value: -0.061487693
      objectReference: {fileID: 0}
    - target: {fileID: 4298899250073540696, guid: 49ca50e4105c201429b90b99c47b567b, type: 3}
      propertyPath: m_LocalPosition.y
      value: 0.000000018626451
      objectReference: {fileID: 0}
    - target: {fileID: 4298899250073540696, guid: 49ca50e4105c201429b90b99c47b567b, type: 3}
      propertyPath: m_LocalPosition.z
      value: 0.000000025960617
      objectReference: {fileID: 0}
    - target: {fileID: 4345937598923816187, guid: 49ca50e4105c201429b90b99c47b567b, type: 3}
      propertyPath: _leapProvider
      value: 
      objectReference: {fileID: 1234652847789266410}
    - target: {fileID: 4593309518737670260, guid: 49ca50e4105c201429b90b99c47b567b, type: 3}
      propertyPath: m_LocalPosition.x
      value: -0.03909131
      objectReference: {fileID: 0}
    - target: {fileID: 4593309518737670260, guid: 49ca50e4105c201429b90b99c47b567b, type: 3}
      propertyPath: m_LocalPosition.y
      value: -0.0055810646
      objectReference: {fileID: 0}
    - target: {fileID: 4593309518737670260, guid: 49ca50e4105c201429b90b99c47b567b, type: 3}
      propertyPath: m_LocalPosition.z
      value: 0.011322735
      objectReference: {fileID: 0}
    - target: {fileID: 4874194955644289265, guid: 49ca50e4105c201429b90b99c47b567b, type: 3}
      propertyPath: m_LocalPosition.x
      value: -0.040284712
      objectReference: {fileID: 0}
    - target: {fileID: 4874194955644289265, guid: 49ca50e4105c201429b90b99c47b567b, type: 3}
      propertyPath: m_LocalPosition.y
      value: -0.000000046161226
      objectReference: {fileID: 0}
    - target: {fileID: 4874194955644289265, guid: 49ca50e4105c201429b90b99c47b567b, type: 3}
      propertyPath: m_LocalPosition.z
      value: 0.000000020489097
      objectReference: {fileID: 0}
    - target: {fileID: 5079402188268173321, guid: 49ca50e4105c201429b90b99c47b567b, type: 3}
      propertyPath: m_LocalPosition.x
      value: -0.028840661
      objectReference: {fileID: 0}
    - target: {fileID: 5079402188268173321, guid: 49ca50e4105c201429b90b99c47b567b, type: 3}
      propertyPath: m_LocalPosition.y
      value: 0.0049645165
      objectReference: {fileID: 0}
    - target: {fileID: 5079402188268173321, guid: 49ca50e4105c201429b90b99c47b567b, type: 3}
      propertyPath: m_LocalPosition.z
      value: -0.025461843
      objectReference: {fileID: 0}
    - target: {fileID: 5094839662728581095, guid: 49ca50e4105c201429b90b99c47b567b, type: 3}
      propertyPath: m_LocalPosition.x
      value: -0.03590691
      objectReference: {fileID: 0}
    - target: {fileID: 5094839662728581095, guid: 49ca50e4105c201429b90b99c47b567b, type: 3}
      propertyPath: m_LocalPosition.y
      value: 0.0000000024280014
      objectReference: {fileID: 0}
    - target: {fileID: 5094839662728581095, guid: 49ca50e4105c201429b90b99c47b567b, type: 3}
      propertyPath: m_LocalPosition.z
      value: -0.0000000066502253
      objectReference: {fileID: 0}
    - target: {fileID: 5393869962376972948, guid: 49ca50e4105c201429b90b99c47b567b, type: 3}
      propertyPath: m_LocalScale.y
      value: 0.9999999
      objectReference: {fileID: 0}
    - target: {fileID: 5393869962376972948, guid: 49ca50e4105c201429b90b99c47b567b, type: 3}
      propertyPath: m_LocalScale.z
      value: 0.9999995
      objectReference: {fileID: 0}
    - target: {fileID: 5393869962376972948, guid: 49ca50e4105c201429b90b99c47b567b, type: 3}
      propertyPath: m_LocalPosition.x
      value: -0.02020108
      objectReference: {fileID: 0}
    - target: {fileID: 5393869962376972948, guid: 49ca50e4105c201429b90b99c47b567b, type: 3}
      propertyPath: m_LocalPosition.y
      value: 0.000000060544195
      objectReference: {fileID: 0}
    - target: {fileID: 5393869962376972948, guid: 49ca50e4105c201429b90b99c47b567b, type: 3}
      propertyPath: m_LocalPosition.z
      value: 0.000000014595571
      objectReference: {fileID: 0}
    - target: {fileID: 5420890182953856395, guid: 49ca50e4105c201429b90b99c47b567b, type: 3}
      propertyPath: m_LocalPosition.x
      value: -0.058310457
      objectReference: {fileID: 0}
    - target: {fileID: 5420890182953856395, guid: 49ca50e4105c201429b90b99c47b567b, type: 3}
      propertyPath: m_LocalPosition.y
      value: -0.00000011874363
      objectReference: {fileID: 0}
    - target: {fileID: 5420890182953856395, guid: 49ca50e4105c201429b90b99c47b567b, type: 3}
      propertyPath: m_LocalPosition.z
      value: 0.000000011525117
      objectReference: {fileID: 0}
    - target: {fileID: 5708049395136028967, guid: 49ca50e4105c201429b90b99c47b567b, type: 3}
      propertyPath: m_LocalPosition.x
      value: -0.040181197
      objectReference: {fileID: 0}
    - target: {fileID: 5708049395136028967, guid: 49ca50e4105c201429b90b99c47b567b, type: 3}
      propertyPath: m_LocalPosition.y
      value: -0.012711561
      objectReference: {fileID: 0}
    - target: {fileID: 5708049395136028967, guid: 49ca50e4105c201429b90b99c47b567b, type: 3}
      propertyPath: m_LocalPosition.z
      value: -0.008802308
      objectReference: {fileID: 0}
    - target: {fileID: 5790686499196593744, guid: 49ca50e4105c201429b90b99c47b567b, type: 3}
      propertyPath: m_LocalPosition.x
      value: -0.029552378
      objectReference: {fileID: 0}
    - target: {fileID: 5790686499196593744, guid: 49ca50e4105c201429b90b99c47b567b, type: 3}
      propertyPath: m_LocalPosition.y
      value: -0.0000000757927
      objectReference: {fileID: 0}
    - target: {fileID: 5790686499196593744, guid: 49ca50e4105c201429b90b99c47b567b, type: 3}
      propertyPath: m_LocalPosition.z
      value: -0.000000007799827
      objectReference: {fileID: 0}
    - target: {fileID: 5870206406120442344, guid: 49ca50e4105c201429b90b99c47b567b, type: 3}
      propertyPath: m_LocalScale.y
      value: 0.99999994
      objectReference: {fileID: 0}
    - target: {fileID: 5870206406120442344, guid: 49ca50e4105c201429b90b99c47b567b, type: 3}
      propertyPath: m_LocalScale.z
      value: 0.9999999
      objectReference: {fileID: 0}
    - target: {fileID: 5870206406120442344, guid: 49ca50e4105c201429b90b99c47b567b, type: 3}
      propertyPath: m_LocalPosition.x
      value: -0.016346782
      objectReference: {fileID: 0}
    - target: {fileID: 5870206406120442344, guid: 49ca50e4105c201429b90b99c47b567b, type: 3}
      propertyPath: m_LocalPosition.y
      value: 0.0000000051831677
      objectReference: {fileID: 0}
    - target: {fileID: 5870206406120442344, guid: 49ca50e4105c201429b90b99c47b567b, type: 3}
      propertyPath: m_LocalPosition.z
      value: 0.000000019092113
      objectReference: {fileID: 0}
    - target: {fileID: 5894218214356663209, guid: 49ca50e4105c201429b90b99c47b567b, type: 3}
      propertyPath: m_LocalPosition.x
      value: -0.37302125
      objectReference: {fileID: 0}
    - target: {fileID: 5894218214356663209, guid: 49ca50e4105c201429b90b99c47b567b, type: 3}
      propertyPath: m_LocalPosition.y
      value: 0.84150994
      objectReference: {fileID: 0}
    - target: {fileID: 5894218214356663209, guid: 49ca50e4105c201429b90b99c47b567b, type: 3}
      propertyPath: m_LocalPosition.z
      value: 0.44250068
      objectReference: {fileID: 0}
    - target: {fileID: 6079904712570121314, guid: 49ca50e4105c201429b90b99c47b567b, type: 3}
      propertyPath: m_LocalPosition.x
      value: -0.037342153
      objectReference: {fileID: 0}
    - target: {fileID: 6079904712570121314, guid: 49ca50e4105c201429b90b99c47b567b, type: 3}
      propertyPath: m_LocalPosition.y
      value: 0.000000026415666
      objectReference: {fileID: 0}
    - target: {fileID: 6079904712570121314, guid: 49ca50e4105c201429b90b99c47b567b, type: 3}
      propertyPath: m_LocalPosition.z
      value: -0.000000011175871
      objectReference: {fileID: 0}
    - target: {fileID: 6376685206508426952, guid: 49ca50e4105c201429b90b99c47b567b, type: 3}
      propertyPath: m_LocalPosition.x
      value: -0.03909137
      objectReference: {fileID: 0}
    - target: {fileID: 6376685206508426952, guid: 49ca50e4105c201429b90b99c47b567b, type: 3}
      propertyPath: m_LocalPosition.y
      value: -0.0055811466
      objectReference: {fileID: 0}
    - target: {fileID: 6376685206508426952, guid: 49ca50e4105c201429b90b99c47b567b, type: 3}
      propertyPath: m_LocalPosition.z
      value: 0.01132278
      objectReference: {fileID: 0}
    - target: {fileID: 6652302480804194476, guid: 49ca50e4105c201429b90b99c47b567b, type: 3}
      propertyPath: m_LocalScale.y
      value: 0.99999964
      objectReference: {fileID: 0}
    - target: {fileID: 6652302480804194476, guid: 49ca50e4105c201429b90b99c47b567b, type: 3}
      propertyPath: m_LocalScale.z
      value: 0.99999964
      objectReference: {fileID: 0}
    - target: {fileID: 6652302480804194476, guid: 49ca50e4105c201429b90b99c47b567b, type: 3}
      propertyPath: m_LocalPosition.x
      value: -0.023766384
      objectReference: {fileID: 0}
    - target: {fileID: 6652302480804194476, guid: 49ca50e4105c201429b90b99c47b567b, type: 3}
      propertyPath: m_LocalPosition.y
      value: -0.000000054248208
      objectReference: {fileID: 0}
    - target: {fileID: 6652302480804194476, guid: 49ca50e4105c201429b90b99c47b567b, type: 3}
      propertyPath: m_LocalPosition.z
      value: 0.000000026775524
      objectReference: {fileID: 0}
    - target: {fileID: 6658851143968902884, guid: 49ca50e4105c201429b90b99c47b567b, type: 3}
      propertyPath: m_LocalPosition.x
      value: -0.061487757
      objectReference: {fileID: 0}
    - target: {fileID: 6658851143968902884, guid: 49ca50e4105c201429b90b99c47b567b, type: 3}
      propertyPath: m_LocalPosition.y
      value: 0.000000013911631
      objectReference: {fileID: 0}
    - target: {fileID: 6658851143968902884, guid: 49ca50e4105c201429b90b99c47b567b, type: 3}
      propertyPath: m_LocalPosition.z
      value: -0.0000000010040822
      objectReference: {fileID: 0}
    - target: {fileID: 6854387271831385556, guid: 49ca50e4105c201429b90b99c47b567b, type: 3}
      propertyPath: m_Name
      value: Ghost Capsule Hands
      objectReference: {fileID: 0}
    - target: {fileID: 6854387271831385557, guid: 49ca50e4105c201429b90b99c47b567b, type: 3}
      propertyPath: m_RootOrder
      value: 2
      objectReference: {fileID: 0}
    - target: {fileID: 6854387271831385557, guid: 49ca50e4105c201429b90b99c47b567b, type: 3}
      propertyPath: m_LocalPosition.x
      value: 0
      objectReference: {fileID: 0}
    - target: {fileID: 6854387271831385557, guid: 49ca50e4105c201429b90b99c47b567b, type: 3}
      propertyPath: m_LocalPosition.y
      value: 0
      objectReference: {fileID: 0}
    - target: {fileID: 6854387271831385557, guid: 49ca50e4105c201429b90b99c47b567b, type: 3}
      propertyPath: m_LocalPosition.z
      value: 0
      objectReference: {fileID: 0}
    - target: {fileID: 6854387271831385557, guid: 49ca50e4105c201429b90b99c47b567b, type: 3}
      propertyPath: m_LocalRotation.w
      value: 1
      objectReference: {fileID: 0}
    - target: {fileID: 6854387271831385557, guid: 49ca50e4105c201429b90b99c47b567b, type: 3}
      propertyPath: m_LocalRotation.x
      value: 0
      objectReference: {fileID: 0}
    - target: {fileID: 6854387271831385557, guid: 49ca50e4105c201429b90b99c47b567b, type: 3}
      propertyPath: m_LocalRotation.y
      value: 0
      objectReference: {fileID: 0}
    - target: {fileID: 6854387271831385557, guid: 49ca50e4105c201429b90b99c47b567b, type: 3}
      propertyPath: m_LocalRotation.z
      value: 0
      objectReference: {fileID: 0}
    - target: {fileID: 6854387271831385557, guid: 49ca50e4105c201429b90b99c47b567b, type: 3}
      propertyPath: m_LocalEulerAnglesHint.x
      value: 0
      objectReference: {fileID: 0}
    - target: {fileID: 6854387271831385557, guid: 49ca50e4105c201429b90b99c47b567b, type: 3}
      propertyPath: m_LocalEulerAnglesHint.y
      value: 0
      objectReference: {fileID: 0}
    - target: {fileID: 6854387271831385557, guid: 49ca50e4105c201429b90b99c47b567b, type: 3}
      propertyPath: m_LocalEulerAnglesHint.z
      value: 0
      objectReference: {fileID: 0}
    - target: {fileID: 7013611382759674268, guid: 49ca50e4105c201429b90b99c47b567b, type: 3}
      propertyPath: m_LocalScale.y
      value: 0.9999995
      objectReference: {fileID: 0}
    - target: {fileID: 7013611382759674268, guid: 49ca50e4105c201429b90b99c47b567b, type: 3}
      propertyPath: m_LocalPosition.y
      value: -0.0000000116803
      objectReference: {fileID: 0}
    - target: {fileID: 7013611382759674268, guid: 49ca50e4105c201429b90b99c47b567b, type: 3}
      propertyPath: m_LocalPosition.z
      value: -0.000000008269733
      objectReference: {fileID: 0}
    - target: {fileID: 7073942507542097471, guid: 49ca50e4105c201429b90b99c47b567b, type: 3}
      propertyPath: m_LocalPosition.x
      value: -0.041719936
      objectReference: {fileID: 0}
    - target: {fileID: 7073942507542097471, guid: 49ca50e4105c201429b90b99c47b567b, type: 3}
      propertyPath: m_LocalPosition.y
      value: -0.000000014901161
      objectReference: {fileID: 0}
    - target: {fileID: 7073942507542097471, guid: 49ca50e4105c201429b90b99c47b567b, type: 3}
      propertyPath: m_LocalPosition.z
      value: 0.000000008381903
      objectReference: {fileID: 0}
    - target: {fileID: 8036284278682804622, guid: 49ca50e4105c201429b90b99c47b567b, type: 3}
      propertyPath: _leapProvider
      value: 
      objectReference: {fileID: 1234652847789266410}
    - target: {fileID: 8075321055272014603, guid: 49ca50e4105c201429b90b99c47b567b, type: 3}
      propertyPath: m_LocalPosition.x
      value: -0.05235301
      objectReference: {fileID: 0}
    - target: {fileID: 8075321055272014603, guid: 49ca50e4105c201429b90b99c47b567b, type: 3}
      propertyPath: m_LocalPosition.y
      value: 0.000000006170012
      objectReference: {fileID: 0}
    - target: {fileID: 8075321055272014603, guid: 49ca50e4105c201429b90b99c47b567b, type: 3}
      propertyPath: m_LocalPosition.z
      value: -0.000000013969839
      objectReference: {fileID: 0}
    - target: {fileID: 8592932897229945499, guid: 49ca50e4105c201429b90b99c47b567b, type: 3}
      propertyPath: m_LocalScale.y
      value: 0.9999992
      objectReference: {fileID: 0}
    - target: {fileID: 8592932897229945499, guid: 49ca50e4105c201429b90b99c47b567b, type: 3}
      propertyPath: m_LocalScale.z
      value: 1
      objectReference: {fileID: 0}
    - target: {fileID: 8592932897229945499, guid: 49ca50e4105c201429b90b99c47b567b, type: 3}
      propertyPath: m_LocalPosition.x
      value: -0.02849628
      objectReference: {fileID: 0}
    - target: {fileID: 8592932897229945499, guid: 49ca50e4105c201429b90b99c47b567b, type: 3}
      propertyPath: m_LocalPosition.y
      value: 0.000000041827448
      objectReference: {fileID: 0}
    - target: {fileID: 8592932897229945499, guid: 49ca50e4105c201429b90b99c47b567b, type: 3}
      propertyPath: m_LocalPosition.z
      value: -0.0000000048207474
      objectReference: {fileID: 0}
    - target: {fileID: 8632722326645878183, guid: 49ca50e4105c201429b90b99c47b567b, type: 3}
      propertyPath: m_LocalPosition.x
      value: -0.04846263
      objectReference: {fileID: 0}
    - target: {fileID: 8632722326645878183, guid: 49ca50e4105c201429b90b99c47b567b, type: 3}
      propertyPath: m_LocalPosition.y
      value: 0.00000006239861
      objectReference: {fileID: 0}
    - target: {fileID: 8632722326645878183, guid: 49ca50e4105c201429b90b99c47b567b, type: 3}
      propertyPath: m_LocalPosition.z
      value: -0.000000017113052
      objectReference: {fileID: 0}
    - target: {fileID: 8928776509994556564, guid: 49ca50e4105c201429b90b99c47b567b, type: 3}
      propertyPath: m_LocalPosition.x
      value: -0.037783854
      objectReference: {fileID: 0}
    - target: {fileID: 8928776509994556564, guid: 49ca50e4105c201429b90b99c47b567b, type: 3}
      propertyPath: m_LocalPosition.y
      value: -0.011377721
      objectReference: {fileID: 0}
    - target: {fileID: 8928776509994556564, guid: 49ca50e4105c201429b90b99c47b567b, type: 3}
      propertyPath: m_LocalPosition.z
      value: -0.018721012
      objectReference: {fileID: 0}
    - target: {fileID: 9057229701263653671, guid: 49ca50e4105c201429b90b99c47b567b, type: 3}
      propertyPath: m_LocalPosition.x
      value: -0.06769779
      objectReference: {fileID: 0}
    - target: {fileID: 9057229701263653671, guid: 49ca50e4105c201429b90b99c47b567b, type: 3}
      propertyPath: m_LocalPosition.y
      value: -0.000000044703484
      objectReference: {fileID: 0}
    - target: {fileID: 9057229701263653671, guid: 49ca50e4105c201429b90b99c47b567b, type: 3}
      propertyPath: m_LocalPosition.z
      value: 0.0000000055879354
      objectReference: {fileID: 0}
    - target: {fileID: 9108389555013291215, guid: 49ca50e4105c201429b90b99c47b567b, type: 3}
      propertyPath: m_LocalPosition.x
      value: -0.04104664
      objectReference: {fileID: 0}
    - target: {fileID: 9108389555013291215, guid: 49ca50e4105c201429b90b99c47b567b, type: 3}
      propertyPath: m_LocalPosition.y
      value: -0.011827945
      objectReference: {fileID: 0}
    m_RemovedComponents: []
  m_SourcePrefab: {fileID: 100100000, guid: 49ca50e4105c201429b90b99c47b567b, type: 3}
--- !u!1 &1822924866 stripped
GameObject:
  m_CorrespondingSourceObject: {fileID: 6854387271831385556, guid: 49ca50e4105c201429b90b99c47b567b, type: 3}
  m_PrefabInstance: {fileID: 1822924865}
  m_PrefabAsset: {fileID: 0}
--- !u!1 &1840771849
GameObject:
  m_ObjectHideFlags: 0
  m_CorrespondingSourceObject: {fileID: 0}
  m_PrefabInstance: {fileID: 0}
  m_PrefabAsset: {fileID: 0}
  serializedVersion: 6
  m_Component:
  - component: {fileID: 1840771850}
  - component: {fileID: 1840771856}
  - component: {fileID: 1840771855}
  - component: {fileID: 1840771854}
  - component: {fileID: 1840771853}
  - component: {fileID: 1840771852}
  m_Layer: 0
  m_Name: Sphere (1)
  m_TagString: Untagged
  m_Icon: {fileID: 0}
  m_NavMeshLayer: 0
  m_StaticEditorFlags: 0
  m_IsActive: 1
--- !u!4 &1840771850
Transform:
  m_ObjectHideFlags: 0
  m_CorrespondingSourceObject: {fileID: 0}
  m_PrefabInstance: {fileID: 0}
  m_PrefabAsset: {fileID: 0}
  m_GameObject: {fileID: 1840771849}
  m_LocalRotation: {x: -0, y: -0, z: -0, w: 1}
  m_LocalPosition: {x: -0.021399993, y: 0.00013333559, z: 0.056400016}
  m_LocalScale: {x: 0.05333334, y: 0.05333334, z: 0.05333334}
  m_ConstrainProportionsScale: 0
  m_Children: []
  m_Father: {fileID: 269473463}
  m_RootOrder: 1
  m_LocalEulerAnglesHint: {x: 0, y: 0, z: 0}
--- !u!114 &1840771852
MonoBehaviour:
  m_ObjectHideFlags: 0
  m_CorrespondingSourceObject: {fileID: 0}
  m_PrefabInstance: {fileID: 0}
  m_PrefabAsset: {fileID: 0}
  m_GameObject: {fileID: 1840771849}
  m_Enabled: 1
  m_EditorHideFlags: 0
  m_Script: {fileID: 11500000, guid: 1548f80b55edb7447a13a74a4146c57b, type: 3}
  m_Name: 
  m_EditorClassIdentifier: 
  distanceToReset: 2
  OnReset:
    m_PersistentCalls:
      m_Calls: []
--- !u!54 &1840771853
Rigidbody:
  m_ObjectHideFlags: 0
  m_CorrespondingSourceObject: {fileID: 0}
  m_PrefabInstance: {fileID: 0}
  m_PrefabAsset: {fileID: 0}
  m_GameObject: {fileID: 1840771849}
  serializedVersion: 2
  m_Mass: 1
  m_Drag: 0
  m_AngularDrag: 0.05
  m_UseGravity: 1
  m_IsKinematic: 0
  m_Interpolate: 0
  m_Constraints: 0
  m_CollisionDetection: 0
--- !u!135 &1840771854
SphereCollider:
  m_ObjectHideFlags: 0
  m_CorrespondingSourceObject: {fileID: 0}
  m_PrefabInstance: {fileID: 0}
  m_PrefabAsset: {fileID: 0}
  m_GameObject: {fileID: 1840771849}
  m_Material: {fileID: 0}
  m_IsTrigger: 0
  m_Enabled: 1
  serializedVersion: 2
  m_Radius: 0.5
  m_Center: {x: 0, y: 0, z: 0}
--- !u!23 &1840771855
MeshRenderer:
  m_ObjectHideFlags: 0
  m_CorrespondingSourceObject: {fileID: 0}
  m_PrefabInstance: {fileID: 0}
  m_PrefabAsset: {fileID: 0}
  m_GameObject: {fileID: 1840771849}
  m_Enabled: 1
  m_CastShadows: 1
  m_ReceiveShadows: 1
  m_DynamicOccludee: 1
  m_StaticShadowCaster: 0
  m_MotionVectors: 1
  m_LightProbeUsage: 1
  m_ReflectionProbeUsage: 1
  m_RayTracingMode: 2
  m_RayTraceProcedural: 0
  m_RenderingLayerMask: 257
  m_RendererPriority: 0
  m_Materials:
  - {fileID: 2100000, guid: 548d652cd1f14834c822ed1af678431f, type: 2}
  m_StaticBatchInfo:
    firstSubMesh: 0
    subMeshCount: 0
  m_StaticBatchRoot: {fileID: 0}
  m_ProbeAnchor: {fileID: 0}
  m_LightProbeVolumeOverride: {fileID: 0}
  m_ScaleInLightmap: 1
  m_ReceiveGI: 1
  m_PreserveUVs: 0
  m_IgnoreNormalsForChartDetection: 0
  m_ImportantGI: 0
  m_StitchLightmapSeams: 1
  m_SelectedEditorRenderState: 3
  m_MinimumChartSize: 4
  m_AutoUVMaxDistance: 0.5
  m_AutoUVMaxAngle: 89
  m_LightmapParameters: {fileID: 0}
  m_SortingLayerID: 0
  m_SortingLayer: 0
  m_SortingOrder: 0
  m_AdditionalVertexStreams: {fileID: 0}
--- !u!33 &1840771856
MeshFilter:
  m_ObjectHideFlags: 0
  m_CorrespondingSourceObject: {fileID: 0}
  m_PrefabInstance: {fileID: 0}
  m_PrefabAsset: {fileID: 0}
  m_GameObject: {fileID: 1840771849}
  m_Mesh: {fileID: 10207, guid: 0000000000000000e000000000000000, type: 0}
--- !u!1001 &1850344966
PrefabInstance:
  m_ObjectHideFlags: 0
  serializedVersion: 2
  m_Modification:
    m_TransformParent: {fileID: 1544020911}
    m_Modifications:
    - target: {fileID: 2013234089147253796, guid: 86476b805c5eb3249acaf2519bc48704, type: 3}
      propertyPath: m_RootOrder
      value: 2
      objectReference: {fileID: 0}
    - target: {fileID: 2013234089147253796, guid: 86476b805c5eb3249acaf2519bc48704, type: 3}
      propertyPath: m_LocalPosition.x
      value: 0
      objectReference: {fileID: 0}
    - target: {fileID: 2013234089147253796, guid: 86476b805c5eb3249acaf2519bc48704, type: 3}
      propertyPath: m_LocalPosition.y
      value: 0
      objectReference: {fileID: 0}
    - target: {fileID: 2013234089147253796, guid: 86476b805c5eb3249acaf2519bc48704, type: 3}
      propertyPath: m_LocalPosition.z
      value: 0
      objectReference: {fileID: 0}
    - target: {fileID: 2013234089147253796, guid: 86476b805c5eb3249acaf2519bc48704, type: 3}
      propertyPath: m_LocalRotation.w
      value: 1
      objectReference: {fileID: 0}
    - target: {fileID: 2013234089147253796, guid: 86476b805c5eb3249acaf2519bc48704, type: 3}
      propertyPath: m_LocalRotation.x
      value: -0
      objectReference: {fileID: 0}
    - target: {fileID: 2013234089147253796, guid: 86476b805c5eb3249acaf2519bc48704, type: 3}
      propertyPath: m_LocalRotation.y
      value: -0
      objectReference: {fileID: 0}
    - target: {fileID: 2013234089147253796, guid: 86476b805c5eb3249acaf2519bc48704, type: 3}
      propertyPath: m_LocalRotation.z
      value: -0
      objectReference: {fileID: 0}
    - target: {fileID: 2013234089147253796, guid: 86476b805c5eb3249acaf2519bc48704, type: 3}
      propertyPath: m_LocalEulerAnglesHint.x
      value: 0
      objectReference: {fileID: 0}
    - target: {fileID: 2013234089147253796, guid: 86476b805c5eb3249acaf2519bc48704, type: 3}
      propertyPath: m_LocalEulerAnglesHint.y
      value: 0
      objectReference: {fileID: 0}
    - target: {fileID: 2013234089147253796, guid: 86476b805c5eb3249acaf2519bc48704, type: 3}
      propertyPath: m_LocalEulerAnglesHint.z
      value: 0
      objectReference: {fileID: 0}
    - target: {fileID: 2606385267697053005, guid: 86476b805c5eb3249acaf2519bc48704, type: 3}
      propertyPath: m_Name
      value: Cup
      objectReference: {fileID: 0}
    - target: {fileID: 3443015247324668377, guid: 86476b805c5eb3249acaf2519bc48704, type: 3}
      propertyPath: m_StaticEditorFlags
      value: 0
      objectReference: {fileID: 0}
    - target: {fileID: 3443015247374020543, guid: 86476b805c5eb3249acaf2519bc48704, type: 3}
      propertyPath: m_StaticEditorFlags
      value: 0
      objectReference: {fileID: 0}
    - target: {fileID: 3443015248070672644, guid: 86476b805c5eb3249acaf2519bc48704, type: 3}
      propertyPath: m_StaticEditorFlags
      value: 0
      objectReference: {fileID: 0}
    - target: {fileID: 3443015248277677681, guid: 86476b805c5eb3249acaf2519bc48704, type: 3}
      propertyPath: m_StaticEditorFlags
      value: 0
      objectReference: {fileID: 0}
    - target: {fileID: 3813034981144363593, guid: 86476b805c5eb3249acaf2519bc48704, type: 3}
      propertyPath: m_StaticEditorFlags
      value: 0
      objectReference: {fileID: 0}
    m_RemovedComponents: []
  m_SourcePrefab: {fileID: 100100000, guid: 86476b805c5eb3249acaf2519bc48704, type: 3}
--- !u!4 &1850344967 stripped
Transform:
  m_CorrespondingSourceObject: {fileID: 2013234089147253796, guid: 86476b805c5eb3249acaf2519bc48704, type: 3}
  m_PrefabInstance: {fileID: 1850344966}
  m_PrefabAsset: {fileID: 0}
--- !u!1 &1850344968 stripped
GameObject:
  m_CorrespondingSourceObject: {fileID: 2606385267697053005, guid: 86476b805c5eb3249acaf2519bc48704, type: 3}
  m_PrefabInstance: {fileID: 1850344966}
  m_PrefabAsset: {fileID: 0}
--- !u!114 &1850344969
MonoBehaviour:
  m_ObjectHideFlags: 0
  m_CorrespondingSourceObject: {fileID: 0}
  m_PrefabInstance: {fileID: 0}
  m_PrefabAsset: {fileID: 0}
  m_GameObject: {fileID: 1850344968}
  m_Enabled: 1
  m_EditorHideFlags: 0
  m_Script: {fileID: 11500000, guid: 0b3763add1152ac4aab69357a419a664, type: 3}
  m_Name: 
  m_EditorClassIdentifier: 
  HandToIgnoreGrabs: 2
  _disableAllGrabbing: 1
  HandToIgnoreCollisions: 2
  _disableAllHandCollisions: 1
  _disableCollisionOnChildren: 1
--- !u!1 &1859738839
GameObject:
  m_ObjectHideFlags: 0
  m_CorrespondingSourceObject: {fileID: 0}
  m_PrefabInstance: {fileID: 0}
  m_PrefabAsset: {fileID: 0}
  serializedVersion: 6
  m_Component:
  - component: {fileID: 1859738840}
  - component: {fileID: 1859738843}
  - component: {fileID: 1859738842}
  - component: {fileID: 1859738841}
  m_Layer: 5
  m_Name: Explanation
  m_TagString: Untagged
  m_Icon: {fileID: 0}
  m_NavMeshLayer: 0
  m_StaticEditorFlags: 0
  m_IsActive: 1
--- !u!224 &1859738840
RectTransform:
  m_ObjectHideFlags: 0
  m_CorrespondingSourceObject: {fileID: 0}
  m_PrefabInstance: {fileID: 0}
  m_PrefabAsset: {fileID: 0}
  m_GameObject: {fileID: 1859738839}
  m_LocalRotation: {x: -0, y: -0, z: -0, w: 1}
  m_LocalPosition: {x: 0, y: 0, z: 1.449}
  m_LocalScale: {x: 0.03, y: 0.03, z: 0.03}
  m_ConstrainProportionsScale: 0
  m_Children:
  - {fileID: 131328120}
  - {fileID: 350346324}
  m_Father: {fileID: 6102045132371423275}
  m_RootOrder: 0
  m_LocalEulerAnglesHint: {x: 0, y: 0, z: 0}
  m_AnchorMin: {x: 0.5, y: 0.5}
  m_AnchorMax: {x: 0.5, y: 0.5}
  m_AnchoredPosition: {x: 0, y: 3.09}
  m_SizeDelta: {x: 150, y: 50}
  m_Pivot: {x: 0.5, y: 0.5}
--- !u!114 &1859738841
MonoBehaviour:
  m_ObjectHideFlags: 0
  m_CorrespondingSourceObject: {fileID: 0}
  m_PrefabInstance: {fileID: 0}
  m_PrefabAsset: {fileID: 0}
  m_GameObject: {fileID: 1859738839}
  m_Enabled: 1
  m_EditorHideFlags: 0
  m_Script: {fileID: 11500000, guid: dc42784cf147c0c48a680349fa168899, type: 3}
  m_Name: 
  m_EditorClassIdentifier: 
  m_IgnoreReversedGraphics: 1
  m_BlockingObjects: 0
  m_BlockingMask:
    serializedVersion: 2
    m_Bits: 4294967295
--- !u!114 &1859738842
MonoBehaviour:
  m_ObjectHideFlags: 0
  m_CorrespondingSourceObject: {fileID: 0}
  m_PrefabInstance: {fileID: 0}
  m_PrefabAsset: {fileID: 0}
  m_GameObject: {fileID: 1859738839}
  m_Enabled: 1
  m_EditorHideFlags: 0
  m_Script: {fileID: 11500000, guid: 0cd44c1031e13a943bb63640046fad76, type: 3}
  m_Name: 
  m_EditorClassIdentifier: 
  m_UiScaleMode: 0
  m_ReferencePixelsPerUnit: 100
  m_ScaleFactor: 1
  m_ReferenceResolution: {x: 800, y: 600}
  m_ScreenMatchMode: 0
  m_MatchWidthOrHeight: 0
  m_PhysicalUnit: 3
  m_FallbackScreenDPI: 96
  m_DefaultSpriteDPI: 96
  m_DynamicPixelsPerUnit: 1
  m_PresetInfoIsWorld: 1
--- !u!223 &1859738843
Canvas:
  m_ObjectHideFlags: 0
  m_CorrespondingSourceObject: {fileID: 0}
  m_PrefabInstance: {fileID: 0}
  m_PrefabAsset: {fileID: 0}
  m_GameObject: {fileID: 1859738839}
  m_Enabled: 1
  serializedVersion: 3
  m_RenderMode: 2
  m_Camera: {fileID: 0}
  m_PlaneDistance: 100
  m_PixelPerfect: 0
  m_ReceivesEvents: 1
  m_OverrideSorting: 0
  m_OverridePixelPerfect: 0
  m_SortingBucketNormalizedSize: 0
  m_AdditionalShaderChannelsFlag: 25
  m_SortingLayerID: 0
  m_SortingOrder: 0
  m_TargetDisplay: 0
--- !u!1 &1861440706
GameObject:
  m_ObjectHideFlags: 0
  m_CorrespondingSourceObject: {fileID: 0}
  m_PrefabInstance: {fileID: 0}
  m_PrefabAsset: {fileID: 0}
  serializedVersion: 6
  m_Component:
  - component: {fileID: 1861440707}
  m_Layer: 0
  m_Name: World
  m_TagString: Untagged
  m_Icon: {fileID: 0}
  m_NavMeshLayer: 0
  m_StaticEditorFlags: 4294967295
  m_IsActive: 1
--- !u!4 &1861440707
Transform:
  m_ObjectHideFlags: 0
  m_CorrespondingSourceObject: {fileID: 0}
  m_PrefabInstance: {fileID: 0}
  m_PrefabAsset: {fileID: 0}
  m_GameObject: {fileID: 1861440706}
  m_LocalRotation: {x: -0, y: -0, z: -0, w: 1}
  m_LocalPosition: {x: -0.2269755, y: 15.700541, z: -27.316635}
  m_LocalScale: {x: 1, y: 1, z: 1}
  m_ConstrainProportionsScale: 0
  m_Children:
  - {fileID: 1301439449}
  - {fileID: 999173873}
  - {fileID: 345004529}
  - {fileID: 976428057}
  - {fileID: 1300330822}
  - {fileID: 317652224}
  m_Father: {fileID: 1520545033}
  m_RootOrder: 17
  m_LocalEulerAnglesHint: {x: 0, y: 0, z: 0}
--- !u!1 &1877823560
GameObject:
  m_ObjectHideFlags: 0
  m_CorrespondingSourceObject: {fileID: 0}
  m_PrefabInstance: {fileID: 0}
  m_PrefabAsset: {fileID: 0}
  serializedVersion: 6
  m_Component:
  - component: {fileID: 1877823561}
  - component: {fileID: 1877823564}
  - component: {fileID: 1877823563}
  m_Layer: 0
  m_Name: Border
  m_TagString: Untagged
  m_Icon: {fileID: 0}
  m_NavMeshLayer: 0
  m_StaticEditorFlags: 0
  m_IsActive: 1
--- !u!4 &1877823561
Transform:
  m_ObjectHideFlags: 0
  m_CorrespondingSourceObject: {fileID: 0}
  m_PrefabInstance: {fileID: 0}
  m_PrefabAsset: {fileID: 0}
  m_GameObject: {fileID: 1877823560}
  m_LocalRotation: {x: -0, y: -0, z: -0, w: 1}
  m_LocalPosition: {x: -0, y: -0.01, z: 0}
  m_LocalScale: {x: 0.043, y: 0.01, z: 0.043}
  m_ConstrainProportionsScale: 0
  m_Children: []
  m_Father: {fileID: 1596578411}
  m_RootOrder: 0
  m_LocalEulerAnglesHint: {x: 0, y: 0, z: 0}
--- !u!23 &1877823563
MeshRenderer:
  m_ObjectHideFlags: 0
  m_CorrespondingSourceObject: {fileID: 0}
  m_PrefabInstance: {fileID: 0}
  m_PrefabAsset: {fileID: 0}
  m_GameObject: {fileID: 1877823560}
  m_Enabled: 1
  m_CastShadows: 1
  m_ReceiveShadows: 1
  m_DynamicOccludee: 1
  m_StaticShadowCaster: 0
  m_MotionVectors: 1
  m_LightProbeUsage: 1
  m_ReflectionProbeUsage: 1
  m_RayTracingMode: 2
  m_RayTraceProcedural: 0
  m_RenderingLayerMask: 257
  m_RendererPriority: 0
  m_Materials:
  - {fileID: 2100000, guid: 2fa05b03360a1fb4c933ebc7a30873ac, type: 2}
  m_StaticBatchInfo:
    firstSubMesh: 0
    subMeshCount: 0
  m_StaticBatchRoot: {fileID: 0}
  m_ProbeAnchor: {fileID: 0}
  m_LightProbeVolumeOverride: {fileID: 0}
  m_ScaleInLightmap: 1
  m_ReceiveGI: 1
  m_PreserveUVs: 0
  m_IgnoreNormalsForChartDetection: 0
  m_ImportantGI: 0
  m_StitchLightmapSeams: 1
  m_SelectedEditorRenderState: 3
  m_MinimumChartSize: 4
  m_AutoUVMaxDistance: 0.5
  m_AutoUVMaxAngle: 89
  m_LightmapParameters: {fileID: 0}
  m_SortingLayerID: 0
  m_SortingLayer: 0
  m_SortingOrder: 0
  m_AdditionalVertexStreams: {fileID: 0}
--- !u!33 &1877823564
MeshFilter:
  m_ObjectHideFlags: 0
  m_CorrespondingSourceObject: {fileID: 0}
  m_PrefabInstance: {fileID: 0}
  m_PrefabAsset: {fileID: 0}
  m_GameObject: {fileID: 1877823560}
  m_Mesh: {fileID: 10206, guid: 0000000000000000e000000000000000, type: 0}
--- !u!1 &1897415225
GameObject:
  m_ObjectHideFlags: 0
  m_CorrespondingSourceObject: {fileID: 0}
  m_PrefabInstance: {fileID: 0}
  m_PrefabAsset: {fileID: 0}
  serializedVersion: 6
  m_Component:
  - component: {fileID: 1897415226}
  - component: {fileID: 1897415227}
  m_Layer: 0
  m_Name: HardContact
  m_TagString: Untagged
  m_Icon: {fileID: 0}
  m_NavMeshLayer: 0
  m_StaticEditorFlags: 0
  m_IsActive: 1
--- !u!4 &1897415226
Transform:
  m_ObjectHideFlags: 0
  m_CorrespondingSourceObject: {fileID: 0}
  m_PrefabInstance: {fileID: 0}
  m_PrefabAsset: {fileID: 0}
  m_GameObject: {fileID: 1897415225}
  m_LocalRotation: {x: -0, y: -0, z: -0, w: 1}
  m_LocalPosition: {x: -0.5904409, y: 2.3161733, z: -4.1941853}
  m_LocalScale: {x: 1, y: 1, z: 1}
  m_ConstrainProportionsScale: 0
  m_Children: []
  m_Father: {fileID: 1234652847789266411}
  m_RootOrder: 0
  m_LocalEulerAnglesHint: {x: 0, y: 0, z: 0}
--- !u!114 &1897415227
MonoBehaviour:
  m_ObjectHideFlags: 0
  m_CorrespondingSourceObject: {fileID: 0}
  m_PrefabInstance: {fileID: 0}
  m_PrefabAsset: {fileID: 0}
  m_GameObject: {fileID: 1897415225}
  m_Enabled: 1
  m_EditorHideFlags: 0
  m_Script: {fileID: 11500000, guid: 751b0fa5afa099c43854eca01d767798, type: 3}
  m_Name: 
  m_EditorClassIdentifier: 
  physicalHandsManager: {fileID: 1234652847789266410}
  physicsMaterial: {fileID: 0}
  maxPalmVelocity: 300
  minFingerVelocity: 50
  maxFingerVelocity: 200
  teleportDistance: 0.1
  boneMass: 0.1
  boneStiffness: 100
  grabbedBoneStiffness: 10
  boneDamping: 1
  useProjectPhysicsIterations: 0
  handSolverIterations: 30
  handSolverVelocityIterations: 20
  contactEnterDistance: 0.002
  contactExitDistance: 0.012
  contactThumbEnterDistance: 0.005
  contactThumbExitDistance: 0.02
--- !u!114 &1920359931 stripped
MonoBehaviour:
  m_CorrespondingSourceObject: {fileID: 1920359931, guid: 49ca50e4105c201429b90b99c47b567b, type: 3}
  m_PrefabInstance: {fileID: 1822924865}
  m_PrefabAsset: {fileID: 0}
  m_GameObject: {fileID: 1822924866}
  m_Enabled: 1
  m_EditorHideFlags: 0
  m_Script: {fileID: 11500000, guid: 7fcb8aefe25f35842aa4c29338032258, type: 3}
  m_Name: 
  m_EditorClassIdentifier: 
--- !u!114 &1920359932 stripped
MonoBehaviour:
  m_CorrespondingSourceObject: {fileID: 1920359932, guid: 49ca50e4105c201429b90b99c47b567b, type: 3}
  m_PrefabInstance: {fileID: 1822924865}
  m_PrefabAsset: {fileID: 0}
  m_GameObject: {fileID: 1822924866}
  m_Enabled: 1
  m_EditorHideFlags: 0
  m_Script: {fileID: 11500000, guid: 7fcb8aefe25f35842aa4c29338032258, type: 3}
  m_Name: 
  m_EditorClassIdentifier: 
--- !u!1 &1925369109
GameObject:
  m_ObjectHideFlags: 0
  m_CorrespondingSourceObject: {fileID: 0}
  m_PrefabInstance: {fileID: 0}
  m_PrefabAsset: {fileID: 0}
  serializedVersion: 6
  m_Component:
  - component: {fileID: 1925369110}
  m_Layer: 0
  m_Name: ReferenceBlocks
  m_TagString: Untagged
  m_Icon: {fileID: 0}
  m_NavMeshLayer: 0
  m_StaticEditorFlags: 0
  m_IsActive: 1
--- !u!4 &1925369110
Transform:
  m_ObjectHideFlags: 0
  m_CorrespondingSourceObject: {fileID: 0}
  m_PrefabInstance: {fileID: 0}
  m_PrefabAsset: {fileID: 0}
  m_GameObject: {fileID: 1925369109}
  m_LocalRotation: {x: -0, y: -0, z: -0, w: 1}
  m_LocalPosition: {x: -0.4049755, y: 16.84954, z: -27.419636}
  m_LocalScale: {x: 1, y: 1, z: 1}
  m_ConstrainProportionsScale: 0
  m_Children:
  - {fileID: 1309037685}
  - {fileID: 1771841061}
  m_Father: {fileID: 1520545033}
  m_RootOrder: 15
  m_LocalEulerAnglesHint: {x: 0, y: 0, z: 0}
--- !u!1 &1970974971
GameObject:
  m_ObjectHideFlags: 0
  m_CorrespondingSourceObject: {fileID: 0}
  m_PrefabInstance: {fileID: 0}
  m_PrefabAsset: {fileID: 0}
  serializedVersion: 6
  m_Component:
  - component: {fileID: 1970974972}
  m_Layer: 0
  m_Name: Tablet-ContactModes
  m_TagString: Untagged
  m_Icon: {fileID: 0}
  m_NavMeshLayer: 0
  m_StaticEditorFlags: 0
  m_IsActive: 1
--- !u!4 &1970974972
Transform:
  m_ObjectHideFlags: 0
  m_CorrespondingSourceObject: {fileID: 0}
  m_PrefabInstance: {fileID: 0}
  m_PrefabAsset: {fileID: 0}
  m_GameObject: {fileID: 1970974971}
  m_LocalRotation: {x: 0.1662885, y: -0.6165379, z: 0.13533129, w: 0.7575716}
  m_LocalPosition: {x: -0.8721755, y: 16.95854, z: -28.063536}
  m_LocalScale: {x: 1, y: 1, z: 1}
  m_ConstrainProportionsScale: 0
  m_Children:
  - {fileID: 1179217533}
  - {fileID: 3461729855441357325}
  - {fileID: 476095683301145953}
  m_Father: {fileID: 1520545033}
  m_RootOrder: 4
  m_LocalEulerAnglesHint: {x: 24.76, y: -78.28, z: 0}
--- !u!1 &2003612759
GameObject:
  m_ObjectHideFlags: 0
  m_CorrespondingSourceObject: {fileID: 0}
  m_PrefabInstance: {fileID: 0}
  m_PrefabAsset: {fileID: 0}
  serializedVersion: 6
  m_Component:
  - component: {fileID: 2003612760}
  - component: {fileID: 2003612765}
  - component: {fileID: 2003612764}
  - component: {fileID: 2003612763}
  - component: {fileID: 2003612762}
  - component: {fileID: 2003612761}
  m_Layer: 0
  m_Name: Canvas (1)
  m_TagString: Untagged
  m_Icon: {fileID: 0}
  m_NavMeshLayer: 0
  m_StaticEditorFlags: 0
  m_IsActive: 1
--- !u!224 &2003612760
RectTransform:
  m_ObjectHideFlags: 0
  m_CorrespondingSourceObject: {fileID: 0}
  m_PrefabInstance: {fileID: 0}
  m_PrefabAsset: {fileID: 0}
  m_GameObject: {fileID: 2003612759}
  m_LocalRotation: {x: 0.7226906, y: 0.004049367, z: -0.0044716927, w: 0.69114554}
  m_LocalPosition: {x: 0, y: 0, z: -0.06750177}
  m_LocalScale: {x: 0.012499999, y: 0.012503112, z: 0.02480377}
  m_ConstrainProportionsScale: 0
  m_Children:
  - {fileID: 767515755}
  m_Father: {fileID: 419655439}
  m_RootOrder: 0
  m_LocalEulerAnglesHint: {x: 92.556, y: 1.1119995, z: 0.42199707}
  m_AnchorMin: {x: 0, y: 0}
  m_AnchorMax: {x: 0, y: 0}
  m_AnchoredPosition: {x: 2.324999, y: 0.83999693}
  m_SizeDelta: {x: 265, y: 54.16}
  m_Pivot: {x: 0.5, y: 0.5}
--- !u!114 &2003612761
MonoBehaviour:
  m_ObjectHideFlags: 0
  m_CorrespondingSourceObject: {fileID: 0}
  m_PrefabInstance: {fileID: 0}
  m_PrefabAsset: {fileID: 0}
  m_GameObject: {fileID: 2003612759}
  m_Enabled: 0
  m_EditorHideFlags: 0
  m_Script: {fileID: 11500000, guid: fe87c0e1cc204ed48ad3b37840f39efc, type: 3}
  m_Name: 
  m_EditorClassIdentifier: 
  m_Material: {fileID: 0}
  m_Color: {r: 1, g: 1, b: 1, a: 1}
  m_RaycastTarget: 1
  m_RaycastPadding: {x: 0, y: 0, z: 0, w: 0}
  m_Maskable: 1
  m_OnCullStateChanged:
    m_PersistentCalls:
      m_Calls: []
  m_Sprite: {fileID: 0}
  m_Type: 0
  m_PreserveAspect: 0
  m_FillCenter: 1
  m_FillMethod: 4
  m_FillAmount: 1
  m_FillClockwise: 1
  m_FillOrigin: 0
  m_UseSpriteMesh: 0
  m_PixelsPerUnitMultiplier: 1
--- !u!222 &2003612762
CanvasRenderer:
  m_ObjectHideFlags: 0
  m_CorrespondingSourceObject: {fileID: 0}
  m_PrefabInstance: {fileID: 0}
  m_PrefabAsset: {fileID: 0}
  m_GameObject: {fileID: 2003612759}
  m_CullTransparentMesh: 1
--- !u!114 &2003612763
MonoBehaviour:
  m_ObjectHideFlags: 0
  m_CorrespondingSourceObject: {fileID: 0}
  m_PrefabInstance: {fileID: 0}
  m_PrefabAsset: {fileID: 0}
  m_GameObject: {fileID: 2003612759}
  m_Enabled: 1
  m_EditorHideFlags: 0
  m_Script: {fileID: 11500000, guid: dc42784cf147c0c48a680349fa168899, type: 3}
  m_Name: 
  m_EditorClassIdentifier: 
  m_IgnoreReversedGraphics: 1
  m_BlockingObjects: 0
  m_BlockingMask:
    serializedVersion: 2
    m_Bits: 4294967295
--- !u!114 &2003612764
MonoBehaviour:
  m_ObjectHideFlags: 0
  m_CorrespondingSourceObject: {fileID: 0}
  m_PrefabInstance: {fileID: 0}
  m_PrefabAsset: {fileID: 0}
  m_GameObject: {fileID: 2003612759}
  m_Enabled: 1
  m_EditorHideFlags: 0
  m_Script: {fileID: 11500000, guid: 0cd44c1031e13a943bb63640046fad76, type: 3}
  m_Name: 
  m_EditorClassIdentifier: 
  m_UiScaleMode: 0
  m_ReferencePixelsPerUnit: 100
  m_ScaleFactor: 1
  m_ReferenceResolution: {x: 800, y: 600}
  m_ScreenMatchMode: 0
  m_MatchWidthOrHeight: 0
  m_PhysicalUnit: 3
  m_FallbackScreenDPI: 96
  m_DefaultSpriteDPI: 96
  m_DynamicPixelsPerUnit: 1
  m_PresetInfoIsWorld: 1
--- !u!223 &2003612765
Canvas:
  m_ObjectHideFlags: 0
  m_CorrespondingSourceObject: {fileID: 0}
  m_PrefabInstance: {fileID: 0}
  m_PrefabAsset: {fileID: 0}
  m_GameObject: {fileID: 2003612759}
  m_Enabled: 1
  serializedVersion: 3
  m_RenderMode: 2
  m_Camera: {fileID: 1554437619}
  m_PlaneDistance: 100
  m_PixelPerfect: 0
  m_ReceivesEvents: 1
  m_OverrideSorting: 0
  m_OverridePixelPerfect: 0
  m_SortingBucketNormalizedSize: 0
  m_AdditionalShaderChannelsFlag: 25
  m_SortingLayerID: 0
  m_SortingOrder: 0
  m_TargetDisplay: 0
--- !u!1001 &2012823007
PrefabInstance:
  m_ObjectHideFlags: 0
  serializedVersion: 2
  m_Modification:
    m_TransformParent: {fileID: 1544020911}
    m_Modifications:
    - target: {fileID: 2013234089147253796, guid: 86476b805c5eb3249acaf2519bc48704, type: 3}
      propertyPath: m_RootOrder
      value: 0
      objectReference: {fileID: 0}
    - target: {fileID: 2013234089147253796, guid: 86476b805c5eb3249acaf2519bc48704, type: 3}
      propertyPath: m_LocalPosition.x
      value: -0.05949998
      objectReference: {fileID: 0}
    - target: {fileID: 2013234089147253796, guid: 86476b805c5eb3249acaf2519bc48704, type: 3}
      propertyPath: m_LocalPosition.y
      value: 0
      objectReference: {fileID: 0}
    - target: {fileID: 2013234089147253796, guid: 86476b805c5eb3249acaf2519bc48704, type: 3}
      propertyPath: m_LocalPosition.z
      value: -0.0457
      objectReference: {fileID: 0}
    - target: {fileID: 2013234089147253796, guid: 86476b805c5eb3249acaf2519bc48704, type: 3}
      propertyPath: m_LocalRotation.w
      value: 1
      objectReference: {fileID: 0}
    - target: {fileID: 2013234089147253796, guid: 86476b805c5eb3249acaf2519bc48704, type: 3}
      propertyPath: m_LocalRotation.x
      value: -0
      objectReference: {fileID: 0}
    - target: {fileID: 2013234089147253796, guid: 86476b805c5eb3249acaf2519bc48704, type: 3}
      propertyPath: m_LocalRotation.y
      value: -0
      objectReference: {fileID: 0}
    - target: {fileID: 2013234089147253796, guid: 86476b805c5eb3249acaf2519bc48704, type: 3}
      propertyPath: m_LocalRotation.z
      value: -0
      objectReference: {fileID: 0}
    - target: {fileID: 2013234089147253796, guid: 86476b805c5eb3249acaf2519bc48704, type: 3}
      propertyPath: m_LocalEulerAnglesHint.x
      value: 0
      objectReference: {fileID: 0}
    - target: {fileID: 2013234089147253796, guid: 86476b805c5eb3249acaf2519bc48704, type: 3}
      propertyPath: m_LocalEulerAnglesHint.y
      value: 0
      objectReference: {fileID: 0}
    - target: {fileID: 2013234089147253796, guid: 86476b805c5eb3249acaf2519bc48704, type: 3}
      propertyPath: m_LocalEulerAnglesHint.z
      value: 0
      objectReference: {fileID: 0}
    - target: {fileID: 2606385267697053005, guid: 86476b805c5eb3249acaf2519bc48704, type: 3}
      propertyPath: m_Name
      value: Cup
      objectReference: {fileID: 0}
    - target: {fileID: 3443015247324668377, guid: 86476b805c5eb3249acaf2519bc48704, type: 3}
      propertyPath: m_StaticEditorFlags
      value: 0
      objectReference: {fileID: 0}
    - target: {fileID: 3443015247374020543, guid: 86476b805c5eb3249acaf2519bc48704, type: 3}
      propertyPath: m_StaticEditorFlags
      value: 0
      objectReference: {fileID: 0}
    - target: {fileID: 3443015248070672644, guid: 86476b805c5eb3249acaf2519bc48704, type: 3}
      propertyPath: m_StaticEditorFlags
      value: 0
      objectReference: {fileID: 0}
    - target: {fileID: 3443015248277677681, guid: 86476b805c5eb3249acaf2519bc48704, type: 3}
      propertyPath: m_StaticEditorFlags
      value: 0
      objectReference: {fileID: 0}
    - target: {fileID: 3813034981144363593, guid: 86476b805c5eb3249acaf2519bc48704, type: 3}
      propertyPath: m_StaticEditorFlags
      value: 0
      objectReference: {fileID: 0}
    m_RemovedComponents: []
  m_SourcePrefab: {fileID: 100100000, guid: 86476b805c5eb3249acaf2519bc48704, type: 3}
--- !u!4 &2012823008 stripped
Transform:
  m_CorrespondingSourceObject: {fileID: 2013234089147253796, guid: 86476b805c5eb3249acaf2519bc48704, type: 3}
  m_PrefabInstance: {fileID: 2012823007}
  m_PrefabAsset: {fileID: 0}
--- !u!1 &2012823009 stripped
GameObject:
  m_CorrespondingSourceObject: {fileID: 2606385267697053005, guid: 86476b805c5eb3249acaf2519bc48704, type: 3}
  m_PrefabInstance: {fileID: 2012823007}
  m_PrefabAsset: {fileID: 0}
--- !u!114 &2012823010
MonoBehaviour:
  m_ObjectHideFlags: 0
  m_CorrespondingSourceObject: {fileID: 0}
  m_PrefabInstance: {fileID: 0}
  m_PrefabAsset: {fileID: 0}
  m_GameObject: {fileID: 2012823009}
  m_Enabled: 1
  m_EditorHideFlags: 0
  m_Script: {fileID: 11500000, guid: 0b3763add1152ac4aab69357a419a664, type: 3}
  m_Name: 
  m_EditorClassIdentifier: 
  HandToIgnoreGrabs: 2
  _disableAllGrabbing: 1
  HandToIgnoreCollisions: 2
  _disableAllHandCollisions: 1
  _disableCollisionOnChildren: 1
--- !u!1 &2053968234
GameObject:
  m_ObjectHideFlags: 0
  m_CorrespondingSourceObject: {fileID: 0}
  m_PrefabInstance: {fileID: 0}
  m_PrefabAsset: {fileID: 0}
  serializedVersion: 6
  m_Component:
  - component: {fileID: 2053968235}
  m_Layer: 0
  m_Name: ----- Left side -------
  m_TagString: Untagged
  m_Icon: {fileID: 0}
  m_NavMeshLayer: 0
  m_StaticEditorFlags: 0
  m_IsActive: 1
--- !u!4 &2053968235
Transform:
  m_ObjectHideFlags: 0
  m_CorrespondingSourceObject: {fileID: 0}
  m_PrefabInstance: {fileID: 0}
  m_PrefabAsset: {fileID: 0}
  m_GameObject: {fileID: 2053968234}
  m_LocalRotation: {x: -0, y: -0, z: -0, w: 1}
  m_LocalPosition: {x: 0.26078558, y: 16.625162, z: -26.987604}
  m_LocalScale: {x: 1, y: 1, z: 1}
  m_ConstrainProportionsScale: 0
  m_Children: []
  m_Father: {fileID: 1520545033}
  m_RootOrder: 3
  m_LocalEulerAnglesHint: {x: 0, y: 0, z: 0}
--- !u!1001 &2114837763
PrefabInstance:
  m_ObjectHideFlags: 0
  serializedVersion: 2
  m_Modification:
    m_TransformParent: {fileID: 0}
    m_Modifications:
    - target: {fileID: 4756413710029136320, guid: 81156ff5f1c52ee4a93f836d68840561, type: 3}
      propertyPath: m_Name
      value: Fading Outline Hands
      objectReference: {fileID: 0}
    - target: {fileID: 5539325652059363028, guid: 81156ff5f1c52ee4a93f836d68840561, type: 3}
      propertyPath: m_RootOrder
      value: 3
      objectReference: {fileID: 0}
    - target: {fileID: 5539325652059363028, guid: 81156ff5f1c52ee4a93f836d68840561, type: 3}
      propertyPath: m_LocalPosition.x
      value: 0
      objectReference: {fileID: 0}
    - target: {fileID: 5539325652059363028, guid: 81156ff5f1c52ee4a93f836d68840561, type: 3}
      propertyPath: m_LocalPosition.y
      value: 0
      objectReference: {fileID: 0}
    - target: {fileID: 5539325652059363028, guid: 81156ff5f1c52ee4a93f836d68840561, type: 3}
      propertyPath: m_LocalPosition.z
      value: 0
      objectReference: {fileID: 0}
    - target: {fileID: 5539325652059363028, guid: 81156ff5f1c52ee4a93f836d68840561, type: 3}
      propertyPath: m_LocalRotation.w
      value: 1
      objectReference: {fileID: 0}
    - target: {fileID: 5539325652059363028, guid: 81156ff5f1c52ee4a93f836d68840561, type: 3}
      propertyPath: m_LocalRotation.x
      value: 0
      objectReference: {fileID: 0}
    - target: {fileID: 5539325652059363028, guid: 81156ff5f1c52ee4a93f836d68840561, type: 3}
      propertyPath: m_LocalRotation.y
      value: 0
      objectReference: {fileID: 0}
    - target: {fileID: 5539325652059363028, guid: 81156ff5f1c52ee4a93f836d68840561, type: 3}
      propertyPath: m_LocalRotation.z
      value: 0
      objectReference: {fileID: 0}
    - target: {fileID: 5539325652059363028, guid: 81156ff5f1c52ee4a93f836d68840561, type: 3}
      propertyPath: m_LocalEulerAnglesHint.x
      value: 0
      objectReference: {fileID: 0}
    - target: {fileID: 5539325652059363028, guid: 81156ff5f1c52ee4a93f836d68840561, type: 3}
      propertyPath: m_LocalEulerAnglesHint.y
      value: 0
      objectReference: {fileID: 0}
    - target: {fileID: 5539325652059363028, guid: 81156ff5f1c52ee4a93f836d68840561, type: 3}
      propertyPath: m_LocalEulerAnglesHint.z
      value: 0
      objectReference: {fileID: 0}
    m_RemovedComponents: []
  m_SourcePrefab: {fileID: 100100000, guid: 81156ff5f1c52ee4a93f836d68840561, type: 3}
--- !u!222 &118864164436096396
CanvasRenderer:
  m_ObjectHideFlags: 0
  m_CorrespondingSourceObject: {fileID: 0}
  m_PrefabInstance: {fileID: 0}
  m_PrefabAsset: {fileID: 0}
  m_GameObject: {fileID: 7691948277466563618}
  m_CullTransparentMesh: 1
--- !u!222 &177998512752865000
CanvasRenderer:
  m_ObjectHideFlags: 0
  m_CorrespondingSourceObject: {fileID: 0}
  m_PrefabInstance: {fileID: 0}
  m_PrefabAsset: {fileID: 0}
  m_GameObject: {fileID: 5635439981244931339}
  m_CullTransparentMesh: 1
--- !u!1 &476095681792358856
GameObject:
  m_ObjectHideFlags: 0
  m_CorrespondingSourceObject: {fileID: 0}
  m_PrefabInstance: {fileID: 0}
  m_PrefabAsset: {fileID: 0}
  serializedVersion: 6
  m_Component:
  - component: {fileID: 476095681792358859}
  - component: {fileID: 476095681792358861}
  - component: {fileID: 476095681792358858}
  m_Layer: 0
  m_Name: Text (TMP)
  m_TagString: Untagged
  m_Icon: {fileID: 0}
  m_NavMeshLayer: 0
  m_StaticEditorFlags: 0
  m_IsActive: 1
--- !u!114 &476095681792358858
MonoBehaviour:
  m_ObjectHideFlags: 0
  m_CorrespondingSourceObject: {fileID: 0}
  m_PrefabInstance: {fileID: 0}
  m_PrefabAsset: {fileID: 0}
  m_GameObject: {fileID: 476095681792358856}
  m_Enabled: 1
  m_EditorHideFlags: 0
  m_Script: {fileID: 11500000, guid: 9541d86e2fd84c1d9990edf0852d74ab, type: 3}
  m_Name: 
  m_EditorClassIdentifier: 
  m_Material: {fileID: 0}
  m_Color: {r: 1, g: 1, b: 1, a: 1}
  m_RaycastTarget: 1
  m_RaycastPadding: {x: 0, y: 0, z: 0, w: 0}
  m_Maskable: 1
  m_OnCullStateChanged:
    m_PersistentCalls:
      m_Calls: []
  m_text: Soft Contact
  m_isRightToLeft: 0
  m_fontAsset: {fileID: 11400000, guid: 342802517badcf44c811584e5b42a888, type: 2}
  m_sharedMaterial: {fileID: 556829042121458119, guid: 342802517badcf44c811584e5b42a888, type: 2}
  m_fontSharedMaterials: []
  m_fontMaterial: {fileID: 0}
  m_fontMaterials: []
  m_fontColor32:
    serializedVersion: 2
    rgba: 4278650631
  m_fontColor: {r: 0.028301895, g: 0.028301895, b: 0.028301895, a: 1}
  m_enableVertexGradient: 0
  m_colorMode: 3
  m_fontColorGradient:
    topLeft: {r: 1, g: 1, b: 1, a: 1}
    topRight: {r: 1, g: 1, b: 1, a: 1}
    bottomLeft: {r: 1, g: 1, b: 1, a: 1}
    bottomRight: {r: 1, g: 1, b: 1, a: 1}
  m_fontColorGradientPreset: {fileID: 0}
  m_spriteAsset: {fileID: 0}
  m_tintAllSprites: 0
  m_StyleSheet: {fileID: 0}
  m_TextStyleHashCode: -1183493901
  m_overrideHtmlColors: 0
  m_faceColor:
    serializedVersion: 2
    rgba: 4294967295
  m_fontSize: 19.3
  m_fontSizeBase: 19.3
  m_fontWeight: 400
  m_enableAutoSizing: 0
  m_fontSizeMin: 18
  m_fontSizeMax: 72
  m_fontStyle: 1
  m_HorizontalAlignment: 1
  m_VerticalAlignment: 512
  m_textAlignment: 65535
  m_characterSpacing: 0
  m_wordSpacing: 0
  m_lineSpacing: 0
  m_lineSpacingMax: 0
  m_paragraphSpacing: 0
  m_charWidthMaxAdj: 0
  m_enableWordWrapping: 1
  m_wordWrappingRatios: 0.4
  m_overflowMode: 0
  m_linkedTextComponent: {fileID: 0}
  parentLinkedComponent: {fileID: 0}
  m_enableKerning: 1
  m_enableExtraPadding: 0
  checkPaddingRequired: 0
  m_isRichText: 1
  m_parseCtrlCharacters: 1
  m_isOrthographic: 0
  m_isCullingEnabled: 0
  m_horizontalMapping: 0
  m_verticalMapping: 0
  m_uvLineOffset: 0
  m_geometrySortingOrder: 0
  m_IsTextObjectScaleStatic: 0
  m_VertexBufferAutoSizeReduction: 0
  m_useMaxVisibleDescender: 1
  m_pageToDisplay: 1
  m_margin: {x: -0.5898094, y: 0, z: 2.0976558, w: 1.9579779}
  m_isUsingLegacyAnimationComponent: 0
  m_isVolumetricText: 0
  _SortingLayer: 0
  _SortingLayerID: 0
  _SortingOrder: 0
  m_hasFontAssetChanged: 0
  m_renderer: {fileID: 476095681792358861}
  m_maskType: 0
--- !u!224 &476095681792358859
RectTransform:
  m_ObjectHideFlags: 0
  m_CorrespondingSourceObject: {fileID: 0}
  m_PrefabInstance: {fileID: 0}
  m_PrefabAsset: {fileID: 0}
  m_GameObject: {fileID: 476095681792358856}
  m_LocalRotation: {x: 0.7071069, y: 0.000000029957402, z: -0.00000005486575, w: 0.70710665}
  m_LocalPosition: {x: 0, y: 0, z: -0.00162}
  m_LocalScale: {x: 0.0010213072, y: 0.0007692153, z: 0.0018316945}
  m_ConstrainProportionsScale: 0
  m_Children: []
  m_Father: {fileID: 1044119787}
  m_RootOrder: 0
  m_LocalEulerAnglesHint: {x: 90, y: 0, z: 0}
  m_AnchorMin: {x: 0.5, y: 0.5}
  m_AnchorMax: {x: 0.5, y: 0.5}
  m_AnchoredPosition: {x: 0.00235, y: 0.011}
  m_SizeDelta: {x: 20, y: 5}
  m_Pivot: {x: 0.5, y: 0.5}
--- !u!23 &476095681792358861
MeshRenderer:
  m_ObjectHideFlags: 0
  m_CorrespondingSourceObject: {fileID: 0}
  m_PrefabInstance: {fileID: 0}
  m_PrefabAsset: {fileID: 0}
  m_GameObject: {fileID: 476095681792358856}
  m_Enabled: 1
  m_CastShadows: 0
  m_ReceiveShadows: 0
  m_DynamicOccludee: 1
  m_StaticShadowCaster: 0
  m_MotionVectors: 1
  m_LightProbeUsage: 1
  m_ReflectionProbeUsage: 1
  m_RayTracingMode: 2
  m_RayTraceProcedural: 0
  m_RenderingLayerMask: 257
  m_RendererPriority: 0
  m_Materials:
  - {fileID: 556829042121458119, guid: 342802517badcf44c811584e5b42a888, type: 2}
  m_StaticBatchInfo:
    firstSubMesh: 0
    subMeshCount: 0
  m_StaticBatchRoot: {fileID: 0}
  m_ProbeAnchor: {fileID: 0}
  m_LightProbeVolumeOverride: {fileID: 0}
  m_ScaleInLightmap: 1
  m_ReceiveGI: 1
  m_PreserveUVs: 0
  m_IgnoreNormalsForChartDetection: 0
  m_ImportantGI: 0
  m_StitchLightmapSeams: 1
  m_SelectedEditorRenderState: 3
  m_MinimumChartSize: 4
  m_AutoUVMaxDistance: 0.5
  m_AutoUVMaxAngle: 89
  m_LightmapParameters: {fileID: 0}
  m_SortingLayerID: 0
  m_SortingLayer: 0
  m_SortingOrder: 0
  m_AdditionalVertexStreams: {fileID: 0}
--- !u!4 &476095683301145953
Transform:
  m_ObjectHideFlags: 0
  m_CorrespondingSourceObject: {fileID: 0}
  m_PrefabInstance: {fileID: 0}
  m_PrefabAsset: {fileID: 0}
  m_GameObject: {fileID: 476095683301145982}
  m_LocalRotation: {x: -0.7071068, y: -0, z: -0, w: 0.7071068}
  m_LocalPosition: {x: 0.0704, y: -0.068, z: 0.0154}
  m_LocalScale: {x: 5, y: 0.5, z: 7}
  m_ConstrainProportionsScale: 0
  m_Children:
  - {fileID: 1044119787}
  m_Father: {fileID: 1970974972}
  m_RootOrder: 2
  m_LocalEulerAnglesHint: {x: -90, y: -90, z: 0}
--- !u!1 &476095683301145982
GameObject:
  m_ObjectHideFlags: 0
  m_CorrespondingSourceObject: {fileID: 0}
  m_PrefabInstance: {fileID: 0}
  m_PrefabAsset: {fileID: 0}
  serializedVersion: 6
  m_Component:
  - component: {fileID: 476095683301145953}
  - component: {fileID: 8065784237988004870}
  - component: {fileID: 1730253148392652481}
  - component: {fileID: 3932177345007550351}
  - component: {fileID: 9177298674674751770}
  - component: {fileID: 5531649340332079510}
  m_Layer: 0
  m_Name: Soft Contact Mode Selection Button
  m_TagString: Untagged
  m_Icon: {fileID: 0}
  m_NavMeshLayer: 0
  m_StaticEditorFlags: 0
  m_IsActive: 1
--- !u!1001 &616860858843654099
PrefabInstance:
  m_ObjectHideFlags: 0
  serializedVersion: 2
  m_Modification:
    m_TransformParent: {fileID: 1520545033}
    m_Modifications:
    - target: {fileID: 616860859215618413, guid: 2ad4addaac7f722409024d613edf31dc, type: 3}
      propertyPath: m_RootOrder
      value: 6
      objectReference: {fileID: 0}
    - target: {fileID: 616860859215618413, guid: 2ad4addaac7f722409024d613edf31dc, type: 3}
      propertyPath: m_LocalPosition.x
      value: -0.9389755
      objectReference: {fileID: 0}
    - target: {fileID: 616860859215618413, guid: 2ad4addaac7f722409024d613edf31dc, type: 3}
      propertyPath: m_LocalPosition.y
      value: 16.83554
      objectReference: {fileID: 0}
    - target: {fileID: 616860859215618413, guid: 2ad4addaac7f722409024d613edf31dc, type: 3}
      propertyPath: m_LocalPosition.z
      value: -27.490635
      objectReference: {fileID: 0}
    - target: {fileID: 616860859215618413, guid: 2ad4addaac7f722409024d613edf31dc, type: 3}
      propertyPath: m_LocalRotation.w
      value: -0.24561541
      objectReference: {fileID: 0}
    - target: {fileID: 616860859215618413, guid: 2ad4addaac7f722409024d613edf31dc, type: 3}
      propertyPath: m_LocalRotation.x
      value: 0.6625027
      objectReference: {fileID: 0}
    - target: {fileID: 616860859215618413, guid: 2ad4addaac7f722409024d613edf31dc, type: 3}
      propertyPath: m_LocalRotation.y
      value: 0.66285056
      objectReference: {fileID: 0}
    - target: {fileID: 616860859215618413, guid: 2ad4addaac7f722409024d613edf31dc, type: 3}
      propertyPath: m_LocalRotation.z
      value: -0.2477751
      objectReference: {fileID: 0}
    - target: {fileID: 616860859215618413, guid: 2ad4addaac7f722409024d613edf31dc, type: 3}
      propertyPath: m_LocalEulerAnglesHint.x
      value: 0.174
      objectReference: {fileID: 0}
    - target: {fileID: 616860859215618413, guid: 2ad4addaac7f722409024d613edf31dc, type: 3}
      propertyPath: m_LocalEulerAnglesHint.y
      value: 220.838
      objectReference: {fileID: 0}
    - target: {fileID: 616860859215618413, guid: 2ad4addaac7f722409024d613edf31dc, type: 3}
      propertyPath: m_LocalEulerAnglesHint.z
      value: 90.035
      objectReference: {fileID: 0}
    - target: {fileID: 616860859215618414, guid: 2ad4addaac7f722409024d613edf31dc, type: 3}
      propertyPath: m_Name
      value: Cannon
      objectReference: {fileID: 0}
    m_RemovedComponents:
    - {fileID: 1649375745, guid: 2ad4addaac7f722409024d613edf31dc, type: 3}
    - {fileID: 1649375744, guid: 2ad4addaac7f722409024d613edf31dc, type: 3}
  m_SourcePrefab: {fileID: 100100000, guid: 2ad4addaac7f722409024d613edf31dc, type: 3}
--- !u!4 &616860858843654100 stripped
Transform:
  m_CorrespondingSourceObject: {fileID: 616860859215618413, guid: 2ad4addaac7f722409024d613edf31dc, type: 3}
  m_PrefabInstance: {fileID: 616860858843654099}
  m_PrefabAsset: {fileID: 0}
--- !u!1 &935729532928796967
GameObject:
  m_ObjectHideFlags: 0
  m_CorrespondingSourceObject: {fileID: 0}
  m_PrefabInstance: {fileID: 0}
  m_PrefabAsset: {fileID: 0}
  serializedVersion: 6
  m_Component:
  - component: {fileID: 6274639972794942004}
  - component: {fileID: 1229857577840106499}
  m_Layer: 0
  m_Name: Directional Light (1)
  m_TagString: Untagged
  m_Icon: {fileID: 0}
  m_NavMeshLayer: 0
  m_StaticEditorFlags: 0
  m_IsActive: 1
--- !u!224 &1094892229110954927
RectTransform:
  m_ObjectHideFlags: 0
  m_CorrespondingSourceObject: {fileID: 0}
  m_PrefabInstance: {fileID: 0}
  m_PrefabAsset: {fileID: 0}
  m_GameObject: {fileID: 5635439981244931339}
  m_LocalRotation: {x: -0.000000029802315, y: 0.000000010943038, z: 6.9849176e-10, w: 1}
  m_LocalPosition: {x: 0, y: 0, z: 0}
  m_LocalScale: {x: 0.20451, y: 0.20451002, z: 0.20451002}
  m_ConstrainProportionsScale: 0
  m_Children: []
  m_Father: {fileID: 725454717}
  m_RootOrder: 0
  m_LocalEulerAnglesHint: {x: 0, y: 0, z: 0}
  m_AnchorMin: {x: 0, y: 0.5}
  m_AnchorMax: {x: 0, y: 0.5}
  m_AnchoredPosition: {x: -19.4, y: -0}
  m_SizeDelta: {x: 100, y: 100}
  m_Pivot: {x: 0, y: 0.5}
--- !u!224 &1210123609388664238
RectTransform:
  m_ObjectHideFlags: 0
  m_CorrespondingSourceObject: {fileID: 0}
  m_PrefabInstance: {fileID: 0}
  m_PrefabAsset: {fileID: 0}
  m_GameObject: {fileID: 4423618444756991652}
  m_LocalRotation: {x: 0.7071069, y: 0.000000029957402, z: -0.00000005486575, w: 0.70710665}
  m_LocalPosition: {x: 0, y: 0, z: 0}
  m_LocalScale: {x: 0.0002042614, y: 0.00019230382, z: 0.036633886}
  m_ConstrainProportionsScale: 0
  m_Children:
  - {fileID: 7138217051783931555}
  m_Father: {fileID: 1044119787}
  m_RootOrder: 2
  m_LocalEulerAnglesHint: {x: 90, y: 0, z: 0}
  m_AnchorMin: {x: 0, y: 0}
  m_AnchorMax: {x: 0, y: 0}
  m_AnchoredPosition: {x: 0, y: 0.0128}
  m_SizeDelta: {x: 192, y: 108}
  m_Pivot: {x: 0.5, y: 0.5}
--- !u!108 &1229857577840106499
Light:
  m_ObjectHideFlags: 0
  m_CorrespondingSourceObject: {fileID: 0}
  m_PrefabInstance: {fileID: 0}
  m_PrefabAsset: {fileID: 0}
  m_GameObject: {fileID: 935729532928796967}
  m_Enabled: 1
  serializedVersion: 10
  m_Type: 1
  m_Shape: 0
  m_Color: {r: 0.027450982, g: 0.45882356, b: 0.882353, a: 1}
  m_Intensity: 0.5
  m_Range: 10
  m_SpotAngle: 30
  m_InnerSpotAngle: 21.80208
  m_CookieSize: 10
  m_Shadows:
    m_Type: 0
    m_Resolution: -1
    m_CustomResolution: -1
    m_Strength: 1
    m_Bias: 0.05
    m_NormalBias: 0.4
    m_NearPlane: 0.2
    m_CullingMatrixOverride:
      e00: 1
      e01: 0
      e02: 0
      e03: 0
      e10: 0
      e11: 1
      e12: 0
      e13: 0
      e20: 0
      e21: 0
      e22: 1
      e23: 0
      e30: 0
      e31: 0
      e32: 0
      e33: 1
    m_UseCullingMatrixOverride: 0
  m_Cookie: {fileID: 0}
  m_DrawHalo: 0
  m_Flare: {fileID: 0}
  m_RenderMode: 0
  m_CullingMask:
    serializedVersion: 2
    m_Bits: 4294967295
  m_RenderingLayerMask: 1
  m_Lightmapping: 4
  m_LightShadowCasterMode: 0
  m_AreaSize: {x: 1, y: 1}
  m_BounceIntensity: 1
  m_ColorTemperature: 6570
  m_UseColorTemperature: 0
  m_BoundingSphereOverride: {x: 0, y: 0, z: 0, w: 0}
  m_UseBoundingSphereOverride: 0
  m_UseViewFrustumForShadowCasterCull: 1
  m_ShadowRadius: 0
  m_ShadowAngle: 0
--- !u!114 &1234652847789266410 stripped
MonoBehaviour:
  m_CorrespondingSourceObject: {fileID: 1234652847329689333, guid: 710c6a51e481b5a419c8c7a3eae1bada, type: 3}
  m_PrefabInstance: {fileID: 526773023}
  m_PrefabAsset: {fileID: 0}
  m_GameObject: {fileID: 0}
  m_Enabled: 1
  m_EditorHideFlags: 0
  m_Script: {fileID: 11500000, guid: d69077fd953cb86488e8a7b2090e7754, type: 3}
  m_Name: 
  m_EditorClassIdentifier: 
--- !u!4 &1234652847789266411 stripped
Transform:
  m_CorrespondingSourceObject: {fileID: 1234652847329689332, guid: 710c6a51e481b5a419c8c7a3eae1bada, type: 3}
  m_PrefabInstance: {fileID: 526773023}
  m_PrefabAsset: {fileID: 0}
--- !u!114 &1447585318612424898
MonoBehaviour:
  m_ObjectHideFlags: 0
  m_CorrespondingSourceObject: {fileID: 0}
  m_PrefabInstance: {fileID: 0}
  m_PrefabAsset: {fileID: 0}
  m_GameObject: {fileID: 4423618444756991652}
  m_Enabled: 1
  m_EditorHideFlags: 0
  m_Script: {fileID: 11500000, guid: dc42784cf147c0c48a680349fa168899, type: 3}
  m_Name: 
  m_EditorClassIdentifier: 
  m_IgnoreReversedGraphics: 1
  m_BlockingObjects: 0
  m_BlockingMask:
    serializedVersion: 2
    m_Bits: 4294967295
--- !u!4 &1477429153975317414 stripped
Transform:
  m_CorrespondingSourceObject: {fileID: 6444574959999277787, guid: 8478052d128657b4ba91bd03e188bb9a, type: 3}
  m_PrefabInstance: {fileID: 5615807542952421757}
  m_PrefabAsset: {fileID: 0}
--- !u!114 &1730253148392652481
MonoBehaviour:
  m_ObjectHideFlags: 0
  m_CorrespondingSourceObject: {fileID: 0}
  m_PrefabInstance: {fileID: 0}
  m_PrefabAsset: {fileID: 0}
  m_GameObject: {fileID: 476095683301145982}
  m_Enabled: 1
  m_EditorHideFlags: 0
  m_Script: {fileID: 11500000, guid: f23606059f7ad1c4396d3a607116a4f4, type: 3}
  m_Name: 
  m_EditorClassIdentifier: 
  _automaticTravelDistance: 1
  _whichHandCanPressButton: 2
  springValue: 10
  damperValue: 0
  maxForceValue: 5
  bouncinessValue: 0
  _buttonTravelDistance: 0.01116132
  _buttonTravelOffset: 0.0185
  _canBePressedByObjects: 0
  _pressableObject: {fileID: 1044119786}
  _buttonPressExitThreshold: 0.5
  _usePrimaryHover: 0
  _buttonIgnoreGrabs: 1
  _buttonPreset: 0
  OnButtonPressed:
    m_PersistentCalls:
      m_Calls:
      - m_Target: {fileID: 1605294539}
        m_TargetAssemblyTypeName: Leap.Unity.PhysicalHands.Examples.SceneReset, Ultraleap.Tracking.PhysicalHandsExamples
        m_MethodName: SceneActiveContactModeChanged
        m_Mode: 3
        m_Arguments:
          m_ObjectArgument: {fileID: 0}
          m_ObjectArgumentAssemblyTypeName: UnityEngine.Object, UnityEngine
          m_IntArgument: 1
          m_FloatArgument: 0
          m_StringArgument: 
          m_BoolArgument: 0
        m_CallState: 2
      - m_Target: {fileID: 1234652847789266410}
        m_TargetAssemblyTypeName: Leap.Unity.PhysicalHands.PhysicalHandsManager,
          Ultraleap.Tracking.PhysicalHands
        m_MethodName: SetContactModeEnum
        m_Mode: 3
        m_Arguments:
          m_ObjectArgument: {fileID: 0}
          m_ObjectArgumentAssemblyTypeName: UnityEngine.Object, UnityEngine
          m_IntArgument: 1
          m_FloatArgument: 0
          m_StringArgument: 
          m_BoolArgument: 0
        m_CallState: 2
      - m_Target: {fileID: 3356024378847480237}
        m_TargetAssemblyTypeName: Leap.Unity.PhysicalHands.PhysicalHandsButtonToggle,
          Ultraleap.Tracking.PhysicalHands
        m_MethodName: SetToggleUnPressed
        m_Mode: 6
        m_Arguments:
          m_ObjectArgument: {fileID: 0}
          m_ObjectArgumentAssemblyTypeName: UnityEngine.Object, UnityEngine
          m_IntArgument: 0
          m_FloatArgument: 0
          m_StringArgument: 
          m_BoolArgument: 0
        m_CallState: 2
  OnButtonUnPressed:
    m_PersistentCalls:
      m_Calls: []
  OnHandContact:
    m_PersistentCalls:
      m_Calls: []
  OnHandContactExit:
    m_PersistentCalls:
      m_Calls: []
  OnHandHover:
    m_PersistentCalls:
      m_Calls: []
  OnHandHoverExit:
    m_PersistentCalls:
      m_Calls: []
  OnHandPrimaryHover:
    m_PersistentCalls:
      m_Calls: []
  OnHandPrimaryHoverExit:
    m_PersistentCalls:
      m_Calls: []
  _untoggleWhenPressed: 0
--- !u!1 &2545849463489802431
GameObject:
  m_ObjectHideFlags: 0
  m_CorrespondingSourceObject: {fileID: 0}
  m_PrefabInstance: {fileID: 0}
  m_PrefabAsset: {fileID: 0}
  serializedVersion: 6
  m_Component:
  - component: {fileID: 3247991516221878218}
  - component: {fileID: 8050901231098259806}
  - component: {fileID: 3561748455753540508}
  m_Layer: 0
  m_Name: Text (TMP) (1)
  m_TagString: Untagged
  m_Icon: {fileID: 0}
  m_NavMeshLayer: 0
  m_StaticEditorFlags: 0
  m_IsActive: 1
--- !u!224 &3247991516221878218
RectTransform:
  m_ObjectHideFlags: 0
  m_CorrespondingSourceObject: {fileID: 0}
  m_PrefabInstance: {fileID: 0}
  m_PrefabAsset: {fileID: 0}
  m_GameObject: {fileID: 2545849463489802431}
  m_LocalRotation: {x: 0.7071069, y: 0.000000029957402, z: -0.00000005486575, w: 0.70710665}
  m_LocalPosition: {x: 0, y: 0, z: -0.00452}
  m_LocalScale: {x: 0.0010213072, y: 0.0007692153, z: 0.0018316945}
  m_ConstrainProportionsScale: 0
  m_Children: []
  m_Father: {fileID: 1044119787}
  m_RootOrder: 1
  m_LocalEulerAnglesHint: {x: 90, y: 0, z: 0}
  m_AnchorMin: {x: 0.5, y: 0.5}
  m_AnchorMax: {x: 0.5, y: 0.5}
  m_AnchoredPosition: {x: 0.00041, y: 0.011}
  m_SizeDelta: {x: 17.1544, y: 5}
  m_Pivot: {x: 0.5, y: 0.5}
--- !u!114 &3347485277355923857
MonoBehaviour:
  m_ObjectHideFlags: 0
  m_CorrespondingSourceObject: {fileID: 0}
  m_PrefabInstance: {fileID: 0}
  m_PrefabAsset: {fileID: 0}
  m_GameObject: {fileID: 7691948277466563618}
  m_Enabled: 1
  m_EditorHideFlags: 0
  m_Script: {fileID: 11500000, guid: fe87c0e1cc204ed48ad3b37840f39efc, type: 3}
  m_Name: 
  m_EditorClassIdentifier: 
  m_Material: {fileID: 0}
  m_Color: {r: 1, g: 1, b: 1, a: 1}
  m_RaycastTarget: 1
  m_RaycastPadding: {x: 0, y: 0, z: 0, w: 0}
  m_Maskable: 1
  m_OnCullStateChanged:
    m_PersistentCalls:
      m_Calls: []
  m_Sprite: {fileID: 21300000, guid: 4362900a582fc3e4583c8a86f4ee6d90, type: 3}
  m_Type: 0
  m_PreserveAspect: 0
  m_FillCenter: 1
  m_FillMethod: 4
  m_FillAmount: 1
  m_FillClockwise: 1
  m_FillOrigin: 0
  m_UseSpriteMesh: 0
  m_PixelsPerUnitMultiplier: 1
--- !u!114 &3356024378847480237
MonoBehaviour:
  m_ObjectHideFlags: 0
  m_CorrespondingSourceObject: {fileID: 0}
  m_PrefabInstance: {fileID: 0}
  m_PrefabAsset: {fileID: 0}
  m_GameObject: {fileID: 3461729855441357330}
  m_Enabled: 1
  m_EditorHideFlags: 0
  m_Script: {fileID: 11500000, guid: f23606059f7ad1c4396d3a607116a4f4, type: 3}
  m_Name: 
  m_EditorClassIdentifier: 
  _automaticTravelDistance: 1
  _whichHandCanPressButton: 2
  springValue: 10
  damperValue: 0
  maxForceValue: 5
  bouncinessValue: 0
  _buttonTravelDistance: 0.01116186
  _buttonTravelOffset: 0.0185
  _canBePressedByObjects: 0
  _pressableObject: {fileID: 502643499}
  _buttonPressExitThreshold: 0.5
  _usePrimaryHover: 0
  _buttonIgnoreGrabs: 1
  _buttonPreset: 0
  OnButtonPressed:
    m_PersistentCalls:
      m_Calls:
      - m_Target: {fileID: 1605294539}
        m_TargetAssemblyTypeName: Leap.Unity.PhysicalHands.Examples.SceneReset, Ultraleap.Tracking.PhysicalHandsExamples
        m_MethodName: SceneActiveContactModeChanged
        m_Mode: 3
        m_Arguments:
          m_ObjectArgument: {fileID: 0}
          m_ObjectArgumentAssemblyTypeName: UnityEngine.Object, UnityEngine
          m_IntArgument: 0
          m_FloatArgument: 0
          m_StringArgument: 
          m_BoolArgument: 0
        m_CallState: 2
      - m_Target: {fileID: 1234652847789266410}
        m_TargetAssemblyTypeName: Leap.Unity.PhysicalHands.PhysicalHandsManager,
          Ultraleap.Tracking.PhysicalHands
        m_MethodName: SetContactModeEnum
        m_Mode: 3
        m_Arguments:
          m_ObjectArgument: {fileID: 0}
          m_ObjectArgumentAssemblyTypeName: UnityEngine.Object, UnityEngine
          m_IntArgument: 0
          m_FloatArgument: 0
          m_StringArgument: 
          m_BoolArgument: 0
        m_CallState: 2
      - m_Target: {fileID: 1730253148392652481}
        m_TargetAssemblyTypeName: Leap.Unity.PhysicalHands.PhysicalHandsButtonToggle,
          Ultraleap.Tracking.PhysicalHands
        m_MethodName: SetToggleUnPressed
        m_Mode: 6
        m_Arguments:
          m_ObjectArgument: {fileID: 0}
          m_ObjectArgumentAssemblyTypeName: UnityEngine.Object, UnityEngine
          m_IntArgument: 0
          m_FloatArgument: 0
          m_StringArgument: 
          m_BoolArgument: 0
        m_CallState: 2
  OnButtonUnPressed:
    m_PersistentCalls:
      m_Calls: []
  OnHandContact:
    m_PersistentCalls:
      m_Calls: []
  OnHandContactExit:
    m_PersistentCalls:
      m_Calls: []
  OnHandHover:
    m_PersistentCalls:
      m_Calls: []
  OnHandHoverExit:
    m_PersistentCalls:
      m_Calls: []
  OnHandPrimaryHover:
    m_PersistentCalls:
      m_Calls: []
  OnHandPrimaryHoverExit:
    m_PersistentCalls:
      m_Calls: []
  _untoggleWhenPressed: 0
--- !u!114 &3459013220623239284
MonoBehaviour:
  m_ObjectHideFlags: 0
  m_CorrespondingSourceObject: {fileID: 0}
  m_PrefabInstance: {fileID: 0}
  m_PrefabAsset: {fileID: 0}
  m_GameObject: {fileID: 4423618444756991652}
  m_Enabled: 1
  m_EditorHideFlags: 0
  m_Script: {fileID: 11500000, guid: 0cd44c1031e13a943bb63640046fad76, type: 3}
  m_Name: 
  m_EditorClassIdentifier: 
  m_UiScaleMode: 0
  m_ReferencePixelsPerUnit: 100
  m_ScaleFactor: 1
  m_ReferenceResolution: {x: 800, y: 600}
  m_ScreenMatchMode: 0
  m_MatchWidthOrHeight: 0
  m_PhysicalUnit: 3
  m_FallbackScreenDPI: 96
  m_DefaultSpriteDPI: 96
  m_DynamicPixelsPerUnit: 1
  m_PresetInfoIsWorld: 1
--- !u!4 &3461729855441357325
Transform:
  m_ObjectHideFlags: 0
  m_CorrespondingSourceObject: {fileID: 0}
  m_PrefabInstance: {fileID: 0}
  m_PrefabAsset: {fileID: 0}
  m_GameObject: {fileID: 3461729855441357330}
  m_LocalRotation: {x: -0.7071068, y: -0, z: -0, w: 0.7071068}
  m_LocalPosition: {x: -0.052, y: -0.068, z: 0.0154}
  m_LocalScale: {x: 5, y: 0.5, z: 7}
  m_ConstrainProportionsScale: 0
  m_Children:
  - {fileID: 502643503}
  m_Father: {fileID: 1970974972}
  m_RootOrder: 1
  m_LocalEulerAnglesHint: {x: -90, y: -90, z: 0}
--- !u!1 &3461729855441357330
GameObject:
  m_ObjectHideFlags: 0
  m_CorrespondingSourceObject: {fileID: 0}
  m_PrefabInstance: {fileID: 0}
  m_PrefabAsset: {fileID: 0}
  serializedVersion: 6
  m_Component:
  - component: {fileID: 3461729855441357325}
  - component: {fileID: 6448743937389163370}
  - component: {fileID: 3356024378847480237}
  - component: {fileID: 884197603}
  - component: {fileID: 5318107891567586934}
  - component: {fileID: 8815158220557700858}
  m_Layer: 0
  m_Name: Hard Contact Mode Selection Button
  m_TagString: Untagged
  m_Icon: {fileID: 0}
  m_NavMeshLayer: 0
  m_StaticEditorFlags: 0
  m_IsActive: 1
--- !u!4 &3518886631624602174 stripped
Transform:
  m_CorrespondingSourceObject: {fileID: 3518886631563856009, guid: e121595f21de3fd428de2e3ea5d2bce5, type: 3}
  m_PrefabInstance: {fileID: 1038547639}
  m_PrefabAsset: {fileID: 0}
--- !u!114 &3561748455753540508
MonoBehaviour:
  m_ObjectHideFlags: 0
  m_CorrespondingSourceObject: {fileID: 0}
  m_PrefabInstance: {fileID: 0}
  m_PrefabAsset: {fileID: 0}
  m_GameObject: {fileID: 2545849463489802431}
  m_Enabled: 1
  m_EditorHideFlags: 0
  m_Script: {fileID: 11500000, guid: 9541d86e2fd84c1d9990edf0852d74ab, type: 3}
  m_Name: 
  m_EditorClassIdentifier: 
  m_Material: {fileID: 0}
  m_Color: {r: 1, g: 1, b: 1, a: 1}
  m_RaycastTarget: 1
  m_RaycastPadding: {x: 0, y: 0, z: 0, w: 0}
  m_Maskable: 1
  m_OnCullStateChanged:
    m_PersistentCalls:
      m_Calls: []
  m_text: Hands can push objects, but will go through the surface when grabbing
  m_isRightToLeft: 0
  m_fontAsset: {fileID: 11400000, guid: 342802517badcf44c811584e5b42a888, type: 2}
  m_sharedMaterial: {fileID: 556829042121458119, guid: 342802517badcf44c811584e5b42a888, type: 2}
  m_fontSharedMaterials: []
  m_fontMaterial: {fileID: 0}
  m_fontMaterials: []
  m_fontColor32:
    serializedVersion: 2
    rgba: 4278650631
  m_fontColor: {r: 0.028301895, g: 0.028301895, b: 0.028301895, a: 1}
  m_enableVertexGradient: 0
  m_colorMode: 3
  m_fontColorGradient:
    topLeft: {r: 1, g: 1, b: 1, a: 1}
    topRight: {r: 1, g: 1, b: 1, a: 1}
    bottomLeft: {r: 1, g: 1, b: 1, a: 1}
    bottomRight: {r: 1, g: 1, b: 1, a: 1}
  m_fontColorGradientPreset: {fileID: 0}
  m_spriteAsset: {fileID: 0}
  m_tintAllSprites: 0
  m_StyleSheet: {fileID: 0}
  m_TextStyleHashCode: -1183493901
  m_overrideHtmlColors: 0
  m_faceColor:
    serializedVersion: 2
    rgba: 4294967295
  m_fontSize: 12.9
  m_fontSizeBase: 12.9
  m_fontWeight: 400
  m_enableAutoSizing: 0
  m_fontSizeMin: 18
  m_fontSizeMax: 72
  m_fontStyle: 1
  m_HorizontalAlignment: 1
  m_VerticalAlignment: 256
  m_textAlignment: 65535
  m_characterSpacing: 0
  m_wordSpacing: 0
  m_lineSpacing: 0
  m_lineSpacingMax: 0
  m_paragraphSpacing: 0
  m_charWidthMaxAdj: 0
  m_enableWordWrapping: 1
  m_wordWrappingRatios: 0.4
  m_overflowMode: 0
  m_linkedTextComponent: {fileID: 0}
  parentLinkedComponent: {fileID: 0}
  m_enableKerning: 1
  m_enableExtraPadding: 0
  checkPaddingRequired: 0
  m_isRichText: 1
  m_parseCtrlCharacters: 1
  m_isOrthographic: 0
  m_isCullingEnabled: 0
  m_horizontalMapping: 0
  m_verticalMapping: 0
  m_uvLineOffset: 0
  m_geometrySortingOrder: 0
  m_IsTextObjectScaleStatic: 0
  m_VertexBufferAutoSizeReduction: 0
  m_useMaxVisibleDescender: 1
  m_pageToDisplay: 1
  m_margin: {x: 0, y: 0, z: 0, w: 0}
  m_isUsingLegacyAnimationComponent: 0
  m_isVolumetricText: 0
  _SortingLayer: 0
  _SortingLayerID: 0
  _SortingOrder: 0
  m_hasFontAssetChanged: 0
  m_renderer: {fileID: 8050901231098259806}
  m_maskType: 0
--- !u!4 &3799475123673487987 stripped
Transform:
  m_CorrespondingSourceObject: {fileID: 3799475124276905864, guid: d12d025fdf1470648822be162a8f98b0, type: 3}
  m_PrefabInstance: {fileID: 738762235}
  m_PrefabAsset: {fileID: 0}
--- !u!4 &3799475124832927689 stripped
Transform:
  m_CorrespondingSourceObject: {fileID: 3799475124276905864, guid: d12d025fdf1470648822be162a8f98b0, type: 3}
  m_PrefabInstance: {fileID: 1743534145}
  m_PrefabAsset: {fileID: 0}
--- !u!114 &3932177345007550351
MonoBehaviour:
  m_ObjectHideFlags: 0
  m_CorrespondingSourceObject: {fileID: 0}
  m_PrefabInstance: {fileID: 0}
  m_PrefabAsset: {fileID: 0}
  m_GameObject: {fileID: 476095683301145982}
  m_Enabled: 1
  m_EditorHideFlags: 0
  m_Script: {fileID: 11500000, guid: 0b3763add1152ac4aab69357a419a664, type: 3}
  m_Name: 
  m_EditorClassIdentifier: 
  HandToIgnoreGrabs: 2
  _disableAllGrabbing: 1
  HandToIgnoreCollisions: 2
  _disableAllHandCollisions: 0
  _disableCollisionOnChildren: 0
--- !u!4 &3954468634471739402
Transform:
  m_ObjectHideFlags: 0
  m_CorrespondingSourceObject: {fileID: 0}
  m_PrefabInstance: {fileID: 0}
  m_PrefabAsset: {fileID: 0}
  m_GameObject: {fileID: 3960406364447547480}
  m_LocalRotation: {x: -0, y: -0, z: -0, w: 1}
  m_LocalPosition: {x: 0, y: 0, z: 0}
  m_LocalScale: {x: 1, y: 1, z: 1}
  m_ConstrainProportionsScale: 0
  m_Children:
  - {fileID: 898326324}
  m_Father: {fileID: 3962838507021157364}
  m_RootOrder: 1
  m_LocalEulerAnglesHint: {x: 0, y: 0, z: 0}
--- !u!1 &3959748560465387570
GameObject:
  m_ObjectHideFlags: 0
  m_CorrespondingSourceObject: {fileID: 0}
  m_PrefabInstance: {fileID: 0}
  m_PrefabAsset: {fileID: 0}
  serializedVersion: 6
  m_Component:
  - component: {fileID: 3962838507021157364}
  - component: {fileID: 3992368750384679482}
  - component: {fileID: 6101218081645455868}
  - component: {fileID: 6101218081645455869}
  m_Layer: 0
  m_Name: Attachment Hands Menu
  m_TagString: Untagged
  m_Icon: {fileID: 0}
  m_NavMeshLayer: 0
  m_StaticEditorFlags: 0
  m_IsActive: 1
--- !u!1 &3960225904351153940
GameObject:
  m_ObjectHideFlags: 0
  m_CorrespondingSourceObject: {fileID: 0}
  m_PrefabInstance: {fileID: 0}
  m_PrefabAsset: {fileID: 0}
  serializedVersion: 6
  m_Component:
  - component: {fileID: 3963109568378035700}
  - component: {fileID: 3992300827686607250}
  m_Layer: 0
  m_Name: Attachment Hand (Left)
  m_TagString: Untagged
  m_Icon: {fileID: 0}
  m_NavMeshLayer: 0
  m_StaticEditorFlags: 0
  m_IsActive: 1
--- !u!1 &3960406364447547480
GameObject:
  m_ObjectHideFlags: 0
  m_CorrespondingSourceObject: {fileID: 0}
  m_PrefabInstance: {fileID: 0}
  m_PrefabAsset: {fileID: 0}
  serializedVersion: 6
  m_Component:
  - component: {fileID: 3954468634471739402}
  - component: {fileID: 3992080865275221784}
  m_Layer: 0
  m_Name: Attachment Hand (Right)
  m_TagString: Untagged
  m_Icon: {fileID: 0}
  m_NavMeshLayer: 0
  m_StaticEditorFlags: 0
  m_IsActive: 1
--- !u!4 &3962838507021157364
Transform:
  m_ObjectHideFlags: 0
  m_CorrespondingSourceObject: {fileID: 0}
  m_PrefabInstance: {fileID: 0}
  m_PrefabAsset: {fileID: 0}
  m_GameObject: {fileID: 3959748560465387570}
  m_LocalRotation: {x: -0, y: -0, z: -0, w: 1}
  m_LocalPosition: {x: -0.15770063, y: 1.0784949, z: 0.3983877}
  m_LocalScale: {x: 1, y: 1, z: 1}
  m_ConstrainProportionsScale: 0
  m_Children:
  - {fileID: 3963109568378035700}
  - {fileID: 3954468634471739402}
  m_Father: {fileID: 0}
  m_RootOrder: 4
  m_LocalEulerAnglesHint: {x: 0, y: 0, z: 0}
--- !u!4 &3963109568378035700
Transform:
  m_ObjectHideFlags: 0
  m_CorrespondingSourceObject: {fileID: 0}
  m_PrefabInstance: {fileID: 0}
  m_PrefabAsset: {fileID: 0}
  m_GameObject: {fileID: 3960225904351153940}
  m_LocalRotation: {x: -0, y: -0, z: -0, w: 1}
  m_LocalPosition: {x: 0, y: 0, z: 0}
  m_LocalScale: {x: 1, y: 1, z: 1}
  m_ConstrainProportionsScale: 0
  m_Children:
  - {fileID: 1338469092}
  m_Father: {fileID: 3962838507021157364}
  m_RootOrder: 0
  m_LocalEulerAnglesHint: {x: 0, y: 0, z: 0}
--- !u!114 &3992080865275221784
MonoBehaviour:
  m_ObjectHideFlags: 0
  m_CorrespondingSourceObject: {fileID: 0}
  m_PrefabInstance: {fileID: 0}
  m_PrefabAsset: {fileID: 0}
  m_GameObject: {fileID: 3960406364447547480}
  m_Enabled: 1
  m_EditorHideFlags: 0
  m_Script: {fileID: 11500000, guid: 7f743acdc0955f349b54c7a240435271, type: 3}
  m_Name: 
  m_EditorClassIdentifier: 
  wrist: {fileID: 898326323}
  palm: {fileID: 0}
  thumbProximalJoint: {fileID: 0}
  thumbDistalJoint: {fileID: 0}
  thumbTip: {fileID: 0}
  indexKnuckle: {fileID: 0}
  indexMiddleJoint: {fileID: 0}
  indexDistalJoint: {fileID: 0}
  indexTip: {fileID: 0}
  middleKnuckle: {fileID: 0}
  middleMiddleJoint: {fileID: 0}
  middleDistalJoint: {fileID: 0}
  middleTip: {fileID: 0}
  ringKnuckle: {fileID: 0}
  ringMiddleJoint: {fileID: 0}
  ringDistalJoint: {fileID: 0}
  ringTip: {fileID: 0}
  pinkyKnuckle: {fileID: 0}
  pinkyMiddleJoint: {fileID: 0}
  pinkyDistalJoint: {fileID: 0}
  pinkyTip: {fileID: 0}
  pinchPoint: {fileID: 0}
  _chirality: 1
  _isTracked: 1
--- !u!114 &3992300827686607250
MonoBehaviour:
  m_ObjectHideFlags: 0
  m_CorrespondingSourceObject: {fileID: 0}
  m_PrefabInstance: {fileID: 0}
  m_PrefabAsset: {fileID: 0}
  m_GameObject: {fileID: 3960225904351153940}
  m_Enabled: 1
  m_EditorHideFlags: 0
  m_Script: {fileID: 11500000, guid: 7f743acdc0955f349b54c7a240435271, type: 3}
  m_Name: 
  m_EditorClassIdentifier: 
  wrist: {fileID: 1338469091}
  palm: {fileID: 0}
  thumbProximalJoint: {fileID: 0}
  thumbDistalJoint: {fileID: 0}
  thumbTip: {fileID: 0}
  indexKnuckle: {fileID: 0}
  indexMiddleJoint: {fileID: 0}
  indexDistalJoint: {fileID: 0}
  indexTip: {fileID: 0}
  middleKnuckle: {fileID: 0}
  middleMiddleJoint: {fileID: 0}
  middleDistalJoint: {fileID: 0}
  middleTip: {fileID: 0}
  ringKnuckle: {fileID: 0}
  ringMiddleJoint: {fileID: 0}
  ringDistalJoint: {fileID: 0}
  ringTip: {fileID: 0}
  pinkyKnuckle: {fileID: 0}
  pinkyMiddleJoint: {fileID: 0}
  pinkyDistalJoint: {fileID: 0}
  pinkyTip: {fileID: 0}
  pinchPoint: {fileID: 0}
  _chirality: 0
  _isTracked: 1
--- !u!114 &3992368750384679482
MonoBehaviour:
  m_ObjectHideFlags: 0
  m_CorrespondingSourceObject: {fileID: 0}
  m_PrefabInstance: {fileID: 0}
  m_PrefabAsset: {fileID: 0}
  m_GameObject: {fileID: 3959748560465387570}
  m_Enabled: 1
  m_EditorHideFlags: 0
  m_Script: {fileID: 11500000, guid: 837d86160f18abd408508cb2e0279f42, type: 3}
  m_Name: 
  m_EditorClassIdentifier: 
  _leapProvider: {fileID: 844312935}
  _attachmentPoints: 2
--- !u!108 &4241719328795903850
Light:
  m_ObjectHideFlags: 0
  m_CorrespondingSourceObject: {fileID: 0}
  m_PrefabInstance: {fileID: 0}
  m_PrefabAsset: {fileID: 0}
  m_GameObject: {fileID: 6771781707559431537}
  m_Enabled: 1
  serializedVersion: 10
  m_Type: 1
  m_Shape: 0
  m_Color: {r: 0.8773585, g: 0.8695862, b: 0.8483891, a: 1}
  m_Intensity: 0.75
  m_Range: 10
  m_SpotAngle: 30
  m_InnerSpotAngle: 21.80208
  m_CookieSize: 10
  m_Shadows:
    m_Type: 2
    m_Resolution: -1
    m_CustomResolution: -1
    m_Strength: 1
    m_Bias: 0.05
    m_NormalBias: 0.4
    m_NearPlane: 0.2
    m_CullingMatrixOverride:
      e00: 1
      e01: 0
      e02: 0
      e03: 0
      e10: 0
      e11: 1
      e12: 0
      e13: 0
      e20: 0
      e21: 0
      e22: 1
      e23: 0
      e30: 0
      e31: 0
      e32: 0
      e33: 1
    m_UseCullingMatrixOverride: 0
  m_Cookie: {fileID: 0}
  m_DrawHalo: 0
  m_Flare: {fileID: 0}
  m_RenderMode: 0
  m_CullingMask:
    serializedVersion: 2
    m_Bits: 4294967295
  m_RenderingLayerMask: 1
  m_Lightmapping: 4
  m_LightShadowCasterMode: 0
  m_AreaSize: {x: 1, y: 1}
  m_BounceIntensity: 1
  m_ColorTemperature: 6570
  m_UseColorTemperature: 0
  m_BoundingSphereOverride: {x: 0, y: 0, z: 0, w: 0}
  m_UseBoundingSphereOverride: 0
  m_UseViewFrustumForShadowCasterCull: 1
  m_ShadowRadius: 0
  m_ShadowAngle: 0
--- !u!4 &4298017475047051275
Transform:
  m_ObjectHideFlags: 0
  m_CorrespondingSourceObject: {fileID: 0}
  m_PrefabInstance: {fileID: 0}
  m_PrefabAsset: {fileID: 0}
  m_GameObject: {fileID: 8383752722727915480}
  m_LocalRotation: {x: 0, y: 0, z: 0, w: 1}
  m_LocalPosition: {x: 0, y: 0, z: 0}
  m_LocalScale: {x: 1, y: 1, z: 1}
  m_ConstrainProportionsScale: 0
  m_Children: []
  m_Father: {fileID: 6102045132371423275}
  m_RootOrder: 1
  m_LocalEulerAnglesHint: {x: 0, y: 0, z: 0}
--- !u!1 &4423618444756991652
GameObject:
  m_ObjectHideFlags: 0
  m_CorrespondingSourceObject: {fileID: 0}
  m_PrefabInstance: {fileID: 0}
  m_PrefabAsset: {fileID: 0}
  serializedVersion: 6
  m_Component:
  - component: {fileID: 1210123609388664238}
  - component: {fileID: 6345324224426884389}
  - component: {fileID: 3459013220623239284}
  - component: {fileID: 1447585318612424898}
  m_Layer: 0
  m_Name: Canvas
  m_TagString: Untagged
  m_Icon: {fileID: 0}
  m_NavMeshLayer: 0
  m_StaticEditorFlags: 0
  m_IsActive: 1
--- !u!114 &4731060911036146257
MonoBehaviour:
  m_ObjectHideFlags: 0
  m_CorrespondingSourceObject: {fileID: 0}
  m_PrefabInstance: {fileID: 0}
  m_PrefabAsset: {fileID: 0}
  m_GameObject: {fileID: 5635439981244931339}
  m_Enabled: 1
  m_EditorHideFlags: 0
  m_Script: {fileID: 11500000, guid: fe87c0e1cc204ed48ad3b37840f39efc, type: 3}
  m_Name: 
  m_EditorClassIdentifier: 
  m_Material: {fileID: 0}
  m_Color: {r: 0, g: 0, b: 0, a: 0.78431374}
  m_RaycastTarget: 1
  m_RaycastPadding: {x: 0, y: 0, z: 0, w: 0}
  m_Maskable: 1
  m_OnCullStateChanged:
    m_PersistentCalls:
      m_Calls: []
  m_Sprite: {fileID: 21300000, guid: ea290cc6ace34754bb5de224ff7f932a, type: 3}
  m_Type: 0
  m_PreserveAspect: 0
  m_FillCenter: 1
  m_FillMethod: 4
  m_FillAmount: 1
  m_FillClockwise: 1
  m_FillOrigin: 0
  m_UseSpriteMesh: 0
  m_PixelsPerUnitMultiplier: 1
--- !u!222 &4947789222941762285
CanvasRenderer:
  m_ObjectHideFlags: 0
  m_CorrespondingSourceObject: {fileID: 0}
  m_PrefabInstance: {fileID: 0}
  m_PrefabAsset: {fileID: 0}
  m_GameObject: {fileID: 9103701337002094439}
  m_CullTransparentMesh: 1
--- !u!114 &4978128149116381622
MonoBehaviour:
  m_ObjectHideFlags: 0
  m_CorrespondingSourceObject: {fileID: 0}
  m_PrefabInstance: {fileID: 0}
  m_PrefabAsset: {fileID: 0}
  m_GameObject: {fileID: 8383752722727915480}
  m_Enabled: 1
  m_EditorHideFlags: 0
  m_Script: {fileID: 11500000, guid: 6af7362947abdec42ad19f69c34deb45, type: 3}
  m_Name: 
  m_EditorClassIdentifier: 
  url: https://docs.ultraleap.com/unity-api/
  skin: {fileID: 11400000, guid: 55acdabb497cedb4aa8afc67c8d7fae2, type: 2}
  logo: {fileID: 2800000, guid: 454c0f06c76d7e847bd0f8081e7200c2, type: 3}
--- !u!4 &5185889487440646811
Transform:
  m_ObjectHideFlags: 0
  m_CorrespondingSourceObject: {fileID: 0}
  m_PrefabInstance: {fileID: 0}
  m_PrefabAsset: {fileID: 0}
  m_GameObject: {fileID: 6771781707559431537}
  m_LocalRotation: {x: 0.4365038, y: -0.32938963, z: 0.59447294, w: 0.5895497}
  m_LocalPosition: {x: 0, y: 2, z: 0}
  m_LocalScale: {x: 1, y: 1, z: 1}
  m_ConstrainProportionsScale: 0
  m_Children:
  - {fileID: 6274639972794942004}
  m_Father: {fileID: 1788324690}
  m_RootOrder: 1
  m_LocalEulerAnglesHint: {x: 65, y: 18, z: 102}
--- !u!23 &5318107891567586934
MeshRenderer:
  m_ObjectHideFlags: 0
  m_CorrespondingSourceObject: {fileID: 0}
  m_PrefabInstance: {fileID: 0}
  m_PrefabAsset: {fileID: 0}
  m_GameObject: {fileID: 3461729855441357330}
  m_Enabled: 1
  m_CastShadows: 1
  m_ReceiveShadows: 1
  m_DynamicOccludee: 1
  m_StaticShadowCaster: 0
  m_MotionVectors: 1
  m_LightProbeUsage: 1
  m_ReflectionProbeUsage: 1
  m_RayTracingMode: 2
  m_RayTraceProcedural: 0
  m_RenderingLayerMask: 1
  m_RendererPriority: 0
  m_Materials:
  - {fileID: 2100000, guid: 8bf483d1467d72c418541702679a30a2, type: 2}
  m_StaticBatchInfo:
    firstSubMesh: 0
    subMeshCount: 0
  m_StaticBatchRoot: {fileID: 0}
  m_ProbeAnchor: {fileID: 0}
  m_LightProbeVolumeOverride: {fileID: 0}
  m_ScaleInLightmap: 1
  m_ReceiveGI: 1
  m_PreserveUVs: 0
  m_IgnoreNormalsForChartDetection: 0
  m_ImportantGI: 0
  m_StitchLightmapSeams: 1
  m_SelectedEditorRenderState: 3
  m_MinimumChartSize: 4
  m_AutoUVMaxDistance: 0.5
  m_AutoUVMaxAngle: 89
  m_LightmapParameters: {fileID: 0}
  m_SortingLayerID: 0
  m_SortingLayer: 0
  m_SortingOrder: 0
  m_AdditionalVertexStreams: {fileID: 0}
--- !u!54 &5467393139140873800
Rigidbody:
  m_ObjectHideFlags: 0
  m_CorrespondingSourceObject: {fileID: 0}
  m_PrefabInstance: {fileID: 0}
  m_PrefabAsset: {fileID: 0}
  m_GameObject: {fileID: 50325448}
  serializedVersion: 2
  m_Mass: 1
  m_Drag: 0
  m_AngularDrag: 0.05
  m_UseGravity: 0
  m_IsKinematic: 1
  m_Interpolate: 0
  m_Constraints: 0
  m_CollisionDetection: 0
--- !u!114 &5467393139140873803
MonoBehaviour:
  m_ObjectHideFlags: 0
  m_CorrespondingSourceObject: {fileID: 0}
  m_PrefabInstance: {fileID: 0}
  m_PrefabAsset: {fileID: 0}
  m_GameObject: {fileID: 50325448}
  m_Enabled: 1
  m_EditorHideFlags: 0
  m_Script: {fileID: 11500000, guid: 0b3763add1152ac4aab69357a419a664, type: 3}
  m_Name: 
  m_EditorClassIdentifier: 
  HandToIgnoreGrabs: 2
  _disableAllGrabbing: 1
  HandToIgnoreCollisions: 2
  _disableAllHandCollisions: 0
  _disableCollisionOnChildren: 0
--- !u!114 &5467393139140873804
MonoBehaviour:
  m_ObjectHideFlags: 0
  m_CorrespondingSourceObject: {fileID: 0}
  m_PrefabInstance: {fileID: 0}
  m_PrefabAsset: {fileID: 0}
  m_GameObject: {fileID: 50325448}
  m_Enabled: 1
  m_EditorHideFlags: 0
  m_Script: {fileID: 11500000, guid: f23606059f7ad1c4396d3a607116a4f4, type: 3}
  m_Name: 
  m_EditorClassIdentifier: 
  _automaticTravelDistance: 0
  _whichHandCanPressButton: 2
  springValue: 10
  damperValue: 0
  maxForceValue: 5
  bouncinessValue: 0
  _buttonTravelDistance: 0.005
  _buttonTravelOffset: 0.02
  _canBePressedByObjects: 0
  _pressableObject: {fileID: 385804509}
  _buttonPressExitThreshold: 0.5
  _usePrimaryHover: 0
  _buttonIgnoreGrabs: 1
  _buttonPreset: 0
  OnButtonPressed:
    m_PersistentCalls:
      m_Calls:
      - m_Target: {fileID: 47179352}
        m_TargetAssemblyTypeName: Leap.Unity.PhysicalHands.Examples.PhysicalHandsHandMenu,
          Ultraleap.Tracking.PhysicalHandsExamples
        m_MethodName: ToggleMenu
        m_Mode: 1
        m_Arguments:
          m_ObjectArgument: {fileID: 0}
          m_ObjectArgumentAssemblyTypeName: UnityEngine.Object, UnityEngine
          m_IntArgument: 0
          m_FloatArgument: 0
          m_StringArgument: 
          m_BoolArgument: 0
        m_CallState: 2
  OnButtonUnPressed:
    m_PersistentCalls:
      m_Calls:
      - m_Target: {fileID: 47179352}
        m_TargetAssemblyTypeName: Leap.Unity.PhysicalHands.Examples.PhysicalHandsHandMenu,
          Ultraleap.Tracking.PhysicalHandsExamples
        m_MethodName: ToggleMenu
        m_Mode: 1
        m_Arguments:
          m_ObjectArgument: {fileID: 0}
          m_ObjectArgumentAssemblyTypeName: UnityEngine.Object, UnityEngine
          m_IntArgument: 0
          m_FloatArgument: 0
          m_StringArgument: 
          m_BoolArgument: 0
        m_CallState: 2
  OnHandContact:
    m_PersistentCalls:
      m_Calls: []
  OnHandContactExit:
    m_PersistentCalls:
      m_Calls: []
  OnHandHover:
    m_PersistentCalls:
      m_Calls: []
  OnHandHoverExit:
    m_PersistentCalls:
      m_Calls: []
  OnHandPrimaryHover:
    m_PersistentCalls:
      m_Calls: []
  OnHandPrimaryHoverExit:
    m_PersistentCalls:
      m_Calls: []
  _untoggleWhenPressed: 1
--- !u!114 &5467393139232196114
MonoBehaviour:
  m_ObjectHideFlags: 0
  m_CorrespondingSourceObject: {fileID: 0}
  m_PrefabInstance: {fileID: 0}
  m_PrefabAsset: {fileID: 0}
  m_GameObject: {fileID: 1596578410}
  m_Enabled: 1
  m_EditorHideFlags: 0
  m_Script: {fileID: 11500000, guid: 0b3763add1152ac4aab69357a419a664, type: 3}
  m_Name: 
  m_EditorClassIdentifier: 
  HandToIgnoreGrabs: 2
  _disableAllGrabbing: 1
  HandToIgnoreCollisions: 2
  _disableAllHandCollisions: 0
  _disableCollisionOnChildren: 0
--- !u!54 &5467393139232196115
Rigidbody:
  m_ObjectHideFlags: 0
  m_CorrespondingSourceObject: {fileID: 0}
  m_PrefabInstance: {fileID: 0}
  m_PrefabAsset: {fileID: 0}
  m_GameObject: {fileID: 1596578410}
  serializedVersion: 2
  m_Mass: 1
  m_Drag: 0
  m_AngularDrag: 0.05
  m_UseGravity: 0
  m_IsKinematic: 1
  m_Interpolate: 0
  m_Constraints: 0
  m_CollisionDetection: 0
--- !u!114 &5467393139232196116
MonoBehaviour:
  m_ObjectHideFlags: 0
  m_CorrespondingSourceObject: {fileID: 0}
  m_PrefabInstance: {fileID: 0}
  m_PrefabAsset: {fileID: 0}
  m_GameObject: {fileID: 1596578410}
  m_Enabled: 1
  m_EditorHideFlags: 0
  m_Script: {fileID: 11500000, guid: ee6ba0f8f2ad7aa4d9e4c7ed108f8b46, type: 3}
  m_Name: 
  m_EditorClassIdentifier: 
  _automaticTravelDistance: 0
  _whichHandCanPressButton: 2
  springValue: 10
  damperValue: 0
  maxForceValue: 5
  bouncinessValue: 0
  _buttonTravelDistance: 0.005
  _buttonTravelOffset: 0.02
  _canBePressedByObjects: 0
  _pressableObject: {fileID: 686586950}
  _buttonPressExitThreshold: 0.5
  _usePrimaryHover: 0
  _buttonIgnoreGrabs: 1
  _buttonPreset: 0
  OnButtonPressed:
    m_PersistentCalls:
      m_Calls:
      - m_Target: {fileID: 1556226641}
        m_TargetAssemblyTypeName: Leap.Unity.Examples.XRSceneHeadOrigin, Ultraleap.Tracking.PhysicalHandsExamples
        m_MethodName: SetHeadOrigin
        m_Mode: 6
        m_Arguments:
          m_ObjectArgument: {fileID: 0}
          m_ObjectArgumentAssemblyTypeName: UnityEngine.Object, UnityEngine
          m_IntArgument: 0
          m_FloatArgument: 0
          m_StringArgument: 
          m_BoolArgument: 1
        m_CallState: 2
  OnButtonUnPressed:
    m_PersistentCalls:
      m_Calls: []
  OnHandContact:
    m_PersistentCalls:
      m_Calls: []
  OnHandContactExit:
    m_PersistentCalls:
      m_Calls: []
  OnHandHover:
    m_PersistentCalls:
      m_Calls: []
  OnHandHoverExit:
    m_PersistentCalls:
      m_Calls: []
  OnHandPrimaryHover:
    m_PersistentCalls:
      m_Calls: []
  OnHandPrimaryHoverExit:
    m_PersistentCalls:
      m_Calls: []
--- !u!54 &5467393139864235236
Rigidbody:
  m_ObjectHideFlags: 0
  m_CorrespondingSourceObject: {fileID: 0}
  m_PrefabInstance: {fileID: 0}
  m_PrefabAsset: {fileID: 0}
  m_GameObject: {fileID: 991439725}
  serializedVersion: 2
  m_Mass: 1
  m_Drag: 0
  m_AngularDrag: 0.05
  m_UseGravity: 0
  m_IsKinematic: 1
  m_Interpolate: 0
  m_Constraints: 0
  m_CollisionDetection: 0
--- !u!114 &5467393139864235239
MonoBehaviour:
  m_ObjectHideFlags: 0
  m_CorrespondingSourceObject: {fileID: 0}
  m_PrefabInstance: {fileID: 0}
  m_PrefabAsset: {fileID: 0}
  m_GameObject: {fileID: 991439725}
  m_Enabled: 1
  m_EditorHideFlags: 0
  m_Script: {fileID: 11500000, guid: 0b3763add1152ac4aab69357a419a664, type: 3}
  m_Name: 
  m_EditorClassIdentifier: 
  HandToIgnoreGrabs: 2
  _disableAllGrabbing: 1
  HandToIgnoreCollisions: 2
  _disableAllHandCollisions: 0
  _disableCollisionOnChildren: 0
--- !u!114 &5467393139864235240
MonoBehaviour:
  m_ObjectHideFlags: 0
  m_CorrespondingSourceObject: {fileID: 0}
  m_PrefabInstance: {fileID: 0}
  m_PrefabAsset: {fileID: 0}
  m_GameObject: {fileID: 991439725}
  m_Enabled: 1
  m_EditorHideFlags: 0
  m_Script: {fileID: 11500000, guid: ee6ba0f8f2ad7aa4d9e4c7ed108f8b46, type: 3}
  m_Name: 
  m_EditorClassIdentifier: 
  _automaticTravelDistance: 0
  _whichHandCanPressButton: 2
  springValue: 10
  damperValue: 0
  maxForceValue: 5
  bouncinessValue: 0
  _buttonTravelDistance: 0.005
  _buttonTravelOffset: 0.02
  _canBePressedByObjects: 0
  _pressableObject: {fileID: 419655438}
  _buttonPressExitThreshold: 0.5
  _usePrimaryHover: 0
  _buttonIgnoreGrabs: 1
  _buttonPreset: 0
  OnButtonPressed:
    m_PersistentCalls:
      m_Calls:
      - m_Target: {fileID: 1605294539}
        m_TargetAssemblyTypeName: Leap.Unity.PhysicalHands.Examples.SceneReset, Ultraleap.Tracking.PhysicalHandsExamples
        m_MethodName: ResetScene
        m_Mode: 1
        m_Arguments:
          m_ObjectArgument: {fileID: 0}
          m_ObjectArgumentAssemblyTypeName: UnityEngine.Object, UnityEngine
          m_IntArgument: 0
          m_FloatArgument: 0
          m_StringArgument: 
          m_BoolArgument: 0
        m_CallState: 2
  OnButtonUnPressed:
    m_PersistentCalls:
      m_Calls: []
  OnHandContact:
    m_PersistentCalls:
      m_Calls: []
  OnHandContactExit:
    m_PersistentCalls:
      m_Calls: []
  OnHandHover:
    m_PersistentCalls:
      m_Calls: []
  OnHandHoverExit:
    m_PersistentCalls:
      m_Calls: []
  OnHandPrimaryHover:
    m_PersistentCalls:
      m_Calls: []
  OnHandPrimaryHoverExit:
    m_PersistentCalls:
      m_Calls: []
--- !u!224 &5488722742737292378
RectTransform:
  m_ObjectHideFlags: 0
  m_CorrespondingSourceObject: {fileID: 0}
  m_PrefabInstance: {fileID: 0}
  m_PrefabAsset: {fileID: 0}
  m_GameObject: {fileID: 9103701337002094439}
  m_LocalRotation: {x: 0, y: 0, z: 0, w: 1}
  m_LocalPosition: {x: 0, y: 0, z: -0}
  m_LocalScale: {x: 0.20451, y: 0.20451, z: 0.20451}
  m_ConstrainProportionsScale: 0
  m_Children: []
  m_Father: {fileID: 136298313}
  m_RootOrder: 1
  m_LocalEulerAnglesHint: {x: 0, y: 0, z: 0}
  m_AnchorMin: {x: 0.5, y: 0.5}
  m_AnchorMax: {x: 0.5, y: 0.5}
  m_AnchoredPosition: {x: -97.5, y: -0}
  m_SizeDelta: {x: 100, y: 100}
  m_Pivot: {x: 0.5, y: 0.5}
--- !u!33 &5531649340332079510
MeshFilter:
  m_ObjectHideFlags: 0
  m_CorrespondingSourceObject: {fileID: 0}
  m_PrefabInstance: {fileID: 0}
  m_PrefabAsset: {fileID: 0}
  m_GameObject: {fileID: 476095683301145982}
  m_Mesh: {fileID: -5495902117074765545, guid: 920bda1c94dbacd4fa4b38c310d4dc4b, type: 3}
--- !u!1001 &5615807542952421757
PrefabInstance:
  m_ObjectHideFlags: 0
  serializedVersion: 2
  m_Modification:
    m_TransformParent: {fileID: 322199079}
    m_Modifications:
    - target: {fileID: 339883082, guid: 8478052d128657b4ba91bd03e188bb9a, type: 3}
      propertyPath: _disableAllHandCollisions
      value: 0
      objectReference: {fileID: 0}
    - target: {fileID: 339883082, guid: 8478052d128657b4ba91bd03e188bb9a, type: 3}
      propertyPath: _disableCollisionOnChildren
      value: 0
      objectReference: {fileID: 0}
    - target: {fileID: 439590551, guid: 8478052d128657b4ba91bd03e188bb9a, type: 3}
      propertyPath: _disableHandCollisions
      value: 0
      objectReference: {fileID: 0}
    - target: {fileID: 439590551, guid: 8478052d128657b4ba91bd03e188bb9a, type: 3}
      propertyPath: _disableAllHandCollisions
      value: 0
      objectReference: {fileID: 0}
    - target: {fileID: 439590551, guid: 8478052d128657b4ba91bd03e188bb9a, type: 3}
      propertyPath: _disableCollisionOnChildren
      value: 0
      objectReference: {fileID: 0}
    - target: {fileID: 469771220, guid: 8478052d128657b4ba91bd03e188bb9a, type: 3}
      propertyPath: _disableAllHandCollisions
      value: 0
      objectReference: {fileID: 0}
    - target: {fileID: 469771220, guid: 8478052d128657b4ba91bd03e188bb9a, type: 3}
      propertyPath: _disableCollisionOnChildren
      value: 0
      objectReference: {fileID: 0}
    - target: {fileID: 2054656382, guid: 8478052d128657b4ba91bd03e188bb9a, type: 3}
      propertyPath: _disableAllHandCollisions
      value: 0
      objectReference: {fileID: 0}
    - target: {fileID: 2054656382, guid: 8478052d128657b4ba91bd03e188bb9a, type: 3}
      propertyPath: _disableCollisionOnChildren
      value: 0
      objectReference: {fileID: 0}
    - target: {fileID: 2871490848069798368, guid: 8478052d128657b4ba91bd03e188bb9a, type: 3}
      propertyPath: m_Name
      value: CupboardUnit
      objectReference: {fileID: 0}
    - target: {fileID: 5615807542952421759, guid: 8478052d128657b4ba91bd03e188bb9a, type: 3}
      propertyPath: _disableAllGrabbing
      value: 1
      objectReference: {fileID: 0}
    - target: {fileID: 5615807542952421759, guid: 8478052d128657b4ba91bd03e188bb9a, type: 3}
      propertyPath: _disableHandCollisions
      value: 0
      objectReference: {fileID: 0}
    - target: {fileID: 5615807542952421759, guid: 8478052d128657b4ba91bd03e188bb9a, type: 3}
      propertyPath: _disableAllHandCollisions
      value: 0
      objectReference: {fileID: 0}
    - target: {fileID: 5615807542952421759, guid: 8478052d128657b4ba91bd03e188bb9a, type: 3}
      propertyPath: _disableCollisionOnChildren
      value: 0
      objectReference: {fileID: 0}
    - target: {fileID: 6444574959999277787, guid: 8478052d128657b4ba91bd03e188bb9a, type: 3}
      propertyPath: m_RootOrder
      value: 0
      objectReference: {fileID: 0}
    - target: {fileID: 6444574959999277787, guid: 8478052d128657b4ba91bd03e188bb9a, type: 3}
      propertyPath: m_LocalPosition.x
      value: 0
      objectReference: {fileID: 0}
    - target: {fileID: 6444574959999277787, guid: 8478052d128657b4ba91bd03e188bb9a, type: 3}
      propertyPath: m_LocalPosition.y
      value: 0
      objectReference: {fileID: 0}
    - target: {fileID: 6444574959999277787, guid: 8478052d128657b4ba91bd03e188bb9a, type: 3}
      propertyPath: m_LocalPosition.z
      value: 0
      objectReference: {fileID: 0}
    - target: {fileID: 6444574959999277787, guid: 8478052d128657b4ba91bd03e188bb9a, type: 3}
      propertyPath: m_LocalRotation.w
      value: 1
      objectReference: {fileID: 0}
    - target: {fileID: 6444574959999277787, guid: 8478052d128657b4ba91bd03e188bb9a, type: 3}
      propertyPath: m_LocalRotation.x
      value: -0
      objectReference: {fileID: 0}
    - target: {fileID: 6444574959999277787, guid: 8478052d128657b4ba91bd03e188bb9a, type: 3}
      propertyPath: m_LocalRotation.y
      value: -0
      objectReference: {fileID: 0}
    - target: {fileID: 6444574959999277787, guid: 8478052d128657b4ba91bd03e188bb9a, type: 3}
      propertyPath: m_LocalRotation.z
      value: -0
      objectReference: {fileID: 0}
    - target: {fileID: 6444574959999277787, guid: 8478052d128657b4ba91bd03e188bb9a, type: 3}
      propertyPath: m_LocalEulerAnglesHint.x
      value: 0
      objectReference: {fileID: 0}
    - target: {fileID: 6444574959999277787, guid: 8478052d128657b4ba91bd03e188bb9a, type: 3}
      propertyPath: m_LocalEulerAnglesHint.y
      value: 72.678
      objectReference: {fileID: 0}
    - target: {fileID: 6444574959999277787, guid: 8478052d128657b4ba91bd03e188bb9a, type: 3}
      propertyPath: m_LocalEulerAnglesHint.z
      value: 0
      objectReference: {fileID: 0}
    m_RemovedComponents: []
  m_SourcePrefab: {fileID: 100100000, guid: 8478052d128657b4ba91bd03e188bb9a, type: 3}
--- !u!1 &5635439981244931339
GameObject:
  m_ObjectHideFlags: 0
  m_CorrespondingSourceObject: {fileID: 0}
  m_PrefabInstance: {fileID: 0}
  m_PrefabAsset: {fileID: 0}
  serializedVersion: 6
  m_Component:
  - component: {fileID: 1094892229110954927}
  - component: {fileID: 177998512752865000}
  - component: {fileID: 4731060911036146257}
  m_Layer: 0
  m_Name: Image (1)
  m_TagString: Untagged
  m_Icon: {fileID: 0}
  m_NavMeshLayer: 0
  m_StaticEditorFlags: 0
  m_IsActive: 1
--- !u!114 &6101218081645455868
MonoBehaviour:
  m_ObjectHideFlags: 0
  m_CorrespondingSourceObject: {fileID: 0}
  m_PrefabInstance: {fileID: 0}
  m_PrefabAsset: {fileID: 0}
  m_GameObject: {fileID: 3959748560465387570}
  m_Enabled: 1
  m_EditorHideFlags: 0
  m_Script: {fileID: 11500000, guid: 00639652ed959bc428ff1f010f5dd5f8, type: 3}
  m_Name: 
  m_EditorClassIdentifier: 
  attachmentHand: {fileID: 3992300827686607250}
--- !u!114 &6101218081645455869
MonoBehaviour:
  m_ObjectHideFlags: 0
  m_CorrespondingSourceObject: {fileID: 0}
  m_PrefabInstance: {fileID: 0}
  m_PrefabAsset: {fileID: 0}
  m_GameObject: {fileID: 3959748560465387570}
  m_Enabled: 1
  m_EditorHideFlags: 0
  m_Script: {fileID: 11500000, guid: 00639652ed959bc428ff1f010f5dd5f8, type: 3}
  m_Name: 
  m_EditorClassIdentifier: 
  attachmentHand: {fileID: 3992080865275221784}
--- !u!1 &6102045132371423274
GameObject:
  m_ObjectHideFlags: 0
  m_CorrespondingSourceObject: {fileID: 0}
  m_PrefabInstance: {fileID: 0}
  m_PrefabAsset: {fileID: 0}
  serializedVersion: 6
  m_Component:
  - component: {fileID: 6102045132371423275}
  m_Layer: 0
  m_Name: Example Assets
  m_TagString: Untagged
  m_Icon: {fileID: 0}
  m_NavMeshLayer: 0
  m_StaticEditorFlags: 0
  m_IsActive: 1
--- !u!4 &6102045132371423275
Transform:
  m_ObjectHideFlags: 0
  m_CorrespondingSourceObject: {fileID: 0}
  m_PrefabInstance: {fileID: 0}
  m_PrefabAsset: {fileID: 0}
  m_GameObject: {fileID: 6102045132371423274}
  m_LocalRotation: {x: -0, y: -0, z: -0, w: 1}
  m_LocalPosition: {x: -0.2269755, y: 15.7075405, z: -27.959635}
  m_LocalScale: {x: 1, y: 1, z: 1}
  m_ConstrainProportionsScale: 0
  m_Children:
  - {fileID: 1859738840}
  - {fileID: 4298017475047051275}
  - {fileID: 1788324690}
  m_Father: {fileID: 1520545033}
  m_RootOrder: 18
  m_LocalEulerAnglesHint: {x: 0, y: 0, z: 0}
--- !u!4 &6274639972794942004
Transform:
  m_ObjectHideFlags: 0
  m_CorrespondingSourceObject: {fileID: 0}
  m_PrefabInstance: {fileID: 0}
  m_PrefabAsset: {fileID: 0}
  m_GameObject: {fileID: 935729532928796967}
  m_LocalRotation: {x: -0.5896505, y: -0.0771806, z: 0.22229059, w: 0.7726204}
  m_LocalPosition: {x: 0, y: 0, z: 0}
  m_LocalScale: {x: 1, y: 1, z: 1}
  m_ConstrainProportionsScale: 0
  m_Children: []
  m_Father: {fileID: 5185889487440646811}
  m_RootOrder: 0
  m_LocalEulerAnglesHint: {x: 30, y: -98, z: 32}
--- !u!223 &6345324224426884389
Canvas:
  m_ObjectHideFlags: 0
  m_CorrespondingSourceObject: {fileID: 0}
  m_PrefabInstance: {fileID: 0}
  m_PrefabAsset: {fileID: 0}
  m_GameObject: {fileID: 4423618444756991652}
  m_Enabled: 1
  serializedVersion: 3
  m_RenderMode: 2
  m_Camera: {fileID: 0}
  m_PlaneDistance: 100
  m_PixelPerfect: 0
  m_ReceivesEvents: 1
  m_OverrideSorting: 0
  m_OverridePixelPerfect: 0
  m_SortingBucketNormalizedSize: 0
  m_AdditionalShaderChannelsFlag: 0
  m_SortingLayerID: 0
  m_SortingOrder: 0
  m_TargetDisplay: 0
--- !u!54 &6448743937389163370
Rigidbody:
  m_ObjectHideFlags: 0
  m_CorrespondingSourceObject: {fileID: 0}
  m_PrefabInstance: {fileID: 0}
  m_PrefabAsset: {fileID: 0}
  m_GameObject: {fileID: 3461729855441357330}
  serializedVersion: 2
  m_Mass: 1
  m_Drag: 0
  m_AngularDrag: 0.05
  m_UseGravity: 0
  m_IsKinematic: 1
  m_Interpolate: 0
  m_Constraints: 126
  m_CollisionDetection: 3
--- !u!1 &6771781707559431537
GameObject:
  m_ObjectHideFlags: 0
  m_CorrespondingSourceObject: {fileID: 0}
  m_PrefabInstance: {fileID: 0}
  m_PrefabAsset: {fileID: 0}
  serializedVersion: 6
  m_Component:
  - component: {fileID: 5185889487440646811}
  - component: {fileID: 4241719328795903850}
  m_Layer: 0
  m_Name: Directional Light
  m_TagString: Untagged
  m_Icon: {fileID: 0}
  m_NavMeshLayer: 0
  m_StaticEditorFlags: 0
  m_IsActive: 1
--- !u!224 &7138217051783931555
RectTransform:
  m_ObjectHideFlags: 0
  m_CorrespondingSourceObject: {fileID: 0}
  m_PrefabInstance: {fileID: 0}
  m_PrefabAsset: {fileID: 0}
  m_GameObject: {fileID: 7691948277466563618}
  m_LocalRotation: {x: 0, y: 0, z: 0, w: 1}
  m_LocalPosition: {x: 0, y: 0, z: 0}
  m_LocalScale: {x: 1, y: 1, z: 1}
  m_ConstrainProportionsScale: 0
  m_Children: []
  m_Father: {fileID: 1210123609388664238}
  m_RootOrder: 0
  m_LocalEulerAnglesHint: {x: 0, y: 0, z: 0}
  m_AnchorMin: {x: 0.5, y: 0.5}
  m_AnchorMax: {x: 0.5, y: 0.5}
  m_AnchoredPosition: {x: 0, y: 28.4}
  m_SizeDelta: {x: 94.3, y: 41.2}
  m_Pivot: {x: 0.5, y: 0.5}
--- !u!114 &7578342345202121544
MonoBehaviour:
  m_ObjectHideFlags: 0
  m_CorrespondingSourceObject: {fileID: 0}
  m_PrefabInstance: {fileID: 0}
  m_PrefabAsset: {fileID: 0}
  m_GameObject: {fileID: 9103701337002094439}
  m_Enabled: 1
  m_EditorHideFlags: 0
  m_Script: {fileID: 11500000, guid: fe87c0e1cc204ed48ad3b37840f39efc, type: 3}
  m_Name: 
  m_EditorClassIdentifier: 
  m_Material: {fileID: 0}
  m_Color: {r: 0, g: 0, b: 0, a: 0.78431374}
  m_RaycastTarget: 1
  m_RaycastPadding: {x: 0, y: 0, z: 0, w: 0}
  m_Maskable: 1
  m_OnCullStateChanged:
    m_PersistentCalls:
      m_Calls: []
  m_Sprite: {fileID: 21300000, guid: ea290cc6ace34754bb5de224ff7f932a, type: 3}
  m_Type: 0
  m_PreserveAspect: 0
  m_FillCenter: 1
  m_FillMethod: 4
  m_FillAmount: 1
  m_FillClockwise: 1
  m_FillOrigin: 0
  m_UseSpriteMesh: 0
  m_PixelsPerUnitMultiplier: 1
--- !u!1 &7691948277466563618
GameObject:
  m_ObjectHideFlags: 0
  m_CorrespondingSourceObject: {fileID: 0}
  m_PrefabInstance: {fileID: 0}
  m_PrefabAsset: {fileID: 0}
  serializedVersion: 6
  m_Component:
  - component: {fileID: 7138217051783931555}
  - component: {fileID: 118864164436096396}
  - component: {fileID: 3347485277355923857}
  m_Layer: 0
  m_Name: Image
  m_TagString: Untagged
  m_Icon: {fileID: 0}
  m_NavMeshLayer: 0
  m_StaticEditorFlags: 0
  m_IsActive: 1
--- !u!23 &8050901231098259806
MeshRenderer:
  m_ObjectHideFlags: 0
  m_CorrespondingSourceObject: {fileID: 0}
  m_PrefabInstance: {fileID: 0}
  m_PrefabAsset: {fileID: 0}
  m_GameObject: {fileID: 2545849463489802431}
  m_Enabled: 1
  m_CastShadows: 0
  m_ReceiveShadows: 0
  m_DynamicOccludee: 1
  m_StaticShadowCaster: 0
  m_MotionVectors: 1
  m_LightProbeUsage: 1
  m_ReflectionProbeUsage: 1
  m_RayTracingMode: 2
  m_RayTraceProcedural: 0
  m_RenderingLayerMask: 257
  m_RendererPriority: 0
  m_Materials:
  - {fileID: 556829042121458119, guid: 342802517badcf44c811584e5b42a888, type: 2}
  m_StaticBatchInfo:
    firstSubMesh: 0
    subMeshCount: 0
  m_StaticBatchRoot: {fileID: 0}
  m_ProbeAnchor: {fileID: 0}
  m_LightProbeVolumeOverride: {fileID: 0}
  m_ScaleInLightmap: 1
  m_ReceiveGI: 1
  m_PreserveUVs: 0
  m_IgnoreNormalsForChartDetection: 0
  m_ImportantGI: 0
  m_StitchLightmapSeams: 1
  m_SelectedEditorRenderState: 3
  m_MinimumChartSize: 4
  m_AutoUVMaxDistance: 0.5
  m_AutoUVMaxAngle: 89
  m_LightmapParameters: {fileID: 0}
  m_SortingLayerID: 0
  m_SortingLayer: 0
  m_SortingOrder: 0
  m_AdditionalVertexStreams: {fileID: 0}
--- !u!54 &8065784237988004870
Rigidbody:
  m_ObjectHideFlags: 0
  m_CorrespondingSourceObject: {fileID: 0}
  m_PrefabInstance: {fileID: 0}
  m_PrefabAsset: {fileID: 0}
  m_GameObject: {fileID: 476095683301145982}
  serializedVersion: 2
  m_Mass: 1
  m_Drag: 0
  m_AngularDrag: 0.05
  m_UseGravity: 0
  m_IsKinematic: 1
  m_Interpolate: 0
  m_Constraints: 126
  m_CollisionDetection: 3
--- !u!1 &8383752722727915480
GameObject:
  m_ObjectHideFlags: 0
  m_CorrespondingSourceObject: {fileID: 0}
  m_PrefabInstance: {fileID: 0}
  m_PrefabAsset: {fileID: 0}
  serializedVersion: 6
  m_Component:
  - component: {fileID: 4298017475047051275}
  - component: {fileID: 4978128149116381622}
  m_Layer: 0
  m_Name: URL
  m_TagString: Untagged
  m_Icon: {fileID: 0}
  m_NavMeshLayer: 0
  m_StaticEditorFlags: 0
  m_IsActive: 1
--- !u!33 &8815158220557700858
MeshFilter:
  m_ObjectHideFlags: 0
  m_CorrespondingSourceObject: {fileID: 0}
  m_PrefabInstance: {fileID: 0}
  m_PrefabAsset: {fileID: 0}
  m_GameObject: {fileID: 3461729855441357330}
  m_Mesh: {fileID: -5495902117074765545, guid: 920bda1c94dbacd4fa4b38c310d4dc4b, type: 3}
--- !u!1 &9103701337002094439
GameObject:
  m_ObjectHideFlags: 0
  m_CorrespondingSourceObject: {fileID: 0}
  m_PrefabInstance: {fileID: 0}
  m_PrefabAsset: {fileID: 0}
  serializedVersion: 6
  m_Component:
  - component: {fileID: 5488722742737292378}
  - component: {fileID: 4947789222941762285}
  - component: {fileID: 7578342345202121544}
  m_Layer: 0
  m_Name: Image
  m_TagString: Untagged
  m_Icon: {fileID: 0}
  m_NavMeshLayer: 0
  m_StaticEditorFlags: 0
  m_IsActive: 1
--- !u!23 &9177298674674751770
MeshRenderer:
  m_ObjectHideFlags: 0
  m_CorrespondingSourceObject: {fileID: 0}
  m_PrefabInstance: {fileID: 0}
  m_PrefabAsset: {fileID: 0}
  m_GameObject: {fileID: 476095683301145982}
  m_Enabled: 1
  m_CastShadows: 1
  m_ReceiveShadows: 1
  m_DynamicOccludee: 1
  m_StaticShadowCaster: 0
  m_MotionVectors: 1
  m_LightProbeUsage: 1
  m_ReflectionProbeUsage: 1
  m_RayTracingMode: 2
  m_RayTraceProcedural: 0
  m_RenderingLayerMask: 1
  m_RendererPriority: 0
  m_Materials:
  - {fileID: 2100000, guid: 8bf483d1467d72c418541702679a30a2, type: 2}
  m_StaticBatchInfo:
    firstSubMesh: 0
    subMeshCount: 0
  m_StaticBatchRoot: {fileID: 0}
  m_ProbeAnchor: {fileID: 0}
  m_LightProbeVolumeOverride: {fileID: 0}
  m_ScaleInLightmap: 1
  m_ReceiveGI: 1
  m_PreserveUVs: 0
  m_IgnoreNormalsForChartDetection: 0
  m_ImportantGI: 0
  m_StitchLightmapSeams: 1
  m_SelectedEditorRenderState: 3
  m_MinimumChartSize: 4
  m_AutoUVMaxDistance: 0.5
  m_AutoUVMaxAngle: 89
  m_LightmapParameters: {fileID: 0}
  m_SortingLayerID: 0
  m_SortingLayer: 0
  m_SortingOrder: 0
  m_AdditionalVertexStreams: {fileID: 0}<|MERGE_RESOLUTION|>--- conflicted
+++ resolved
@@ -280,34 +280,6 @@
   m_Father: {fileID: 47179351}
   m_RootOrder: 0
   m_LocalEulerAnglesHint: {x: 0, y: 0, z: 0}
-<<<<<<< HEAD
---- !u!114 &50325451
-MonoBehaviour:
-  m_ObjectHideFlags: 0
-  m_CorrespondingSourceObject: {fileID: 0}
-  m_PrefabInstance: {fileID: 0}
-  m_PrefabAsset: {fileID: 0}
-  m_GameObject: {fileID: 50325448}
-  m_Enabled: 1
-  m_EditorHideFlags: 0
-  m_Script: {fileID: 11500000, guid: cd4cd2218a9d1694bb00926ae50322f7, type: 3}
-  m_Name: 
-  m_EditorClassIdentifier: 
-  buttonObject: {fileID: 385804509}
-  buttonHeightLimit: 0.02
-  _buttonShouldDelayRebound: 0
-  _buttonStaydownTimer: 2
-  _shouldOnlyBePressedByHand: 0
-  _whichHandCanPressButton: 2
-  _isButtonPressed: 0
-  _contactHandPressing: 0
-  _colliders: []
-  OnButtonPressed:
-    m_PersistentCalls:
-      m_Calls:
-      - {m_Target: {fileID: 47179352}, m_TargetAssemblyTypeName: Leap.Unity.PhysicalHands.Examples.PhysicalHandsHandMenu, Ultraleap.Tracking.PhysicalHandsExamples: }
-=======
->>>>>>> 2d46e731
 --- !u!1 &131328119
 GameObject:
   m_ObjectHideFlags: 0
@@ -4901,34 +4873,6 @@
   m_Father: {fileID: 47179351}
   m_RootOrder: 2
   m_LocalEulerAnglesHint: {x: 0, y: 0, z: 0}
-<<<<<<< HEAD
---- !u!114 &991439728
-MonoBehaviour:
-  m_ObjectHideFlags: 0
-  m_CorrespondingSourceObject: {fileID: 0}
-  m_PrefabInstance: {fileID: 0}
-  m_PrefabAsset: {fileID: 0}
-  m_GameObject: {fileID: 991439725}
-  m_Enabled: 1
-  m_EditorHideFlags: 0
-  m_Script: {fileID: 11500000, guid: cd4cd2218a9d1694bb00926ae50322f7, type: 3}
-  m_Name: 
-  m_EditorClassIdentifier: 
-  buttonObject: {fileID: 419655438}
-  buttonHeightLimit: 0.02
-  _buttonShouldDelayRebound: 0
-  _buttonStaydownTimer: 2
-  _shouldOnlyBePressedByHand: 0
-  _whichHandCanPressButton: 2
-  _isButtonPressed: 0
-  _contactHandPressing: 0
-  _colliders: []
-  OnButtonPressed:
-    m_PersistentCalls:
-      m_Calls:
-      - {m_Target: {fileID: 1605294539}, m_TargetAssemblyTypeName: Leap.Unity.PhysicalHands.Examples.SceneReset, Ultraleap.Tracking.PhysicalHandsExamples: }
-=======
->>>>>>> 2d46e731
 --- !u!1 &994121830
 GameObject:
   m_ObjectHideFlags: 0
@@ -9007,34 +8951,6 @@
   m_Father: {fileID: 47179351}
   m_RootOrder: 1
   m_LocalEulerAnglesHint: {x: 0, y: 0, z: 0}
-<<<<<<< HEAD
---- !u!114 &1596578413
-MonoBehaviour:
-  m_ObjectHideFlags: 0
-  m_CorrespondingSourceObject: {fileID: 0}
-  m_PrefabInstance: {fileID: 0}
-  m_PrefabAsset: {fileID: 0}
-  m_GameObject: {fileID: 1596578410}
-  m_Enabled: 1
-  m_EditorHideFlags: 0
-  m_Script: {fileID: 11500000, guid: cd4cd2218a9d1694bb00926ae50322f7, type: 3}
-  m_Name: 
-  m_EditorClassIdentifier: 
-  buttonObject: {fileID: 686586950}
-  buttonHeightLimit: 0.02
-  _buttonShouldDelayRebound: 0
-  _buttonStaydownTimer: 2
-  _shouldOnlyBePressedByHand: 0
-  _whichHandCanPressButton: 2
-  _isButtonPressed: 0
-  _contactHandPressing: 0
-  _colliders: []
-  OnButtonPressed:
-    m_PersistentCalls:
-      m_Calls:
-      - {m_Target: {fileID: 1556226641}, m_TargetAssemblyTypeName: Leap.Unity.Examples.XRSceneHeadOrigin, Ultraleap.Tracking.PhysicalHandsExamples: }
-=======
->>>>>>> 2d46e731
 --- !u!1 &1605294538
 GameObject:
   m_ObjectHideFlags: 0
