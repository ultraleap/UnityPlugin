/******************************************************************************
 * Copyright (C) Ultraleap, Inc. 2011-2024.                                   *
 *                                                                            *
 * Use subject to the terms of the Apache License 2.0 available at            *
 * http://www.apache.org/licenses/LICENSE-2.0, or another agreement           *
 * between Ultraleap and you, your company or other organization.             *
 ******************************************************************************/

using System.Collections.Generic;
using System.Linq;
using UnityEngine;
using UnityEngine.XR;

namespace Leap.PhysicalHands
{
    [System.Serializable]
    public class GrabHelperObject
    {
        private const float THOWN_GRAB_COOLDOWNTIME = 0.5f; // How long after a detected throw that grabbing will be ignored (in seconds)
        private const float MINIMUM_STRENGTH = 0.1f, MINIMUM_THUMB_STRENGTH = 0.1f; // Minimum finger strength to consider a grab (finger strength is 0-1 where 1 is fully curled)
        private const float REQUIRED_EXIT_STRENGTH = 0.05f, REQUIRED_THUMB_EXIT_STRENGTH = 0.08f; // Finger strength to consider a grab (finger strength is 0-1 where 1 is fully curled)
        private const float REQUIRED_PINCH_DISTANCE = 0.01f; // Distance required between a finger and the thumb to detect a pinch (in metres)
        private const float GRABBABLE_DIRECTIONS_DOT = -0.2f; // The normalized dot product required to consider one bone facing another while attempting to grab (-1 = directly facing, 1 = directly facing away)

        /// <summary>
        /// The current state of the grasp helper.
        /// </summary>
        internal enum State
        {
            /// <summary>
            /// Idle will only ever be set when the helper is deleted, and is skipped during creation. This is because a helper is created when a hand is hovered.
            /// </summary>
            Idle,
            /// <summary>
            /// Hover will be set when any <b>hand</b> is currently hovering the object.
            /// </summary>
            Hover,
            /// <summary>
            /// Contact will be set when any <b>bone</b> is touching the object.
            /// </summary>
            Contact,
            /// <summary>
            /// Grasp will be set when the <b>object</b> is currently being held or moved.
            /// </summary>
            Grab
        }
        internal State GrabState { get; private set; } = State.Idle;

        // A dictionary of each hand, with an array[5] of lists that represents each bone in each finger that is contacting and capable of grabbing this object
        //private Dictionary<ContactHand, List<ContactBone>[]> _grabbableBones = new Dictionary<ContactHand, List<ContactBone>[]>();

        List<ContactBone>[] _leftGrabbableBones = new List<ContactBone>[6]; // 6 to include the palm
        List<ContactBone>[] _rightGrabbableBones = new List<ContactBone>[6]; // 6 to include the palm


        internal List<ContactHand> GrabbableHands => _grabbableHands;
        // Indexes of each list should always match
        private List<ContactHand> _grabbableHands = new List<ContactHand>();
        private List<GrabValues> _grabbableHandsValues = new List<GrabValues>();

        internal List<ContactHand> GrabbingHands => _grabbingHands;
        private List<ContactHand> _grabbingHands = new List<ContactHand>();

        private List<ContactHand> _grabbingHandsPrevious = new List<ContactHand>();

        internal ContactHand currentGrabbingHand;

        [System.Serializable]
        private class GrabValues
        {
            public bool wasContacting = false;
            public bool isContacting = false;

            public float[] fingerStrength = new float[5];
            public float[] originalFingerStrength = new float[5];
            public Vector3 offset;
            public Quaternion originalHandRotationInverse, rotationOffset;

            /// <summary>
            /// True while hand pinching on contact
            /// </summary>
            public bool waitingForInitialUnpinch = false;

            /// <summary>
            /// The hand is grabbing the object
            /// </summary>
            public bool handGrabbing = false;
        }

        private GrabHelper _grabHelperManager;

        internal Rigidbody RigidBody => _rigid;
        private Rigidbody _rigid;
        private Collider[] _colliders;

        private Vector3 _newPosition;
        private Quaternion _newRotation;

        private bool wasKinematic;
        private bool usedGravity;
        private float oldDrag;
        private float oldAngularDrag;

        internal IgnorePhysicalHands _ignorePhysicalHands;

        public bool IsPrimaryHovered => isPrimaryHoveredLeft && isPrimaryHoveredRight;

        public bool isPrimaryHoveredLeft;
        public bool isPrimaryHoveredRight;

        private float ignoreGrabTime = 0f;

        private bool anyBoneGrabbable = false;

        private IPhysicalHandGrab[] _physicalHandGrabs;
        private IPhysicalHandHover[] _physicalHandHovers;
        private IPhysicalHandPrimaryHover[] _physicalHandPrimaryHovers;
        private IPhysicalHandContact[] _physicalHandContacts;

        private bool IsGrabbingIgnored(ContactHand hand)
        {
            if (_ignorePhysicalHands != null && _ignorePhysicalHands.IsGrabbingIgnoredForHand(hand))
            {
                return true;
            }

            return false;
        }

        private bool IsContactIgnored(ContactHand hand)
        {
            if (_ignorePhysicalHands != null && _ignorePhysicalHands.IsCollisionIgnoredForHand(hand))
            {
                return true;
            }

            return false;
        }

        /// <summary>
        /// Returns true if the provided hand is capable of grabbing an object.
        /// Requires thumb or palm contacting, and at least one (non-thumb) finger
        /// </summary>
        /// <param name="hand">The hand to check</param>
        /// <returns>If the provided hand is capable of grabbing</returns>
        private bool IsHandGrabbable(ContactHand hand)
        {
            List<ContactBone>[] grabbableFingersBones = _leftGrabbableBones;

            if (hand.Handedness == Chirality.Right)
            {
                grabbableFingersBones = _rightGrabbableBones;
            }

            // These values are limited by the EligibleBones
            return (grabbableFingersBones[0].Count > 0 || grabbableFingersBones[5].Count > 0) && // A thumb or palm bone
                ((grabbableFingersBones[1].Count > 0 && grabbableFingersBones[1].Any(x => x.Joint != 0)) || // The intermediate or distal of the index
                (grabbableFingersBones[2].Count > 0 && grabbableFingersBones[2].Any(x => x.Joint != 0)) || // The intermediate or distal of the middle
                (grabbableFingersBones[3].Count > 0 && grabbableFingersBones[3].Any(x => x.Joint != 0)) || // The distal of the ring
                (grabbableFingersBones[4].Count > 0 && grabbableFingersBones[4].Any(x => x.Joint == 2))); // The distal of the pinky
        }



        /// <summary>
        /// Returns true if the finger on the provided hand is capable of grabbing, and false if not
        /// </summary>
        /// <param name="hand">The hand to check</param>
        /// <param name="finger">The finger to check</param>
        /// <returns>If the finger on the provided hand is capable of grabbing</returns>
        internal bool IsFingerGrabbable(ContactHand hand, int finger)
        {
            List<ContactBone>[] grabbableFingersBones = _leftGrabbableBones;

            if (hand.Handedness == Chirality.Right)
            {
                grabbableFingersBones = _rightGrabbableBones;
            }

            switch (finger)
            {
                case 0: // thumb
                case 5: // palm
                    return grabbableFingersBones[finger].Count > 0; // return true if the thumb or palm are contacting at all
                case 1:
                case 2:
                case 3:
                    return grabbableFingersBones[finger].Count > 0 && grabbableFingersBones[finger].Any(x => x.Joint != 0); // return true if the fingers (except pinky) intermediat or distal are contacting and capable of grabbing this object
                case 4:
                    return grabbableFingersBones[finger].Count > 0 && grabbableFingersBones[finger].Any(x => x.Joint == 2); // return true if the pinky distal is contacting and capable of grabbing this object
            }

            return false;
        }

        internal GrabHelperObject(Rigidbody rigid, GrabHelper manager)
        {
            _rigid = rigid;

            // Doing this prevents objects from misaligning during rotation
            if (_rigid.maxAngularVelocity < 100f)
            {
                _rigid.maxAngularVelocity = 100f;
            }

            _colliders = rigid.GetComponentsInChildren<Collider>(true);

            HandleIgnoreContactHelper();

            _grabHelperManager = manager;

            wasKinematic = _rigid.isKinematic;
            usedGravity = _rigid.useGravity;
            oldDrag = _rigid.drag;
            oldAngularDrag = _rigid.angularDrag;
            _rigid.TryGetComponents<IPhysicalHandGrab>(out _physicalHandGrabs);
            _rigid.TryGetComponents<IPhysicalHandHover>(out _physicalHandHovers);
            _rigid.TryGetComponents<IPhysicalHandPrimaryHover>(out _physicalHandPrimaryHovers);
            _rigid.TryGetComponents<IPhysicalHandContact>(out _physicalHandContacts);

            for (int i = 0; i < 6; i++)
            {
                _leftGrabbableBones[i] = new List<ContactBone>();
                _rightGrabbableBones[i] = new List<ContactBone>();
            }
        }

        private void HandleGrabbedRigidbody()
        {
            if (_rigid != null)
            {
                if (_grabHelperManager.useNonKinematicMovementOnly)
                {
                    _rigid.isKinematic = false;
                }

                _rigid.useGravity = false;
                _rigid.drag = 0f;
                _rigid.angularDrag = 0f;
            }
        }

        private void HandleReleasedRigidbody()
        {
            if (_rigid != null)
            {
                _rigid.isKinematic = wasKinematic;
                _rigid.useGravity = usedGravity;
                _rigid.drag = oldDrag;
                _rigid.angularDrag = oldAngularDrag;
            }
        }

        /// <summary>
        /// Find if the object we are attached to has an IgnoreContactHelper script on it.
        /// If it does, save a reference to it and give it a reference to us so that it can update our ignore values.
        /// </summary>
        private void HandleIgnoreContactHelper()
        {
            if (_ignorePhysicalHands == null)
            {
                _ignorePhysicalHands = _rigid.GetComponent<IgnorePhysicalHands>();
            }

            if (_ignorePhysicalHands != null)
            {
                _ignorePhysicalHands.GrabHelperObject = this;
            }
        }

        internal void ReleaseHelper()
        {
            foreach (var item in _grabbableHands)
            {
                SetBoneGrabbing(item, false);
            }

            GrabState = State.Idle;

            ClearGrabbingHands();

            //// Remove any lingering contact and hover events
            if (_rigid != null)
            {
                for (int i = 0; i < _grabbableHandsValues.Count; i++)
                {
                    if (_grabbableHandsValues[i].isContacting)
                    {
                        if (_physicalHandContacts != null)
                        {
                            foreach (var contactEventReceiver in _physicalHandContacts)
                            {
                                contactEventReceiver.OnHandContactExit(_grabbableHands[i]);
                            }
                        }

                        _grabbableHands[i].physicalHandsManager.OnHandContactExit(_grabbableHands[i], _rigid);
                    }

                    if (_physicalHandHovers != null)
                    {
                        foreach (var hoverEventReceiver in _physicalHandHovers)
                        {
                            hoverEventReceiver.OnHandHoverExit(_grabbableHands[i]);
                        }
                    }

                    _grabbableHands[i].physicalHandsManager.OnHandHoverExit(_grabbableHands[i], _rigid);
                }
            }

            _grabbableHandsValues.Clear();
            _grabbableHands.Clear();

            for (int i = 0; i < 6; i++)
            {
                _leftGrabbableBones[i].Clear();
                _rightGrabbableBones[i].Clear();
            }

            _grabbingHands.Clear();
            _grabbingHandsPrevious.Clear();

            HandleReleasedRigidbody();
        }

        internal void AddHand(ContactHand hand)
        {
            if (!_grabbableHands.Contains(hand))
            {
                if (GrabState == State.Idle)
                {
                    GrabState = State.Hover;
                }

                _grabbableHands.Add(hand);
                _grabbableHandsValues.Add(new GrabValues());

                if (_ignorePhysicalHands != null)
                {
                    _ignorePhysicalHands.AddToHands(hand);
                }
            }
        }

        internal void RemoveHand(ContactHand hand)
        {
            if (_grabbableHands.Contains(hand))
            {
                int index = _grabbableHands.IndexOf(hand);

                _grabbableHands.RemoveAt(index);
                _grabbableHandsValues.RemoveAt(index);

                if (_physicalHandHovers != null)
                {
                    foreach (var hoverEventReceiver in _physicalHandHovers)
                    {
                        hoverEventReceiver.OnHandHoverExit(hand);
                    }
                }

                hand.physicalHandsManager.OnHandHoverExit(hand, _rigid);
            }
        }

        internal void ReleaseObject()
        {
            GrabState = State.Hover;

            HandleReleasedRigidbody();
            ThrowingOnRelease();
        }

        internal State UpdateHelper()
        {
            currentGrabbingHand = null;

            UpdateHands();

            if (!anyBoneGrabbable && GrabState != State.Grab)
            {
                // If we don't then and we're not grabbing then just return
                return GrabState = State.Hover;
            }

            GrabbingCheck();

            switch (GrabState)
            {
                case State.Hover:
                    if (anyBoneGrabbable)
                    {
                        GrabState = State.Contact;
                    }
                    break;
                case State.Grab:
                    UpdateGrabbingValues();

                    if (_grabbingHands.Count > 0)
                    {
                        UpdateHandPositions();

                        if (ignoreGrabTime < Time.time)
                        {
                            TrackThrowingVelocities();
                            MoveObject();
                        }
                    }
                    else
                    {
                        ReleaseObject();
                    }
                    break;
            }

            return GrabState;
        }

        private void UpdateHands()
        {
            for (int i = 0; i < 6; i++) // loop through the fingers
            {
                for (int j = 0; j < _leftGrabbableBones[i].Count; j++) // loop through the bones
                {
                    if (!_leftGrabbableBones[i][j].GrabbableObjects.Contains(_rigid)) // Remove bones if it has stopped being capable of grabbing this object
                    {
                        _leftGrabbableBones[i].RemoveAt(j);
                        j--;
                    }
                }

                for (int j = 0; j < _rightGrabbableBones[i].Count; j++) // loop through the bones
                {
                    if (!_rightGrabbableBones[i][j].GrabbableObjects.Contains(_rigid)) // Remove bones if it has stopped being capable of grabbing this object
                    {
                        _rightGrabbableBones[i].RemoveAt(j);
                        j--;
                    }
                }
            }

            // Reset this value before use in UpdateGrabbables
            anyBoneGrabbable = false;

            for (int i = 0; i < _grabbableHands.Count; i++)
            {
                // Update references to _grabbableBones
                UpdateGrabbableBones(i);

                // Update the hand contact and hover events
                UpdateContactAndHoverEvents(i);
            }

            UpdateGrabEvents();
        }

        internal void HandlePrimaryHover(ContactHand hand)
        {
            if (hand.Handedness == Chirality.Left)
            {
                isPrimaryHoveredLeft = true;
            }
            else
            {
                isPrimaryHoveredRight = true;
            }

            if (_rigid != null && _physicalHandPrimaryHovers != null)
            {
                foreach (var primaryHoverEventReceiver in _physicalHandPrimaryHovers)
                {
                    primaryHoverEventReceiver.OnHandPrimaryHover(hand);
                }
            }
        }

        internal void HandlePrimaryHoverExit(ContactHand hand)
        {
            if (hand.Handedness == Chirality.Left)
            {
                isPrimaryHoveredLeft = false;
            }
            else
            {
                isPrimaryHoveredLeft = false;
            }

            if (_physicalHandPrimaryHovers != null)
            {
                foreach (var primaryHoverEventReceiver in _physicalHandPrimaryHovers)
                {
                    primaryHoverEventReceiver.OnHandPrimaryHoverExit(hand);
                }
            }
        }


        private void UpdateGrabbableBones(int handID)
        {
            _grabbableHandsValues[handID].wasContacting = _grabbableHandsValues[handID].isContacting;
            _grabbableHandsValues[handID].isContacting = false;

            foreach (var bone in _grabbableHands[handID].bones)
            {
                if (bone.GrabbableObjects.Contains(_rigid))
                {
                    anyBoneGrabbable = true;

                    _grabbableHandsValues[handID].isContacting = true;

                    List<ContactBone>[] grabbableBones = _leftGrabbableBones;

                    if (_grabbableHands[handID].Handedness == Chirality.Right)
                    {
                        grabbableBones = _rightGrabbableBones;
                    }

                    if (!grabbableBones[bone.finger].Contains(bone))
                    {
                        grabbableBones[bone.finger].Add(bone);
                    }
                }
            }
        }

        void UpdateContactAndHoverEvents(int handIndex)
        {
            // Fire the contacting event whether it changed or not
            if (_grabbableHandsValues[handIndex].isContacting)
            {
                if (_physicalHandContacts != null)
                {
                    foreach (var contactEventReceiver in _physicalHandContacts)
                    {
                        contactEventReceiver.OnHandContact(_grabbableHands[handIndex]);
                    }
                }

                _grabbableHands[handIndex].physicalHandsManager.OnHandContact(_grabbableHands[handIndex], _rigid);
            }
            else if (_grabbableHandsValues[handIndex].wasContacting)
            {
                // We stopped contacting, so fire the contact exit event
                if (_physicalHandContacts != null)
                {
                    foreach (var contactEventReceiver in _physicalHandContacts)
                    {
                        contactEventReceiver.OnHandContactExit(_grabbableHands[handIndex]);
                    }
                }

                _grabbableHands[handIndex].physicalHandsManager.OnHandContactExit(_grabbableHands[handIndex], _rigid);
            }

            // Fire the hovering event
            if (_physicalHandHovers != null)
            {
                foreach (var hoverEventReceiver in _physicalHandHovers)
                {
                    hoverEventReceiver.OnHandHover(_grabbableHands[handIndex]);
                }
            }

            _grabbableHands[handIndex].physicalHandsManager.OnHandHover(_grabbableHands[handIndex], _rigid);
        }

        void UpdateGrabEvents()
        {
            // Send any active grabbing events
            foreach (var hand in _grabbingHands)
            {
                if (_physicalHandGrabs != null)
                {
                    foreach (var grabEventReceiver in _physicalHandGrabs)
                    {
                        grabEventReceiver.OnHandGrab(hand);
                    }
                }

                hand.physicalHandsManager.OnHandGrab(hand, _rigid);
            }

            // Now look for if any grabs have been released
            foreach (var prev in _grabbingHandsPrevious)
            {
                if (!_grabbingHands.Contains(prev))
                {
                    if (_physicalHandGrabs != null)
                    {
                        foreach (var grabEventReceiver in _physicalHandGrabs)
                        {
                            grabEventReceiver.OnHandGrabExit(prev);
                        }
                    }

                    prev.physicalHandsManager.OnHandGrabExit(prev, _rigid);
                }
            }

            _grabbingHandsPrevious.Clear();
            _grabbingHandsPrevious.AddRange(_grabbingHands);
        }

        /// <summary>
        /// First check if a standard distance-based grab is occuring
        /// Then check if bones are contacting the object and facing eachother for an advanced/gentle grab detection
        ///     (Thumb or palm facing any other finger bone)
        /// </summary>
        private void GrabbingCheck()
        {
            //Reset grab bools
            foreach (var grabValue in _grabbableHandsValues)
            {
                grabValue.handGrabbing = false;
            }

            for (int handIndex = 0; handIndex < _grabbableHands.Count; handIndex++)
            {
                ContactHand hand = _grabbableHands[handIndex];
                GrabValues grabValues = _grabbableHandsValues[handIndex];

                if (_grabbingHands.Contains(hand) || IsGrabbingIgnored(hand))
                {
                    continue;
                }

                for (int i = 0; i < 5; i++)
                {
                    if (IsFingerGrabbable(hand, i) && _grabHelperManager.FingerStrengths[hand][i] > (i == 0 ? MINIMUM_THUMB_STRENGTH : MINIMUM_STRENGTH))
                    {
                        grabValues.fingerStrength[i] = _grabHelperManager.FingerStrengths[hand][i];
                        if (grabValues.originalFingerStrength[i] == -1)
                        {
                            grabValues.originalFingerStrength[i] = _grabHelperManager.FingerStrengths[hand][i];
                        }
                    }
                    else
                    {
                        if (hand.dataHand.GetFingerPinchDistance(i) <= REQUIRED_PINCH_DISTANCE)
                        {
                            grabValues.waitingForInitialUnpinch = true;
                        }
                        grabValues.originalFingerStrength[i] = -1;
                        grabValues.fingerStrength[i] = -1;
                    }
                }

                if (IsHandGrabbable(hand))
                {
                    // Check for how many fingers are pinching
                    int pinchingFingers = 0;
                    for (int i = 0; i < 5; i++)
                    {
                        if (grabValues.fingerStrength[i] == -1)
                        {
                            continue;
                        }

                        if (i == 0) // check the thumb differently
                        {
                            bool unpinched = true;
                            for (int j = 1; j < 5; j++)
                            {
                                //dont allow if pinching on enter
                                if (hand.dataHand.GetFingerPinchDistance(j) <= REQUIRED_PINCH_DISTANCE)
                                {
                                    if (grabValues.waitingForInitialUnpinch)
                                    {
                                        unpinched = false;
                                        continue;
                                    }

                                    // Make very small pinches more sticky
                                    grabValues.fingerStrength[j] *= 0.85f;
                                    if (pinchingFingers == 0)
                                    {
                                        pinchingFingers = 2; // include the thumb
                                        grabValues.fingerStrength[0] *= 0.85f;
                                    }
                                    else
                                    {
                                        pinchingFingers++;
                                    }
                                }
                            }

                            if (unpinched)
                            {
                                grabValues.waitingForInitialUnpinch = false;
                            }

                            if (pinchingFingers > 0 || grabValues.waitingForInitialUnpinch)
                            {
                                break;
                            }
                        }

                        // if waiting for ungrab AND no contact 
                        // ungrab == required ungrab strength 2
                        if (grabValues.fingerStrength[i] > grabValues.originalFingerStrength[i] + ((1 - grabValues.originalFingerStrength[i]) * MINIMUM_STRENGTH))
                        {
                            pinchingFingers++;
                        }
                    }

                    if (pinchingFingers >= 2)
                    {
                        grabValues.handGrabbing = true;
                        RegisterGrabbingHand(hand);
                    }
                }
            }

            CheckForBonesFacingEachOther();
        }

        private void CheckForBonesFacingEachOther()
        {
            // When hands are not Physical, we should skip this step to avoid unwanted grabs
            foreach (var hand in _grabbableHands)
            {
                if (!hand.isHandPhysical)
                {
                    return;
                }
            }

            for (int handIndex = 0; handIndex < _grabbableHands.Count; handIndex++)
            {
                // If grabbing or contact is ignored for this object,
                // we should not use per-bone checks for grabbing
                if (IsGrabbingIgnored(_grabbableHands[handIndex]) ||
                    IsContactIgnored(_grabbableHands[handIndex]))
                {
                    continue;
                }

                // This hand is already grabbing, we don't need to check again
                if (_grabbableHandsValues[handIndex].handGrabbing ||
                    _grabbingHands.Contains(_grabbableHands[handIndex]))
                {
                    continue;
                }

                int bone1Index = 0;

                foreach (ContactBone bone1 in _grabbableHands[handIndex].bones)
                {
                    if (bone1.GrabbableDirections.TryGetValue(_rigid, out var grabbableDirectionsB1))
                    {
                        int bone2Index = 0;

                        foreach (ContactBone bone2 in _grabbableHands[handIndex].bones)
                        {
                            if (bone2Index < bone1Index) // Avoid double-checking the same index combinations
                            {
                                bone2Index++;
                                continue;
                            }

                            // Don't compare against the same finger
                            if (bone1.finger == bone2.finger) continue;

                            if (bone2.GrabbableDirections.TryGetValue(_rigid, out var grabbableDirectionsB2))
                            {
                                foreach (var directionPairB1 in grabbableDirectionsB1)
                                {
                                    foreach (var directionPairB2 in grabbableDirectionsB2)
                                    {
                                        float dot = Vector3.Dot(directionPairB1.direction, directionPairB2.direction);

                                        if (dot >= GRABBABLE_DIRECTIONS_DOT) // As a backup, try bone directions rather than directions towards the object center
                                        {
                                            dot = Vector3.Dot(-bone1.transform.up, -bone2.transform.up);
                                        }

                                        //If the two bones are facing opposite directions (i.e. pushing towards each other), they're grabbing
                                        if (dot < GRABBABLE_DIRECTIONS_DOT)
                                        {
                                            if (bone1.contactHand == bone2.contactHand)
                                            {
                                                _grabbableHandsValues[handIndex].handGrabbing = true;
                                                RegisterGrabbingHand(bone1.contactHand);
                                            }

                                            return;
                                        }
                                    }
                                }
                            }
                        }
                    }

                    bone1Index++;
                }
            }
        }

<<<<<<< HEAD
        private void ClearGrabbingHands()
        {
            foreach (var grabHand in _grabbingHands)
            {
                if (_rigid.TryGetComponent<IPhysicalHandGrab>(out var physicalHandGrab))
                {
                    physicalHandGrab.OnHandGrabExit(grabHand);
                }

                grabHand.physicalHandsManager.OnHandGrabExit(grabHand, _rigid);
            }

            _grabbingHands.Clear();
            _grabbingHandsPrevious.Clear();
        }

=======
>>>>>>> 8e53408c
        private void RegisterGrabbingHand(ContactHand hand)
        {
            if (ignoreGrabTime > Time.time)
                return;

            if (hand.ghosted)
                return;

            if (IsGrabbingIgnored(hand))
                return;

            if (_grabbingHands.Contains(hand))
                return;

            _grabbingHands.Add(hand);

            GrabState = State.Grab;

            int grabHandIndex = _grabbableHands.IndexOf(hand);

            _grabbableHandsValues[grabHandIndex].offset = _rigid.position - hand.palmBone.transform.position;
            _grabbableHandsValues[grabHandIndex].rotationOffset = Quaternion.Inverse(hand.palmBone.transform.rotation) * _rigid.rotation;
            _grabbableHandsValues[grabHandIndex].originalHandRotationInverse = Quaternion.Inverse(hand.palmBone.transform.rotation);

            HandleGrabbedRigidbody();
        }

        private void ClearGrabbingHands()
        {
            for (int i = _grabbingHands.Count - 1; i >= 0; i--)
            {
                UnregisterGrabbingHand(_grabbingHands[i]);
            }

            _grabbingHands.Clear();
            _grabbingHandsPrevious.Clear();
        }

        internal void UnregisterGrabbingHand(Chirality handChirality)
        {
            foreach (var grabHand in _grabbingHands)
            {
                if (grabHand?.Handedness == handChirality)
                {
                    UnregisterGrabbingHand(grabHand);
                    return;
                }
            }
        }

        private void UnregisterGrabbingHand(ContactHand hand)
        {
            if (hand == null)
            {
                return;
            }

            if (_rigid != null && _physicalHandGrabs != null)
            {
                foreach (var grabEventReceiver in _physicalHandGrabs)
                {
                    grabEventReceiver.OnHandGrabExit(hand);
                }
            }

            hand.physicalHandsManager.OnHandGrabExit(hand, _rigid);

            _grabbingHands.Remove(hand);
        }

        private void UpdateGrabbingValues()
        {
            for (int grabHandIndex = 0; grabHandIndex < _grabbableHands.Count; grabHandIndex++)
            {
                // Check if this hand was grabbing and is now not grabbing
                if (_grabbingHands.Count > 0
                    && !_grabbableHandsValues[grabHandIndex].handGrabbing
                    // Hand has moved significantly far away from the object
                    && (_rigid.position - _grabbableHands[grabHandIndex].palmBone.transform.position).sqrMagnitude > _grabbableHandsValues[grabHandIndex].offset.sqrMagnitude * 1.5f)
                {
                    if (_grabbableHands[grabHandIndex].isGrabbing)
                    {
                        SetBoneGrabbing(_grabbableHands[grabHandIndex], false);
                        _grabbingHands.Remove(_grabbableHands[grabHandIndex]);
                    }
                    continue;
                }

                int curledFingerCount = 0;
                for (int i = 0; i < 5; i++)
                {
                    // Was the finger not contacting before?
                    if (_grabbableHandsValues[grabHandIndex].fingerStrength[i] == -1)
                    {
                        if (_grabHelperManager.FingerStrengths[_grabbableHands[grabHandIndex]][i] > (i == 0 ? MINIMUM_THUMB_STRENGTH : MINIMUM_STRENGTH) && IsFingerGrabbable(_grabbableHands[grabHandIndex], i))
                        {
                            // Store the strength value on contact
                            _grabbableHandsValues[grabHandIndex].fingerStrength[i] = _grabHelperManager.FingerStrengths[_grabbableHands[grabHandIndex]][i];
                        }
                    }
                    else
                    {
                        // If the finger was contacting but has uncurled by the exit percentage then it is no longer "grabbed"
<<<<<<< HEAD
                        if (_manager.FingerStrengths[_grabbableHands[grabHandIndex]][i] < (i == 0 ? MINIMUM_THUMB_STRENGTH : MINIMUM_STRENGTH) ||
                            _grabbableHandsValues[grabHandIndex].fingerStrength[i] * (1 - (i == 0 ? REQUIRED_THUMB_EXIT_STRENGTH : REQUIRED_EXIT_STRENGTH)) >= _manager.FingerStrengths[_grabbableHands[grabHandIndex]][i])
=======
                        if (_grabHelperManager.FingerStrengths[_grabbableHands[grabHandIndex]][i] < (i == 0 ? MINIMUM_THUMB_STRENGTH : MINIMUM_STRENGTH) ||
                            _grabbableHandsValues[grabHandIndex].fingerStrength[i] * (1 - (i == 0 ? REQUIRED_THUMB_EXIT_STRENGTH : REQUIRED_EXIT_STRENGTH)) >= _grabHelperManager.FingerStrengths[_grabbableHands[grabHandIndex]][i])
>>>>>>> 8e53408c
                        {
                            _grabbableHandsValues[grabHandIndex].fingerStrength[i] = -1;
                        }
                    }

                    if (_grabbableHandsValues[grabHandIndex].fingerStrength[i] != -1)
                    {
                        curledFingerCount++;
                    }
                }

                // If we've got two fingers curled, the hand was grabbing in the grab contact checks, or the hand is facing the other, then we grab
                if (curledFingerCount >= 2 || _grabbableHandsValues[grabHandIndex].handGrabbing)
                {
                    SetBoneGrabbing(_grabbableHands[grabHandIndex], true);
                    continue;
                }

                // One final check to see if the original data hand has bones inside of the object to retain grabbing during physics updates
                bool data = DataHandIntersection(_grabbableHands[grabHandIndex]);

                if (!data)
                {
                    SetBoneGrabbing(_grabbableHands[grabHandIndex], false);
                    _grabbableHandsValues[grabHandIndex].waitingForInitialUnpinch = true;
                    _grabbingHands.Remove(_grabbableHands[grabHandIndex]);
                }
                else
                {
                    SetBoneGrabbing(_grabbableHands[grabHandIndex], true);
                }
            }
        }

        private void SetBoneGrabbing(ContactHand hand, bool add)
        {
            if (add)
            {
                List<ContactBone>[] grabbableBones = _leftGrabbableBones;

                if (hand.Handedness == Chirality.Right)
                {
                    grabbableBones = _rightGrabbableBones;
                }

                foreach (var bone in hand.bones)
                {
                    for (int i = 0; i < 6; i++)
                    {
                        if (grabbableBones[i].Count > 0)
                        {
                            if (bone.finger == i) // This finger has grabbing bones on this object, we should set the bone to grab and skip to the next bone
                            {
                                bone.AddGrabbing(_rigid);
                                break;
                            }
                        }
                    }
                }
            }
            else
            {
                foreach (var item in hand.bones)
                {
                    item.RemoveGrabbing(_rigid);
                }
            }
        }

        private bool DataHandIntersection(ContactHand hand)
        {
            if (!hand.isHandPhysical)
                return false;

            bool thumb = false, otherFinger = false;
            bool earlyQuit;

            Leap.Hand lHand = hand.dataHand;

            if (lHand == null)
            {
                return false;
            }

            List<ContactBone>[] grabbableBones = _leftGrabbableBones;

            if (hand.Handedness == Chirality.Right)
            {
                grabbableBones = _rightGrabbableBones;
            }

            for (int i = 0; i < grabbableBones.Length; i++)
            {
                foreach (var bone in grabbableBones[i])
                {
                    earlyQuit = false;
                    switch (bone.Finger)
                    {
                        case 0: // thumb
                            if (thumb)
                                continue;

                            if (lHand.fingers[bone.Finger].bones[bone.Joint].IsBoneWithinObject(_colliders))
                            {
                                thumb = true;
                                earlyQuit = true;
                            }
                            break;
                        case 1: // index
                            if (lHand.fingers[bone.Finger].bones[bone.Joint].IsBoneWithinObject(_colliders))
                            {
                                otherFinger = true;
                                earlyQuit = true;
                            }
                            break;
                        case 2: // middle
                        case 3: // ring
                        case 4: // pinky
                            if (bone.Joint == 2 && lHand.fingers[bone.Finger].bones[bone.Joint].IsBoneWithinObject(_colliders))
                            {
                                otherFinger = true;
                                earlyQuit = true;
                            }
                            break;
                    }
                    // If we've got we need then we can just return now
                    if (thumb && otherFinger)
                    {
                        return true;
                    }
                    if (earlyQuit)
                    {
                        break;
                    }
                }
            }
            return thumb && otherFinger;
        }

        private void UpdateHandPositions()
        {
            ContactHand hand = null;

            if (_grabbingHands.Count > 0)
            {
                int grabHandndex = -1;

                // Find the newest grabbing hand
                for (int i = _grabbingHands.Count - 1; i >= 0; i--)
                {
                    hand = _grabbingHands[i];
                    grabHandndex = _grabbableHands.IndexOf(hand);

                    if (hand != null && grabHandndex != -1)
                    {
                        break;
                    }
                    else
                    {
                        hand = null;
                    }
                }

                if (hand != null)
                {
                    _newRotation = hand.palmBone.transform.rotation * Quaternion.Euler(hand.AngularVelocity * Time.fixedDeltaTime); // for use in positioning

                    _newPosition = hand.palmBone.transform.position + (hand.Velocity * Time.fixedDeltaTime) + (_newRotation * _grabbableHandsValues[grabHandndex].originalHandRotationInverse * _grabbableHandsValues[grabHandndex].offset);
                    _newRotation = _newRotation * _grabbableHandsValues[grabHandndex].rotationOffset; // Include the original rotation offset
                }
            }

            currentGrabbingHand = hand;
        }

        private void MoveObject()
        {
            if (_rigid.isKinematic)
            {
                KinematicMovement(_newPosition, _newRotation);
            }
            else
            {
                PhysicsMovement(_newPosition, _newRotation);
            }
        }

        private const float MAX_VELOCITY_SQUARED = 100;

        private void PhysicsMovement(Vector3 solvedPosition, Quaternion solvedRotation)
        {
            Vector3 solvedCenterOfMass = solvedRotation * _rigid.centerOfMass + solvedPosition;
            Vector3 currCenterOfMass = _rigid.rotation * _rigid.centerOfMass + _rigid.position;

            Vector3 targetVelocity = ContactUtils.ToLinearVelocity(currCenterOfMass, solvedCenterOfMass, Time.fixedDeltaTime);
            Vector3 targetAngularVelocity = ContactUtils.ToAngularVelocity(_rigid.rotation, solvedRotation, Time.fixedDeltaTime);

            // Clamp targetVelocity by MAX_VELOCITY_SQUARED.
            float targetSpeedSqrd = targetVelocity.sqrMagnitude;
            if (targetSpeedSqrd > MAX_VELOCITY_SQUARED)
            {
                float targetPercent = MAX_VELOCITY_SQUARED / targetSpeedSqrd;
                targetVelocity *= targetPercent;
            }

            _rigid.velocity = targetVelocity;
            if (targetAngularVelocity.IsValid())
            {
                _rigid.angularVelocity = targetAngularVelocity;
            }
        }

        private void KinematicMovement(Vector3 solvedPosition, Quaternion solvedRotation)
        {
            _rigid.MovePosition(solvedPosition);
            _rigid.MoveRotation(solvedRotation);
        }

        #region Throwing

        // the time to capture velocities to be applied to objects when throwing
        private const float VELOCITY_HISTORY_LENGTH = 0.045f;

        private Queue<VelocitySample> _velocityQueue = new Queue<VelocitySample>();


        private struct VelocitySample
        {
            public float removeTime;
            public Vector3 velocity;

            public VelocitySample(Vector3 velocity, float time)
            {
                this.velocity = velocity;
                this.removeTime = time;
            }
        }

        private void TrackThrowingVelocities()
        {
            _velocityQueue.Enqueue(new VelocitySample(_rigid.velocity,
                                                      Time.time + VELOCITY_HISTORY_LENGTH));

            while (true)
            {
                VelocitySample oldestVelocity = _velocityQueue.Peek();

                // Dequeue conservatively
                if (Time.time > oldestVelocity.removeTime)
                {
                    _velocityQueue.Dequeue();
                }
                else
                {
                    break;
                }
            }
        }

        private void ThrowingOnRelease()
        {
            if (_rigid == null)
            {
                return;
            }

            // You can't throw kinematic objects
            if (_rigid.isKinematic)
            {
                _velocityQueue.Clear();
                return;
            }

            Vector3 averageVelocity = Vector3.zero;

            int velocityCount = 0;

            while (_velocityQueue.Count > 0)
            {
                VelocitySample oldestVelocity = _velocityQueue.Dequeue();

                averageVelocity += oldestVelocity.velocity;
                velocityCount++;
            }

            // average the frames to get the average positional change
            averageVelocity /= velocityCount;

            if (averageVelocity.magnitude > 0.5f)
            {
                // Ignore collision after throwing so we don't knock the object
                foreach (var hand in _grabbableHands)
                {
                    if (!IsContactIgnored(hand)) // Ensure we don't overwrite existing ignore settings
                        hand.IgnoreCollision(_rigid, _colliders, 0.1f, 0.01f);
                }

                // Ignore Grabbing after throwing
                ignoreGrabTime = Time.time + THOWN_GRAB_COOLDOWNTIME;

                // Set the new velocty. Allow physics to solve for rotational change
                _rigid.velocity = averageVelocity;
            }
            else
            {
                _rigid.velocity = Vector3.zero;
                _rigid.angularVelocity = Vector3.zero;
            }
        }

        #endregion
    }
}<|MERGE_RESOLUTION|>--- conflicted
+++ resolved
@@ -797,25 +797,6 @@
             }
         }
 
-<<<<<<< HEAD
-        private void ClearGrabbingHands()
-        {
-            foreach (var grabHand in _grabbingHands)
-            {
-                if (_rigid.TryGetComponent<IPhysicalHandGrab>(out var physicalHandGrab))
-                {
-                    physicalHandGrab.OnHandGrabExit(grabHand);
-                }
-
-                grabHand.physicalHandsManager.OnHandGrabExit(grabHand, _rigid);
-            }
-
-            _grabbingHands.Clear();
-            _grabbingHandsPrevious.Clear();
-        }
-
-=======
->>>>>>> 8e53408c
         private void RegisterGrabbingHand(ContactHand hand)
         {
             if (ignoreGrabTime > Time.time)
@@ -919,13 +900,8 @@
                     else
                     {
                         // If the finger was contacting but has uncurled by the exit percentage then it is no longer "grabbed"
-<<<<<<< HEAD
-                        if (_manager.FingerStrengths[_grabbableHands[grabHandIndex]][i] < (i == 0 ? MINIMUM_THUMB_STRENGTH : MINIMUM_STRENGTH) ||
-                            _grabbableHandsValues[grabHandIndex].fingerStrength[i] * (1 - (i == 0 ? REQUIRED_THUMB_EXIT_STRENGTH : REQUIRED_EXIT_STRENGTH)) >= _manager.FingerStrengths[_grabbableHands[grabHandIndex]][i])
-=======
                         if (_grabHelperManager.FingerStrengths[_grabbableHands[grabHandIndex]][i] < (i == 0 ? MINIMUM_THUMB_STRENGTH : MINIMUM_STRENGTH) ||
                             _grabbableHandsValues[grabHandIndex].fingerStrength[i] * (1 - (i == 0 ? REQUIRED_THUMB_EXIT_STRENGTH : REQUIRED_EXIT_STRENGTH)) >= _grabHelperManager.FingerStrengths[_grabbableHands[grabHandIndex]][i])
->>>>>>> 8e53408c
                         {
                             _grabbableHandsValues[grabHandIndex].fingerStrength[i] = -1;
                         }
