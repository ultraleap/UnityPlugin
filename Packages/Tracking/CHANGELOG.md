# Changelog
All notable changes to this project will be documented in this file.

The format is based on [Keep a Changelog](https://keepachangelog.com/en/1.0.0/),
and this project adheres to [Semantic Versioning](https://semver.org/spec/v2.0.0.html).

[docs-website]: https://docs.ultraleap.com/unity-api/ "Ultraleap Docs"

## [NEXT] - unreleased

### Added
- Added a low poly hand model with an arm

### Changed
- Cleaned up the image retriever and LeapServiceProvider Execution order, reducing unnecessary service and log messages

### Fixed
<<<<<<< HEAD
- Leap.Controller.InternalFrameReady, LeapInternalFrame is never dispatched
=======
- HandUI example scene panel exists after hand lost
- ChangeTrackingMode and GetTrackingMode on LeapServiceProvider fail when in disabled multi-device mode
>>>>>>> cfe6832b

## [5.13.0] - 21/07/2022

### Announcements

In line with Unity's end of support of Unity 2019 LTS, we will no longer be actively supporting Unity 2019.

We will also be deprecating some functionality and moving core utilities into a separate package.

If you are using classes and methods that are marked as obsolete and will be moved to the new legacy package without a replacement, you may wish to use "#pragma warning disable 0618" at the start and "#pragma warning restore 0618" at the end of your method that makes use of it to suppress the warnings.

If you have any concerns about this, please contact us on [Github Discussions](https://github.com/ultraleap/UnityPlugin/discussions)

### Added
- Added HandModelManager to the Hands Module - an easy way to enable/disable hand models
- Added option to freeze hand state on HandEnableDisable

### Changed
- Changed Rigged Hand Example scenes to use HandModelManager

### Fixed
- Inertia Hands are very jittery and `hand.TimeVisible` is not accurate
- Compile errors in the Infrared Viewer example scene when using Single Pass Stereo rendering mode

### Known issues 
- Scenes containing the infrared viewer render incorrectly on Android build targets and in scriptable render pipelines such as URP and HDRP. 
- Demo scenes do not start at the correct height for a seated user. The XR Plugin Management System adjusts the camera height. This means the user has to adjust components in the scene to the correct height - e.g. camera height. Currently our position is to support the legacy XR system height settings. 
- Hands in Desktop scenes can appear far away from the camera 
- Interactions callback scene allows blocks to be moved without doing a grasp pose. 
- Capsule hands don't have a joint colour in HDRP 
- Hand UI can become detached from hand when hand is removed from view
- Multi-device (desktop) Scene camera position can become offset
- FOV visualization does not display after changing render pipelines
- Use of the LeapCSharp Config class is unavailable with v5.X tracking service

## [5.12.1] - 06/07/2022

### Announcements

In line with Unity's end of support of Unity 2019 LTS, we will no longer be actively supporting Unity 2019.

We will also be deprecating some functionality and moving core utilities into a separate package.

If you are using classes and methods that are marked as obsolete and will be moved to the new legacy package without a replacement, you may wish to use "#pragma warning disable 0618" at the start and "#pragma warning restore 0618" at the end of your method that makes use of it to suppress the warnings.

If you have any concerns about this, please contact us on [Github Discussions](https://github.com/ultraleap/UnityPlugin/discussions)

This release is a hotfix for the 5.12.0 release. It fixes the XRI package dependency issue which affects the tracking preview package,
 
### Fixed 
- XRI package dependency is resolved when using the Tracking Preview package.

### Known issues 
- Scenes containing the infrared viewer render incorrectly on systems using single pass stereo with the XR plugin system - e.g. Windows Mixed Reality headsets. SteamVR headsets may also default to single pass stereo, showing the same issue. However in this case, the OpenVR settings can be changed to multipass which resolves the problem. 
- Scenes containing the infrared viewer render incorrectly on Android build targets and in scriptable render pipelines such as URP and HDRP. 
- Demo scenes do not start at the correct height for a seated user. The XR Plugin Management System adjusts the camera height. This means the user has to adjust components in the scene to the correct height - e.g. camera height. Currently our position is to support the legacy XR system height settings. 
- Hands in Desktop scenes can appear far away from the camera 
- Interactions callback scene allows blocks to be moved without doing a grasp pose. 
- Capsule hands don't have a joint colour in HDRP 
- Hand UI can become detached from hand when hand is removed from view
- Multi-device (desktop) Scene camera position can become offset
- FOV visualization does not display after changing render pipelines



## [5.12.0] - 04/07/2022

### Announcements

In line with Unity's end of support of Unity 2019 LTS, we will no longer be actively supporting Unity 2019.

We will also be deprecating some functionality and moving core utilities into a separate package.

If you are using classes and methods that are marked as obsolete and will be moved to the new legacy package without a replacement, you may wish to use "#pragma warning disable 0618" at the start and "#pragma warning restore 0618" at the end of your method that makes use of it to suppress the warnings.

If you have any concerns about this, please contact us on [Github Discussions](https://github.com/ultraleap/UnityPlugin/discussions)
 
### Changed
- Various classes and methods have been marked as obsolete in preparation for a major version change in the near future
 
### Fixed 
- VertexOffsetShader displays errors in Unity 2021 due to invalid path
- ThreadAbortException in editor when connecting, most commonly found when using milti-device

### Known issues 
- Scenes containing the infrared viewer render incorrectly on systems using single pass stereo with the XR plugin system - e.g. Windows Mixed Reality headsets. SteamVR headsets may also default to single pass stereo, showing the same issue. However in this case, the OpenVR settings can be changed to multipass which resolves the problem. 
- Scenes containing the infrared viewer render incorrectly on Android build targets and in scriptable render pipelines such as URP and HDRP. 
- Demo scenes do not start at the correct height for a seated user. The XR Plugin Management System adjusts the camera height. This means the user has to adjust components in the scene to the correct height - e.g. camera height. Currently our position is to support the legacy XR system height settings. 
- Possible hand offset issues on XR2 headsets using SVR plugin 
- Hands in Desktop scenes can appear far away from the camera 
- Interactions callback scene allows blocks to be moved without doing a grasp pose. 
- Capsule hands don't have a joint colour in HDRP 
- Hand UI can become detached from hand when hand is removed from view
- Multi-device (desktop) Scene camera position can become offset
- FOV visualization does not display after changing render pipelines


## [5.11.0] - 23/06/2022

### Announcements

In line with Unity's end of support of Unity 2019 LTS, we will no longer be actively supporting Unity 2019.

We will also be deprecating some functionality and moving core utilities into a separate package.

If you have any concerns about this, please contact us on [Github Discussions](https://github.com/ultraleap/UnityPlugin/discussions)
 
### Added 
- Added a hand enable and disable script to the GenericHand_Arm prefab

### Changed
- Changed scale calculations on the Auto-Scale function of the Handbinder, to make it more consistent across different tracking models and more stable when using a hand without metacarpal bones. The scales of all hand prefabs have been slightly changed because of that.
- Disable FOV visualization gizmos by default
- Update minimum Unity version to 2020.3 for UPM packages
 
### Fixed 
- Turning on and off multiple image retrievers referencing the same service provider or the same device results in a very low framerate
- When having two image retrievers that both reference the same device and turning one of them off, then the other one shows a grey image
- Initialising contact for an interaction hand while the hand is not tracked does not work and doesn't attempt again once the hand is tracked
- Attachment Hands Example scene has errors when using a project with InputSystem

### Known issues 
- Scenes containing the infrared viewer render incorrectly on systems using single pass stereo with the XR plugin system - e.g. Windows Mixed Reality headsets. SteamVR headsets may also default to single pass stereo, showing the same issue. However in this case, the OpenVR settings can be changed to multipass which resolves the problem. 
- Scenes containing the infrared viewer render incorrectly on Android build targets and in scriptable render pipelines such as URP and HDRP. 
- Demo scenes do not start at the correct height for a seated user. The XR Plugin Management System adjusts the camera height. This means the user has to adjust components in the scene to the correct height - e.g. camera height. Currently our position is to support the legacy XR system height settings. 
- Possible hand offset issues on XR2 headsets using SVR plugin 
- Hands in Desktop scenes can appear far away from the camera 
- Interactions callback scene allows blocks to be moved without doing a grasp pose. 
- Capsule hands don't have a joint colour in HDRP 
- Hand UI can become detached from hand when hand is removed from view


## [5.10.0] - 10/06/2022

### Announcements

In line with Unity's end of support of Unity 2019 LTS, we will no longer be actively supporting Unity 2019.

We will also be deprecating some functionality and moving core utilities into a separate package.

If you have any concerns about this, please contact us on [Github Discussions](https://github.com/ultraleap/UnityPlugin/discussions)
 
### Added 

- Inform user with a popup error dialog when trying to build for Android without ARM64 set as the only target architecture. User can choose to continue the build if this is intended.

### Changed

- The leapProvider on a handModelBase (eg Capsule Hand) cannot be changed anymore at runtime in the inspector
 
### Fixed 

- Tracking Examples Capsule Hands (VR - Infrared Viewer) scene: hands are aligned with passthrough hands
- After removing XR Service Providers from Transforms, the transform is uneditable

### Known issues 
- Scenes containing the infrared viewer render incorrectly on systems using single pass stereo with the XR plugin system - e.g. Windows Mixed Reality headsets. SteamVR headsets may also default to single pass stereo, showing the same issue. However in this case, the OpenVR settings can be changed to multipass which resolves the problem. 
- Scenes containing the infrared viewer render incorrectly on Android build targets and in scriptable render pipelines such as URP and HDRP. 
- Demo scenes do not start at the correct height for a seated user. The XR Plugin Management System adjusts the camera height. This means the user has to adjust components in the scene to the correct height - e.g. camera height. Currently our position is to support the legacy XR system height settings. 
- Possible hand offset issues on XR2 headsets using SVR plugin 
- Hands in Desktop scenes can appear far away from the camera 
- Interactions callback scene allows blocks to be moved without doing a grasp pose. 
- Capsule hands don't have a joint colour in HDRP 
- Hand UI can become detached from hand when hand is removed from view


## [5.9.0] - 27/05/2022

### Announcements

In line with Unity's end of support of Unity 2019 LTS, we will no longer be actively supporting Unity 2019 following this release.

We will also start deprecating some functionality and moving core utilities into a separate package.

If you have any concerns about this, please contact us on [Github Discussions](https://github.com/ultraleap/UnityPlugin/discussions)
 
### Added 

- Add option to prevent initializing tracking mode for XR service provider 
- Added an option in LeapImageRetriever to hide Rigel device's debug information 
- Enable the use of multiple image retrievers in a scene that correspond to different devices 
- Better visualization for a tracking device’s position and rotation and its FOV as gizmos 

 
### Fixed 

- Automatic Volume visualization does not work in multi device mode 
- Switching between HMD and Screentop using ChangeTrackingMode() briefly switches to Desktop 
- when rendering a passthrough image with OpenGL, the hand visualization is flipped in the undistorted view 
- Changing tracking mode on the same frame as enabling a service provider has no effect 
- Capsule Hands "Cylinder Radius" only updates after hitting play 
- LeapEyeDislocator updates distortion values whenever a new device is plugged in, even if that device is not used for retrieving an image 

### Known issues 
- Scenes containing the infrared viewer render incorrectly on systems using single pass stereo with the XR plugin system - e.g. Windows Mixed Reality headsets. SteamVR headsets may also default to single pass stereo, showing the same issue. However in this case, the OpenVR settings can be changed to multipass which resolves the problem. 
- Scenes containing the infrared viewer render incorrectly on Android build targets and in scriptable render pipelines such as URP and HDRP. 
- Demo scenes do not start at the correct height for a seated user. The XR Plugin Management System adjusts the camera height. This means the user has to adjust components in the scene to the correct height - e.g. camera height. Currently our position is to support the legacy XR system height settings. 
- Possible hand offset issues on XR2 headsets using SVR plugin 
- Hands in Desktop scenes can appear far away from the camera 
- Interactions callback scene allows blocks to be moved without doing a grasp pose. 
- Capsule hands don't have a joint colour in HDRP 
- Hand UI can become detached from hand when hand is removed from view
 

## [5.8.0] - 28/04/2022

### Added
- A Leap Provider can now be specified for attachment hands

### Fixed
- SIR170 Tracking Volume Visualisation was not appearing
- The automatic option on Tracking Volume Visualisation was not working for SIR170s or 3Dis in single device usage
- Unit tests break downstream package dependencies [[#1182]](https://github.com/ultraleap/UnityPlugin/issues/1182)
- reassigned Low Poly Hand material to prefab
- An image from the image Retriever would freeze when switching devices on the relevant Service Provider

### Known issues
- Scenes containing the infrared viewer render incorrectly on systems using single pass stereo with the XR plugin system - e.g. Windows Mixed Reality headsets. SteamVR headsets may also default to single pass stereo, showing the same issue. However in this case, the OpenVR settings can be changed to multipass which resolves the problem.
- Scenes containing the infrared viewer render incorrectly on Android build targets and in scriptable render pipelines such as URP and HDRP.
- Demo scenes do not start at the correct height for a seated user. The XR Plugin Management System adjusts the camera height. This means the user has to adjust components in the scene to the correct height - e.g. camera height. Currently our position is to support the legacy XR system height settings.
- Possible hand offset issues on XR2 headsets using SVR plugin
- Hands in Desktop scenes can appear far away from the camera
- Interactions callback scene allows blocks to be moved without doing a grasp pose.
- Automatic Volume visualization does not work in multi device mode
- Capsule hands don't have a joint colour in HDRP

## [5.7.0] - 19/04/2022

### Added
- Added a new post process provider to distort tracking data to the 3D visuals
- Added the ability to generate a leap hand from a bound hand (Hand Binder) 
- Can now set different tracking optimization modes on tracking devices when running with multiple devices
- method 'GetFingerStrength' in HandUtils, that returns a value indicating how strongly a finger is curled
- Added option to flip image in the passthrough shaders

### Changed
- Policy flags are now handled on a per device basis / contain information about the device they relate to
- ActiveDevice replaced by ActiveDevices. ActiveDevice marked as obsolete
- Legacy SetPolicy/ClearPolicy/IsPolicySet methods on IController marked as obsolete. Use new methods that also take a Device
- In multiple Device Mode = specific, if the specific serial number is null or an empty string, no device is tracking

### Fixed
- Occasional ThreadAbortException on connection polling thread
- Sometimes Frame objects where being constructed without a device ID, even if known
- Multiple device mode remembers device serial numbers after devices are disconnected
- Service provider in multi-device scene does not track using selected device (by serial number) unless it's been selected in the editor
- clear LeapServiceProvider._currentDevice, if the device is unplugged (DeviceLost)

### Known issues
- Scenes containing the infrared viewer render incorrectly on systems using single pass stereo with the XR plugin system - e.g. Windows Mixed Reality headsets. SteamVR headsets may also default to single pass stereo, showing the same issue. However in this case, the OpenVR settings can be changed to multipass which resolves the problem.
- Scenes containing the infrared viewer render incorrectly on Android build targets and in scriptable render pipelines such as URP and HDRP.
- Demo scenes do not start at the correct height for a seated user. The XR Plugin Management System adjusts the camera height. This means the user has to adjust components in the scene to the correct height - e.g. camera height. Currently our position is to support the legacy XR system height settings.
- Possible hand offset issues on XR2 headsets using SVR plugin
- Hands in Desktop scenes can appear far away from the camera
- Interactions callback scene allows blocks to be moved without doing a grasp pose.
- Interactions object scene platform/stage seems to move a lot


## [5.6.0] - 04/04/2022

### Added
- The LeapServiceProvider provides a list of connected devices (LeapServiceProvider.Devices)
- Example scene for multiple devices
- Generic Hand Model that has an Arm and no metacarpal bones (added to example scene 'Rigged Hands (Desktop) (Standard)')
- Accessor for Service version info in the Controller

### Changed
- In 'Multiple Device Mode' = 'Specific', Serial Numbers can be changed at Runtime via the Inspector or via code (new public property LeapServiceProvider.SpecificSerialNumber)
- Exposed SimpleFacingCameraCallbacks.IsFacingCamera in the Interaction Engine
- Allow mesh hands that use the hand binder to be scaled during editor
- Updated the LeapC.dll client to 5.5.0.22-57dcaafe

### Removed

### Fixed
- Lag and stuttering when using multiple devices
- Scene View opens when connecting / disconnecting devices
- Fixed issues with multi-device interpolation failing

### Known issues
- Multiple device mode remembers device serial numbers after devices are disconnected
- Service provider in multi-device scene does not track using selected device (by serial number) unless it's been selected in the editor
- Scenes containing the infrared viewer render incorrectly on systems using single pass stereo with the XR plugin system - e.g. Windows Mixed Reality headsets. SteamVR headsets may also default to single pass stereo, showing the same issue. However in this case, the OpenVR settings can be changed to multipass which resolves the problem.
- Demo scenes do not start at the correct height for a seated user. The XR Plugin Management System adjusts the camera height. This means the user has to adjust components in the scene to the correct height - e.g. camera height. Currently our position is to support the legacy XR system height settings.
- Possible hand offset issues on XR2 headsets using SVR plugin
- Hands in Desktop scenes can appear far away from the camera
- Interactions callback scene allows blocks to be moved without doing a grasp pose.
- Interactions object scene platform/stage seems to move a lot
- Dynamic UI objects throwing backwards most of the time.


## [5.5.0] - 17/03/2022

### Added
- Hand Binder Scale feature, uniformly scale the 3D model model up or down based on the ratio between the leap data and the 3D model. This will require a rebind to calculate the correct scale.
- tracking service version check for multiple device mode. Warning appears if trying to select the 'specific' multi device mode in a service version < 5.3.6

### Changed
- Serial numbers for 'multiple device mode' = 'Specific' can be chosen from a drop down list in the inspector instead of a text field. Using Device indices is no longer supported.

### Removed
- x86 LeapC.dll

### Fixed
- Dynamic UI scene - blocks sometimes did not expand when undocked
-	Capsule hands appear small compared to size of 'IR hands' of user using HDRP / URP and do not line up. Using standard rendering on Unity 2019.4 LTS  hands are usually not visible (but are being tracked). When they appear they do not line up with the hands in the image.
- A check has been added to ensure a subscription to device events won't happen if the leapProvider is null.

### Known issues
-	Scenes containing the infrared viewer render incorrectly on systems using single pass stereo with the XR plugin system - e.g. Windows Mixed Reality headsets. SteamVR headsets may also default to single pass stereo, showing the same issue. However in this case, the OpenVR settings can be changed to multipass which resolves the problem.
-	Demo scenes do not start at the correct height for a seated user. The XR Plugin Management System adjusts the camera height. This means the user has to adjust components in the scene to the correct height - e.g. camera height. Currently our position is to support the legacy XR system height settings.
- Possible hand offset issues on XR2 headsets using SVR plugin
- Hands in Desktop scenes can appear far away from the camera
- Interactions callback scene allows blocks to be moved without doing a grasp pose.
- Interactions object scene platform/stage seems to move a lot
- Dynamic UI objects throwing backwards most of the time.


## [5.4.0] 

### Added
- Basic support for specifying which device a LeapProvider should connect to. Can be specified by device index or serial number. If multiple service providers are in a scene set to use the multiple device mode, they must be set to use the same tracking optimization mode. _(Multiple Device Mode is only supported on the Ultraleap Tracking Service version 5.3.6 and above)_
- Added ability to get / set custom capsule hand colours in code

### Changed
- Updated LeapC.dll client to latest service release. Service supports multiple devices.

### Removed

### Fixed
- Fixed issue with incorrect enum ordering in eLeapEventType (now matches LeapC.h ordering). Inserted eLeapEventType_TrackingMode
- Service Providers not referenced in Hand Post-Process example scene

### Known issues
-	Scenes containing the infrared viewer render incorrectly on systems using single pass stereo with the XR plugin system - e.g. Windows Mixed Reality headsets. SteamVR headsets may also default to single pass stereo, showing the same issue. However in this case, the OpenVR settings can be changed to multipass which resolves the problem.
-	Demo scenes do not start at the correct height for a seated user. The XR Plugin Management System adjusts the camera height. This means the user has to adjust components in the scene to the correct height - e.g. camera height. Currently our position is to support the legacy XR system height settings.
-	Capsule hands appear small compared to size of 'IR hands' of user using HDRP / URP and do not line up. Using standard rendering on Unity 2019.4 LTS  hands are usually not visible (but are being tracked). When they appear they do not line up with the hands in the image.
- Possible hand offset issues on XR2 headsets using SVR plugin
- Hands in Desktop scenes can appear far away from the camera
- Interactions callback scene allows blocks to be moved without doing a grasp pose.
- Interactions object scene platform/stage seems to move a lot
- Dynamic UI objects throwing backwards most of the time.


## [5.3.0] 

### Added

### Changed
- Clear devices list on disconnect of service Connection.cs
- Example scenes now contain a clickable link to take users to https://docs.ultraleap.com/ultralab/
- Removed unused variables from Connection and Controller
- Hand Model Base feature parity with the interaction hand
- LeapXRServiceProvider getter and setter for MainCamera

### Removed

### Fixed
- Outline/Ghost hands sometimes show a shader issue when upgrading to SRP (TOON shader)
- Jittery Sliders and slider problems in moving reference frame
- When using LeapXRServiceProvider with Temporal Warping enabled, the hands fly off in the first few frames.
- Reduced the number of OnContactBegin / OnContactEnd events when a finger is in contact with a slider
- Fixed issues with HDRP and URP example scenes not containing the correct shader when switching graphics pipelines.
- Fixing eye dislocator misalignment
- Unused variables in LeapCSharp Controller and Connection causing warnings [[#1181]](https://github.com/ultraleap/UnityPlugin/issues/1181)

### Known issues
-	Scenes containing the infrared viewer render incorrectly on systems using single pass stereo with the XR plugin system - e.g. Windows Mixed Reality headsets. SteamVR headsets may also default to single pass stereo, showing the same issue. However in this case, the OpenVR settings can be changed to multipass which resolves the problem.
-	Demo scenes do not start at the correct height for a seated user. The XR Plugin Management System adjusts the camera height. This means the user has to adjust components in the scene to the correct height - e.g. camera height. Currently our position is to support the legacy XR system height settings.
-	Capsule hands appear small compared to size of 'IR hands' of user using HDRP / URP and do not line up. Using standard rendering on Unity 2019.4 LTS  hands are usually not visible (but are being tracked). When they appear they do not line up with the hands in the image.
- Possible hand offset issues on XR2 headsets using SVR plugin
- Hands in Desktop scenes can appear far away from the camera
- Interactions callback scene allows blocks to be moved without doing a grasp pose.
- Interactions object scene platform/stage seems to move a lot
- Dynamic UI objects throwing backwards most of the time.
- Service Providers not referenced in Hand Post-Process example scene (to fix: drag 'Intertia Hand Models' into the leap Provider of its children capsule hands)


## [5.2.0]

### Added
- Adding SIR170 leapc/device.
- Adding 3DI leapc/device
- Adding option to grasp interaction objects with a specific hand


### Changed

- Moved SimpleFacingCameraCallbacks.cs to Interaction Engine\Runtime\Scripts\Utility & updated its namespace
- Update main camera provider to enable work on supporting MRTK

### Removed

### Fixed
- https://github.com/ultraleap/UnityPlugin/issues/1177

### Known issues
-	Scenes containing the infrared viewer render incorrectly on systems using single pass stereo with the XR plugin system - e.g. Windows Mixed Reality headsets. SteamVR headsets may also default to single pass stereo, showing the same issue. However in this case, the OpenVR settings can be changed to multipass which resolves the problem.
-	Demo scenes do not start at the correct height for a seated user. The XR Plugin Management System adjusts the camera height. This means the user has to adjust components in the scene to the correct height - e.g. camera height. Currently our position is to support the legacy XR system height settings.
-	Capsule hands appear small compared to size of 'IR hands' of user using HDRP / URP and do not line up. Using standard rendering on Unity 2019.4 LTS  hands are usually not visible (but are being tracked). When they appear they do not line up with the hands in the image.
- Outline/Ghost hands sometimes show a shader issue when upgrading to SRP (TOON shader)
- Issues with slider button movements not being possible or registering false presses in moving reference frames scene when frame is moving (inconsistent). Only affects slider buttons - normal buttons work fine.
- Possible hand offset issues on XR2 headsets using SVR plugin
- Hands in Desktop scenes can appear far away from the camera
- Interactions callback scene allows blocks to be moved without doing a grasp pose.
- Interactions object scene platform/stage seems to move a lot
- Dynamic UI objects throwing backwards most of the time.

## [5.1.0]

### Added
- Adding coloring options to the capsule hands
- New option to initialise only the index finger in the interaction hand

### Changed
- Size of the Skeleton hand assets has been significantly reduced

### Removed

### Fixed
- Generic Hand Model rendering issue with transparency
- Updated XR2 preview documentation ('How to Build a Unity Application that Shows Tracked Hands on an XR2') to account for asset path changes, name changes to preview packages in V5.0.0 (from expermimental) and in response to internal user testing
- Minor changes to anchors example scene

### Known issues
-	Scenes containing the infrared viewer render incorrectly on systems using single pass stereo with the XR plugin system - e.g. Windows Mixed Reality headsets. SteamVR headsets may also default to single pass stereo, showing the same issue. However in this case, the OpenVR settings can be changed to multipass which resolves the problem.
-	Demo scenes do not start at the correct height for a seated user. The XR Plugin Management System adjusts the camera height. This means the user has to adjust components in the scene to the correct height - e.g. camera height. Currently our position is to support the legacy XR system height settings.
-	Capsule hands appear small compared to size of 'IR hands' of user using HDRP / URP and do not line up. Using standard rendering on Unity 2019.4 LTS  hands are usually not visible (but are being tracked). When they appear they do not line up with the hands in the image.
- Outline/Ghost hands sometimes show a shader issue when upgrading to SRP (TOON shader)
- Issues with slider button movements not being possible or registering false presses in moving reference frames scene when frame is moving (inconsistent). Only affects slider buttons - normal buttons work fine.
- Possible hand offset issues on XR2 headsets using SVR plugin


## [5.0.0]
### Added
- Support for Unity HDRP and URP including materials and shaders in all examples
- Hands module shaders for outline, ghost and skeleton hands
- `Service Provider` (XR, Desktop and Screentop) prefabs
- `Image Retriever` prefab
- `HandModels` prefab
- Experimental support for Qualcomm Snapdragon XR2 based headsets within `com.ultraleap.tracking.preview` package.
- MainCameraProvider.cs to get the camera on Android platforms

### Changed
- Reorganized the repository layout to adhere to [UPM Package Structure](https://docs.unity3d.com/Manual/cus-layout.html). Fixes [[#1113]](https://github.com/ultraleap/UnityPlugin/issues/1113)
  - Core, Hands and Interaction Engine modules are in their own sub-folders with Editor/Runtime folders in a `com.ultraleap.tracking` UPM package.
  - Examples for all modules are in hidden `Examples~` folders within their respective package. These can be imported as samples from the package manager window or unhidden by removing the `~` when importing from .unitypackages.
  - UIInput module has is now in a separate preview package "com.ultraleap.tracking.preview".
- The following scripts are no longer required to be put on a `Camera`. Instead, they require a reference to a `Camera`.
  - LeapXRServiceProvider
  - LeapImageRetriever
  - LeapEyeDislocator
  - EnableDepthBuffer
- Reworked how adding hands to a scene works - hands can be added easily. Any type derived from `HandModelBase` can be added directly into the scene and linked with a `LeapProvider` to begin tracking immediately.
- `Frame.Get` renamed to `Frame.GetHandWithChirality`.
- Rebranded Leap Motion Unity Modules Window


### Removed
- `HandModelManager` MonoBehaviour
- `Leap Rig` Prefab
- `Leap Hand Controller` Prefab
- The following example scenes were removed:
  - Rigged Hands (VR - Infrared Viewer)
  - Rigged Hands (VR)
- Experimental modules
  - HierarchyRecording
  - Playback
- Docs - migrated to [Ultraleap Docs][docs-website]
- Internal directory
  - AutoHeader (Moved to CI folder, no longer part of any packages)
  - Generation
  - RealtimeGraph
  - Testing
  - VRVisualizer
- Legacy directory
  - DetectionExamples
  - GraphicRenderer

### Fixed
- Missing rigged hands image (Note that docs moved to [Ultraleap Docs](https://docs.ultraleap.com/unity-api/unity-user-manual/core.html)) [[#1172]](https://github.com/ultraleap/UnityPlugin/issues/1172)
- 'SelectionMode.OnlyUserModifiable' is obsolete [[1167]](https://github.com/ultraleap/UnityPlugin/issues/1167)
- Initializing contact bones of XR controller [[#1085]](https://github.com/ultraleap/UnityPlugin/issues/1085)
- enableContactBoneCollision() called unnecessarily often [[#1062]](https://github.com/ultraleap/UnityPlugin/issues/1062)
- ClearContactTracking() doesn't clear a pooled Hashset before calling Recycle() [[#1061]](https://github.com/ultraleap/UnityPlugin/issues/1061)
- Hand position jumps when using OVRProvider [[#1054]](https://github.com/ultraleap/UnityPlugin/issues/1054) 
- Remove additional audio listeners in example scenes
- Clipping plane in example scenes is not set close enough, Hands models are being clipped
- Images not seen in Core examples - Capsule hands (VR - Infrared Viewer)

### Known issues
-	Scenes containing the infrared viewer render incorrectly on systems using single pass stereo with the XR plugin system - e.g. Windows Mixed Reality headsets. SteamVR headsets may also default to single pass stereo, showing the same issue. However in this case, the OpenVR settings can be changed to multipass which resolves the problem.
-	Demo scenes do not start at the correct height for a seated user. The XR Plugin Management System adjusts the camera height. This means the user has to adjust components in the scene to the correct height - e.g. camera height. Currently our position is to support the legacy XR system height settings.
-	Capsule hands appear small compared to size of 'IR hands' of user using HDRP / URP and do not line up. Using standard rendering on Unity 2019.4 LTS  hands are usually not visible (but are being tracked). When they appear they do not line up with the hands in the image.
- Outline/Ghost hands sometimes show a shader issue when upgrading to SRP (TOON shader)
- Issues with slider button movements not being possible or registering false presses in moving reference frames scene when frame is moving (inconsistent). Only affects slider buttons - normal buttons work fine.
- Possible hand offset issues on XR2 headsets using SVR plugin

## [4.9.1 and older]

[older-releases]: https://github.com/ultraleap/UnityPlugin/releases "UnityPlugin Releases"

Refer to the [release notes page][older-releases] for older releases.<|MERGE_RESOLUTION|>--- conflicted
+++ resolved
@@ -15,12 +15,9 @@
 - Cleaned up the image retriever and LeapServiceProvider Execution order, reducing unnecessary service and log messages
 
 ### Fixed
-<<<<<<< HEAD
 - Leap.Controller.InternalFrameReady, LeapInternalFrame is never dispatched
-=======
 - HandUI example scene panel exists after hand lost
 - ChangeTrackingMode and GetTrackingMode on LeapServiceProvider fail when in disabled multi-device mode
->>>>>>> cfe6832b
 
 ## [5.13.0] - 21/07/2022
 
