--- conflicted
+++ resolved
@@ -14,14 +14,11 @@
 - Android 	v6.0.0
 
 ### Added
-<<<<<<< HEAD
-- Now raise a RawFrameEvent for the raw tracking frame
-=======
 - Support for reading the camera matrix
+- Raise RawFrameEvent for the raw tracking frame
 
 ### Changed
 - 
->>>>>>> 39e848a8
 
 ### Fixed
 - Issue with the method signature for LeapPixelToRectilinearEx
