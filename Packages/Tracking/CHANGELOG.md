--- conflicted
+++ resolved
@@ -6,9 +6,6 @@
 
 [docs-website]: https://docs.ultraleap.com/unity-api/ "Ultraleap Docs"
 
-<<<<<<< HEAD
-## [6.13.0] - 24/01/24
-=======
 ## [NEXT]
 
 ### Fixed
@@ -141,7 +138,6 @@
 - (Physical Hands) PhysHands Settings are not localized when using decimals
 
 ## [6.14.0] - 24/01/24
->>>>>>> 8e53408c
 
 ### Tracking Client versions
 - Windows 	v5.17.1
@@ -152,12 +148,7 @@
 - Physical Hands. This introduces a new way of interacting with object in the virtual world using your hands and unitys physics engine.
 
 ### Changed
-<<<<<<< HEAD
-- Removed Physics Hands from the preview package as Physics Hands has replaced it.
-
-=======
 - Removed Physics Hands from the preview package as Physical Hands has replaced it.
->>>>>>> 8e53408c
 
 ### Known issues
 - Repeatedly opening scenes can cause memory use increase
