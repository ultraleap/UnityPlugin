--- conflicted
+++ resolved
@@ -142,37 +142,19 @@
 This release was tested against Unity 2021.3 LTS and 2022.3 LTS
 
 ### Added
-- (Physics Hands) Finger displacement values to each finger
-- (Physics Hands) Interface based events for easier development
-    - Please see the updated scripts in the Physics Hands example scene for more information
 - (XRHands) Direct Leap XRHands Subsystem
 - (UltraleapSettings) Ultraleap Settings ScriptableObject to toggle features
 - (InputSystem) A XRHands to Leap InputActions and Meta Aim InputActions converter
 
-
 ### Changed
 - (Hand Pose) Removed unnecessary Hand Pose scriptable context menu option
-- (Physics Hands) Burst compute is now used to improve certain physics calculation performance
-    - In Unity 2020+ this is used for "hand is colliding" functions only
-	- In Unity 2022+ all collision functions are handled by Burst
-- (Physics Hands) Parameters of the hand (e.g. contact distance) are now controlled at the provider level and have adjusted defaults for better interactions
-- (Physics Hands) OnObjectStateChange event has been replaced with SubscribeToStateChanges
-    - This is tailored to handle specific Rigidbodies and will only fire when your subscribed Rigidbody is affected
-- (Physics Hands) Hand and bone states have been improved and are more consistent with expectations
-- (Physics Hands) Updated example scene with new events and better visuals
 - (Multi device aggregation) Added wrist and arm to ConfidenceInterpolation aggregator
 - (Preview XRI) Removed XRI content from Preview Package in favour of XRHands+XRI content in Tracking Package. Follow the Ultraleap [XR Docs](https://docs.ultraleap.com/unity-api/The-Examples/XR/index.html) for XRI and XRHands to get started
 
-
 ### Fixed
 - (Preview) CPU performance issues on PICO when re-connecting tracking device
 - (Locomotion) Jump gems could occasionally break and not show their ray
-<<<<<<< HEAD
-- (Physics Hands) Hand forces are reduced when pushing into objects with fingers
-
-=======
 - VectorHand bone directions and thumb rotations
->>>>>>> 6ba46fe8
 
 ### Known issues 
 - Use of the LeapCSharp Config class is unavailable with v5.X tracking service
@@ -191,7 +173,6 @@
 - (Physics Hands) In-editor readme for example scene
 - (Attachment Hands) Predicted pinch position
 - (LeapServiceProvider) Ability to change the number of Service connection attempts and interval
-- (HandRays) Add methods to invoke handray Frame & State Change in inherited classes
 
 
 ### Changed
@@ -200,8 +181,6 @@
 - (UIInput) Cursors are disabled by default and enabled when required
 - (LeapXRServiceProvider) When using Default offset, updated values will be used automatically
 - (Utils) All references to Utils in the Plugin specify Leap.Unity.Utils to avoid clashes with other Utils classes
-- (Locomotion) Expose teleport anchor list & last teleported anchor
-- (Locomotion) Moved Jump Gems further away from the arm, to account for sleeves
 
 ### Fixed
 - (OpenXRProvider) Hand `Rotation`, `Direction`, `PalmPosition`, `PalmNormal` and `StabilisedPalmPosition` do not match LeapC when using OpenXR layer 1.4.4
@@ -209,13 +188,7 @@
 - (OpenXRProvider) Finger `Direction` is incorrectly set to the tip bone direction rather than the intermediate
 - (OpenXRProvider) Hand `GrabStrength` is computed before all required information is available
 - (UIInput) When hand lost or leaves canvas near hovered button, button stays hovered
-<<<<<<< HEAD
-- (Locomotion) Jump Gems look for audio sources in their children, even if the audio source was set
-- (Locomotion) If pinched gem was null, jump gem teleport could still be in a selected state
-- (Locomotion) Teleport ray did not change to an invalid colour when no colliders were hit
-=======
-
->>>>>>> 6ba46fe8
+
 
 ### Known issues 
 - Use of the LeapCSharp Config class is unavailable with v5.X tracking service
