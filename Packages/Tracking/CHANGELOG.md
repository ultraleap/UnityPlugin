--- conflicted
+++ resolved
@@ -26,11 +26,8 @@
 ### Fixed
 - (Physics Hands) Bone directions when converting back to Leap Hands
 - (Physics Hands) Incorrect setup and positioning of physics buttons
-<<<<<<< HEAD
-=======
 - 0th thumb bone rotation values when using OpenXR
 - "Pullcord" jitters when being interacted with
->>>>>>> 54cbe46f
 
 ### Known issues 
 - Scenes containing the infrared viewer render incorrectly on Android build targets and in scriptable render pipelines such as URP and HDRP. 
