# Changelog
All notable changes to this project will be documented in this file.

The format is based on [Keep a Changelog](https://keepachangelog.com/en/1.0.0/),
and this project adheres to [Semantic Versioning](https://semver.org/spec/v2.0.0.html).

[docs-website]: https://docs.ultraleap.com/unity-api/ "Ultraleap Docs"

## [NEXT] - --/--/--

### Added
- (Physics Hands) In-editor readme for example scene
- (LeapServiceProvider) Ability to change the number of Service connection attempts and interval

### Changed
- (HandUtils) Only cache static Provider and CameraRig references when they are requested
- (HandUtils) Mark Provider-dependant methods as obsolete and point to suitable replacements
<<<<<<< HEAD
- (UIInput) Cursors are disabled by default and enabled when required
=======
- (LeapXRServiceProvider) When using Default offset, updated values will be used automatically
- (Utils) All references to Utils in the Plugin specify Leap.Unity.Utils to avoid clashes with other Utils classes
>>>>>>> bf9a43b2

### Fixed
- (OpenXRProvider) Hand `Rotation`, `Direction`, `PalmPosition`, `PalmNormal` and `StabilisedPalmPosition` do not match LeapC when using OpenXR layer 1.4.4
- (OpenXRProvider) Elbow length incorrectly calculated.
- (OpenXRProvider) Finger `Direction` is incorrectly set to the tip bone direction rather than the intermediate
- (OpenXRProvider) Hand `GrabStrength` is computed before all required information is available
- (UIInput) When hand lost or leaves canvas near hovered button, button stays hovered

### Known issues 
- Use of the LeapCSharp Config class is unavailable with v5.X tracking service
- Repeatedly opening scenes can cause memory use increase
- Currently the Ultraleap Hand Tracking feature for OpenXR requires the New and Legacy input systems to be enabled, to simultaneously use OpenXR and the Ultraleap Unity Plugin's features.
- The OpenXR Leap Provider does not currently support the `Confidence` hand property (and will return fixed values)
- If using OpenXR when using Unity 2020 and Ultraleap Tracking Plugin via .unitypackage, an error will appear on import relating to HandTrackingFeature. This has been fixed by Unity on Unity 2021
	- A workaround is to right click on \ThirdParty\Ultraleap\Tracking\OpenXR\Runtime\Scripts\HandTrackingFeature.cs and select 'Reimport'
- After using Ultraleap OpenXR in Unity Editor, the tracking mode of device 0 will be set to HMD until the Unity Editor session ends. This can stop the testing of non-XR scenes until the Unity Editor is re-opened

## [6.8.1] - 19/05/23

### Added
- 

### Changed
- Changed OpenXRLeapProvider to calculate a LeapC-style palm width and pinch strength

### Fixed
- Preview package version dependency mismatch for XRI when using InputSystem 1.4.4
- (Passthrough) change the handling of the distortion matrix for vertical alignment across device types

### Known issues 
- Scenes containing the infrared viewer render incorrectly on Android build targets and in scriptable render pipelines such as URP and HDRP. 
- Use of the LeapCSharp Config class is unavailable with v5.X tracking service
- Repeatedly opening scenes can cause memory use increase
- Currently the Ultraleap Hand Tracking feature for OpenXR requires the New and Legacy input systems to be enabled, to simultaneously use OpenXR and the Ultraleap Unity Plugin's features.
- The OpenXR Leap Provider does not currently support the `Confidence` hand property (and will return fixed values)
- If using OpenXR when using Unity 2020 and Ultraleap Tracking Plugin via .unitypackage, an error will appear on import relating to HandTrackingFeature. This has been fixed by Unity on Unity 2021
	- A workaround is to right click on \ThirdParty\Ultraleap\Tracking\OpenXR\Runtime\Scripts\HandTrackingFeature.cs and select 'Reimport'
- DrawMeshInstanced error log on certain Unity versions when using Capsule Hands. [Unity Issue Tracker](https://issuetracker.unity3d.com/issues/drawmeshinstanced-does-not-support-dot-dot-dot-error-in-the-console-pops-up-when-the-shader-does-support-instanced-rendering)
- After using Ultraleap OpenXR in Unity Editor, the tracking mode of device 0 will be set to HMD until the Unity Editor session ends. This can stop the testing of non-XR scenes until the Unity Editor is re-opened

## [6.8.0] - 12/05/23

### Added
- (Anchorable Behaviour) Code to automatically create a basic curve for attraction reach distance on new instance of the script
- (Interaction Engine) New options to the create menu under "Interaction", can now create:
	- Interaction Cube, 3D Button, 3D UI panel, Anchor, Anchorable Object, Attachment Hand Menu, Interaction Manager
- (Physics Hands) Added function to check if a grasped object has been pinched
- Option to show Upper Arm for Capsule Hands. (Works best in XR)
- (Preview) XRI implementation now supports more Input Actions similar to that of OpenXRs Interaction Profiles

### Changed
- (Anchorable Behaviour) Ability to change the speed at which an object is attracted to the hand
- (Physics Hands) Significantly improved palm latency
- (Physics Hands) Reduced overall forces of hands and fingers
- (Physics Hands) Improved object weight movement (less wobbly, overall faster and more predictable)
- (Physics Hands) Improved contact information of helpers
- (Physics Hands) Removed grasp distance
- (Physics Hands) Removed "strength" from the provider and replaced with per hand velocity limits
- (Physics Hands) Grasp helpers now modify object mass on grasp and restore it on release
- (Hand Rays) TransformWristShoulderRay interpolates direction, rather than aim position
- LeapXRServiceProvider Default offset mode now uses known device transforms or falls back to a default value
- (Interaction) Grab ball now has an option to Continuously restrict the grab balls distance from the player. This allows grab balls to follow the player
- Leap provider can now be set manually in leap provider manager
- Removed Infrared Viewer example scene and prefab

### Fixed
- (Physics Hands) Fixed joints exploding when teleporting the hand for one frame
- (Physics Hands) Fixed wrist position becoming misaligned over time

### Known issues 
- Scenes containing the infrared viewer render incorrectly on Android build targets and in scriptable render pipelines such as URP and HDRP. 
- Use of the LeapCSharp Config class is unavailable with v5.X tracking service
- Repeatedly opening scenes can cause memory use increase
- Currently the Ultraleap Hand Tracking feature for OpenXR requires the New and Legacy input systems to be enabled, to simultaneously use OpenXR and the Ultraleap Unity Plugin's features.
- The OpenXR Leap Provider does not currently support the `Confidence` hand property (and will return fixed values)
- If using OpenXR when using Unity 2020 and Ultraleap Tracking Plugin via .unitypackage, an error will appear on import relating to HandTrackingFeature. This has been fixed by Unity on Unity 2021
	- A workaround is to right click on \ThirdParty\Ultraleap\Tracking\OpenXR\Runtime\Scripts\HandTrackingFeature.cs and select 'Reimport'
- DrawMeshInstanced error log on certain Unity versions when using Capsule Hands. [Unity Issue Tracker](https://issuetracker.unity3d.com/issues/drawmeshinstanced-does-not-support-dot-dot-dot-error-in-the-console-pops-up-when-the-shader-does-support-instanced-rendering)
- After using Ultraleap OpenXR in Unity Editor, the tracking mode of device 0 will be set to HMD until the Unity Editor session ends. This can stop the testing of non-XR scenes until the Unity Editor is re-opened

## [6.7.0] - 3/4/23

### Added
- Brand new pose detection feature!
	- Pose Detector (Invokes events when the chosen pose is made)
	- Pose Detection Library (A library of pre-defined poses)
		- Thumbs up, OK, Point, Open palm, Fist, Horns
	- Pose Recorder (To record poses of your own)
	- New Example Scenes
		- Pose Recorder (A scene set up for you to record poses of your own)
		- Pose Detection (A barebones scene to show how you can use the detector in your own scenes)
		- Pose Showcase (To view and try out our new library of poses)
			- Thumbs up, Thumbs down, OK, Point, Open palm up, Open palm down, Fist, Horns
- (Physics Hands) Warnings for gravity and timestep settings
- (Physics Hands) Exposed interaction mask
- (Physics Hands) Dynamically adjusting fingers when grabbing objects
- (Physics Hands) Distance calculations and values for each bone
- Per finger pinch distances in HandUtils
- Ability for AnchorableBehaviours to attach on demand
- Added advanced option to LeapXRServiceProvider to avoid adding TrackedPoseDrivers to MainCamera
- Ability to clear all attachments on AttachmentHands component
- (UIInput) Added an option to hide the pointer cursor when hands are interacting with UI elements in direct/tactile mode

### Changed
- (Physics Hands) Reduced hand to object collision radius when throwing and testing overlaps
- (Physics Hands) Thumb joints reverted to revolute for non-0th thumb joints
- (Physics Hands) Default physics hands solver iterations & presets
- (Physics Hands) Heuristic calculations moved to WaitForFixedUpdate
- (Physics Hands) Non-0th joints are now only revolute once again
- Reordered example assets to make it easier to traverse


### Fixed
- (Physics Hands) Bone directions when converting back to Leap Hands
- (Physics Hands) Incorrect setup and positioning of physics buttons
- 0th thumb bone rotation values when using OpenXR
- "Pullcord" jitters when being interacted with
- Hand Binder finger tip scale disproportionately when LeapProvider Transform is scaled
- Creating objects from GameObject/Ultraleap/ menu makes more than just prefabs - Ghost Hands (with Arms)
- (UIInput) several interaction events not firing when both direct and indirect interaction is enabled 
- Incorrect warning of duplicate InteractionHands in InteractionManager

### Known issues 
- Scenes containing the infrared viewer render incorrectly on Android build targets and in scriptable render pipelines such as URP and HDRP. 
- Use of the LeapCSharp Config class is unavailable with v5.X tracking service
- Repeatedly opening scenes can cause memory use increase
- Currently the Ultraleap Hand Tracking feature for OpenXR requires the New and Legacy input systems to be enabled, to simultaneously use OpenXR and the Ultraleap Unity Plugin's features.
- The OpenXR Leap Provider does not currently support the `Confidence` hand property (and will return fixed values)
- If using OpenXR when using Unity 2020 and Ultraleap Tracking Plugin via .unitypackage, an error will appear on import relating to HandTrackingFeature. This has been fixed by Unity on Unity 2021
	- A workaround is to right click on \ThirdParty\Ultraleap\Tracking\OpenXR\Runtime\Scripts\HandTrackingFeature.cs and select 'Reimport'
- DrawMeshInstanced error log on certain Unity versions when using Capsule Hands. [Unity Issue Tracker](https://issuetracker.unity3d.com/issues/drawmeshinstanced-does-not-support-dot-dot-dot-error-in-the-console-pops-up-when-the-shader-does-support-instanced-rendering)
- After using Ultraleap OpenXR in Unity Editor, the tracking mode of device 0 will be set to HMD until the Unity Editor session ends. This can stop the testing of non-XR scenes until the Unity Editor is re-opened

## [6.6.0] - 17/02/23

### Added
- Interaction Grab Ball for 3D UI

### Changed
- Capsule Hands pinky metacarpal position to better represent the actual joint position
- Reduced performance overhead of OpenXRLeapProvider
- Reduced performance overhead when accessing Hands via Hands.Right, Hands.Left and Hands.GetHand
- Reduced performance overhead when transforming Leap.Frames, Leap.Hands and Leap.Bones using Basis
- Reduced performance overhead when accessing scale in Capsule Hands
- Reduced performance overhead when using Preview UI Input Cursor

### Fixed
- Preview package example scene referencing a prefab in the non-preview package

### Known issues 
- Scenes containing the infrared viewer render incorrectly on Android build targets and in scriptable render pipelines such as URP and HDRP. 
- Use of the LeapCSharp Config class is unavailable with v5.X tracking service
- Repeatedly opening scenes can cause memory use increase
- Currently the Ultraleap Hand Tracking feature for OpenXR requires the New and Legacy input systems to be enabled, to simultaneously use OpenXR and the Ultraleap Unity Plugin's features.
- The OpenXR Leap Provider does not currently support the `Confidence` hand property (and will return fixed values)
- If using OpenXR when using Unity 2020 and Ultraleap Tracking Plugin via .unitypackage, an error will appear on import relating to HandTrackingFeature. This has been fixed by Unity on Unity 2021
	- A workaround is to right click on \ThirdParty\Ultraleap\Tracking\OpenXR\Runtime\Scripts\HandTrackingFeature.cs and select 'Reimport'
- DrawMeshInstanced error log on certain Unity versions when using Capsule Hands. [Unity Issue Tracker](https://issuetracker.unity3d.com/issues/drawmeshinstanced-does-not-support-dot-dot-dot-error-in-the-console-pops-up-when-the-shader-does-support-instanced-rendering)
- After using Ultraleap OpenXR in Unity Editor, the tracking mode of device 0 will be set to HMD until the Unity Editor session ends. This can stop the testing of non-XR scenes until the Unity Editor is re-opened

## [6.5.0] - 26/01/23

### Added
- Public toggle for interpolation on LeapServiceProviders
- Hands prefabs added to GameObject/Ultraleap/Hands create menu
- Action-based XRI implementation with Example scene in Preview package
- Added const S_TO_US as replacement for incorrectly named S_TO_NS in LeapServiceProvider
- Check box in Hand Binder under fine tuning options to enable or disable moving the elbow based on forearm scale

### Changed
- "Hands.Provider" static function now searches for subjectively the best LeapProvider available in the scene. Will use PostProcessProvider first rather than LeapServiceProvider
- Removed the OVRProvider from the Preview Package. This is now achievable via the OpenXR Provider in the main Tracking Package

### Fixed
- Offset between skeleton hand wrist and forearm in sample scenes
- OpenXRLeapProvider CheckOpenXRAvailable has a nullref when XRGeneralSettings activeloader is not set up
- XrLeapProviderManager initialising when there is no active XR Loader - [Github Issue 1360](https://github.com/ultraleap/UnityPlugin/issues/1360)
- OnAnchorDisabled not being called when an Anchor gameobject is disabled
- Documentation for Finger.Direction says it is tip direction but should say intermediate direction
- OpenXR thumb joint rotation offsets do not align with LeapC expectations

### Known issues 
- Scenes containing the infrared viewer render incorrectly on Android build targets and in scriptable render pipelines such as URP and HDRP. 
- Use of the LeapCSharp Config class is unavailable with v5.X tracking service
- Repeatedly opening scenes can cause memory use increase
- Currently the Ultraleap Hand Tracking feature for OpenXR requires the New and Legacy input systems to be enabled, to simultaneously use OpenXR and the Ultraleap Unity Plugin's features.
- The OpenXR Leap Provider does not currently support the `Confidence` hand property (and will return fixed values)
- If using OpenXR when using Unity 2020 and Ultraleap Tracking Plugin via .unitypackage, an error will appear on import relating to HandTrackingFeature. This has been fixed by Unity on Unity 2021
	- A workaround is to right click on \ThirdParty\Ultraleap\Tracking\OpenXR\Runtime\Scripts\HandTrackingFeature.cs and select 'Reimport'
- DrawMeshInstanced error log on certain Unity versions when using Capsule Hands. [Unity Issue Tracker](https://issuetracker.unity3d.com/issues/drawmeshinstanced-does-not-support-dot-dot-dot-error-in-the-console-pops-up-when-the-shader-does-support-instanced-rendering)
- After using Ultraleap OpenXR in Unity Editor, the tracking mode of device 0 will be set to HMD until the Unity Editor session ends. This can stop the testing of non-XR scenes until the Unity Editor is re-opened

## [6.4.0] - 05/01/23

### Added
- Pinch To Paint example scene
- Explanation text to all XR example scenes
- Turntable and Pullcord example scene
- Locomotion teleportation system and example scenes in Preview Package

### Fixed
- Android Manifest auto-population when building for OpenXR always adds permissions
- OpenXR finger lengths wrongly include metacarpal lengths
- On contact start and end being called every 20 frames when only 1 bone is colliding

### Known issues 
- Offset between skeleton hand wrist and forearm in sample scenes
- Outline hands aren't displaying
- Scenes containing the infrared viewer render incorrectly on Android build targets and in scriptable render pipelines such as URP and HDRP. 
- Interactions callback scene allows blocks to be moved without doing a grasp pose. 
- Capsule hands don't have a joint colour in HDRP 
- Use of the LeapCSharp Config class is unavailable with v5.X tracking service
- Repeatedly opening scenes can cause memory use increase
- Currently the Ultraleap Hand Tracking feature for OpenXR requires the New and Legacy input systems to be enabled, to simultaneously use OpenXR and the Ultraleap Unity Plugin's features.
- The OpenXR Leap Provider does not currently support the `Confidence` hand property (and will return fixed values)
- If using OpenXR with OpenXR package imported, when using Unity 2020 and Ultraleap Tracking Plugin via .unitypackage, an error will appear on import relating to HandTrackingFeature. This has been fixed by Unity on Unity 2021
	- A workaround is to right click on \ThirdParty\Ultraleap\Tracking\OpenXR\Runtime\Scripts\HandTrackingFeature.cs and select 'Reimport'
- DrawMeshInstanced error log on certain Unity versions when using Capsule Hands. [Unity Issue Tracker](https://issuetracker.unity3d.com/issues/drawmeshinstanced-does-not-support-dot-dot-dot-error-in-the-console-pops-up-when-the-shader-does-support-instanced-rendering)
- After using Ultraleap OpenXR in Unity Editor, the tracking mode of device 0 will be set to HMD until the Unity Editor session ends. This can stop the testing of non-XR scenes until the Unity Editor is re-opened

## [6.3.0] - 02/12/22

### Added
- Added XRLeapProviderManager script and Prefab which auto-selects a LeapXRServiceProvider or OpenXRLeapProvider depending on the availability of OpenXR
- Added GetChirality extension method to hand which returns the Chirality enum of the hand
- Added ability to change HandBinder scaling speed

### Changed
- Reduced the contact offset for Interaction Hands colliders so contact is closer

### Fixed
- Check for main camera being null in (get) EditTimeFrame in OpenXRLeapProvider
- Detector null reference error when creating a detector at runtime
- InteractionSlider now raises event for value changes when setting values via the Horizontal and Vertical Percent properties
- XRServiceProvider and OpenXRLeapProvider do not scale when the player scales
- `timeVisible` was not populated on the OpenXR Provider for `Finger`s
- Fix issue with generic hand-shader giving compile errors in some circumstances

### Known issues 
- Offset between skeleton hand wrist and forearm in sample scenes
- Outline hands aren't displaying
- Scenes containing the infrared viewer render incorrectly on Android build targets and in scriptable render pipelines such as URP and HDRP. 
- Interactions callback scene allows blocks to be moved without doing a grasp pose. 
- Capsule hands don't have a joint colour in HDRP 
- Use of the LeapCSharp Config class is unavailable with v5.X tracking service
- Repeatedly opening scenes can cause memory use increase
- Currently the Ultraleap Hand Tracking feature for OpenXR requires the New and Legacy input systems to be enabled, to simultaneously use OpenXR and the Ultraleap Unity Plugin's features.
- The OpenXR Leap Provider does not currently support the `Confidence` hand property (and will return fixed values)
- If using OpenXR with OpenXR package imported, when using Unity 2020 and Ultraleap Tracking Plugin via .unitypackage, an error will appear on import relating to HandTrackingFeature. This has been fixed by Unity on Unity 2021
	- A workaround is to right click on \ThirdParty\Ultraleap\Tracking\OpenXR\Runtime\Scripts\HandTrackingFeature.cs and select 'Reimport'
- DrawMeshInstanced error log on certain Unity versions when using Capsule Hands. [Unity Issue Tracker](https://issuetracker.unity3d.com/issues/drawmeshinstanced-does-not-support-dot-dot-dot-error-in-the-console-pops-up-when-the-shader-does-support-instanced-rendering)
- After using Ultraleap OpenXR in Unity Editor, the tracking mode of device 0 will be set to HMD until the Unity Editor session ends. This can stop the testing of non-XR scenes until the Unity Editor is re-opened

## [6.2.1] - 07/10/2022

### Fixed
- Fixed `DeviceID`, `Timestamp` and `CurrentFramesPerSecond` for `Frames` from the OpenXR Provider

### Known issues 
- Offset between skeleton hand wrist and forearm in sample scenes
- Outline hands aren't displaying
- Scenes containing the infrared viewer render incorrectly on Android build targets and in scriptable render pipelines such as URP and HDRP. 
- Interactions callback scene allows blocks to be moved without doing a grasp pose. 
- Capsule hands don't have a joint colour in HDRP 
- Use of the LeapCSharp Config class is unavailable with v5.X tracking service
- Repeatedly opening scenes can cause memory use increase
- Currently the Ultraleap Hand Tracking feature for OpenXR requires the New and Legacy input systems to be enabled, to simultaneously use OpenXR and the Ultraleap Unity Plugin's features.
- The OpenXR Leap Provider does not currently support the `Confidence` hand property (and will return fixed values)
- If using OpenXR with OpenXR package imported, when using Unity 2020 and Ultraleap Tracking Plugin via .unitypackage, an error will appear on import relating to HandTrackingFeature. This has been fixed by Unity on Unity 2021
	- A workaround is to right click on \ThirdParty\Ultraleap\Tracking\OpenXR\Runtime\Scripts\HandTrackingFeature.cs and select 'Reimport'

## [6.2.0] - 23/09/2022

### Added
- Getting Started example scene
- Mesh Hands example scenes for XR

### Changed
- Reorganised example scenes for more clarity
- Removed HDRP hands example scenes

### Fixed
- Fixed compile error with GenericHandShader's use of TRANSFER_SHADOW

### Known issues 
- Offset between skeleton hand wrist and forearm in sample scenes
- Outline hands aren't displaying
- Scenes containing the infrared viewer render incorrectly on Android build targets and in scriptable render pipelines such as URP and HDRP. 
- Interactions callback scene allows blocks to be moved without doing a grasp pose. 
- Capsule hands don't have a joint colour in HDRP 
- Use of the LeapCSharp Config class is unavailable with v5.X tracking service
- Repeatedly opening scenes can cause memory use increase
- Currently the Ultraleap Hand Tracking feature for OpenXR requires the New and Legacy input systems to be enabled, to simultaneously use OpenXR and the Ultraleap Unity Plugin's features.
- The OpenXR Leap Provider does not currently support the `Confidence` hand property (and will return fixed values)
- If using OpenXR with OpenXR package imported, when using Unity 2020 and Ultraleap Tracking Plugin via .unitypackage, an error will appear on import relating to HandTrackingFeature. This has been fixed by Unity on Unity 2021
	- A workarond is to right click on \ThirdParty\Ultraleap\Tracking\OpenXR\Runtime\Scripts\HandTrackingFeature.cs and select 'Reimport'

## [6.1.0] - 09/09/2022

### Added
- Device-Specific RectilinearToPixelEx method
- OpenXR into a conditionally included asmdef taht automatically removes OpenXR Package if necessary

### Fixed
- Tracking Binding is lost when reloading scenes on Android
- AttachmentHands can get in a popup loop when resetting the component
- RectilinearToPixel returns NaN

### Known issues 
- Scenes containing the infrared viewer render incorrectly on Android build targets and in scriptable render pipelines such as URP and HDRP. 
- Interactions callback scene allows blocks to be moved without doing a grasp pose. 
- Capsule hands don't have a joint colour in HDRP 
- Use of the LeapCSharp Config class is unavailable with v5.X tracking service
- Repeatedly opening scenes can cause memory use increase
- Currently the Ultraleap Hand Tracking feature for OpenXR requires the New and Legacy input systems to be enabled, to simultaneously use OpenXR and the Ultraleap Unity Plugin's features.
- The OpenXR Leap Provider does not currently support the `Confidence` hand property (and will return fixed values)
- If using OpenXR with OpenXR package imported, when using Unity 2020 and Ultraleap Tracking Plugin via .unitypackage, an error will appear on import relating to HandTrackingFeature. This has been fixed by Unity on Unity 2021
	- A workarond is to right click on \ThirdParty\Ultraleap\Tracking\OpenXR\Runtime\Scripts\HandTrackingFeature.cs and select 'Reimport'

## [6.0.0] - 17/08/2022

### Added
- Added a low poly hand model with an arm
- Added create menu options for LeapServiceProviders via GameObject/Ultrealeap/Service Provider (X)
- Added TrackedPoseDriver to all XR example scenes
- Added ability to create LeapServiceProviders from the GameObject/Create menu in editor
- Added Hand Rays to Preview package

### Changed
- Cleaned up the image retriever and LeapServiceProvider Execution order, reducing unnecessary service and log messages
- ImageRetriever prefab and LeapEyeDislocator.cs (formerly used for passthrough) removed and replaced by 'VR Infrared Camera' prefab in the Tracking Examples package
- Example scenes URL
- Hand rigs bones have their  'L and R' prefixes removed
- Removed Hotkey functionality
- Removed use of obsolete methods
- Removed obsolete methods
- Removed pre-2020LTS specific support
- Removed use of SVR
- Changed use of Vector and LeapQuaternion in favour of Vector3 and Quaternion
- Removed Legacy XR support
- Removed MainCaneraProvider in favour of Camera.Main
- All units to be in M rather than MM when getting hand data

### Fixed

- HandBinder scales hands in edit mode when there is no LeapServiceProvider in the scene
- Leap.Controller.InternalFrameReady, LeapInternalFrame is never dispatched
- HandUI example scene panel exists after hand lost
- ChangeTrackingMode and GetTrackingMode on LeapServiceProvider fail when in disabled multi-device mode
- FOV Gizmos are not visible when opening an example scene containing a Service Provider in multiDeviceMode = disabled.
- FOV Gizmos are not visible when changing render pipelines
- AttachmentHands untick bone in inspector UI causes looping error when deleting gameobject in edit mode
- SpatialTracking dependency errors

### Known issues 
- Scenes containing the infrared viewer render incorrectly on Android build targets and in scriptable render pipelines such as URP and HDRP. 
- Interactions callback scene allows blocks to be moved without doing a grasp pose. 
- Capsule hands don't have a joint colour in HDRP 
- Use of the LeapCSharp Config class is unavailable with v5.X tracking service
- Repeatedly opening scenes can cause memory use increase

## [5.13.1] - 26/08/2022

### Announcements

In line with Unity's end of support of Unity 2019 LTS, we will no longer be actively supporting Unity 2019.

We will also be deprecating some functionality and moving core utilities into a separate package.

If you are using classes and methods that are marked as obsolete and will be moved to the new legacy package without a replacement, you may wish to use "#pragma warning disable 0618" at the start and "#pragma warning restore 0618" at the end of your method that makes use of it to suppress the warnings.

If you have any concerns about this, please contact us on [Github Discussions](https://github.com/ultraleap/UnityPlugin/discussions)

### Fixed
- Tracking Binding is lost when reloading scenes on Android

### Known issues 
- Scenes containing the infrared viewer render incorrectly on Android build targets and in scriptable render pipelines such as URP and HDRP. 
- Demo scenes do not start at the correct height for a seated user. The XR Plugin Management System adjusts the camera height. This means the user has to adjust components in the scene to the correct height - e.g. camera height. Currently our position is to support the legacy XR system height settings. 
- Hands in Desktop scenes can appear far away from the camera 
- Interactions callback scene allows blocks to be moved without doing a grasp pose. 
- Capsule hands don't have a joint colour in HDRP 
- Hand UI can become detached from hand when hand is removed from view
- Multi-device (desktop) Scene camera position can become offset
- FOV visualization does not display after changing render pipelines

## [5.13.0] - 21/07/2022

### Announcements

In line with Unity's end of support of Unity 2019 LTS, we will no longer be actively supporting Unity 2019.

We will also be deprecating some functionality and moving core utilities into a separate package.

If you are using classes and methods that are marked as obsolete and will be moved to the new legacy package without a replacement, you may wish to use "#pragma warning disable 0618" at the start and "#pragma warning restore 0618" at the end of your method that makes use of it to suppress the warnings.

If you have any concerns about this, please contact us on [Github Discussions](https://github.com/ultraleap/UnityPlugin/discussions)

### Added
- Added HandModelManager to the Hands Module - an easy way to enable/disable hand models
- Added option to freeze hand state on HandEnableDisable

### Changed
- Changed Rigged Hand Example scenes to use HandModelManager

### Fixed
- Inertia Hands are very jittery and `hand.TimeVisible` is not accurate
- Compile errors in the Infrared Viewer example scene when using Single Pass Stereo rendering mode

### Known issues 
- Scenes containing the infrared viewer render incorrectly on Android build targets and in scriptable render pipelines such as URP and HDRP. 
- Demo scenes do not start at the correct height for a seated user. The XR Plugin Management System adjusts the camera height. This means the user has to adjust components in the scene to the correct height - e.g. camera height. Currently our position is to support the legacy XR system height settings. 
- Hands in Desktop scenes can appear far away from the camera 
- Interactions callback scene allows blocks to be moved without doing a grasp pose. 
- Capsule hands don't have a joint colour in HDRP 
- Hand UI can become detached from hand when hand is removed from view
- Multi-device (desktop) Scene camera position can become offset
- FOV visualization does not display after changing render pipelines
- Use of the LeapCSharp Config class is unavailable with v5.X tracking service

## [5.12.1] - 06/07/2022

### Announcements

In line with Unity's end of support of Unity 2019 LTS, we will no longer be actively supporting Unity 2019.

We will also be deprecating some functionality and moving core utilities into a separate package.

If you are using classes and methods that are marked as obsolete and will be moved to the new legacy package without a replacement, you may wish to use "#pragma warning disable 0618" at the start and "#pragma warning restore 0618" at the end of your method that makes use of it to suppress the warnings.

If you have any concerns about this, please contact us on [Github Discussions](https://github.com/ultraleap/UnityPlugin/discussions)

This release is a hotfix for the 5.12.0 release. It fixes the XRI package dependency issue which affects the tracking preview package,
 
### Fixed 
- XRI package dependency is resolved when using the Tracking Preview package.

### Known issues 
- Scenes containing the infrared viewer render incorrectly on systems using single pass stereo with the XR plugin system - e.g. Windows Mixed Reality headsets. SteamVR headsets may also default to single pass stereo, showing the same issue. However in this case, the OpenVR settings can be changed to multipass which resolves the problem. 
- Scenes containing the infrared viewer render incorrectly on Android build targets and in scriptable render pipelines such as URP and HDRP. 
- Demo scenes do not start at the correct height for a seated user. The XR Plugin Management System adjusts the camera height. This means the user has to adjust components in the scene to the correct height - e.g. camera height. Currently our position is to support the legacy XR system height settings. 
- Hands in Desktop scenes can appear far away from the camera 
- Interactions callback scene allows blocks to be moved without doing a grasp pose. 
- Capsule hands don't have a joint colour in HDRP 
- Hand UI can become detached from hand when hand is removed from view
- Multi-device (desktop) Scene camera position can become offset
- FOV visualization does not display after changing render pipelines


## [5.12.0] - 04/07/2022

### Announcements

In line with Unity's end of support of Unity 2019 LTS, we will no longer be actively supporting Unity 2019.

We will also be deprecating some functionality and moving core utilities into a separate package.

If you are using classes and methods that are marked as obsolete and will be moved to the new legacy package without a replacement, you may wish to use "#pragma warning disable 0618" at the start and "#pragma warning restore 0618" at the end of your method that makes use of it to suppress the warnings.

If you have any concerns about this, please contact us on [Github Discussions](https://github.com/ultraleap/UnityPlugin/discussions)
 
### Changed
- Various classes and methods have been marked as obsolete in preparation for a major version change in the near future
 
### Fixed 
- VertexOffsetShader displays errors in Unity 2021 due to invalid path
- ThreadAbortException in editor when connecting, most commonly found when using milti-device

### Known issues 
- Scenes containing the infrared viewer render incorrectly on systems using single pass stereo with the XR plugin system - e.g. Windows Mixed Reality headsets. SteamVR headsets may also default to single pass stereo, showing the same issue. However in this case, the OpenVR settings can be changed to multipass which resolves the problem. 
- Scenes containing the infrared viewer render incorrectly on Android build targets and in scriptable render pipelines such as URP and HDRP. 
- Demo scenes do not start at the correct height for a seated user. The XR Plugin Management System adjusts the camera height. This means the user has to adjust components in the scene to the correct height - e.g. camera height. Currently our position is to support the legacy XR system height settings. 
- Possible hand offset issues on XR2 headsets using SVR plugin 
- Hands in Desktop scenes can appear far away from the camera 
- Interactions callback scene allows blocks to be moved without doing a grasp pose. 
- Capsule hands don't have a joint colour in HDRP 
- Hand UI can become detached from hand when hand is removed from view
- Multi-device (desktop) Scene camera position can become offset
- FOV visualization does not display after changing render pipelines


## [5.11.0] - 23/06/2022

### Announcements

In line with Unity's end of support of Unity 2019 LTS, we will no longer be actively supporting Unity 2019.

We will also be deprecating some functionality and moving core utilities into a separate package.

If you have any concerns about this, please contact us on [Github Discussions](https://github.com/ultraleap/UnityPlugin/discussions)
 
### Added 
- Added a hand enable and disable script to the GenericHand_Arm prefab

### Changed
- Changed scale calculations on the Auto-Scale function of the Handbinder, to make it more consistent across different tracking models and more stable when using a hand without metacarpal bones. The scales of all hand prefabs have been slightly changed because of that.
- Disable FOV visualization gizmos by default
- Update minimum Unity version to 2020.3 for UPM packages
 
### Fixed 
- Turning on and off multiple image retrievers referencing the same service provider or the same device results in a very low framerate
- When having two image retrievers that both reference the same device and turning one of them off, then the other one shows a grey image
- Initialising contact for an interaction hand while the hand is not tracked does not work and doesn't attempt again once the hand is tracked
- Attachment Hands Example scene has errors when using a project with InputSystem

### Known issues 
- Scenes containing the infrared viewer render incorrectly on systems using single pass stereo with the XR plugin system - e.g. Windows Mixed Reality headsets. SteamVR headsets may also default to single pass stereo, showing the same issue. However in this case, the OpenVR settings can be changed to multipass which resolves the problem. 
- Scenes containing the infrared viewer render incorrectly on Android build targets and in scriptable render pipelines such as URP and HDRP. 
- Demo scenes do not start at the correct height for a seated user. The XR Plugin Management System adjusts the camera height. This means the user has to adjust components in the scene to the correct height - e.g. camera height. Currently our position is to support the legacy XR system height settings. 
- Possible hand offset issues on XR2 headsets using SVR plugin 
- Hands in Desktop scenes can appear far away from the camera 
- Interactions callback scene allows blocks to be moved without doing a grasp pose. 
- Capsule hands don't have a joint colour in HDRP 
- Hand UI can become detached from hand when hand is removed from view


## [5.10.0] - 10/06/2022

### Announcements

In line with Unity's end of support of Unity 2019 LTS, we will no longer be actively supporting Unity 2019.

We will also be deprecating some functionality and moving core utilities into a separate package.

If you have any concerns about this, please contact us on [Github Discussions](https://github.com/ultraleap/UnityPlugin/discussions)
 
### Added 

- Inform user with a popup error dialog when trying to build for Android without ARM64 set as the only target architecture. User can choose to continue the build if this is intended.

### Changed

- The leapProvider on a handModelBase (eg Capsule Hand) cannot be changed anymore at runtime in the inspector
 
### Fixed 

- Tracking Examples Capsule Hands (VR - Infrared Viewer) scene: hands are aligned with passthrough hands
- After removing XR Service Providers from Transforms, the transform is uneditable

### Known issues 
- Scenes containing the infrared viewer render incorrectly on systems using single pass stereo with the XR plugin system - e.g. Windows Mixed Reality headsets. SteamVR headsets may also default to single pass stereo, showing the same issue. However in this case, the OpenVR settings can be changed to multipass which resolves the problem. 
- Scenes containing the infrared viewer render incorrectly on Android build targets and in scriptable render pipelines such as URP and HDRP. 
- Demo scenes do not start at the correct height for a seated user. The XR Plugin Management System adjusts the camera height. This means the user has to adjust components in the scene to the correct height - e.g. camera height. Currently our position is to support the legacy XR system height settings. 
- Possible hand offset issues on XR2 headsets using SVR plugin 
- Hands in Desktop scenes can appear far away from the camera 
- Interactions callback scene allows blocks to be moved without doing a grasp pose. 
- Capsule hands don't have a joint colour in HDRP 
- Hand UI can become detached from hand when hand is removed from view


## [5.9.0] - 27/05/2022

### Announcements

In line with Unity's end of support of Unity 2019 LTS, we will no longer be actively supporting Unity 2019 following this release.

We will also start deprecating some functionality and moving core utilities into a separate package.

If you have any concerns about this, please contact us on [Github Discussions](https://github.com/ultraleap/UnityPlugin/discussions)
 
### Added 

- Add option to prevent initializing tracking mode for XR service provider 
- Added an option in LeapImageRetriever to hide Rigel device's debug information 
- Enable the use of multiple image retrievers in a scene that correspond to different devices 
- Better visualization for a tracking device’s position and rotation and its FOV as gizmos 

 
### Fixed 

- Automatic Volume visualization does not work in multi device mode 
- Switching between HMD and Screentop using ChangeTrackingMode() briefly switches to Desktop 
- when rendering a passthrough image with OpenGL, the hand visualization is flipped in the undistorted view 
- Changing tracking mode on the same frame as enabling a service provider has no effect 
- Capsule Hands "Cylinder Radius" only updates after hitting play 
- LeapEyeDislocator updates distortion values whenever a new device is plugged in, even if that device is not used for retrieving an image 

### Known issues 
- Scenes containing the infrared viewer render incorrectly on systems using single pass stereo with the XR plugin system - e.g. Windows Mixed Reality headsets. SteamVR headsets may also default to single pass stereo, showing the same issue. However in this case, the OpenVR settings can be changed to multipass which resolves the problem. 
- Scenes containing the infrared viewer render incorrectly on Android build targets and in scriptable render pipelines such as URP and HDRP. 
- Demo scenes do not start at the correct height for a seated user. The XR Plugin Management System adjusts the camera height. This means the user has to adjust components in the scene to the correct height - e.g. camera height. Currently our position is to support the legacy XR system height settings. 
- Possible hand offset issues on XR2 headsets using SVR plugin 
- Hands in Desktop scenes can appear far away from the camera 
- Interactions callback scene allows blocks to be moved without doing a grasp pose. 
- Capsule hands don't have a joint colour in HDRP 
- Hand UI can become detached from hand when hand is removed from view
 

## [5.8.0] - 28/04/2022

### Added
- A Leap Provider can now be specified for attachment hands

### Fixed
- SIR170 Tracking Volume Visualisation was not appearing
- The automatic option on Tracking Volume Visualisation was not working for SIR170s or 3Dis in single device usage
- Unit tests break downstream package dependencies [[#1182]](https://github.com/ultraleap/UnityPlugin/issues/1182)
- reassigned Low Poly Hand material to prefab
- An image from the image Retriever would freeze when switching devices on the relevant Service Provider

### Known issues
- Scenes containing the infrared viewer render incorrectly on systems using single pass stereo with the XR plugin system - e.g. Windows Mixed Reality headsets. SteamVR headsets may also default to single pass stereo, showing the same issue. However in this case, the OpenVR settings can be changed to multipass which resolves the problem.
- Scenes containing the infrared viewer render incorrectly on Android build targets and in scriptable render pipelines such as URP and HDRP.
- Demo scenes do not start at the correct height for a seated user. The XR Plugin Management System adjusts the camera height. This means the user has to adjust components in the scene to the correct height - e.g. camera height. Currently our position is to support the legacy XR system height settings.
- Possible hand offset issues on XR2 headsets using SVR plugin
- Hands in Desktop scenes can appear far away from the camera
- Interactions callback scene allows blocks to be moved without doing a grasp pose.
- Automatic Volume visualization does not work in multi device mode
- Capsule hands don't have a joint colour in HDRP

## [5.7.0] - 19/04/2022

### Added
- Added a new post process provider to distort tracking data to the 3D visuals
- Added the ability to generate a leap hand from a bound hand (Hand Binder) 
- Can now set different tracking optimization modes on tracking devices when running with multiple devices
- method 'GetFingerStrength' in HandUtils, that returns a value indicating how strongly a finger is curled
- Added option to flip image in the passthrough shaders

### Changed
- Policy flags are now handled on a per device basis / contain information about the device they relate to
- ActiveDevice replaced by ActiveDevices. ActiveDevice marked as obsolete
- Legacy SetPolicy/ClearPolicy/IsPolicySet methods on IController marked as obsolete. Use new methods that also take a Device
- In multiple Device Mode = specific, if the specific serial number is null or an empty string, no device is tracking

### Fixed
- Occasional ThreadAbortException on connection polling thread
- Sometimes Frame objects where being constructed without a device ID, even if known
- Multiple device mode remembers device serial numbers after devices are disconnected
- Service provider in multi-device scene does not track using selected device (by serial number) unless it's been selected in the editor
- clear LeapServiceProvider._currentDevice, if the device is unplugged (DeviceLost)

### Known issues
- Scenes containing the infrared viewer render incorrectly on systems using single pass stereo with the XR plugin system - e.g. Windows Mixed Reality headsets. SteamVR headsets may also default to single pass stereo, showing the same issue. However in this case, the OpenVR settings can be changed to multipass which resolves the problem.
- Scenes containing the infrared viewer render incorrectly on Android build targets and in scriptable render pipelines such as URP and HDRP.
- Demo scenes do not start at the correct height for a seated user. The XR Plugin Management System adjusts the camera height. This means the user has to adjust components in the scene to the correct height - e.g. camera height. Currently our position is to support the legacy XR system height settings.
- Possible hand offset issues on XR2 headsets using SVR plugin
- Hands in Desktop scenes can appear far away from the camera
- Interactions callback scene allows blocks to be moved without doing a grasp pose.
- Interactions object scene platform/stage seems to move a lot


## [5.6.0] - 04/04/2022

### Added
- The LeapServiceProvider provides a list of connected devices (LeapServiceProvider.Devices)
- Example scene for multiple devices
- Generic Hand Model that has an Arm and no metacarpal bones (added to example scene 'Rigged Hands (Desktop) (Standard)')
- Accessor for Service version info in the Controller

### Changed
- In 'Multiple Device Mode' = 'Specific', Serial Numbers can be changed at Runtime via the Inspector or via code (new public property LeapServiceProvider.SpecificSerialNumber)
- Exposed SimpleFacingCameraCallbacks.IsFacingCamera in the Interaction Engine
- Allow mesh hands that use the hand binder to be scaled during editor
- Updated the LeapC.dll client to 5.5.0.22-57dcaafe

### Removed

### Fixed
- Lag and stuttering when using multiple devices
- Scene View opens when connecting / disconnecting devices
- Fixed issues with multi-device interpolation failing

### Known issues
- Multiple device mode remembers device serial numbers after devices are disconnected
- Service provider in multi-device scene does not track using selected device (by serial number) unless it's been selected in the editor
- Scenes containing the infrared viewer render incorrectly on systems using single pass stereo with the XR plugin system - e.g. Windows Mixed Reality headsets. SteamVR headsets may also default to single pass stereo, showing the same issue. However in this case, the OpenVR settings can be changed to multipass which resolves the problem.
- Demo scenes do not start at the correct height for a seated user. The XR Plugin Management System adjusts the camera height. This means the user has to adjust components in the scene to the correct height - e.g. camera height. Currently our position is to support the legacy XR system height settings.
- Possible hand offset issues on XR2 headsets using SVR plugin
- Hands in Desktop scenes can appear far away from the camera
- Interactions callback scene allows blocks to be moved without doing a grasp pose.
- Interactions object scene platform/stage seems to move a lot
- Dynamic UI objects throwing backwards most of the time.


## [5.5.0] - 17/03/2022

### Added
- Hand Binder Scale feature, uniformly scale the 3D model model up or down based on the ratio between the leap data and the 3D model. This will require a rebind to calculate the correct scale.
- tracking service version check for multiple device mode. Warning appears if trying to select the 'specific' multi device mode in a service version < 5.3.6

### Changed
- Serial numbers for 'multiple device mode' = 'Specific' can be chosen from a drop down list in the inspector instead of a text field. Using Device indices is no longer supported.

### Removed
- x86 LeapC.dll

### Fixed
- Dynamic UI scene - blocks sometimes did not expand when undocked
-	Capsule hands appear small compared to size of 'IR hands' of user using HDRP / URP and do not line up. Using standard rendering on Unity 2019.4 LTS  hands are usually not visible (but are being tracked). When they appear they do not line up with the hands in the image.
- A check has been added to ensure a subscription to device events won't happen if the leapProvider is null.

### Known issues
-	Scenes containing the infrared viewer render incorrectly on systems using single pass stereo with the XR plugin system - e.g. Windows Mixed Reality headsets. SteamVR headsets may also default to single pass stereo, showing the same issue. However in this case, the OpenVR settings can be changed to multipass which resolves the problem.
-	Demo scenes do not start at the correct height for a seated user. The XR Plugin Management System adjusts the camera height. This means the user has to adjust components in the scene to the correct height - e.g. camera height. Currently our position is to support the legacy XR system height settings.
- Possible hand offset issues on XR2 headsets using SVR plugin
- Hands in Desktop scenes can appear far away from the camera
- Interactions callback scene allows blocks to be moved without doing a grasp pose.
- Interactions object scene platform/stage seems to move a lot
- Dynamic UI objects throwing backwards most of the time.


## [5.4.0] 

### Added
- Basic support for specifying which device a LeapProvider should connect to. Can be specified by device index or serial number. If multiple service providers are in a scene set to use the multiple device mode, they must be set to use the same tracking optimization mode. _(Multiple Device Mode is only supported on the Ultraleap Tracking Service version 5.3.6 and above)_
- Added ability to get / set custom capsule hand colours in code

### Changed
- Updated LeapC.dll client to latest service release. Service supports multiple devices.

### Removed

### Fixed
- Fixed issue with incorrect enum ordering in eLeapEventType (now matches LeapC.h ordering). Inserted eLeapEventType_TrackingMode
- Service Providers not referenced in Hand Post-Process example scene

### Known issues
-	Scenes containing the infrared viewer render incorrectly on systems using single pass stereo with the XR plugin system - e.g. Windows Mixed Reality headsets. SteamVR headsets may also default to single pass stereo, showing the same issue. However in this case, the OpenVR settings can be changed to multipass which resolves the problem.
-	Demo scenes do not start at the correct height for a seated user. The XR Plugin Management System adjusts the camera height. This means the user has to adjust components in the scene to the correct height - e.g. camera height. Currently our position is to support the legacy XR system height settings.
-	Capsule hands appear small compared to size of 'IR hands' of user using HDRP / URP and do not line up. Using standard rendering on Unity 2019.4 LTS  hands are usually not visible (but are being tracked). When they appear they do not line up with the hands in the image.
- Possible hand offset issues on XR2 headsets using SVR plugin
- Hands in Desktop scenes can appear far away from the camera
- Interactions callback scene allows blocks to be moved without doing a grasp pose.
- Interactions object scene platform/stage seems to move a lot
- Dynamic UI objects throwing backwards most of the time.


## [5.3.0] 

### Added

### Changed
- Clear devices list on disconnect of service Connection.cs
- Example scenes now contain a clickable link to take users to https://docs.ultraleap.com/ultralab/
- Removed unused variables from Connection and Controller
- Hand Model Base feature parity with the interaction hand
- LeapXRServiceProvider getter and setter for MainCamera

### Removed

### Fixed
- Outline/Ghost hands sometimes show a shader issue when upgrading to SRP (TOON shader)
- Jittery Sliders and slider problems in moving reference frame
- When using LeapXRServiceProvider with Temporal Warping enabled, the hands fly off in the first few frames.
- Reduced the number of OnContactBegin / OnContactEnd events when a finger is in contact with a slider
- Fixed issues with HDRP and URP example scenes not containing the correct shader when switching graphics pipelines.
- Fixing eye dislocator misalignment
- Unused variables in LeapCSharp Controller and Connection causing warnings [[#1181]](https://github.com/ultraleap/UnityPlugin/issues/1181)

### Known issues
-	Scenes containing the infrared viewer render incorrectly on systems using single pass stereo with the XR plugin system - e.g. Windows Mixed Reality headsets. SteamVR headsets may also default to single pass stereo, showing the same issue. However in this case, the OpenVR settings can be changed to multipass which resolves the problem.
-	Demo scenes do not start at the correct height for a seated user. The XR Plugin Management System adjusts the camera height. This means the user has to adjust components in the scene to the correct height - e.g. camera height. Currently our position is to support the legacy XR system height settings.
-	Capsule hands appear small compared to size of 'IR hands' of user using HDRP / URP and do not line up. Using standard rendering on Unity 2019.4 LTS  hands are usually not visible (but are being tracked). When they appear they do not line up with the hands in the image.
- Possible hand offset issues on XR2 headsets using SVR plugin
- Hands in Desktop scenes can appear far away from the camera
- Interactions callback scene allows blocks to be moved without doing a grasp pose.
- Interactions object scene platform/stage seems to move a lot
- Dynamic UI objects throwing backwards most of the time.
- Service Providers not referenced in Hand Post-Process example scene (to fix: drag 'Intertia Hand Models' into the leap Provider of its children capsule hands)


## [5.2.0]

### Added
- Adding SIR170 leapc/device.
- Adding 3DI leapc/device
- Adding option to grasp interaction objects with a specific hand


### Changed

- Moved SimpleFacingCameraCallbacks.cs to Interaction Engine\Runtime\Scripts\Utility & updated its namespace
- Update main camera provider to enable work on supporting MRTK

### Removed

### Fixed
- https://github.com/ultraleap/UnityPlugin/issues/1177

### Known issues
-	Scenes containing the infrared viewer render incorrectly on systems using single pass stereo with the XR plugin system - e.g. Windows Mixed Reality headsets. SteamVR headsets may also default to single pass stereo, showing the same issue. However in this case, the OpenVR settings can be changed to multipass which resolves the problem.
-	Demo scenes do not start at the correct height for a seated user. The XR Plugin Management System adjusts the camera height. This means the user has to adjust components in the scene to the correct height - e.g. camera height. Currently our position is to support the legacy XR system height settings.
-	Capsule hands appear small compared to size of 'IR hands' of user using HDRP / URP and do not line up. Using standard rendering on Unity 2019.4 LTS  hands are usually not visible (but are being tracked). When they appear they do not line up with the hands in the image.
- Outline/Ghost hands sometimes show a shader issue when upgrading to SRP (TOON shader)
- Issues with slider button movements not being possible or registering false presses in moving reference frames scene when frame is moving (inconsistent). Only affects slider buttons - normal buttons work fine.
- Possible hand offset issues on XR2 headsets using SVR plugin
- Hands in Desktop scenes can appear far away from the camera
- Interactions callback scene allows blocks to be moved without doing a grasp pose.
- Interactions object scene platform/stage seems to move a lot
- Dynamic UI objects throwing backwards most of the time.

## [5.1.0]

### Added
- Adding coloring options to the capsule hands
- New option to initialise only the index finger in the interaction hand

### Changed
- Size of the Skeleton hand assets has been significantly reduced

### Removed

### Fixed
- Generic Hand Model rendering issue with transparency
- Updated XR2 preview documentation ('How to Build a Unity Application that Shows Tracked Hands on an XR2') to account for asset path changes, name changes to preview packages in V5.0.0 (from expermimental) and in response to internal user testing
- Minor changes to anchors example scene

### Known issues
-	Scenes containing the infrared viewer render incorrectly on systems using single pass stereo with the XR plugin system - e.g. Windows Mixed Reality headsets. SteamVR headsets may also default to single pass stereo, showing the same issue. However in this case, the OpenVR settings can be changed to multipass which resolves the problem.
-	Demo scenes do not start at the correct height for a seated user. The XR Plugin Management System adjusts the camera height. This means the user has to adjust components in the scene to the correct height - e.g. camera height. Currently our position is to support the legacy XR system height settings.
-	Capsule hands appear small compared to size of 'IR hands' of user using HDRP / URP and do not line up. Using standard rendering on Unity 2019.4 LTS  hands are usually not visible (but are being tracked). When they appear they do not line up with the hands in the image.
- Outline/Ghost hands sometimes show a shader issue when upgrading to SRP (TOON shader)
- Issues with slider button movements not being possible or registering false presses in moving reference frames scene when frame is moving (inconsistent). Only affects slider buttons - normal buttons work fine.
- Possible hand offset issues on XR2 headsets using SVR plugin


## [5.0.0]
### Added
- Support for Unity HDRP and URP including materials and shaders in all examples
- Hands module shaders for outline, ghost and skeleton hands
- `Service Provider` (XR, Desktop and Screentop) prefabs
- `Image Retriever` prefab
- `HandModels` prefab
- Experimental support for Qualcomm Snapdragon XR2 based headsets within `com.ultraleap.tracking.preview` package.
- MainCameraProvider.cs to get the camera on Android platforms

### Changed
- Reorganized the repository layout to adhere to [UPM Package Structure](https://docs.unity3d.com/Manual/cus-layout.html). Fixes [[#1113]](https://github.com/ultraleap/UnityPlugin/issues/1113)
  - Core, Hands and Interaction Engine modules are in their own sub-folders with Editor/Runtime folders in a `com.ultraleap.tracking` UPM package.
  - Examples for all modules are in hidden `Examples~` folders within their respective package. These can be imported as samples from the package manager window or unhidden by removing the `~` when importing from .unitypackages.
  - UIInput module has is now in a separate preview package "com.ultraleap.tracking.preview".
- The following scripts are no longer required to be put on a `Camera`. Instead, they require a reference to a `Camera`.
  - LeapXRServiceProvider
  - LeapImageRetriever
  - LeapEyeDislocator
  - EnableDepthBuffer
- Reworked how adding hands to a scene works - hands can be added easily. Any type derived from `HandModelBase` can be added directly into the scene and linked with a `LeapProvider` to begin tracking immediately.
- `Frame.Get` renamed to `Frame.GetHandWithChirality`.
- Rebranded Leap Motion Unity Modules Window


### Removed
- `HandModelManager` MonoBehaviour
- `Leap Rig` Prefab
- `Leap Hand Controller` Prefab
- The following example scenes were removed:
  - Rigged Hands (VR - Infrared Viewer)
  - Rigged Hands (VR)
- Experimental modules
  - HierarchyRecording
  - Playback
- Docs - migrated to [Ultraleap Docs][docs-website]
- Internal directory
  - AutoHeader (Moved to CI folder, no longer part of any packages)
  - Generation
  - RealtimeGraph
  - Testing
  - VRVisualizer
- Legacy directory
  - DetectionExamples
  - GraphicRenderer

### Fixed
- Missing rigged hands image (Note that docs moved to [Ultraleap Docs](https://docs.ultraleap.com/unity-api/unity-user-manual/core.html)) [[#1172]](https://github.com/ultraleap/UnityPlugin/issues/1172)
- 'SelectionMode.OnlyUserModifiable' is obsolete [[1167]](https://github.com/ultraleap/UnityPlugin/issues/1167)
- Initializing contact bones of XR controller [[#1085]](https://github.com/ultraleap/UnityPlugin/issues/1085)
- enableContactBoneCollision() called unnecessarily often [[#1062]](https://github.com/ultraleap/UnityPlugin/issues/1062)
- ClearContactTracking() doesn't clear a pooled Hashset before calling Recycle() [[#1061]](https://github.com/ultraleap/UnityPlugin/issues/1061)
- Hand position jumps when using OVRProvider [[#1054]](https://github.com/ultraleap/UnityPlugin/issues/1054) 
- Remove additional audio listeners in example scenes
- Clipping plane in example scenes is not set close enough, Hands models are being clipped
- Images not seen in Core examples - Capsule hands (VR - Infrared Viewer)

### Known issues
-	Scenes containing the infrared viewer render incorrectly on systems using single pass stereo with the XR plugin system - e.g. Windows Mixed Reality headsets. SteamVR headsets may also default to single pass stereo, showing the same issue. However in this case, the OpenVR settings can be changed to multipass which resolves the problem.
-	Demo scenes do not start at the correct height for a seated user. The XR Plugin Management System adjusts the camera height. This means the user has to adjust components in the scene to the correct height - e.g. camera height. Currently our position is to support the legacy XR system height settings.
-	Capsule hands appear small compared to size of 'IR hands' of user using HDRP / URP and do not line up. Using standard rendering on Unity 2019.4 LTS  hands are usually not visible (but are being tracked). When they appear they do not line up with the hands in the image.
- Outline/Ghost hands sometimes show a shader issue when upgrading to SRP (TOON shader)
- Issues with slider button movements not being possible or registering false presses in moving reference frames scene when frame is moving (inconsistent). Only affects slider buttons - normal buttons work fine.
- Possible hand offset issues on XR2 headsets using SVR plugin

## [4.9.1 and older]

[older-releases]: https://github.com/ultraleap/UnityPlugin/releases "UnityPlugin Releases"

Refer to the [release notes page][older-releases] for older releases.<|MERGE_RESOLUTION|>--- conflicted
+++ resolved
@@ -15,12 +15,9 @@
 ### Changed
 - (HandUtils) Only cache static Provider and CameraRig references when they are requested
 - (HandUtils) Mark Provider-dependant methods as obsolete and point to suitable replacements
-<<<<<<< HEAD
 - (UIInput) Cursors are disabled by default and enabled when required
-=======
 - (LeapXRServiceProvider) When using Default offset, updated values will be used automatically
 - (Utils) All references to Utils in the Plugin specify Leap.Unity.Utils to avoid clashes with other Utils classes
->>>>>>> bf9a43b2
 
 ### Fixed
 - (OpenXRProvider) Hand `Rotation`, `Direction`, `PalmPosition`, `PalmNormal` and `StabilisedPalmPosition` do not match LeapC when using OpenXR layer 1.4.4
