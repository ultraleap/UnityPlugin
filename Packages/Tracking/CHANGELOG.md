--- conflicted
+++ resolved
@@ -10,15 +10,12 @@
 
 ### Added
 - (Pose Detector) Add a new rule type to match rotation of a joint to a target
-
-### Changed
-<<<<<<< HEAD
 - (Service Provider) Expose service IP and port as user settable variables
-=======
+
+### Changed
 - Changed from using obsolete FindObjectOfType to using newer implementations
 - (Preview Teleportation) Lightweight Pinch Detector's finger detection can be configured
 - Ultraleap settings are now in the project settings window, under "Ultraleap" 
->>>>>>> b62bd72f
 
 ### Fixed
 - 
