# Changelog
All notable changes to this project will be documented in this file.

The format is based on [Keep a Changelog](https://keepachangelog.com/en/1.0.0/),
and this project adheres to [Semantic Versioning](https://semver.org/spec/v2.0.0.html).

[docs-website]: https://docs.ultraleap.com/unity-api/ "Ultraleap Docs"

## [NEXT] - x/x/xx

### Added
- (Anchorable Behaviour) Code to automatically create a basic curve for attraction reach distance on new instance of the script
<<<<<<< HEAD
- (Physics Hands) Added function to check if a grasped object has been pinched
=======
- (Interaction Engine) New options to the create menu under "Interaction", can now create:
	- Interaction Cube, 3D Button, 3D UI panel, Anchor, Anchorable Object, Attachment Hand Menu, Interaction Manager
>>>>>>> 30fbb6b4

### Changed
- (Anchorable Behaviour) Ability to change the speed at which an object is attracted to the hand
- (Physics Hands) Significantly improved palm latency
- (Physics Hands) Reduced overall forces of hands and fingers
- (Physics Hands) Improved object weight movement (less wobbly, overall faster and more predictable)
- (Physics Hands) Improved contact information of helpers
- (Physics Hands) Removed grasp distance
- (Physics Hands) Removed "strength" from the provider and replaced with per hand velocity limits
- (Physics Hands) Grasp helpers now modify object mass on grasp and restore it on release
- (Hand Rays) TransformWristShoulderRay interpolates direction, rather than aim position
- LeapXRServiceProvider Default offset mode now uses known device transforms or falls back to a default value

### Fixed
- (Physics Hands) Fixed joints exploding when teleporting the hand for one frame
- (Physics Hands) Fixed wrist position becoming misaligned over time

### Known issues 
- Scenes containing the infrared viewer render incorrectly on Android build targets and in scriptable render pipelines such as URP and HDRP. 
- Use of the LeapCSharp Config class is unavailable with v5.X tracking service
- Repeatedly opening scenes can cause memory use increase
- Currently the Ultraleap Hand Tracking feature for OpenXR requires the New and Legacy input systems to be enabled, to simultaneously use OpenXR and the Ultraleap Unity Plugin's features.
- The OpenXR Leap Provider does not currently support the `Confidence` hand property (and will return fixed values)
- If using OpenXR when using Unity 2020 and Ultraleap Tracking Plugin via .unitypackage, an error will appear on import relating to HandTrackingFeature. This has been fixed by Unity on Unity 2021
	- A workaround is to right click on \ThirdParty\Ultraleap\Tracking\OpenXR\Runtime\Scripts\HandTrackingFeature.cs and select 'Reimport'
- DrawMeshInstanced error log on certain Unity versions when using Capsule Hands. [Unity Issue Tracker](https://issuetracker.unity3d.com/issues/drawmeshinstanced-does-not-support-dot-dot-dot-error-in-the-console-pops-up-when-the-shader-does-support-instanced-rendering)
- After using Ultraleap OpenXR in Unity Editor, the tracking mode of device 0 will be set to HMD until the Unity Editor session ends. This can stop the testing of non-XR scenes until the Unity Editor is re-opened

## [6.7.0] - 3/4/23

### Added
- Brand new pose detection feature!
	- Pose Detector (Invokes events when the chosen pose is made)
	- Pose Detection Library (A library of pre-defined poses)
		- Thumbs up, OK, Point, Open palm, Fist, Horns
	- Pose Recorder (To record poses of your own)
	- New Example Scenes
		- Pose Recorder (A scene set up for you to record poses of your own)
		- Pose Detection (A barebones scene to show how you can use the detector in your own scenes)
		- Pose Showcase (To view and try out our new library of poses)
			- Thumbs up, Thumbs down, OK, Point, Open palm up, Open palm down, Fist, Horns
- (Physics Hands) Warnings for gravity and timestep settings
- (Physics Hands) Exposed interaction mask
- (Physics Hands) Dynamically adjusting fingers when grabbing objects
- (Physics Hands) Distance calculations and values for each bone
- Per finger pinch distances in HandUtils
- Ability for AnchorableBehaviours to attach on demand
- Added advanced option to LeapXRServiceProvider to avoid adding TrackedPoseDrivers to MainCamera
- Ability to clear all attachments on AttachmentHands component
- (UIInput) Added an option to hide the pointer cursor when hands are interacting with UI elements in direct/tactile mode

### Changed
- (Physics Hands) Reduced hand to object collision radius when throwing and testing overlaps
- (Physics Hands) Thumb joints reverted to revolute for non-0th thumb joints
- (Physics Hands) Default physics hands solver iterations & presets
- (Physics Hands) Heuristic calculations moved to WaitForFixedUpdate
- (Physics Hands) Non-0th joints are now only revolute once again
- Reordered example assets to make it easier to traverse


### Fixed
- (Physics Hands) Bone directions when converting back to Leap Hands
- (Physics Hands) Incorrect setup and positioning of physics buttons
- 0th thumb bone rotation values when using OpenXR
- "Pullcord" jitters when being interacted with
- Hand Binder finger tip scale disproportionately when LeapProvider Transform is scaled
- Creating objects from GameObject/Ultraleap/ menu makes more than just prefabs - Ghost Hands (with Arms)
- (UIInput) several interaction events not firing when both direct and indirect interaction is enabled 
- Incorrect warning of duplicate InteractionHands in InteractionManager

### Known issues 
- Scenes containing the infrared viewer render incorrectly on Android build targets and in scriptable render pipelines such as URP and HDRP. 
- Use of the LeapCSharp Config class is unavailable with v5.X tracking service
- Repeatedly opening scenes can cause memory use increase
- Currently the Ultraleap Hand Tracking feature for OpenXR requires the New and Legacy input systems to be enabled, to simultaneously use OpenXR and the Ultraleap Unity Plugin's features.
- The OpenXR Leap Provider does not currently support the `Confidence` hand property (and will return fixed values)
- If using OpenXR when using Unity 2020 and Ultraleap Tracking Plugin via .unitypackage, an error will appear on import relating to HandTrackingFeature. This has been fixed by Unity on Unity 2021
	- A workaround is to right click on \ThirdParty\Ultraleap\Tracking\OpenXR\Runtime\Scripts\HandTrackingFeature.cs and select 'Reimport'
- DrawMeshInstanced error log on certain Unity versions when using Capsule Hands. [Unity Issue Tracker](https://issuetracker.unity3d.com/issues/drawmeshinstanced-does-not-support-dot-dot-dot-error-in-the-console-pops-up-when-the-shader-does-support-instanced-rendering)
- After using Ultraleap OpenXR in Unity Editor, the tracking mode of device 0 will be set to HMD until the Unity Editor session ends. This can stop the testing of non-XR scenes until the Unity Editor is re-opened

## [6.6.0] - 17/02/23

### Added
- Interaction Grab Ball for 3D UI

### Changed
- Capsule Hands pinky metacarpal position to better represent the actual joint position
- Reduced performance overhead of OpenXRLeapProvider
- Reduced performance overhead when accessing Hands via Hands.Right, Hands.Left and Hands.GetHand
- Reduced performance overhead when transforming Leap.Frames, Leap.Hands and Leap.Bones using Basis
- Reduced performance overhead when accessing scale in Capsule Hands
- Reduced performance overhead when using Preview UI Input Cursor

### Fixed
- Preview package example scene referencing a prefab in the non-preview package

### Known issues 
- Scenes containing the infrared viewer render incorrectly on Android build targets and in scriptable render pipelines such as URP and HDRP. 
- Use of the LeapCSharp Config class is unavailable with v5.X tracking service
- Repeatedly opening scenes can cause memory use increase
- Currently the Ultraleap Hand Tracking feature for OpenXR requires the New and Legacy input systems to be enabled, to simultaneously use OpenXR and the Ultraleap Unity Plugin's features.
- The OpenXR Leap Provider does not currently support the `Confidence` hand property (and will return fixed values)
- If using OpenXR when using Unity 2020 and Ultraleap Tracking Plugin via .unitypackage, an error will appear on import relating to HandTrackingFeature. This has been fixed by Unity on Unity 2021
	- A workaround is to right click on \ThirdParty\Ultraleap\Tracking\OpenXR\Runtime\Scripts\HandTrackingFeature.cs and select 'Reimport'
- DrawMeshInstanced error log on certain Unity versions when using Capsule Hands. [Unity Issue Tracker](https://issuetracker.unity3d.com/issues/drawmeshinstanced-does-not-support-dot-dot-dot-error-in-the-console-pops-up-when-the-shader-does-support-instanced-rendering)
- After using Ultraleap OpenXR in Unity Editor, the tracking mode of device 0 will be set to HMD until the Unity Editor session ends. This can stop the testing of non-XR scenes until the Unity Editor is re-opened

## [6.5.0] - 26/01/23

### Added
- Public toggle for interpolation on LeapServiceProviders
- Hands prefabs added to GameObject/Ultraleap/Hands create menu
- Action-based XRI implementation with Example scene in Preview package
- Added const S_TO_US as replacement for incorrectly named S_TO_NS in LeapServiceProvider
- Check box in Hand Binder under fine tuning options to enable or disable moving the elbow based on forearm scale

### Changed
- "Hands.Provider" static function now searches for subjectively the best LeapProvider available in the scene. Will use PostProcessProvider first rather than LeapServiceProvider
- Removed the OVRProvider from the Preview Package. This is now achievable via the OpenXR Provider in the main Tracking Package

### Fixed
- Offset between skeleton hand wrist and forearm in sample scenes
- OpenXRLeapProvider CheckOpenXRAvailable has a nullref when XRGeneralSettings activeloader is not set up
- XrLeapProviderManager initialising when there is no active XR Loader - [Github Issue 1360](https://github.com/ultraleap/UnityPlugin/issues/1360)
- OnAnchorDisabled not being called when an Anchor gameobject is disabled
- Documentation for Finger.Direction says it is tip direction but should say intermediate direction
- OpenXR thumb joint rotation offsets do not align with LeapC expectations

### Known issues 
- Scenes containing the infrared viewer render incorrectly on Android build targets and in scriptable render pipelines such as URP and HDRP. 
- Use of the LeapCSharp Config class is unavailable with v5.X tracking service
- Repeatedly opening scenes can cause memory use increase
- Currently the Ultraleap Hand Tracking feature for OpenXR requires the New and Legacy input systems to be enabled, to simultaneously use OpenXR and the Ultraleap Unity Plugin's features.
- The OpenXR Leap Provider does not currently support the `Confidence` hand property (and will return fixed values)
- If using OpenXR when using Unity 2020 and Ultraleap Tracking Plugin via .unitypackage, an error will appear on import relating to HandTrackingFeature. This has been fixed by Unity on Unity 2021
	- A workaround is to right click on \ThirdParty\Ultraleap\Tracking\OpenXR\Runtime\Scripts\HandTrackingFeature.cs and select 'Reimport'
- DrawMeshInstanced error log on certain Unity versions when using Capsule Hands. [Unity Issue Tracker](https://issuetracker.unity3d.com/issues/drawmeshinstanced-does-not-support-dot-dot-dot-error-in-the-console-pops-up-when-the-shader-does-support-instanced-rendering)
- After using Ultraleap OpenXR in Unity Editor, the tracking mode of device 0 will be set to HMD until the Unity Editor session ends. This can stop the testing of non-XR scenes until the Unity Editor is re-opened

## [6.4.0] - 05/01/23

### Added
- Pinch To Paint example scene
- Explanation text to all XR example scenes
- Turntable and Pullcord example scene
- Locomotion teleportation system and example scenes in Preview Package

### Fixed
- Android Manifest auto-population when building for OpenXR always adds permissions
- OpenXR finger lengths wrongly include metacarpal lengths
- On contact start and end being called every 20 frames when only 1 bone is colliding

### Known issues 
- Offset between skeleton hand wrist and forearm in sample scenes
- Outline hands aren't displaying
- Scenes containing the infrared viewer render incorrectly on Android build targets and in scriptable render pipelines such as URP and HDRP. 
- Interactions callback scene allows blocks to be moved without doing a grasp pose. 
- Capsule hands don't have a joint colour in HDRP 
- Use of the LeapCSharp Config class is unavailable with v5.X tracking service
- Repeatedly opening scenes can cause memory use increase
- Currently the Ultraleap Hand Tracking feature for OpenXR requires the New and Legacy input systems to be enabled, to simultaneously use OpenXR and the Ultraleap Unity Plugin's features.
- The OpenXR Leap Provider does not currently support the `Confidence` hand property (and will return fixed values)
- If using OpenXR with OpenXR package imported, when using Unity 2020 and Ultraleap Tracking Plugin via .unitypackage, an error will appear on import relating to HandTrackingFeature. This has been fixed by Unity on Unity 2021
	- A workaround is to right click on \ThirdParty\Ultraleap\Tracking\OpenXR\Runtime\Scripts\HandTrackingFeature.cs and select 'Reimport'
- DrawMeshInstanced error log on certain Unity versions when using Capsule Hands. [Unity Issue Tracker](https://issuetracker.unity3d.com/issues/drawmeshinstanced-does-not-support-dot-dot-dot-error-in-the-console-pops-up-when-the-shader-does-support-instanced-rendering)
- After using Ultraleap OpenXR in Unity Editor, the tracking mode of device 0 will be set to HMD until the Unity Editor session ends. This can stop the testing of non-XR scenes until the Unity Editor is re-opened

## [6.3.0] - 02/12/22

### Added
- Added XRLeapProviderManager script and Prefab which auto-selects a LeapXRServiceProvider or OpenXRLeapProvider depending on the availability of OpenXR
- Added GetChirality extension method to hand which returns the Chirality enum of the hand
- Added ability to change HandBinder scaling speed

### Changed
- Reduced the contact offset for Interaction Hands colliders so contact is closer

### Fixed
- Check for main camera being null in (get) EditTimeFrame in OpenXRLeapProvider
- Detector null reference error when creating a detector at runtime
- InteractionSlider now raises event for value changes when setting values via the Horizontal and Vertical Percent properties
- XRServiceProvider and OpenXRLeapProvider do not scale when the player scales
- `timeVisible` was not populated on the OpenXR Provider for `Finger`s
- Fix issue with generic hand-shader giving compile errors in some circumstances

### Known issues 
- Offset between skeleton hand wrist and forearm in sample scenes
- Outline hands aren't displaying
- Scenes containing the infrared viewer render incorrectly on Android build targets and in scriptable render pipelines such as URP and HDRP. 
- Interactions callback scene allows blocks to be moved without doing a grasp pose. 
- Capsule hands don't have a joint colour in HDRP 
- Use of the LeapCSharp Config class is unavailable with v5.X tracking service
- Repeatedly opening scenes can cause memory use increase
- Currently the Ultraleap Hand Tracking feature for OpenXR requires the New and Legacy input systems to be enabled, to simultaneously use OpenXR and the Ultraleap Unity Plugin's features.
- The OpenXR Leap Provider does not currently support the `Confidence` hand property (and will return fixed values)
- If using OpenXR with OpenXR package imported, when using Unity 2020 and Ultraleap Tracking Plugin via .unitypackage, an error will appear on import relating to HandTrackingFeature. This has been fixed by Unity on Unity 2021
	- A workaround is to right click on \ThirdParty\Ultraleap\Tracking\OpenXR\Runtime\Scripts\HandTrackingFeature.cs and select 'Reimport'
- DrawMeshInstanced error log on certain Unity versions when using Capsule Hands. [Unity Issue Tracker](https://issuetracker.unity3d.com/issues/drawmeshinstanced-does-not-support-dot-dot-dot-error-in-the-console-pops-up-when-the-shader-does-support-instanced-rendering)
- After using Ultraleap OpenXR in Unity Editor, the tracking mode of device 0 will be set to HMD until the Unity Editor session ends. This can stop the testing of non-XR scenes until the Unity Editor is re-opened

## [6.2.1] - 07/10/2022

### Fixed
- Fixed `DeviceID`, `Timestamp` and `CurrentFramesPerSecond` for `Frames` from the OpenXR Provider

### Known issues 
- Offset between skeleton hand wrist and forearm in sample scenes
- Outline hands aren't displaying
- Scenes containing the infrared viewer render incorrectly on Android build targets and in scriptable render pipelines such as URP and HDRP. 
- Interactions callback scene allows blocks to be moved without doing a grasp pose. 
- Capsule hands don't have a joint colour in HDRP 
- Use of the LeapCSharp Config class is unavailable with v5.X tracking service
- Repeatedly opening scenes can cause memory use increase
- Currently the Ultraleap Hand Tracking feature for OpenXR requires the New and Legacy input systems to be enabled, to simultaneously use OpenXR and the Ultraleap Unity Plugin's features.
- The OpenXR Leap Provider does not currently support the `Confidence` hand property (and will return fixed values)
- If using OpenXR with OpenXR package imported, when using Unity 2020 and Ultraleap Tracking Plugin via .unitypackage, an error will appear on import relating to HandTrackingFeature. This has been fixed by Unity on Unity 2021
	- A workaround is to right click on \ThirdParty\Ultraleap\Tracking\OpenXR\Runtime\Scripts\HandTrackingFeature.cs and select 'Reimport'

## [6.2.0] - 23/09/2022

### Added
- Getting Started example scene
- Mesh Hands example scenes for XR

### Changed
- Reorganised example scenes for more clarity
- Removed HDRP hands example scenes

### Fixed
- Fixed compile error with GenericHandShader's use of TRANSFER_SHADOW

### Known issues 
- Offset between skeleton hand wrist and forearm in sample scenes
- Outline hands aren't displaying
- Scenes containing the infrared viewer render incorrectly on Android build targets and in scriptable render pipelines such as URP and HDRP. 
- Interactions callback scene allows blocks to be moved without doing a grasp pose. 
- Capsule hands don't have a joint colour in HDRP 
- Use of the LeapCSharp Config class is unavailable with v5.X tracking service
- Repeatedly opening scenes can cause memory use increase
- Currently the Ultraleap Hand Tracking feature for OpenXR requires the New and Legacy input systems to be enabled, to simultaneously use OpenXR and the Ultraleap Unity Plugin's features.
- The OpenXR Leap Provider does not currently support the `Confidence` hand property (and will return fixed values)
- If using OpenXR with OpenXR package imported, when using Unity 2020 and Ultraleap Tracking Plugin via .unitypackage, an error will appear on import relating to HandTrackingFeature. This has been fixed by Unity on Unity 2021
	- A workarond is to right click on \ThirdParty\Ultraleap\Tracking\OpenXR\Runtime\Scripts\HandTrackingFeature.cs and select 'Reimport'

## [6.1.0] - 09/09/2022

### Added
- Device-Specific RectilinearToPixelEx method
- OpenXR into a conditionally included asmdef taht automatically removes OpenXR Package if necessary

### Fixed
- Tracking Binding is lost when reloading scenes on Android
- AttachmentHands can get in a popup loop when resetting the component
- RectilinearToPixel returns NaN

### Known issues 
- Scenes containing the infrared viewer render incorrectly on Android build targets and in scriptable render pipelines such as URP and HDRP. 
- Interactions callback scene allows blocks to be moved without doing a grasp pose. 
- Capsule hands don't have a joint colour in HDRP 
- Use of the LeapCSharp Config class is unavailable with v5.X tracking service
- Repeatedly opening scenes can cause memory use increase
- Currently the Ultraleap Hand Tracking feature for OpenXR requires the New and Legacy input systems to be enabled, to simultaneously use OpenXR and the Ultraleap Unity Plugin's features.
- The OpenXR Leap Provider does not currently support the `Confidence` hand property (and will return fixed values)
- If using OpenXR with OpenXR package imported, when using Unity 2020 and Ultraleap Tracking Plugin via .unitypackage, an error will appear on import relating to HandTrackingFeature. This has been fixed by Unity on Unity 2021
	- A workarond is to right click on \ThirdParty\Ultraleap\Tracking\OpenXR\Runtime\Scripts\HandTrackingFeature.cs and select 'Reimport'

## [6.0.0] - 17/08/2022

### Added
- Added a low poly hand model with an arm
- Added create menu options for LeapServiceProviders via GameObject/Ultrealeap/Service Provider (X)
- Added TrackedPoseDriver to all XR example scenes
- Added ability to create LeapServiceProviders from the GameObject/Create menu in editor
- Added Hand Rays to Preview package

### Changed
- Cleaned up the image retriever and LeapServiceProvider Execution order, reducing unnecessary service and log messages
- ImageRetriever prefab and LeapEyeDislocator.cs (formerly used for passthrough) removed and replaced by 'VR Infrared Camera' prefab in the Tracking Examples package
- Example scenes URL
- Hand rigs bones have their  'L and R' prefixes removed
- Removed Hotkey functionality
- Removed use of obsolete methods
- Removed obsolete methods
- Removed pre-2020LTS specific support
- Removed use of SVR
- Changed use of Vector and LeapQuaternion in favour of Vector3 and Quaternion
- Removed Legacy XR support
- Removed MainCaneraProvider in favour of Camera.Main
- All units to be in M rather than MM when getting hand data

### Fixed

- HandBinder scales hands in edit mode when there is no LeapServiceProvider in the scene
- Leap.Controller.InternalFrameReady, LeapInternalFrame is never dispatched
- HandUI example scene panel exists after hand lost
- ChangeTrackingMode and GetTrackingMode on LeapServiceProvider fail when in disabled multi-device mode
- FOV Gizmos are not visible when opening an example scene containing a Service Provider in multiDeviceMode = disabled.
- FOV Gizmos are not visible when changing render pipelines
- AttachmentHands untick bone in inspector UI causes looping error when deleting gameobject in edit mode
- SpatialTracking dependency errors

### Known issues 
- Scenes containing the infrared viewer render incorrectly on Android build targets and in scriptable render pipelines such as URP and HDRP. 
- Interactions callback scene allows blocks to be moved without doing a grasp pose. 
- Capsule hands don't have a joint colour in HDRP 
- Use of the LeapCSharp Config class is unavailable with v5.X tracking service
- Repeatedly opening scenes can cause memory use increase

## [5.13.1] - 26/08/2022

### Announcements

In line with Unity's end of support of Unity 2019 LTS, we will no longer be actively supporting Unity 2019.

We will also be deprecating some functionality and moving core utilities into a separate package.

If you are using classes and methods that are marked as obsolete and will be moved to the new legacy package without a replacement, you may wish to use "#pragma warning disable 0618" at the start and "#pragma warning restore 0618" at the end of your method that makes use of it to suppress the warnings.

If you have any concerns about this, please contact us on [Github Discussions](https://github.com/ultraleap/UnityPlugin/discussions)

### Fixed
- Tracking Binding is lost when reloading scenes on Android

### Known issues 
- Scenes containing the infrared viewer render incorrectly on Android build targets and in scriptable render pipelines such as URP and HDRP. 
- Demo scenes do not start at the correct height for a seated user. The XR Plugin Management System adjusts the camera height. This means the user has to adjust components in the scene to the correct height - e.g. camera height. Currently our position is to support the legacy XR system height settings. 
- Hands in Desktop scenes can appear far away from the camera 
- Interactions callback scene allows blocks to be moved without doing a grasp pose. 
- Capsule hands don't have a joint colour in HDRP 
- Hand UI can become detached from hand when hand is removed from view
- Multi-device (desktop) Scene camera position can become offset
- FOV visualization does not display after changing render pipelines

## [5.13.0] - 21/07/2022

### Announcements

In line with Unity's end of support of Unity 2019 LTS, we will no longer be actively supporting Unity 2019.

We will also be deprecating some functionality and moving core utilities into a separate package.

If you are using classes and methods that are marked as obsolete and will be moved to the new legacy package without a replacement, you may wish to use "#pragma warning disable 0618" at the start and "#pragma warning restore 0618" at the end of your method that makes use of it to suppress the warnings.

If you have any concerns about this, please contact us on [Github Discussions](https://github.com/ultraleap/UnityPlugin/discussions)

### Added
- Added HandModelManager to the Hands Module - an easy way to enable/disable hand models
- Added option to freeze hand state on HandEnableDisable

### Changed
- Changed Rigged Hand Example scenes to use HandModelManager

### Fixed
- Inertia Hands are very jittery and `hand.TimeVisible` is not accurate
- Compile errors in the Infrared Viewer example scene when using Single Pass Stereo rendering mode

### Known issues 
- Scenes containing the infrared viewer render incorrectly on Android build targets and in scriptable render pipelines such as URP and HDRP. 
- Demo scenes do not start at the correct height for a seated user. The XR Plugin Management System adjusts the camera height. This means the user has to adjust components in the scene to the correct height - e.g. camera height. Currently our position is to support the legacy XR system height settings. 
- Hands in Desktop scenes can appear far away from the camera 
- Interactions callback scene allows blocks to be moved without doing a grasp pose. 
- Capsule hands don't have a joint colour in HDRP 
- Hand UI can become detached from hand when hand is removed from view
- Multi-device (desktop) Scene camera position can become offset
- FOV visualization does not display after changing render pipelines
- Use of the LeapCSharp Config class is unavailable with v5.X tracking service

## [5.12.1] - 06/07/2022

### Announcements

In line with Unity's end of support of Unity 2019 LTS, we will no longer be actively supporting Unity 2019.

We will also be deprecating some functionality and moving core utilities into a separate package.

If you are using classes and methods that are marked as obsolete and will be moved to the new legacy package without a replacement, you may wish to use "#pragma warning disable 0618" at the start and "#pragma warning restore 0618" at the end of your method that makes use of it to suppress the warnings.

If you have any concerns about this, please contact us on [Github Discussions](https://github.com/ultraleap/UnityPlugin/discussions)

This release is a hotfix for the 5.12.0 release. It fixes the XRI package dependency issue which affects the tracking preview package,
 
### Fixed 
- XRI package dependency is resolved when using the Tracking Preview package.

### Known issues 
- Scenes containing the infrared viewer render incorrectly on systems using single pass stereo with the XR plugin system - e.g. Windows Mixed Reality headsets. SteamVR headsets may also default to single pass stereo, showing the same issue. However in this case, the OpenVR settings can be changed to multipass which resolves the problem. 
- Scenes containing the infrared viewer render incorrectly on Android build targets and in scriptable render pipelines such as URP and HDRP. 
- Demo scenes do not start at the correct height for a seated user. The XR Plugin Management System adjusts the camera height. This means the user has to adjust components in the scene to the correct height - e.g. camera height. Currently our position is to support the legacy XR system height settings. 
- Hands in Desktop scenes can appear far away from the camera 
- Interactions callback scene allows blocks to be moved without doing a grasp pose. 
- Capsule hands don't have a joint colour in HDRP 
- Hand UI can become detached from hand when hand is removed from view
- Multi-device (desktop) Scene camera position can become offset
- FOV visualization does not display after changing render pipelines


## [5.12.0] - 04/07/2022

### Announcements

In line with Unity's end of support of Unity 2019 LTS, we will no longer be actively supporting Unity 2019.

We will also be deprecating some functionality and moving core utilities into a separate package.

If you are using classes and methods that are marked as obsolete and will be moved to the new legacy package without a replacement, you may wish to use "#pragma warning disable 0618" at the start and "#pragma warning restore 0618" at the end of your method that makes use of it to suppress the warnings.

If you have any concerns about this, please contact us on [Github Discussions](https://github.com/ultraleap/UnityPlugin/discussions)
 
### Changed
- Various classes and methods have been marked as obsolete in preparation for a major version change in the near future
 
### Fixed 
- VertexOffsetShader displays errors in Unity 2021 due to invalid path
- ThreadAbortException in editor when connecting, most commonly found when using milti-device

### Known issues 
- Scenes containing the infrared viewer render incorrectly on systems using single pass stereo with the XR plugin system - e.g. Windows Mixed Reality headsets. SteamVR headsets may also default to single pass stereo, showing the same issue. However in this case, the OpenVR settings can be changed to multipass which resolves the problem. 
- Scenes containing the infrared viewer render incorrectly on Android build targets and in scriptable render pipelines such as URP and HDRP. 
- Demo scenes do not start at the correct height for a seated user. The XR Plugin Management System adjusts the camera height. This means the user has to adjust components in the scene to the correct height - e.g. camera height. Currently our position is to support the legacy XR system height settings. 
- Possible hand offset issues on XR2 headsets using SVR plugin 
- Hands in Desktop scenes can appear far away from the camera 
- Interactions callback scene allows blocks to be moved without doing a grasp pose. 
- Capsule hands don't have a joint colour in HDRP 
- Hand UI can become detached from hand when hand is removed from view
- Multi-device (desktop) Scene camera position can become offset
- FOV visualization does not display after changing render pipelines


## [5.11.0] - 23/06/2022

### Announcements

In line with Unity's end of support of Unity 2019 LTS, we will no longer be actively supporting Unity 2019.

We will also be deprecating some functionality and moving core utilities into a separate package.

If you have any concerns about this, please contact us on [Github Discussions](https://github.com/ultraleap/UnityPlugin/discussions)
 
### Added 
- Added a hand enable and disable script to the GenericHand_Arm prefab

### Changed
- Changed scale calculations on the Auto-Scale function of the Handbinder, to make it more consistent across different tracking models and more stable when using a hand without metacarpal bones. The scales of all hand prefabs have been slightly changed because of that.
- Disable FOV visualization gizmos by default
- Update minimum Unity version to 2020.3 for UPM packages
 
### Fixed 
- Turning on and off multiple image retrievers referencing the same service provider or the same device results in a very low framerate
- When having two image retrievers that both reference the same device and turning one of them off, then the other one shows a grey image
- Initialising contact for an interaction hand while the hand is not tracked does not work and doesn't attempt again once the hand is tracked
- Attachment Hands Example scene has errors when using a project with InputSystem

### Known issues 
- Scenes containing the infrared viewer render incorrectly on systems using single pass stereo with the XR plugin system - e.g. Windows Mixed Reality headsets. SteamVR headsets may also default to single pass stereo, showing the same issue. However in this case, the OpenVR settings can be changed to multipass which resolves the problem. 
- Scenes containing the infrared viewer render incorrectly on Android build targets and in scriptable render pipelines such as URP and HDRP. 
- Demo scenes do not start at the correct height for a seated user. The XR Plugin Management System adjusts the camera height. This means the user has to adjust components in the scene to the correct height - e.g. camera height. Currently our position is to support the legacy XR system height settings. 
- Possible hand offset issues on XR2 headsets using SVR plugin 
- Hands in Desktop scenes can appear far away from the camera 
- Interactions callback scene allows blocks to be moved without doing a grasp pose. 
- Capsule hands don't have a joint colour in HDRP 
- Hand UI can become detached from hand when hand is removed from view


## [5.10.0] - 10/06/2022

### Announcements

In line with Unity's end of support of Unity 2019 LTS, we will no longer be actively supporting Unity 2019.

We will also be deprecating some functionality and moving core utilities into a separate package.

If you have any concerns about this, please contact us on [Github Discussions](https://github.com/ultraleap/UnityPlugin/discussions)
 
### Added 

- Inform user with a popup error dialog when trying to build for Android without ARM64 set as the only target architecture. User can choose to continue the build if this is intended.

### Changed

- The leapProvider on a handModelBase (eg Capsule Hand) cannot be changed anymore at runtime in the inspector
 
### Fixed 

- Tracking Examples Capsule Hands (VR - Infrared Viewer) scene: hands are aligned with passthrough hands
- After removing XR Service Providers from Transforms, the transform is uneditable

### Known issues 
- Scenes containing the infrared viewer render incorrectly on systems using single pass stereo with the XR plugin system - e.g. Windows Mixed Reality headsets. SteamVR headsets may also default to single pass stereo, showing the same issue. However in this case, the OpenVR settings can be changed to multipass which resolves the problem. 
- Scenes containing the infrared viewer render incorrectly on Android build targets and in scriptable render pipelines such as URP and HDRP. 
- Demo scenes do not start at the correct height for a seated user. The XR Plugin Management System adjusts the camera height. This means the user has to adjust components in the scene to the correct height - e.g. camera height. Currently our position is to support the legacy XR system height settings. 
- Possible hand offset issues on XR2 headsets using SVR plugin 
- Hands in Desktop scenes can appear far away from the camera 
- Interactions callback scene allows blocks to be moved without doing a grasp pose. 
- Capsule hands don't have a joint colour in HDRP 
- Hand UI can become detached from hand when hand is removed from view


## [5.9.0] - 27/05/2022

### Announcements

In line with Unity's end of support of Unity 2019 LTS, we will no longer be actively supporting Unity 2019 following this release.

We will also start deprecating some functionality and moving core utilities into a separate package.

If you have any concerns about this, please contact us on [Github Discussions](https://github.com/ultraleap/UnityPlugin/discussions)
 
### Added 

- Add option to prevent initializing tracking mode for XR service provider 
- Added an option in LeapImageRetriever to hide Rigel device's debug information 
- Enable the use of multiple image retrievers in a scene that correspond to different devices 
- Better visualization for a tracking device’s position and rotation and its FOV as gizmos 

 
### Fixed 

- Automatic Volume visualization does not work in multi device mode 
- Switching between HMD and Screentop using ChangeTrackingMode() briefly switches to Desktop 
- when rendering a passthrough image with OpenGL, the hand visualization is flipped in the undistorted view 
- Changing tracking mode on the same frame as enabling a service provider has no effect 
- Capsule Hands "Cylinder Radius" only updates after hitting play 
- LeapEyeDislocator updates distortion values whenever a new device is plugged in, even if that device is not used for retrieving an image 

### Known issues 
- Scenes containing the infrared viewer render incorrectly on systems using single pass stereo with the XR plugin system - e.g. Windows Mixed Reality headsets. SteamVR headsets may also default to single pass stereo, showing the same issue. However in this case, the OpenVR settings can be changed to multipass which resolves the problem. 
- Scenes containing the infrared viewer render incorrectly on Android build targets and in scriptable render pipelines such as URP and HDRP. 
- Demo scenes do not start at the correct height for a seated user. The XR Plugin Management System adjusts the camera height. This means the user has to adjust components in the scene to the correct height - e.g. camera height. Currently our position is to support the legacy XR system height settings. 
- Possible hand offset issues on XR2 headsets using SVR plugin 
- Hands in Desktop scenes can appear far away from the camera 
- Interactions callback scene allows blocks to be moved without doing a grasp pose. 
- Capsule hands don't have a joint colour in HDRP 
- Hand UI can become detached from hand when hand is removed from view
 

## [5.8.0] - 28/04/2022

### Added
- A Leap Provider can now be specified for attachment hands

### Fixed
- SIR170 Tracking Volume Visualisation was not appearing
- The automatic option on Tracking Volume Visualisation was not working for SIR170s or 3Dis in single device usage
- Unit tests break downstream package dependencies [[#1182]](https://github.com/ultraleap/UnityPlugin/issues/1182)
- reassigned Low Poly Hand material to prefab
- An image from the image Retriever would freeze when switching devices on the relevant Service Provider

### Known issues
- Scenes containing the infrared viewer render incorrectly on systems using single pass stereo with the XR plugin system - e.g. Windows Mixed Reality headsets. SteamVR headsets may also default to single pass stereo, showing the same issue. However in this case, the OpenVR settings can be changed to multipass which resolves the problem.
- Scenes containing the infrared viewer render incorrectly on Android build targets and in scriptable render pipelines such as URP and HDRP.
- Demo scenes do not start at the correct height for a seated user. The XR Plugin Management System adjusts the camera height. This means the user has to adjust components in the scene to the correct height - e.g. camera height. Currently our position is to support the legacy XR system height settings.
- Possible hand offset issues on XR2 headsets using SVR plugin
- Hands in Desktop scenes can appear far away from the camera
- Interactions callback scene allows blocks to be moved without doing a grasp pose.
- Automatic Volume visualization does not work in multi device mode
- Capsule hands don't have a joint colour in HDRP

## [5.7.0] - 19/04/2022

### Added
- Added a new post process provider to distort tracking data to the 3D visuals
- Added the ability to generate a leap hand from a bound hand (Hand Binder) 
- Can now set different tracking optimization modes on tracking devices when running with multiple devices
- method 'GetFingerStrength' in HandUtils, that returns a value indicating how strongly a finger is curled
- Added option to flip image in the passthrough shaders

### Changed
- Policy flags are now handled on a per device basis / contain information about the device they relate to
- ActiveDevice replaced by ActiveDevices. ActiveDevice marked as obsolete
- Legacy SetPolicy/ClearPolicy/IsPolicySet methods on IController marked as obsolete. Use new methods that also take a Device
- In multiple Device Mode = specific, if the specific serial number is null or an empty string, no device is tracking

### Fixed
- Occasional ThreadAbortException on connection polling thread
- Sometimes Frame objects where being constructed without a device ID, even if known
- Multiple device mode remembers device serial numbers after devices are disconnected
- Service provider in multi-device scene does not track using selected device (by serial number) unless it's been selected in the editor
- clear LeapServiceProvider._currentDevice, if the device is unplugged (DeviceLost)

### Known issues
- Scenes containing the infrared viewer render incorrectly on systems using single pass stereo with the XR plugin system - e.g. Windows Mixed Reality headsets. SteamVR headsets may also default to single pass stereo, showing the same issue. However in this case, the OpenVR settings can be changed to multipass which resolves the problem.
- Scenes containing the infrared viewer render incorrectly on Android build targets and in scriptable render pipelines such as URP and HDRP.
- Demo scenes do not start at the correct height for a seated user. The XR Plugin Management System adjusts the camera height. This means the user has to adjust components in the scene to the correct height - e.g. camera height. Currently our position is to support the legacy XR system height settings.
- Possible hand offset issues on XR2 headsets using SVR plugin
- Hands in Desktop scenes can appear far away from the camera
- Interactions callback scene allows blocks to be moved without doing a grasp pose.
- Interactions object scene platform/stage seems to move a lot


## [5.6.0] - 04/04/2022

### Added
- The LeapServiceProvider provides a list of connected devices (LeapServiceProvider.Devices)
- Example scene for multiple devices
- Generic Hand Model that has an Arm and no metacarpal bones (added to example scene 'Rigged Hands (Desktop) (Standard)')
- Accessor for Service version info in the Controller

### Changed
- In 'Multiple Device Mode' = 'Specific', Serial Numbers can be changed at Runtime via the Inspector or via code (new public property LeapServiceProvider.SpecificSerialNumber)
- Exposed SimpleFacingCameraCallbacks.IsFacingCamera in the Interaction Engine
- Allow mesh hands that use the hand binder to be scaled during editor
- Updated the LeapC.dll client to 5.5.0.22-57dcaafe

### Removed

### Fixed
- Lag and stuttering when using multiple devices
- Scene View opens when connecting / disconnecting devices
- Fixed issues with multi-device interpolation failing

### Known issues
- Multiple device mode remembers device serial numbers after devices are disconnected
- Service provider in multi-device scene does not track using selected device (by serial number) unless it's been selected in the editor
- Scenes containing the infrared viewer render incorrectly on systems using single pass stereo with the XR plugin system - e.g. Windows Mixed Reality headsets. SteamVR headsets may also default to single pass stereo, showing the same issue. However in this case, the OpenVR settings can be changed to multipass which resolves the problem.
- Demo scenes do not start at the correct height for a seated user. The XR Plugin Management System adjusts the camera height. This means the user has to adjust components in the scene to the correct height - e.g. camera height. Currently our position is to support the legacy XR system height settings.
- Possible hand offset issues on XR2 headsets using SVR plugin
- Hands in Desktop scenes can appear far away from the camera
- Interactions callback scene allows blocks to be moved without doing a grasp pose.
- Interactions object scene platform/stage seems to move a lot
- Dynamic UI objects throwing backwards most of the time.


## [5.5.0] - 17/03/2022

### Added
- Hand Binder Scale feature, uniformly scale the 3D model model up or down based on the ratio between the leap data and the 3D model. This will require a rebind to calculate the correct scale.
- tracking service version check for multiple device mode. Warning appears if trying to select the 'specific' multi device mode in a service version < 5.3.6

### Changed
- Serial numbers for 'multiple device mode' = 'Specific' can be chosen from a drop down list in the inspector instead of a text field. Using Device indices is no longer supported.

### Removed
- x86 LeapC.dll

### Fixed
- Dynamic UI scene - blocks sometimes did not expand when undocked
-	Capsule hands appear small compared to size of 'IR hands' of user using HDRP / URP and do not line up. Using standard rendering on Unity 2019.4 LTS  hands are usually not visible (but are being tracked). When they appear they do not line up with the hands in the image.
- A check has been added to ensure a subscription to device events won't happen if the leapProvider is null.

### Known issues
-	Scenes containing the infrared viewer render incorrectly on systems using single pass stereo with the XR plugin system - e.g. Windows Mixed Reality headsets. SteamVR headsets may also default to single pass stereo, showing the same issue. However in this case, the OpenVR settings can be changed to multipass which resolves the problem.
-	Demo scenes do not start at the correct height for a seated user. The XR Plugin Management System adjusts the camera height. This means the user has to adjust components in the scene to the correct height - e.g. camera height. Currently our position is to support the legacy XR system height settings.
- Possible hand offset issues on XR2 headsets using SVR plugin
- Hands in Desktop scenes can appear far away from the camera
- Interactions callback scene allows blocks to be moved without doing a grasp pose.
- Interactions object scene platform/stage seems to move a lot
- Dynamic UI objects throwing backwards most of the time.


## [5.4.0] 

### Added
- Basic support for specifying which device a LeapProvider should connect to. Can be specified by device index or serial number. If multiple service providers are in a scene set to use the multiple device mode, they must be set to use the same tracking optimization mode. _(Multiple Device Mode is only supported on the Ultraleap Tracking Service version 5.3.6 and above)_
- Added ability to get / set custom capsule hand colours in code

### Changed
- Updated LeapC.dll client to latest service release. Service supports multiple devices.

### Removed

### Fixed
- Fixed issue with incorrect enum ordering in eLeapEventType (now matches LeapC.h ordering). Inserted eLeapEventType_TrackingMode
- Service Providers not referenced in Hand Post-Process example scene

### Known issues
-	Scenes containing the infrared viewer render incorrectly on systems using single pass stereo with the XR plugin system - e.g. Windows Mixed Reality headsets. SteamVR headsets may also default to single pass stereo, showing the same issue. However in this case, the OpenVR settings can be changed to multipass which resolves the problem.
-	Demo scenes do not start at the correct height for a seated user. The XR Plugin Management System adjusts the camera height. This means the user has to adjust components in the scene to the correct height - e.g. camera height. Currently our position is to support the legacy XR system height settings.
-	Capsule hands appear small compared to size of 'IR hands' of user using HDRP / URP and do not line up. Using standard rendering on Unity 2019.4 LTS  hands are usually not visible (but are being tracked). When they appear they do not line up with the hands in the image.
- Possible hand offset issues on XR2 headsets using SVR plugin
- Hands in Desktop scenes can appear far away from the camera
- Interactions callback scene allows blocks to be moved without doing a grasp pose.
- Interactions object scene platform/stage seems to move a lot
- Dynamic UI objects throwing backwards most of the time.


## [5.3.0] 

### Added

### Changed
- Clear devices list on disconnect of service Connection.cs
- Example scenes now contain a clickable link to take users to https://docs.ultraleap.com/ultralab/
- Removed unused variables from Connection and Controller
- Hand Model Base feature parity with the interaction hand
- LeapXRServiceProvider getter and setter for MainCamera

### Removed

### Fixed
- Outline/Ghost hands sometimes show a shader issue when upgrading to SRP (TOON shader)
- Jittery Sliders and slider problems in moving reference frame
- When using LeapXRServiceProvider with Temporal Warping enabled, the hands fly off in the first few frames.
- Reduced the number of OnContactBegin / OnContactEnd events when a finger is in contact with a slider
- Fixed issues with HDRP and URP example scenes not containing the correct shader when switching graphics pipelines.
- Fixing eye dislocator misalignment
- Unused variables in LeapCSharp Controller and Connection causing warnings [[#1181]](https://github.com/ultraleap/UnityPlugin/issues/1181)

### Known issues
-	Scenes containing the infrared viewer render incorrectly on systems using single pass stereo with the XR plugin system - e.g. Windows Mixed Reality headsets. SteamVR headsets may also default to single pass stereo, showing the same issue. However in this case, the OpenVR settings can be changed to multipass which resolves the problem.
-	Demo scenes do not start at the correct height for a seated user. The XR Plugin Management System adjusts the camera height. This means the user has to adjust components in the scene to the correct height - e.g. camera height. Currently our position is to support the legacy XR system height settings.
-	Capsule hands appear small compared to size of 'IR hands' of user using HDRP / URP and do not line up. Using standard rendering on Unity 2019.4 LTS  hands are usually not visible (but are being tracked). When they appear they do not line up with the hands in the image.
- Possible hand offset issues on XR2 headsets using SVR plugin
- Hands in Desktop scenes can appear far away from the camera
- Interactions callback scene allows blocks to be moved without doing a grasp pose.
- Interactions object scene platform/stage seems to move a lot
- Dynamic UI objects throwing backwards most of the time.
- Service Providers not referenced in Hand Post-Process example scene (to fix: drag 'Intertia Hand Models' into the leap Provider of its children capsule hands)


## [5.2.0]

### Added
- Adding SIR170 leapc/device.
- Adding 3DI leapc/device
- Adding option to grasp interaction objects with a specific hand


### Changed

- Moved SimpleFacingCameraCallbacks.cs to Interaction Engine\Runtime\Scripts\Utility & updated its namespace
- Update main camera provider to enable work on supporting MRTK

### Removed

### Fixed
- https://github.com/ultraleap/UnityPlugin/issues/1177

### Known issues
-	Scenes containing the infrared viewer render incorrectly on systems using single pass stereo with the XR plugin system - e.g. Windows Mixed Reality headsets. SteamVR headsets may also default to single pass stereo, showing the same issue. However in this case, the OpenVR settings can be changed to multipass which resolves the problem.
-	Demo scenes do not start at the correct height for a seated user. The XR Plugin Management System adjusts the camera height. This means the user has to adjust components in the scene to the correct height - e.g. camera height. Currently our position is to support the legacy XR system height settings.
-	Capsule hands appear small compared to size of 'IR hands' of user using HDRP / URP and do not line up. Using standard rendering on Unity 2019.4 LTS  hands are usually not visible (but are being tracked). When they appear they do not line up with the hands in the image.
- Outline/Ghost hands sometimes show a shader issue when upgrading to SRP (TOON shader)
- Issues with slider button movements not being possible or registering false presses in moving reference frames scene when frame is moving (inconsistent). Only affects slider buttons - normal buttons work fine.
- Possible hand offset issues on XR2 headsets using SVR plugin
- Hands in Desktop scenes can appear far away from the camera
- Interactions callback scene allows blocks to be moved without doing a grasp pose.
- Interactions object scene platform/stage seems to move a lot
- Dynamic UI objects throwing backwards most of the time.

## [5.1.0]

### Added
- Adding coloring options to the capsule hands
- New option to initialise only the index finger in the interaction hand

### Changed
- Size of the Skeleton hand assets has been significantly reduced

### Removed

### Fixed
- Generic Hand Model rendering issue with transparency
- Updated XR2 preview documentation ('How to Build a Unity Application that Shows Tracked Hands on an XR2') to account for asset path changes, name changes to preview packages in V5.0.0 (from expermimental) and in response to internal user testing
- Minor changes to anchors example scene

### Known issues
-	Scenes containing the infrared viewer render incorrectly on systems using single pass stereo with the XR plugin system - e.g. Windows Mixed Reality headsets. SteamVR headsets may also default to single pass stereo, showing the same issue. However in this case, the OpenVR settings can be changed to multipass which resolves the problem.
-	Demo scenes do not start at the correct height for a seated user. The XR Plugin Management System adjusts the camera height. This means the user has to adjust components in the scene to the correct height - e.g. camera height. Currently our position is to support the legacy XR system height settings.
-	Capsule hands appear small compared to size of 'IR hands' of user using HDRP / URP and do not line up. Using standard rendering on Unity 2019.4 LTS  hands are usually not visible (but are being tracked). When they appear they do not line up with the hands in the image.
- Outline/Ghost hands sometimes show a shader issue when upgrading to SRP (TOON shader)
- Issues with slider button movements not being possible or registering false presses in moving reference frames scene when frame is moving (inconsistent). Only affects slider buttons - normal buttons work fine.
- Possible hand offset issues on XR2 headsets using SVR plugin


## [5.0.0]
### Added
- Support for Unity HDRP and URP including materials and shaders in all examples
- Hands module shaders for outline, ghost and skeleton hands
- `Service Provider` (XR, Desktop and Screentop) prefabs
- `Image Retriever` prefab
- `HandModels` prefab
- Experimental support for Qualcomm Snapdragon XR2 based headsets within `com.ultraleap.tracking.preview` package.
- MainCameraProvider.cs to get the camera on Android platforms

### Changed
- Reorganized the repository layout to adhere to [UPM Package Structure](https://docs.unity3d.com/Manual/cus-layout.html). Fixes [[#1113]](https://github.com/ultraleap/UnityPlugin/issues/1113)
  - Core, Hands and Interaction Engine modules are in their own sub-folders with Editor/Runtime folders in a `com.ultraleap.tracking` UPM package.
  - Examples for all modules are in hidden `Examples~` folders within their respective package. These can be imported as samples from the package manager window or unhidden by removing the `~` when importing from .unitypackages.
  - UIInput module has is now in a separate preview package "com.ultraleap.tracking.preview".
- The following scripts are no longer required to be put on a `Camera`. Instead, they require a reference to a `Camera`.
  - LeapXRServiceProvider
  - LeapImageRetriever
  - LeapEyeDislocator
  - EnableDepthBuffer
- Reworked how adding hands to a scene works - hands can be added easily. Any type derived from `HandModelBase` can be added directly into the scene and linked with a `LeapProvider` to begin tracking immediately.
- `Frame.Get` renamed to `Frame.GetHandWithChirality`.
- Rebranded Leap Motion Unity Modules Window


### Removed
- `HandModelManager` MonoBehaviour
- `Leap Rig` Prefab
- `Leap Hand Controller` Prefab
- The following example scenes were removed:
  - Rigged Hands (VR - Infrared Viewer)
  - Rigged Hands (VR)
- Experimental modules
  - HierarchyRecording
  - Playback
- Docs - migrated to [Ultraleap Docs][docs-website]
- Internal directory
  - AutoHeader (Moved to CI folder, no longer part of any packages)
  - Generation
  - RealtimeGraph
  - Testing
  - VRVisualizer
- Legacy directory
  - DetectionExamples
  - GraphicRenderer

### Fixed
- Missing rigged hands image (Note that docs moved to [Ultraleap Docs](https://docs.ultraleap.com/unity-api/unity-user-manual/core.html)) [[#1172]](https://github.com/ultraleap/UnityPlugin/issues/1172)
- 'SelectionMode.OnlyUserModifiable' is obsolete [[1167]](https://github.com/ultraleap/UnityPlugin/issues/1167)
- Initializing contact bones of XR controller [[#1085]](https://github.com/ultraleap/UnityPlugin/issues/1085)
- enableContactBoneCollision() called unnecessarily often [[#1062]](https://github.com/ultraleap/UnityPlugin/issues/1062)
- ClearContactTracking() doesn't clear a pooled Hashset before calling Recycle() [[#1061]](https://github.com/ultraleap/UnityPlugin/issues/1061)
- Hand position jumps when using OVRProvider [[#1054]](https://github.com/ultraleap/UnityPlugin/issues/1054) 
- Remove additional audio listeners in example scenes
- Clipping plane in example scenes is not set close enough, Hands models are being clipped
- Images not seen in Core examples - Capsule hands (VR - Infrared Viewer)

### Known issues
-	Scenes containing the infrared viewer render incorrectly on systems using single pass stereo with the XR plugin system - e.g. Windows Mixed Reality headsets. SteamVR headsets may also default to single pass stereo, showing the same issue. However in this case, the OpenVR settings can be changed to multipass which resolves the problem.
-	Demo scenes do not start at the correct height for a seated user. The XR Plugin Management System adjusts the camera height. This means the user has to adjust components in the scene to the correct height - e.g. camera height. Currently our position is to support the legacy XR system height settings.
-	Capsule hands appear small compared to size of 'IR hands' of user using HDRP / URP and do not line up. Using standard rendering on Unity 2019.4 LTS  hands are usually not visible (but are being tracked). When they appear they do not line up with the hands in the image.
- Outline/Ghost hands sometimes show a shader issue when upgrading to SRP (TOON shader)
- Issues with slider button movements not being possible or registering false presses in moving reference frames scene when frame is moving (inconsistent). Only affects slider buttons - normal buttons work fine.
- Possible hand offset issues on XR2 headsets using SVR plugin

## [4.9.1 and older]

[older-releases]: https://github.com/ultraleap/UnityPlugin/releases "UnityPlugin Releases"

Refer to the [release notes page][older-releases] for older releases.<|MERGE_RESOLUTION|>--- conflicted
+++ resolved
@@ -10,12 +10,9 @@
 
 ### Added
 - (Anchorable Behaviour) Code to automatically create a basic curve for attraction reach distance on new instance of the script
-<<<<<<< HEAD
-- (Physics Hands) Added function to check if a grasped object has been pinched
-=======
 - (Interaction Engine) New options to the create menu under "Interaction", can now create:
 	- Interaction Cube, 3D Button, 3D UI panel, Anchor, Anchorable Object, Attachment Hand Menu, Interaction Manager
->>>>>>> 30fbb6b4
+- (Physics Hands) Added function to check if a grasped object has been pinched
 
 ### Changed
 - (Anchorable Behaviour) Ability to change the speed at which an object is attracted to the hand
