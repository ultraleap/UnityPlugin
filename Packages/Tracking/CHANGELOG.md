# Changelog
All notable changes to this project will be documented in this file.

The format is based on [Keep a Changelog](https://keepachangelog.com/en/1.0.0/),
and this project adheres to [Semantic Versioning](https://semver.org/spec/v2.0.0.html).

[docs-website]: https://docs.ultraleap.com/ "Ultraleap Docs"

## [5.6.0] - 30/03/2022

### Added
- The LeapServiceProvider provides a list of connected devices (LeapServiceProvider.Devices)
<<<<<<< HEAD
- Added a new post process provider to distort tracking data to the 3D visuals
- Added the ability to generate a leap hand from a bound hand (Hand Binder) 
=======
- Example scene for multiple devices
>>>>>>> 8c8a3bcc

### Changed
- In 'Multiple Device Mode' = 'Specific', Serial Numbers can be changed at Runtime via the Inspector or via code (new public property LeapServiceProvider.SpecificSerialNumber)

### Removed

### Fixed

### Known issues
-	Scenes containing the infrared viewer render incorrectly on systems using single pass stereo with the XR plugin system - e.g. Windows Mixed Reality headsets. SteamVR headsets may also default to single pass stereo, showing the same issue. However in this case, the OpenVR settings can be changed to multipass which resolves the problem.
-	Demo scenes do not start at the correct height for a seated user. The XR Plugin Management System adjusts the camera height. This means the user has to adjust components in the scene to the correct height - e.g. camera height. Currently our position is to support the legacy XR system height settings.
- Possible hand offset issues on XR2 headsets using SVR plugin
- Hands in Desktop scenes can appear far away from the camera
- Interactions callback scene allows blocks to be moved without doing a grasp pose.
- Interactions object scene platform/stage seems to move a lot
- Dynamic UI objects throwing backwards most of the time.


## [5.5.0] - 17/03/2022

### Added
- Hand Binder Scale feature, uniformly scale the 3D model model up or down based on the ratio between the leap data and the 3D model. This will require a rebind to calculate the correct scale.
- tracking service version check for multiple device mode. Warning appears if trying to select the 'specific' multi device mode in a service version < 5.3.6

### Changed
- Serial numbers for 'multiple device mode' = 'Specific' can be chosen from a drop down list in the inspector instead of a text field. Using Device indices is no longer supported.

### Removed
- x86 LeapC.dll

### Fixed
- Dynamic UI scene - blocks sometimes did not expand when undocked
-	Capsule hands appear small compared to size of 'IR hands' of user using HDRP / URP and do not line up. Using standard rendering on Unity 2019.4 LTS  hands are usually not visible (but are being tracked). When they appear they do not line up with the hands in the image.
- A check has been added to ensure a subscription to device events won't happen if the leapProvider is null.

### Known issues
-	Scenes containing the infrared viewer render incorrectly on systems using single pass stereo with the XR plugin system - e.g. Windows Mixed Reality headsets. SteamVR headsets may also default to single pass stereo, showing the same issue. However in this case, the OpenVR settings can be changed to multipass which resolves the problem.
-	Demo scenes do not start at the correct height for a seated user. The XR Plugin Management System adjusts the camera height. This means the user has to adjust components in the scene to the correct height - e.g. camera height. Currently our position is to support the legacy XR system height settings.
- Possible hand offset issues on XR2 headsets using SVR plugin
- Hands in Desktop scenes can appear far away from the camera
- Interactions callback scene allows blocks to be moved without doing a grasp pose.
- Interactions object scene platform/stage seems to move a lot
- Dynamic UI objects throwing backwards most of the time.


## [5.4.0] 

### Added
- Basic support for specifying which device a LeapProvider should connect to. Can be specified by device index or serial number. If multiple service providers are in a scene set to use the multiple device mode, they must be set to use the same tracking optimization mode. _(Multiple Device Mode is only supported on the Ultraleap Tracking Service version 5.3.6 and above)_
- Added ability to get / set custom capsule hand colours in code

### Changed
- Updated LeapC.dll client to latest service release. Service supports multiple devices.

### Removed

### Fixed
- Fixed issue with incorrect enum ordering in eLeapEventType (now matches LeapC.h ordering). Inserted eLeapEventType_TrackingMode
- Service Providers not referenced in Hand Post-Process example scene

### Known issues
-	Scenes containing the infrared viewer render incorrectly on systems using single pass stereo with the XR plugin system - e.g. Windows Mixed Reality headsets. SteamVR headsets may also default to single pass stereo, showing the same issue. However in this case, the OpenVR settings can be changed to multipass which resolves the problem.
-	Demo scenes do not start at the correct height for a seated user. The XR Plugin Management System adjusts the camera height. This means the user has to adjust components in the scene to the correct height - e.g. camera height. Currently our position is to support the legacy XR system height settings.
-	Capsule hands appear small compared to size of 'IR hands' of user using HDRP / URP and do not line up. Using standard rendering on Unity 2019.4 LTS  hands are usually not visible (but are being tracked). When they appear they do not line up with the hands in the image.
- Possible hand offset issues on XR2 headsets using SVR plugin
- Hands in Desktop scenes can appear far away from the camera
- Interactions callback scene allows blocks to be moved without doing a grasp pose.
- Interactions object scene platform/stage seems to move a lot
- Dynamic UI objects throwing backwards most of the time.


## [5.3.0] 

### Added

### Changed
- Clear devices list on disconnect of service Connection.cs
- Example scenes now contain a clickable link to take users to https://docs.ultraleap.com/ultralab/
- Removed unused variables from Connection and Controller
- Hand Model Base feature parity with the interaction hand
- LeapXRServiceProvider getter and setter for MainCamera

### Removed

### Fixed
- Outline/Ghost hands sometimes show a shader issue when upgrading to SRP (TOON shader)
- Jittery Sliders and slider problems in moving reference frame
- When using LeapXRServiceProvider with Temporal Warping enabled, the hands fly off in the first few frames.
- Reduced the number of OnContactBegin / OnContactEnd events when a finger is in contact with a slider
- Fixed issues with HDRP and URP example scenes not containing the correct shader when switching graphics pipelines.
- Fixing eye dislocator misalignment

### Known issues
-	Scenes containing the infrared viewer render incorrectly on systems using single pass stereo with the XR plugin system - e.g. Windows Mixed Reality headsets. SteamVR headsets may also default to single pass stereo, showing the same issue. However in this case, the OpenVR settings can be changed to multipass which resolves the problem.
-	Demo scenes do not start at the correct height for a seated user. The XR Plugin Management System adjusts the camera height. This means the user has to adjust components in the scene to the correct height - e.g. camera height. Currently our position is to support the legacy XR system height settings.
-	Capsule hands appear small compared to size of 'IR hands' of user using HDRP / URP and do not line up. Using standard rendering on Unity 2019.4 LTS  hands are usually not visible (but are being tracked). When they appear they do not line up with the hands in the image.
- Possible hand offset issues on XR2 headsets using SVR plugin
- Hands in Desktop scenes can appear far away from the camera
- Interactions callback scene allows blocks to be moved without doing a grasp pose.
- Interactions object scene platform/stage seems to move a lot
- Dynamic UI objects throwing backwards most of the time.
- Service Providers not referenced in Hand Post-Process example scene (to fix: drag 'Intertia Hand Models' into the leap Provider of its children capsule hands)


## [5.2.0]

### Added
- Adding SIR170 leapc/device.
- Adding 3DI leapc/device
- Adding option to grasp interaction objects with a specific hand


### Changed

- Moved SimpleFacingCameraCallbacks.cs to Interaction Engine\Runtime\Scripts\Utility & updated its namespace
- Update main camera provider to enable work on supporting MRTK

### Removed

### Fixed
- https://github.com/ultraleap/UnityPlugin/issues/1177

### Known issues
-	Scenes containing the infrared viewer render incorrectly on systems using single pass stereo with the XR plugin system - e.g. Windows Mixed Reality headsets. SteamVR headsets may also default to single pass stereo, showing the same issue. However in this case, the OpenVR settings can be changed to multipass which resolves the problem.
-	Demo scenes do not start at the correct height for a seated user. The XR Plugin Management System adjusts the camera height. This means the user has to adjust components in the scene to the correct height - e.g. camera height. Currently our position is to support the legacy XR system height settings.
-	Capsule hands appear small compared to size of 'IR hands' of user using HDRP / URP and do not line up. Using standard rendering on Unity 2019.4 LTS  hands are usually not visible (but are being tracked). When they appear they do not line up with the hands in the image.
- Outline/Ghost hands sometimes show a shader issue when upgrading to SRP (TOON shader)
- Issues with slider button movements not being possible or registering false presses in moving reference frames scene when frame is moving (inconsistent). Only affects slider buttons - normal buttons work fine.
- Possible hand offset issues on XR2 headsets using SVR plugin
- Hands in Desktop scenes can appear far away from the camera
- Interactions callback scene allows blocks to be moved without doing a grasp pose.
- Interactions object scene platform/stage seems to move a lot
- Dynamic UI objects throwing backwards most of the time.

## [5.1.0]

### Added
- Adding coloring options to the capsule hands
- New option to initialise only the index finger in the interaction hand

### Changed
- Size of the Skeleton hand assets has been significantly reduced

### Removed

### Fixed
- Generic Hand Model rendering issue with transparency
- Updated XR2 preview documentation ('How to Build a Unity Application that Shows Tracked Hands on an XR2') to account for asset path changes, name changes to preview packages in V5.0.0 (from expermimental) and in response to internal user testing
- Minor changes to anchors example scene

### Known issues
-	Scenes containing the infrared viewer render incorrectly on systems using single pass stereo with the XR plugin system - e.g. Windows Mixed Reality headsets. SteamVR headsets may also default to single pass stereo, showing the same issue. However in this case, the OpenVR settings can be changed to multipass which resolves the problem.
-	Demo scenes do not start at the correct height for a seated user. The XR Plugin Management System adjusts the camera height. This means the user has to adjust components in the scene to the correct height - e.g. camera height. Currently our position is to support the legacy XR system height settings.
-	Capsule hands appear small compared to size of 'IR hands' of user using HDRP / URP and do not line up. Using standard rendering on Unity 2019.4 LTS  hands are usually not visible (but are being tracked). When they appear they do not line up with the hands in the image.
- Outline/Ghost hands sometimes show a shader issue when upgrading to SRP (TOON shader)
- Issues with slider button movements not being possible or registering false presses in moving reference frames scene when frame is moving (inconsistent). Only affects slider buttons - normal buttons work fine.
- Possible hand offset issues on XR2 headsets using SVR plugin


## [5.0.0]
### Added
- Support for Unity HDRP and URP including materials and shaders in all examples
- Hands module shaders for outline, ghost and skeleton hands
- `Service Provider` (XR, Desktop and Screentop) prefabs
- `Image Retriever` prefab
- `HandModels` prefab
- Experimental support for Qualcomm Snapdragon XR2 based headsets within `com.ultraleap.tracking.preview` package.
- MainCameraProvider.cs to get the camera on Android platforms

### Changed
- Reorganized the repository layout to adhere to [UPM Package Structure](https://docs.unity3d.com/Manual/cus-layout.html). Fixes [[#1113]](https://github.com/ultraleap/UnityPlugin/issues/1113)
  - Core, Hands and Interaction Engine modules are in their own sub-folders with Editor/Runtime folders in a `com.ultraleap.tracking` UPM package.
  - Examples for all modules are in hidden `Examples~` folders within their respective package. These can be imported as samples from the package manager window or unhidden by removing the `~` when importing from .unitypackages.
  - UIInput module has is now in a separate preview package "com.ultraleap.tracking.preview".
- The following scripts are no longer required to be put on a `Camera`. Instead, they require a reference to a `Camera`.
  - LeapXRServiceProvider
  - LeapImageRetriever
  - LeapEyeDislocator
  - EnableDepthBuffer
- Reworked how adding hands to a scene works - hands can be added easily. Any type derived from `HandModelBase` can be added directly into the scene and linked with a `LeapProvider` to begin tracking immediately.
- `Frame.Get` renamed to `Frame.GetHandWithChirality`.
- Rebranded Leap Motion Unity Modules Window


### Removed
- `HandModelManager` MonoBehaviour
- `Leap Rig` Prefab
- `Leap Hand Controller` Prefab
- The following example scenes were removed:
  - Rigged Hands (VR - Infrared Viewer)
  - Rigged Hands (VR)
- Experimental modules
  - HierarchyRecording
  - Playback
- Docs - migrated to [Ultraleap Docs][docs-website]
- Internal directory
  - AutoHeader (Moved to CI folder, no longer part of any packages)
  - Generation
  - RealtimeGraph
  - Testing
  - VRVisualizer
- Legacy directory
  - DetectionExamples
  - GraphicRenderer

### Fixed
- Missing rigged hands image (Note that docs moved to [Ultraleap Docs](https://docs.ultraleap.com/unity-api/unity-user-manual/core.html)) [[#1172]](https://github.com/ultraleap/UnityPlugin/issues/1172)
- 'SelectionMode.OnlyUserModifiable' is obsolete [[1167]](https://github.com/ultraleap/UnityPlugin/issues/1167)
- Initializing contact bones of XR controller [[#1085]](https://github.com/ultraleap/UnityPlugin/issues/1085)
- enableContactBoneCollision() called unnecessarily often [[#1062]](https://github.com/ultraleap/UnityPlugin/issues/1062)
- ClearContactTracking() doesn't clear a pooled Hashset before calling Recycle() [[#1061]](https://github.com/ultraleap/UnityPlugin/issues/1061)
- Hand position jumps when using OVRProvider [[#1054]](https://github.com/ultraleap/UnityPlugin/issues/1054) 
- Remove additional audio listeners in example scenes
- Clipping plane in example scenes is not set close enough, Hands models are being clipped
- Images not seen in Core examples - Capsule hands (VR - Infrared Viewer)

### Known issues
-	Scenes containing the infrared viewer render incorrectly on systems using single pass stereo with the XR plugin system - e.g. Windows Mixed Reality headsets. SteamVR headsets may also default to single pass stereo, showing the same issue. However in this case, the OpenVR settings can be changed to multipass which resolves the problem.
-	Demo scenes do not start at the correct height for a seated user. The XR Plugin Management System adjusts the camera height. This means the user has to adjust components in the scene to the correct height - e.g. camera height. Currently our position is to support the legacy XR system height settings.
-	Capsule hands appear small compared to size of 'IR hands' of user using HDRP / URP and do not line up. Using standard rendering on Unity 2019.4 LTS  hands are usually not visible (but are being tracked). When they appear they do not line up with the hands in the image.
- Outline/Ghost hands sometimes show a shader issue when upgrading to SRP (TOON shader)
- Issues with slider button movements not being possible or registering false presses in moving reference frames scene when frame is moving (inconsistent). Only affects slider buttons - normal buttons work fine.
- Possible hand offset issues on XR2 headsets using SVR plugin

## [4.9.1 and older]

[older-releases]: https://github.com/ultraleap/UnityPlugin/releases "UnityPlugin Releases"

Refer to the [release notes page][older-releases] for older releases.<|MERGE_RESOLUTION|>--- conflicted
+++ resolved
@@ -10,12 +10,9 @@
 
 ### Added
 - The LeapServiceProvider provides a list of connected devices (LeapServiceProvider.Devices)
-<<<<<<< HEAD
+- Example scene for multiple devices
 - Added a new post process provider to distort tracking data to the 3D visuals
 - Added the ability to generate a leap hand from a bound hand (Hand Binder) 
-=======
-- Example scene for multiple devices
->>>>>>> 8c8a3bcc
 
 ### Changed
 - In 'Multiple Device Mode' = 'Specific', Serial Numbers can be changed at Runtime via the Inspector or via code (new public property LeapServiceProvider.SpecificSerialNumber)
