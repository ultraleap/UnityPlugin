--- conflicted
+++ resolved
@@ -15,12 +15,8 @@
 - Cleaned up the image retriever and LeapServiceProvider Execution order, reducing unnecessary service and log messages
 
 ### Fixed
-<<<<<<< HEAD
-
 - HandUI example scene panel exists after hand lost
-=======
 - ChangeTrackingMode and GetTrackingMode on LeapServiceProvider fail when in disabled multi-device mode
->>>>>>> a246c05e
 
 ## [5.13.0] - 21/07/2022
 
