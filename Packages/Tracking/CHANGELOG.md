# Changelog
All notable changes to this project will be documented in this file.

The format is based on [Keep a Changelog](https://keepachangelog.com/en/1.0.0/),
and this project adheres to [Semantic Versioning](https://semver.org/spec/v2.0.0.html).

[docs-website]: https://docs.ultraleap.com/ "Ultraleap Docs"

<<<<<<< HEAD
## [6.0.0]

### Added

### Changed

- Moved SimpleFacingCameraCallbacks.cs to Interaction Engine\Runtime\Scripts\Utility & updated its namespace

### Removed

## [5.1.0] - 2021-12-22
=======
## [5.1.0] - 2022-1-11
>>>>>>> 97d085e3

### Added
- Adding coloring options to the capsule hands
- New option to initialise only the index finger in the interaction hand

### Changed
- Size of the Skeleton hand assets has been significantly reduced

### Removed

### Fixed
- Generic Hand Model rendering issue with transparency
- Updated XR2 preview documentation ('How to Build a Unity Application that Shows Tracked Hands on an XR2') to account for asset path changes, name changes to preview packages in V5.0.0 (from expermimental) and in response to internal user testing
- Minor changes to anchors example scene

### Known issues
-	Scenes containing the infrared viewer render incorrectly on systems using single pass stereo with the XR plugin system - e.g. Windows Mixed Reality headsets. SteamVR headsets may also default to single pass stereo, showing the same issue. However in this case, the OpenVR settings can be changed to multipass which resolves the problem.
-	Demo scenes do not start at the correct height for a seated user. The XR Plugin Management System adjusts the camera height. This means the user has to adjust components in the scene to the correct height - e.g. camera height. Currently our position is to support the legacy XR system height settings.
-	Capsule hands appear small compared to size of 'IR hands' of user using HDRP / URP and do not line up. Using standard rendering on Unity 2019.4 LTS  hands are usually not visible (but are being tracked). When they appear they do not line up with the hands in the image.
- Outline/Ghost hands sometimes show a shader issue when upgrading to SRP (TOON shader)
- Issues with slider button movements not being possible or registering false presses in moving reference frames scene when frame is moving (inconsistent). Only affects slider buttons - normal buttons work fine.
- Possible hand offset issues on XR2 headsets using SVR plugin


## [5.0.0] - 2021-12-8
### Added
- Support for Unity HDRP and URP including materials and shaders in all examples
- Hands module shaders for outline, ghost and skeleton hands
- `Service Provider` (XR, Desktop and Screentop) prefabs
- `Image Retriever` prefab
- `HandModels` prefab
- Experimental support for Qualcomm Snapdragon XR2 based headsets within `com.ultraleap.tracking.preview` package.
- MainCameraProvider.cs to get the camera on Android platforms

### Changed
- Reorganized the repository layout to adhere to [UPM Package Structure](https://docs.unity3d.com/Manual/cus-layout.html). Fixes [[#1113]](https://github.com/ultraleap/UnityPlugin/issues/1113)
  - Core, Hands and Interaction Engine modules are in their own sub-folders with Editor/Runtime folders in a `com.ultraleap.tracking` UPM package.
  - Examples for all modules are in hidden `Examples~` folders within their respective package. These can be imported as samples from the package manager window or unhidden by removing the `~` when importing from .unitypackages.
  - UIInput module has is now in a separate preview package "com.ultraleap.tracking.preview".
- The following scripts are no longer required to be put on a `Camera`. Instead, they require a reference to a `Camera`.
  - LeapXRServiceProvider
  - LeapImageRetriever
  - LeapEyeDislocator
  - EnableDepthBuffer
- Reworked how adding hands to a scene works - hands can be added easily. Any type derived from `HandModelBase` can be added directly into the scene and linked with a `LeapProvider` to begin tracking immediately.
- `Frame.Get` renamed to `Frame.GetHandWithChirality`.
- Rebranded Leap Motion Unity Modules Window


### Removed
- `HandModelManager` MonoBehaviour
- `Leap Rig` Prefab
- `Leap Hand Controller` Prefab
- The following example scenes were removed:
  - Rigged Hands (VR - Infrared Viewer)
  - Rigged Hands (VR)
- Experimental modules
  - HierarchyRecording
  - Playback
- Docs - migrated to [Ultraleap Docs][docs-website]
- Internal directory
  - AutoHeader (Moved to CI folder, no longer part of any packages)
  - Generation
  - RealtimeGraph
  - Testing
  - VRVisualizer
- Legacy directory
  - DetectionExamples
  - GraphicRenderer

### Fixed
- Missing rigged hands image (Note that docs moved to [Ultraleap Docs](https://docs.ultraleap.com/unity-api/unity-user-manual/core.html)) [[#1172]](https://github.com/ultraleap/UnityPlugin/issues/1172)
- 'SelectionMode.OnlyUserModifiable' is obsolete [[1167]](https://github.com/ultraleap/UnityPlugin/issues/1167)
- Initializing contact bones of XR controller [[#1085]](https://github.com/ultraleap/UnityPlugin/issues/1085)
- enableContactBoneCollision() called unnecessarily often [[#1062]](https://github.com/ultraleap/UnityPlugin/issues/1062)
- ClearContactTracking() doesn't clear a pooled Hashset before calling Recycle() [[#1061]](https://github.com/ultraleap/UnityPlugin/issues/1061)
- Hand position jumps when using OVRProvider [[#1054]](https://github.com/ultraleap/UnityPlugin/issues/1054) 
- Remove additional audio listeners in example scenes
- Clipping plane in example scenes is not set close enough, Hands models are being clipped
- Images not seen in Core examples - Capsule hands (VR - Infrared Viewer)

### Known issues
-	Scenes containing the infrared viewer render incorrectly on systems using single pass stereo with the XR plugin system - e.g. Windows Mixed Reality headsets. SteamVR headsets may also default to single pass stereo, showing the same issue. However in this case, the OpenVR settings can be changed to multipass which resolves the problem.
-	Demo scenes do not start at the correct height for a seated user. The XR Plugin Management System adjusts the camera height. This means the user has to adjust components in the scene to the correct height - e.g. camera height. Currently our position is to support the legacy XR system height settings.
-	Capsule hands appear small compared to size of 'IR hands' of user using HDRP / URP and do not line up. Using standard rendering on Unity 2019.4 LTS  hands are usually not visible (but are being tracked). When they appear they do not line up with the hands in the image.
- Outline/Ghost hands sometimes show a shader issue when upgrading to SRP (TOON shader)
- Issues with slider button movements not being possible or registering false presses in moving reference frames scene when frame is moving (inconsistent). Only affects slider buttons - normal buttons work fine.
- Possible hand offset issues on XR2 headsets using SVR plugin

## [4.9.1 and older]

[older-releases]: https://github.com/ultraleap/UnityPlugin/releases "UnityPlugin Releases"

Refer to the [release notes page][older-releases] for older releases.<|MERGE_RESOLUTION|>--- conflicted
+++ resolved
@@ -6,8 +6,7 @@
 
 [docs-website]: https://docs.ultraleap.com/ "Ultraleap Docs"
 
-<<<<<<< HEAD
-## [6.0.0]
+## [5.2.0]
 
 ### Added
 
@@ -17,10 +16,7 @@
 
 ### Removed
 
-## [5.1.0] - 2021-12-22
-=======
 ## [5.1.0] - 2022-1-11
->>>>>>> 97d085e3
 
 ### Added
 - Adding coloring options to the capsule hands
