# Changelog
All notable changes to this project will be documented in this file.

The format is based on [Keep a Changelog](https://keepachangelog.com/en/1.0.0/),
and this project adheres to [Semantic Versioning](https://semver.org/spec/v2.0.0.html).

[docs-website]: https://docs.ultraleap.com/unity-api/ "Ultraleap Docs"

## [NEXT]

<<<<<<< HEAD
### Fixed
- Fixed some warnings around runtime variables that were only used in editor mode
- Fixed an issue with Physical Hands and Unity 6 due to the physics Contact Generation setting being removed
=======
### Changed
- Updated all custom shaders to support the Universal Render Pipeline concurrently with the Built-in Render Pipeline
>>>>>>> 0575ad52

## [7.2.0] - 17/01/2025

### Added
- Added a warning to Physical Buttons when no Physical Hands Manager is in the scene
- Added a checkbox to enable fiducial marker tracking within the LeapC service

### Changed
- Non-convex MeshColliders are skipped when processing Physical Hands
- Removed old conditional support for Unity 2021.3.18 since 2022 is the oldest LTS version we support

### Fixed
- Fixed issue with LeapXRHandProvider not working on Quest devices when using XRI/XR Hands and Ultraleap tracking in direct (non OpenXR) mode, due to default constructor being optimized away
- Multi device mode will no longer be requested on Connection if arg is set to false
- Fixed issue with Unity 6 triggering warnings for scripts that need to be upgraded due to Unity 6 API changes
- Fixed a broken meta file in Physical Hands XR Examples
- Fixed a frequent editor freeze that would occur when the Leap service is stopped/uninstalled 

### Known Issues
 - Multiple issues present in the Pose Recorder Scene - grab ball does not work, pose record button falls through panel and flies away, NullReferenceException raised by SimpleInteractionGlow script
 - Pull chord in Turntable and Pullchord scene gets stuck in pulled state with the grab ball juddering


## [7.1.0] - 04/09/2024

### Tracking Client versions
- Windows 	v6.1.0
- MacOS 	v6.0.0
- Android 	v6.0.0

### Added
- Added option to fade UIInputCursor sprite out based on specified interaction distance range
- Added range to customise the distance at which the UIInputCursor scales when using direct input

### Changed
- PostProcessProvider now defaults to UpdateAndFixedUpdate updating to better support PhysicalHandsManager out of the box
- Service providers using a specific serial will now connect to the exact given serial, rather than first closest
- UI PointerElement now only uses specified finger rather than the calculated closest to canvas (defaults to INDEX)
- Reduced the default UIInputCursor minimum sprite scale
- UIInputEventSystem prefab now defaults to Direct interaction mode
- Modified version check logic for readability

### Fixed
- Service providers using a specific serial will now correctly handle device reconnections
- GrabHelper handles null ContactHand objects more gracefully
- Fixed instance where setting CapsuleHand colour through code would report a nullref
- Fixed references to LeapProvider and Camera in PointerElement to prevent nullrefs when changing either in the main UIInputModule
- Fixed GrabBall for new physical setup
- Correctly unassign/re-assign LeapProvider events in PhysicalHandsManager if reference changed at runtime
- Fixed an unreachable code warning if XR_MANAGEMENT and INPUT_SYSTEM are not AVAILABLE
- Fixed the default float height for UIInputCursor
- Increased timeout and retry delay in ServerStatus to reduce GetServerStatus fails
- Fixed an instance where ServerStatus would report a nullref if the devices array fails to populate
- Fixed MRTK integration (updated finger/bone methods for new 7.0.0 implementation)


## [7.0.0] - 22/07/2024

### Tracking Client versions
- Windows 	v6.0.0
- MacOS 	v6.0.0
- Android 	v6.0.0

### Added
- ImageRetriever allows more than 6 reconnections
- New Pinch and Grab detection utilities
- Option to fade hands on found/lost in HandEnableDisable component
- OnHandFound and OnHandLost events to LeapProviders
- LeftHandTracked and RightHandTracked access booleans to LeapProviders
- PhysicalHandsButton with automatic setup
- PhysicalHandsButtonToggle
- PhysicalHandsAnchorable, including anchoring and un-anchoring based on grabs
- PhysicalHandsSlider
- TwoDimensionalPhysicalHandsSlider example
- Ability to ignore collisions per hand separately from grabs
- Primary hover functionality to physical hands
- PhysicalHandsButton can now use primary hover functionality

### Changed
- XRLeapProviderManager renamed LEAP_DIRECT to ULTRALEAP
- Accessors for Hand.Finger, Hand.Bone and Finger.Bone
- Renamed BoneType enum entries to remove redundancies
- Replaced use of PinchStrength for IsPinching with PinchDistance
- PinchDistance is now measured in Metres not Millimetres
- Removed old PhysicalHandsButton
- Anchors no longer require Interaction Engine
- Turntable and Pullcord example scene now uses Physical Hands
- Physical Hands Playground uses new PhysicalHandsButtons and Toggles
- Grab Ball uses Physical Hands rather than Interaction Engine
- Physical Hands events are sent to all event interfaces attached to the interacted rigidbody
- Hard Contact Parent settings access levels to public
- Prefab Create Menu uses Physical Hands prefabs as opposed to Interaction Engine
- Prefab Create Menu chooses URP hands where available
- Shaders use _Color as the default color property name
- Shaders all come under the Ultraleap folder
- Deleted Interaction Engine
- Leap and Leap.Unity namespaces are now Leap

### Fixed



## [6.15.1] - 26/06/2024

### Tracking Client versions
- Windows 	v6.0.0
- MacOS 	v6.0.0
- Android 	v6.0.0

### Added
- Support for reading the camera matrix

### Changed
- Improved XRHands support for Meta Aim Input Actions

### Fixed
- Issue with the method signature for LeapPixelToRectilinearEx
- Duplicate meta aim hands when using XRHands Input
- Editor stuck in infinite loop when no service running
- Caching issue with LeapToUnityTransform which causes the hand to be flipped on the Z axis. 


## [6.15.0] - 19/04/24

### Tracking Client versions
- Windows 	v6.0.0
- MacOS 	v6.0.0
- Android 	v6.0.0

### Added
- LeapServiceProvider accessor for world space position of the Tracking Camera
- LeapXRServiceProvider accessor for world space position of the Tracking Camera
- LeapServiceProvider accessor for world space position of the Tracking Camera
- LeapXRServiceProvider accessor for world space position of the Tracking Camera
- (Physical Hands) Ability to ignore collisions on single object or all children
- (Physical Hands) Added toggle to GrabHelper to allow kinematic object movement
- (Physical Hands) Ignore Physical hands component can now choose which hand(s) it should be applied to
- (Physical Hands) Edit time representation of hands via Physical Hands Manager
- (Attachment Hands) Do not show warning again this session when deleting attachment points
- (Optional) Metadata capture to help improve the Plugin
- (Physical Hands) Ability to create IgnorePhysicalHands at runtime
- (Fiducial Marker Tracking) Fiducial Marker Tracking support using AprilTag

### Changed
- (Config) Additional uses of Config marked as Obsolete
- Any LeapServiceProvider can be used with MRTK subsystem
- Example content to be split by XR, Tabletop and URP Examples
- Combined example content to be part of the main Ultraleap Tracking .unitypackage when importing via .unitypackage
- Added fog and gradient sky for all XR example scenes
- (Hand Rays) Exposed dot product used to test if the hand is facing camera
- (Hinting) Added support for startup setting of Hand Tracking Hints via the Ultraleap Settings window
- (Hinting) Added support for runtime changing of Hand Tracking Hints via static HandTrackingHintManager
- (Hinting) Added support for setting OpenXR Hand Tracking Hints via the OpenXR HandTrackingFeature
- Access of Physical Hands extensions
- Added public accessors to various Physical Hands utilities
- Unified use of TrackedPoseDrivers across XR LeapProviders

### Fixed
- Errors in Editor when using pre-2023.3.18 LTS due to FindObjectByType issue
- (Physical Hands) Objects are sticky when they ignore collision with hard contact hands
- (Physical Hands) Ability to toggle ignore Physical hands options from the inspector at runtime.
- (Locomotion) IsPinching wouldn't fire when between Activate and Deactivate values in LightweightPinchDetector
- (Physical Hands) Soft contact button difficult to press in physical hands playground scene when not using UI layer
- (Physical Hands) Disabled Ignore Physical hands components still affecting grab and collision at runtime
- (Physical Hands) Button Prefab uses mesh from example assets
- (Physical Hands) Button gets stuck down if disabled after pressing
- (UI Input Preview) Null UIInput events cause unnecessary error logs
- Memory increase when repeatedly opening scenes with LeapServiceProviders
- ThreadAbort when changing scenes in editor that use multidevice or display the tracking device gizmo
- (LeapServiceProvider) OnDeviceChanged event is not raised when multidevice mode is disabled
- (LeapXRServiceProvider) LeapXRServiceProvider wrongly uses transform relative to camera when offset mode set to transform
- (Hand Binder) incorrect upperArm name definition for elbow joint
- (Physical Hands) Soft Contact NAN collider error when using OpenXR tracking on Android devices
- (Physical Hands) Hand stuck in pose, unable to grab if object is disabled while grabbing
- (Physical Hands) Errors when destroying objects that are grabbed
- (Physical Hands) Errors when adding Physical Hands Manager prefab for the first time
- Use of Device Transforms does not apply rotations
- OpenXR API Layer Service query intent was missing sometimes, preventing API layers functioning correctly
- OpenXR checks minSdkVersion rather than targetSdkVersion for query intents
- (Physical Hands) PhysHands Settings are not localized when using decimals

## [6.14.0] - 24/01/24

### Tracking Client versions
- Windows 	v5.17.1
- MacOS 	v5.17.1
- Android 	v5.17.1

### Added
- Physical Hands. This introduces a new way of interacting with object in the virtual world using your hands and unitys physics engine.

### Changed
- Removed Physics Hands from the preview package as Physical Hands has replaced it.

### Known issues
- Repeatedly opening scenes can cause memory use increase
- The OpenXR Leap Provider does not currently support the `Confidence` hand property (and will return fixed values)
- After using Ultraleap OpenXR in Unity Editor, the tracking mode of device 0 will be set to HMD until the Unity Editor session ends. This can stop the testing of non-XR scenes until the Unity Editor is re-opened

## [6.13.0] - 24/11/23

### Tracking Client versions
- Windows 	v5.17.1
- MacOS 	v5.17.1
- Android 	v5.17.1

### Added
- (Hands Recorder Preview) A new Hand Recorder to record animation clips of hands and additional objects to produce re-playable actions (e.g for tutorials)
- (Pose Detector) Add a new rule type to match rotation of a joint to a target
- (XR Hands) Added XRHandsLeapProvider to convert the current XRHandsSubsystem data to a LeapProvider for use with the Ultraleap Unity Plugin features
- Added the ability to suppress the Android build warnings
- Help Menu that links out to docs, a place to report bugs & places to get support

### Changed
- (Preview Teleportation) Lightweight Pinch Detector's finger detection can be configured
- (Obsolete) Some old unused LeapC APIs have been marked as Obsolete (config, IsSmudged, IsLightingBad)
- Changed from using obsolete FindObjectOfType to using newer implementations
- Ultraleap settings are now in the project settings window, under "Ultraleap"

### Fixed
- (Hand Binder) Hands begin at large/small scale and slowly scale to normal size
- (Pinch to Paint Example) Painting sound does not play if pinch began out of tracking range
- LeapXRServiceProvider ensures default device offset mode is set to new defaults when enabled
- Attachment Hand Menu is incorrectly rotated

### Known issues
- Repeatedly opening scenes can cause memory use increase
- The OpenXR Leap Provider does not currently support the `Confidence` hand property (and will return fixed values)
- After using Ultraleap OpenXR in Unity Editor, the tracking mode of device 0 will be set to HMD until the Unity Editor session ends. This can stop the testing of non-XR scenes until the Unity Editor is re-opened

## [6.12.1] - 28/09/23

### Tracking Client versions
- Windows 	v5.16.0
- MacOS 	v5.16.0
- Android 	v5.16.0

### Fixed
- (leapXRServiceProvider) Hands offset incorrectly on Windows when using Leap 2

### Known issues 
- Use of the LeapCSharp Config class is unavailable with v5.X tracking service
- Repeatedly opening scenes can cause memory use increase
- Currently the Ultraleap Hand Tracking feature for OpenXR requires the New and Legacy input systems to be enabled, to simultaneously use OpenXR and the Ultraleap Unity Plugin's features.
- The OpenXR Leap Provider does not currently support the `Confidence` hand property (and will return fixed values)
- After using Ultraleap OpenXR in Unity Editor, the tracking mode of device 0 will be set to HMD until the Unity Editor session ends. This can stop the testing of non-XR scenes until the Unity Editor is re-opened
- Running both the Ultraleap XRHands Subsystem and another XRHands Subsystem at the same time causes unstable results. Only enable one at a time.


## [6.12.0] - 12/09/23

### Added
- (MRTK Support) Added an MRTK3 subsystem for using Leap tracking directly (non-OpenXR)

### Changed
- (XRHands) XRHands subsystem will now use existing LeapXRServiceProviders found in the scene before considering generating new ones

### Fixed
- (XRHands) XRHands double-translates tracking data causing XRI InputActions to be wrongly positioned when the XROrigin is moved

### Known issues 
- Use of the LeapCSharp Config class is unavailable with v5.X tracking service
- Repeatedly opening scenes can cause memory use increase
- Currently the Ultraleap Hand Tracking feature for OpenXR requires the New and Legacy input systems to be enabled, to simultaneously use OpenXR and the Ultraleap Unity Plugin's features.
- The OpenXR Leap Provider does not currently support the `Confidence` hand property (and will return fixed values)
- After using Ultraleap OpenXR in Unity Editor, the tracking mode of device 0 will be set to HMD until the Unity Editor session ends. This can stop the testing of non-XR scenes until the Unity Editor is re-opened
- The OpenXR Leap Provider palm can be in unexpected position when using pre-1.4.3 OpenXR Layer. A workaround is to ensure you use 1.4.3 or newer - installed by the 5.12.0 or newer Tracking Service Installer
- Running both the Ultraleap XRHands Subsystem and another XRHands Subsystem at the same time causes unstable results. Only enable one at a time.


## [6.12.0] - 12/09/23

### Added
- (MRTK Support) Added an MRTK3 subsystem for using Leap tracking directly (non-OpenXR)

### Changed
- (XRHands) XRHands subsystem will now use existing LeapXRServiceProviders found in the scene before considering generating new ones

### Fixed
- (XRHands) XRHands double-translates tracking data causing XRI InputActions to be wrongly positioned when the XROrigin is moved

### Known issues 
- Use of the LeapCSharp Config class is unavailable with v5.X tracking service
- Repeatedly opening scenes can cause memory use increase
- Currently the Ultraleap Hand Tracking feature for OpenXR requires the New and Legacy input systems to be enabled, to simultaneously use OpenXR and the Ultraleap Unity Plugin's features.
- The OpenXR Leap Provider does not currently support the `Confidence` hand property (and will return fixed values)
- After using Ultraleap OpenXR in Unity Editor, the tracking mode of device 0 will be set to HMD until the Unity Editor session ends. This can stop the testing of non-XR scenes until the Unity Editor is re-opened
- The OpenXR Leap Provider palm can be in unexpected position when using pre-1.4.3 OpenXR Layer. A workaround is to ensure you use 1.4.3 or newer - installed by the 5.12.0 or newer Tracking Service Installer
- Running both the Ultraleap XRHands Subsystem and another XRHands Subsystem at the same time causes unstable results. Only enable one at a time.


## [6.11.0] - 14/08/23

### Added
- (Physics Hands) Finger displacement values to each finger
- (Physics Hands) Interface based events for easier development
    - Please see the updated scripts in the Physics Hands example scene for more information
- (HandRays) Add methods to invoke handray Frame & State Change in inherited classes
- (LeapXRServiceProvider) Use of device transforms from the service when using Default device offset mode. This does not include tilt/rotation

### Changed
- (Physics Hands) Burst compute is now used to improve certain physics calculation performance
    - In Unity 2020+ this is used for "hand is colliding" functions only
	- In Unity 2022+ all collision functions are handled by Burst
- (Physics Hands) Parameters of the hand (e.g. contact distance) are now controlled at the provider level and have adjusted defaults for better interactions
- (Physics Hands) OnObjectStateChange event has been replaced with SubscribeToStateChanges
    - This is tailored to handle specific Rigidbodies and will only fire when your subscribed Rigidbody is affected
- (Physics Hands) Hand and bone states have been improved and are more consistent with expectations
- (Physics Hands) Updated example scene with new events and better visuals
- (Physics Hands) Updated PhysicsBone IsObjectGrabbable calculations to use the closest point on the bone to the hovered object
- (Physics Hands) Improved Physics Hands grasp helpers to take into account grabs where bones are facing each other
- (Locomotion) Expose teleport anchor list & last teleported anchor
- (Locomotion) Moved Jump Gems further away from the arm, to account for sleeves
- (Locomotion) Added functionality to update the initial position and rotations of the TP anchor after the first Awake

### Fixed
- (Physics Hands) Hand forces are reduced when pushing into objects with fingers
- (Physics Hands) Stopped physics buttons from rotating incorrectly
- (Locomotion) Jump Gems look for audio sources in their children, even if the audio source was set
- (Locomotion) If pinched gem was null, jump gem teleport could still be in a selected state
- (Locomotion) Teleport ray did not change to an invalid colour when no colliders were hit
- (Core) Fixed hands juddering in XR when interpolation is turned off on the LeapXRServiceProvider. Turning off interpolation now turns off head pose interpolation
- (PoseViewer) Pose viewer rotation does not match the targets rotation

### Known issues 
- Use of the LeapCSharp Config class is unavailable with v5.X tracking service
- Repeatedly opening scenes can cause memory use increase
- Currently the Ultraleap Hand Tracking feature for OpenXR requires the New and Legacy input systems to be enabled, to simultaneously use OpenXR and the Ultraleap Unity Plugin's features.
- The OpenXR Leap Provider does not currently support the `Confidence` hand property (and will return fixed values)
- After using Ultraleap OpenXR in Unity Editor, the tracking mode of device 0 will be set to HMD until the Unity Editor session ends. This can stop the testing of non-XR scenes until the Unity Editor is re-opened
- The OpenXR Leap Provider palm can be in unexpected position when using pre-1.4.3 OpenXR Layer. A workaround is to ensure you use 1.4.3 or newer - installed by the 5.12.0 or newer Tracking Service Installer
- Running both the Ultraleap XRHands Subsystem and another XRHands Subsystem at the same time causes unstable results. Only enable one at a time.

## [6.10.0] - 05/07/23

This release was tested against Unity 2021.3 LTS and 2022.3 LTS

### Added
- (XRHands) Direct Leap XRHands Subsystem
- (UltraleapSettings) Ultraleap Settings ScriptableObject to toggle features
- (InputSystem) A XRHands to Leap InputActions and Meta Aim InputActions converter

### Changed
- (Hand Pose) Removed unnecessary Hand Pose scriptable context menu option
- (Multi device aggregation) Added wrist and arm to ConfidenceInterpolation aggregator
- (Preview XRI) Removed XRI content from Preview Package in favour of XRHands+XRI content in Tracking Package. Follow the Ultraleap [XR Docs](https://docs.ultraleap.com/unity-api/The-Examples/XR/index.html) for XRI and XRHands to get started

### Fixed
- (Preview) CPU performance issues on PICO when re-connecting tracking device
- (Locomotion) Jump gems could occasionally break and not show their ray
- VectorHand bone directions and thumb rotations

### Known issues 
- Use of the LeapCSharp Config class is unavailable with v5.X tracking service
- Repeatedly opening scenes can cause memory use increase
- Currently the Ultraleap Hand Tracking feature for OpenXR requires the New and Legacy input systems to be enabled, to simultaneously use OpenXR and the Ultraleap Unity Plugin's features.
- The OpenXR Leap Provider does not currently support the `Confidence` hand property (and will return fixed values)
- If using OpenXR when using Unity 2020 and Ultraleap Tracking Plugin via .unitypackage, an error will appear on import relating to HandTrackingFeature. This has been fixed by Unity on Unity 2021
	- A workaround is to right click on \ThirdParty\Ultraleap\Tracking\OpenXR\Runtime\Scripts\HandTrackingFeature.cs and select 'Reimport'
- After using Ultraleap OpenXR in Unity Editor, the tracking mode of device 0 will be set to HMD until the Unity Editor session ends. This can stop the testing of non-XR scenes until the Unity Editor is re-opened
- The OpenXR Leap Provider palm can be in unexpected position when using pre-1.4.3 OpenXR Layer. A workaround is to ensure you use 1.4.3 or newer - installed by the 5.12.0 or newer Tracking Service Installer
- Running both the Ultraleap XRHands Subsystem and another XRHands Subsystem at the same time causes unstable results. Only enable one at a time.

## [6.9.0] - 08/06/23

### Added
- (Physics Hands) In-editor readme for example scene
- (Attachment Hands) Predicted pinch position
- (LeapServiceProvider) Ability to change the number of Service connection attempts and interval


### Changed
- (HandUtils) Only cache static Provider and CameraRig references when they are requested
- (HandUtils) Mark Provider-dependant methods as obsolete and point to suitable replacements
- (UIInput) Cursors are disabled by default and enabled when required
- (LeapXRServiceProvider) When using Default offset, updated values will be used automatically
- (Utils) All references to Utils in the Plugin specify Leap.Unity.Utils to avoid clashes with other Utils classes

### Fixed
- (OpenXRProvider) Hand `Rotation`, `Direction`, `PalmPosition`, `PalmNormal` and `StabilisedPalmPosition` do not match LeapC when using OpenXR layer 1.4.4
- (OpenXRProvider) Elbow length incorrectly calculated.
- (OpenXRProvider) Finger `Direction` is incorrectly set to the tip bone direction rather than the intermediate
- (OpenXRProvider) Hand `GrabStrength` is computed before all required information is available
- (UIInput) When hand lost or leaves canvas near hovered button, button stays hovered


### Known issues 
- Use of the LeapCSharp Config class is unavailable with v5.X tracking service
- Repeatedly opening scenes can cause memory use increase
- Currently the Ultraleap Hand Tracking feature for OpenXR requires the New and Legacy input systems to be enabled, to simultaneously use OpenXR and the Ultraleap Unity Plugin's features.
- The OpenXR Leap Provider does not currently support the `Confidence` hand property (and will return fixed values)
- If using OpenXR when using Unity 2020 and Ultraleap Tracking Plugin via .unitypackage, an error will appear on import relating to HandTrackingFeature. This has been fixed by Unity on Unity 2021
	- A workaround is to right click on \ThirdParty\Ultraleap\Tracking\OpenXR\Runtime\Scripts\HandTrackingFeature.cs and select 'Reimport'
- After using Ultraleap OpenXR in Unity Editor, the tracking mode of device 0 will be set to HMD until the Unity Editor session ends. This can stop the testing of non-XR scenes until the Unity Editor is re-opened
- The OpenXR Leap Provider palm can be in unexpected position when using pre-1.4.3 OpenXR Layer. A workaround is to ensure you use 1.4.3 or newer - installed by the 5.12.0 or newer Tracking Service Installer

## [6.8.1] - 19/05/23

### Added
- Runtime unit tests for pose detection

### Changed
- Changed OpenXRLeapProvider to calculate a LeapC-style palm width and pinch strength

### Fixed
- Preview package version dependency mismatch for XRI when using InputSystem 1.4.4
- (Passthrough) change the handling of the distortion matrix for vertical alignment across device types

### Known issues 
- Scenes containing the infrared viewer render incorrectly on Android build targets and in scriptable render pipelines such as URP and HDRP. 
- Use of the LeapCSharp Config class is unavailable with v5.X tracking service
- Repeatedly opening scenes can cause memory use increase
- Currently the Ultraleap Hand Tracking feature for OpenXR requires the New and Legacy input systems to be enabled, to simultaneously use OpenXR and the Ultraleap Unity Plugin's features.
- The OpenXR Leap Provider does not currently support the `Confidence` hand property (and will return fixed values)
- If using OpenXR when using Unity 2020 and Ultraleap Tracking Plugin via .unitypackage, an error will appear on import relating to HandTrackingFeature. This has been fixed by Unity on Unity 2021
	- A workaround is to right click on \ThirdParty\Ultraleap\Tracking\OpenXR\Runtime\Scripts\HandTrackingFeature.cs and select 'Reimport'
- DrawMeshInstanced error log on certain Unity versions when using Capsule Hands. [Unity Issue Tracker](https://issuetracker.unity3d.com/issues/drawmeshinstanced-does-not-support-dot-dot-dot-error-in-the-console-pops-up-when-the-shader-does-support-instanced-rendering)
- After using Ultraleap OpenXR in Unity Editor, the tracking mode of device 0 will be set to HMD until the Unity Editor session ends. This can stop the testing of non-XR scenes until the Unity Editor is re-opened

## [6.8.0] - 12/05/23

### Added
- (Anchorable Behaviour) Code to automatically create a basic curve for attraction reach distance on new instance of the script
- (Interaction Engine) New options to the create menu under "Interaction", can now create:
	- Interaction Cube, 3D Button, 3D UI panel, Anchor, Anchorable Object, Attachment Hand Menu, Interaction Manager
- (Physics Hands) Added function to check if a grasped object has been pinched
- Presets to Capsule Hands to be able to change the way they look easily
- Options for Capsule Hands to change disable particular joints
- Option to show Upper Arm for Capsule Hands. (Works best in XR)
- (Preview) XRI implementation now supports more Input Actions similar to that of OpenXRs Interaction Profiles

### Changed
- (Anchorable Behaviour) Ability to change the speed at which an object is attracted to the hand
- (Physics Hands) Significantly improved palm latency
- (Physics Hands) Reduced overall forces of hands and fingers
- (Physics Hands) Improved object weight movement (less wobbly, overall faster and more predictable)
- (Physics Hands) Improved contact information of helpers
- (Physics Hands) Removed grasp distance
- (Physics Hands) Removed "strength" from the provider and replaced with per hand velocity limits
- (Physics Hands) Grasp helpers now modify object mass on grasp and restore it on release
- (Hand Rays) TransformWristShoulderRay interpolates direction, rather than aim position
- LeapXRServiceProvider Default offset mode now uses known device transforms or falls back to a default value
- (Interaction) Grab ball now has an option to Continuously restrict the grab balls distance from the player. This allows grab balls to follow the player
- Leap provider can now be set manually in leap provider manager
- Removed Infrared Viewer example scene and prefab

### Fixed
- (Physics Hands) Fixed joints exploding when teleporting the hand for one frame
- (Physics Hands) Fixed wrist position becoming misaligned over time

### Known issues 
- Scenes containing the infrared viewer render incorrectly on Android build targets and in scriptable render pipelines such as URP and HDRP. 
- Use of the LeapCSharp Config class is unavailable with v5.X tracking service
- Repeatedly opening scenes can cause memory use increase
- Currently the Ultraleap Hand Tracking feature for OpenXR requires the New and Legacy input systems to be enabled, to simultaneously use OpenXR and the Ultraleap Unity Plugin's features.
- The OpenXR Leap Provider does not currently support the `Confidence` hand property (and will return fixed values)
- If using OpenXR when using Unity 2020 and Ultraleap Tracking Plugin via .unitypackage, an error will appear on import relating to HandTrackingFeature. This has been fixed by Unity on Unity 2021
	- A workaround is to right click on \ThirdParty\Ultraleap\Tracking\OpenXR\Runtime\Scripts\HandTrackingFeature.cs and select 'Reimport'
- DrawMeshInstanced error log on certain Unity versions when using Capsule Hands. [Unity Issue Tracker](https://issuetracker.unity3d.com/issues/drawmeshinstanced-does-not-support-dot-dot-dot-error-in-the-console-pops-up-when-the-shader-does-support-instanced-rendering)
- After using Ultraleap OpenXR in Unity Editor, the tracking mode of device 0 will be set to HMD until the Unity Editor session ends. This can stop the testing of non-XR scenes until the Unity Editor is re-opened

## [6.7.0] - 3/4/23

### Added
- Brand new pose detection feature!
	- Pose Detector (Invokes events when the chosen pose is made)
	- Pose Detection Library (A library of pre-defined poses)
		- Thumbs up, OK, Point, Open palm, Fist, Horns
	- Pose Recorder (To record poses of your own)
	- New Example Scenes
		- Pose Recorder (A scene set up for you to record poses of your own)
		- Pose Detection (A barebones scene to show how you can use the detector in your own scenes)
		- Pose Showcase (To view and try out our new library of poses)
			- Thumbs up, Thumbs down, OK, Point, Open palm up, Open palm down, Fist, Horns
- (Physics Hands) Warnings for gravity and timestep settings
- (Physics Hands) Exposed interaction mask
- (Physics Hands) Dynamically adjusting fingers when grabbing objects
- (Physics Hands) Distance calculations and values for each bone
- Per finger pinch distances in HandUtils
- Ability for AnchorableBehaviours to attach on demand
- Added advanced option to LeapXRServiceProvider to avoid adding TrackedPoseDrivers to MainCamera
- Ability to clear all attachments on AttachmentHands component
- (UIInput) Added an option to hide the pointer cursor when hands are interacting with UI elements in direct/tactile mode

### Changed
- (Physics Hands) Reduced hand to object collision radius when throwing and testing overlaps
- (Physics Hands) Thumb joints reverted to revolute for non-0th thumb joints
- (Physics Hands) Default physics hands solver iterations & presets
- (Physics Hands) Heuristic calculations moved to WaitForFixedUpdate
- (Physics Hands) Non-0th joints are now only revolute once again
- Reordered example assets to make it easier to traverse


### Fixed
- (Physics Hands) Bone directions when converting back to Leap Hands
- (Physics Hands) Incorrect setup and positioning of physics buttons
- 0th thumb bone rotation values when using OpenXR
- "Pullcord" jitters when being interacted with
- Hand Binder finger tip scale disproportionately when LeapProvider Transform is scaled
- Creating objects from GameObject/Ultraleap/ menu makes more than just prefabs - Ghost Hands (with Arms)
- (UIInput) several interaction events not firing when both direct and indirect interaction is enabled 
- Incorrect warning of duplicate InteractionHands in InteractionManager

### Known issues 
- Scenes containing the infrared viewer render incorrectly on Android build targets and in scriptable render pipelines such as URP and HDRP. 
- Use of the LeapCSharp Config class is unavailable with v5.X tracking service
- Repeatedly opening scenes can cause memory use increase
- Currently the Ultraleap Hand Tracking feature for OpenXR requires the New and Legacy input systems to be enabled, to simultaneously use OpenXR and the Ultraleap Unity Plugin's features.
- The OpenXR Leap Provider does not currently support the `Confidence` hand property (and will return fixed values)
- If using OpenXR when using Unity 2020 and Ultraleap Tracking Plugin via .unitypackage, an error will appear on import relating to HandTrackingFeature. This has been fixed by Unity on Unity 2021
	- A workaround is to right click on \ThirdParty\Ultraleap\Tracking\OpenXR\Runtime\Scripts\HandTrackingFeature.cs and select 'Reimport'
- DrawMeshInstanced error log on certain Unity versions when using Capsule Hands. [Unity Issue Tracker](https://issuetracker.unity3d.com/issues/drawmeshinstanced-does-not-support-dot-dot-dot-error-in-the-console-pops-up-when-the-shader-does-support-instanced-rendering)
- After using Ultraleap OpenXR in Unity Editor, the tracking mode of device 0 will be set to HMD until the Unity Editor session ends. This can stop the testing of non-XR scenes until the Unity Editor is re-opened

## [6.6.0] - 17/02/23

### Added
- Interaction Grab Ball for 3D UI

### Changed
- Capsule Hands pinky metacarpal position to better represent the actual joint position
- Reduced performance overhead of OpenXRLeapProvider
- Reduced performance overhead when accessing Hands via Hands.Right, Hands.Left and Hands.GetHand
- Reduced performance overhead when transforming Leap.Frames, Leap.Hands and Leap.Bones using Basis
- Reduced performance overhead when accessing scale in Capsule Hands
- Reduced performance overhead when using Preview UI Input Cursor

### Fixed
- Preview package example scene referencing a prefab in the non-preview package

### Known issues 
- Scenes containing the infrared viewer render incorrectly on Android build targets and in scriptable render pipelines such as URP and HDRP. 
- Use of the LeapCSharp Config class is unavailable with v5.X tracking service
- Repeatedly opening scenes can cause memory use increase
- Currently the Ultraleap Hand Tracking feature for OpenXR requires the New and Legacy input systems to be enabled, to simultaneously use OpenXR and the Ultraleap Unity Plugin's features.
- The OpenXR Leap Provider does not currently support the `Confidence` hand property (and will return fixed values)
- If using OpenXR when using Unity 2020 and Ultraleap Tracking Plugin via .unitypackage, an error will appear on import relating to HandTrackingFeature. This has been fixed by Unity on Unity 2021
	- A workaround is to right click on \ThirdParty\Ultraleap\Tracking\OpenXR\Runtime\Scripts\HandTrackingFeature.cs and select 'Reimport'
- DrawMeshInstanced error log on certain Unity versions when using Capsule Hands. [Unity Issue Tracker](https://issuetracker.unity3d.com/issues/drawmeshinstanced-does-not-support-dot-dot-dot-error-in-the-console-pops-up-when-the-shader-does-support-instanced-rendering)
- After using Ultraleap OpenXR in Unity Editor, the tracking mode of device 0 will be set to HMD until the Unity Editor session ends. This can stop the testing of non-XR scenes until the Unity Editor is re-opened

## [6.5.0] - 26/01/23

### Added
- Public toggle for interpolation on LeapServiceProviders
- Hands prefabs added to GameObject/Ultraleap/Hands create menu
- Action-based XRI implementation with Example scene in Preview package
- Added const S_TO_US as replacement for incorrectly named S_TO_NS in LeapServiceProvider
- Check box in Hand Binder under fine tuning options to enable or disable moving the elbow based on forearm scale

### Changed
- "Hands.Provider" static function now searches for subjectively the best LeapProvider available in the scene. Will use PostProcessProvider first rather than LeapServiceProvider
- Removed the OVRProvider from the Preview Package. This is now achievable via the OpenXR Provider in the main Tracking Package

### Fixed
- Offset between skeleton hand wrist and forearm in sample scenes
- OpenXRLeapProvider CheckOpenXRAvailable has a nullref when XRGeneralSettings activeloader is not set up
- XrLeapProviderManager initialising when there is no active XR Loader - [Github Issue 1360](https://github.com/ultraleap/UnityPlugin/issues/1360)
- OnAnchorDisabled not being called when an Anchor gameobject is disabled
- Documentation for Finger.Direction says it is tip direction but should say intermediate direction
- OpenXR thumb joint rotation offsets do not align with LeapC expectations

### Known issues 
- Scenes containing the infrared viewer render incorrectly on Android build targets and in scriptable render pipelines such as URP and HDRP. 
- Use of the LeapCSharp Config class is unavailable with v5.X tracking service
- Repeatedly opening scenes can cause memory use increase
- Currently the Ultraleap Hand Tracking feature for OpenXR requires the New and Legacy input systems to be enabled, to simultaneously use OpenXR and the Ultraleap Unity Plugin's features.
- The OpenXR Leap Provider does not currently support the `Confidence` hand property (and will return fixed values)
- If using OpenXR when using Unity 2020 and Ultraleap Tracking Plugin via .unitypackage, an error will appear on import relating to HandTrackingFeature. This has been fixed by Unity on Unity 2021
	- A workaround is to right click on \ThirdParty\Ultraleap\Tracking\OpenXR\Runtime\Scripts\HandTrackingFeature.cs and select 'Reimport'
- DrawMeshInstanced error log on certain Unity versions when using Capsule Hands. [Unity Issue Tracker](https://issuetracker.unity3d.com/issues/drawmeshinstanced-does-not-support-dot-dot-dot-error-in-the-console-pops-up-when-the-shader-does-support-instanced-rendering)
- After using Ultraleap OpenXR in Unity Editor, the tracking mode of device 0 will be set to HMD until the Unity Editor session ends. This can stop the testing of non-XR scenes until the Unity Editor is re-opened

## [6.4.0] - 05/01/23

### Added
- Pinch To Paint example scene
- Explanation text to all XR example scenes
- Turntable and Pullcord example scene
- Locomotion teleportation system and example scenes in Preview Package

### Fixed
- Android Manifest auto-population when building for OpenXR always adds permissions
- OpenXR finger lengths wrongly include metacarpal lengths
- On contact start and end being called every 20 frames when only 1 bone is colliding

### Known issues 
- Offset between skeleton hand wrist and forearm in sample scenes
- Outline hands aren't displaying
- Scenes containing the infrared viewer render incorrectly on Android build targets and in scriptable render pipelines such as URP and HDRP. 
- Interactions callback scene allows blocks to be moved without doing a grasp pose. 
- Capsule hands don't have a joint colour in HDRP 
- Use of the LeapCSharp Config class is unavailable with v5.X tracking service
- Repeatedly opening scenes can cause memory use increase
- Currently the Ultraleap Hand Tracking feature for OpenXR requires the New and Legacy input systems to be enabled, to simultaneously use OpenXR and the Ultraleap Unity Plugin's features.
- The OpenXR Leap Provider does not currently support the `Confidence` hand property (and will return fixed values)
- If using OpenXR with OpenXR package imported, when using Unity 2020 and Ultraleap Tracking Plugin via .unitypackage, an error will appear on import relating to HandTrackingFeature. This has been fixed by Unity on Unity 2021
	- A workaround is to right click on \ThirdParty\Ultraleap\Tracking\OpenXR\Runtime\Scripts\HandTrackingFeature.cs and select 'Reimport'
- DrawMeshInstanced error log on certain Unity versions when using Capsule Hands. [Unity Issue Tracker](https://issuetracker.unity3d.com/issues/drawmeshinstanced-does-not-support-dot-dot-dot-error-in-the-console-pops-up-when-the-shader-does-support-instanced-rendering)
- After using Ultraleap OpenXR in Unity Editor, the tracking mode of device 0 will be set to HMD until the Unity Editor session ends. This can stop the testing of non-XR scenes until the Unity Editor is re-opened

## [6.3.0] - 02/12/22

### Added
- Added XRLeapProviderManager script and Prefab which auto-selects a LeapXRServiceProvider or OpenXRLeapProvider depending on the availability of OpenXR
- Added GetChirality extension method to hand which returns the Chirality enum of the hand
- Added ability to change HandBinder scaling speed

### Changed
- Reduced the contact offset for Interaction Hands colliders so contact is closer

### Fixed
- Check for main camera being null in (get) EditTimeFrame in OpenXRLeapProvider
- Detector null reference error when creating a detector at runtime
- InteractionSlider now raises event for value changes when setting values via the Horizontal and Vertical Percent properties
- XRServiceProvider and OpenXRLeapProvider do not scale when the player scales
- `timeVisible` was not populated on the OpenXR Provider for `Finger`s
- Fix issue with generic hand-shader giving compile errors in some circumstances

### Known issues 
- Offset between skeleton hand wrist and forearm in sample scenes
- Outline hands aren't displaying
- Scenes containing the infrared viewer render incorrectly on Android build targets and in scriptable render pipelines such as URP and HDRP. 
- Interactions callback scene allows blocks to be moved without doing a grasp pose. 
- Capsule hands don't have a joint colour in HDRP 
- Use of the LeapCSharp Config class is unavailable with v5.X tracking service
- Repeatedly opening scenes can cause memory use increase
- Currently the Ultraleap Hand Tracking feature for OpenXR requires the New and Legacy input systems to be enabled, to simultaneously use OpenXR and the Ultraleap Unity Plugin's features.
- The OpenXR Leap Provider does not currently support the `Confidence` hand property (and will return fixed values)
- If using OpenXR with OpenXR package imported, when using Unity 2020 and Ultraleap Tracking Plugin via .unitypackage, an error will appear on import relating to HandTrackingFeature. This has been fixed by Unity on Unity 2021
	- A workaround is to right click on \ThirdParty\Ultraleap\Tracking\OpenXR\Runtime\Scripts\HandTrackingFeature.cs and select 'Reimport'
- DrawMeshInstanced error log on certain Unity versions when using Capsule Hands. [Unity Issue Tracker](https://issuetracker.unity3d.com/issues/drawmeshinstanced-does-not-support-dot-dot-dot-error-in-the-console-pops-up-when-the-shader-does-support-instanced-rendering)
- After using Ultraleap OpenXR in Unity Editor, the tracking mode of device 0 will be set to HMD until the Unity Editor session ends. This can stop the testing of non-XR scenes until the Unity Editor is re-opened

## [6.2.1] - 07/10/2022

### Fixed
- Fixed `DeviceID`, `Timestamp` and `CurrentFramesPerSecond` for `Frames` from the OpenXR Provider

### Known issues 
- Offset between skeleton hand wrist and forearm in sample scenes
- Outline hands aren't displaying
- Scenes containing the infrared viewer render incorrectly on Android build targets and in scriptable render pipelines such as URP and HDRP. 
- Interactions callback scene allows blocks to be moved without doing a grasp pose. 
- Capsule hands don't have a joint colour in HDRP 
- Use of the LeapCSharp Config class is unavailable with v5.X tracking service
- Repeatedly opening scenes can cause memory use increase
- Currently the Ultraleap Hand Tracking feature for OpenXR requires the New and Legacy input systems to be enabled, to simultaneously use OpenXR and the Ultraleap Unity Plugin's features.
- The OpenXR Leap Provider does not currently support the `Confidence` hand property (and will return fixed values)
- If using OpenXR with OpenXR package imported, when using Unity 2020 and Ultraleap Tracking Plugin via .unitypackage, an error will appear on import relating to HandTrackingFeature. This has been fixed by Unity on Unity 2021
	- A workaround is to right click on \ThirdParty\Ultraleap\Tracking\OpenXR\Runtime\Scripts\HandTrackingFeature.cs and select 'Reimport'

## [6.2.0] - 23/09/2022

### Added
- Getting Started example scene
- Mesh Hands example scenes for XR

### Changed
- Reorganised example scenes for more clarity
- Removed HDRP hands example scenes

### Fixed
- Fixed compile error with GenericHandShader's use of TRANSFER_SHADOW

### Known issues 
- Offset between skeleton hand wrist and forearm in sample scenes
- Outline hands aren't displaying
- Scenes containing the infrared viewer render incorrectly on Android build targets and in scriptable render pipelines such as URP and HDRP. 
- Interactions callback scene allows blocks to be moved without doing a grasp pose. 
- Capsule hands don't have a joint colour in HDRP 
- Use of the LeapCSharp Config class is unavailable with v5.X tracking service
- Repeatedly opening scenes can cause memory use increase
- Currently the Ultraleap Hand Tracking feature for OpenXR requires the New and Legacy input systems to be enabled, to simultaneously use OpenXR and the Ultraleap Unity Plugin's features.
- The OpenXR Leap Provider does not currently support the `Confidence` hand property (and will return fixed values)
- If using OpenXR with OpenXR package imported, when using Unity 2020 and Ultraleap Tracking Plugin via .unitypackage, an error will appear on import relating to HandTrackingFeature. This has been fixed by Unity on Unity 2021
	- A workarond is to right click on \ThirdParty\Ultraleap\Tracking\OpenXR\Runtime\Scripts\HandTrackingFeature.cs and select 'Reimport'

## [6.1.0] - 09/09/2022

### Added
- Device-Specific RectilinearToPixelEx method
- OpenXR into a conditionally included asmdef taht automatically removes OpenXR Package if necessary

### Fixed
- Tracking Binding is lost when reloading scenes on Android
- AttachmentHands can get in a popup loop when resetting the component
- RectilinearToPixel returns NaN

### Known issues 
- Scenes containing the infrared viewer render incorrectly on Android build targets and in scriptable render pipelines such as URP and HDRP. 
- Interactions callback scene allows blocks to be moved without doing a grasp pose. 
- Capsule hands don't have a joint colour in HDRP 
- Use of the LeapCSharp Config class is unavailable with v5.X tracking service
- Repeatedly opening scenes can cause memory use increase
- Currently the Ultraleap Hand Tracking feature for OpenXR requires the New and Legacy input systems to be enabled, to simultaneously use OpenXR and the Ultraleap Unity Plugin's features.
- The OpenXR Leap Provider does not currently support the `Confidence` hand property (and will return fixed values)
- If using OpenXR with OpenXR package imported, when using Unity 2020 and Ultraleap Tracking Plugin via .unitypackage, an error will appear on import relating to HandTrackingFeature. This has been fixed by Unity on Unity 2021
	- A workarond is to right click on \ThirdParty\Ultraleap\Tracking\OpenXR\Runtime\Scripts\HandTrackingFeature.cs and select 'Reimport'

## [6.0.0] - 17/08/2022

### Added
- Added a low poly hand model with an arm
- Added create menu options for LeapServiceProviders via GameObject/Ultrealeap/Service Provider (X)
- Added TrackedPoseDriver to all XR example scenes
- Added ability to create LeapServiceProviders from the GameObject/Create menu in editor
- Added Hand Rays to Preview package

### Changed
- Cleaned up the image retriever and LeapServiceProvider Execution order, reducing unnecessary service and log messages
- ImageRetriever prefab and LeapEyeDislocator.cs (formerly used for passthrough) removed and replaced by 'VR Infrared Camera' prefab in the Tracking Examples package
- Example scenes URL
- Hand rigs bones have their  'L and R' prefixes removed
- Removed Hotkey functionality
- Removed use of obsolete methods
- Removed obsolete methods
- Removed pre-2020LTS specific support
- Removed use of SVR
- Changed use of Vector and LeapQuaternion in favour of Vector3 and Quaternion
- Removed Legacy XR support
- Removed MainCaneraProvider in favour of Camera.Main
- All units to be in M rather than MM when getting hand data

### Fixed

- HandBinder scales hands in edit mode when there is no LeapServiceProvider in the scene
- Leap.Controller.InternalFrameReady, LeapInternalFrame is never dispatched
- HandUI example scene panel exists after hand lost
- ChangeTrackingMode and GetTrackingMode on LeapServiceProvider fail when in disabled multi-device mode
- FOV Gizmos are not visible when opening an example scene containing a Service Provider in multiDeviceMode = disabled.
- FOV Gizmos are not visible when changing render pipelines
- AttachmentHands untick bone in inspector UI causes looping error when deleting gameobject in edit mode
- SpatialTracking dependency errors

### Known issues 
- Scenes containing the infrared viewer render incorrectly on Android build targets and in scriptable render pipelines such as URP and HDRP. 
- Interactions callback scene allows blocks to be moved without doing a grasp pose. 
- Capsule hands don't have a joint colour in HDRP 
- Use of the LeapCSharp Config class is unavailable with v5.X tracking service
- Repeatedly opening scenes can cause memory use increase

## [5.13.1] - 26/08/2022

### Announcements

In line with Unity's end of support of Unity 2019 LTS, we will no longer be actively supporting Unity 2019.

We will also be deprecating some functionality and moving core utilities into a separate package.

If you are using classes and methods that are marked as obsolete and will be moved to the new legacy package without a replacement, you may wish to use "#pragma warning disable 0618" at the start and "#pragma warning restore 0618" at the end of your method that makes use of it to suppress the warnings.

If you have any concerns about this, please contact us on [Github Discussions](https://github.com/ultraleap/UnityPlugin/discussions)

### Fixed
- Tracking Binding is lost when reloading scenes on Android

### Known issues 
- Scenes containing the infrared viewer render incorrectly on Android build targets and in scriptable render pipelines such as URP and HDRP. 
- Demo scenes do not start at the correct height for a seated user. The XR Plugin Management System adjusts the camera height. This means the user has to adjust components in the scene to the correct height - e.g. camera height. Currently our position is to support the legacy XR system height settings. 
- Hands in Desktop scenes can appear far away from the camera 
- Interactions callback scene allows blocks to be moved without doing a grasp pose. 
- Capsule hands don't have a joint colour in HDRP 
- Hand UI can become detached from hand when hand is removed from view
- Multi-device (desktop) Scene camera position can become offset
- FOV visualization does not display after changing render pipelines

## [5.13.0] - 21/07/2022

### Announcements

In line with Unity's end of support of Unity 2019 LTS, we will no longer be actively supporting Unity 2019.

We will also be deprecating some functionality and moving core utilities into a separate package.

If you are using classes and methods that are marked as obsolete and will be moved to the new legacy package without a replacement, you may wish to use "#pragma warning disable 0618" at the start and "#pragma warning restore 0618" at the end of your method that makes use of it to suppress the warnings.

If you have any concerns about this, please contact us on [Github Discussions](https://github.com/ultraleap/UnityPlugin/discussions)

### Added
- Added HandModelManager to the Hands Module - an easy way to enable/disable hand models
- Added option to freeze hand state on HandEnableDisable

### Changed
- Changed Rigged Hand Example scenes to use HandModelManager

### Fixed
- Inertia Hands are very jittery and `hand.TimeVisible` is not accurate
- Compile errors in the Infrared Viewer example scene when using Single Pass Stereo rendering mode

### Known issues 
- Scenes containing the infrared viewer render incorrectly on Android build targets and in scriptable render pipelines such as URP and HDRP. 
- Demo scenes do not start at the correct height for a seated user. The XR Plugin Management System adjusts the camera height. This means the user has to adjust components in the scene to the correct height - e.g. camera height. Currently our position is to support the legacy XR system height settings. 
- Hands in Desktop scenes can appear far away from the camera 
- Interactions callback scene allows blocks to be moved without doing a grasp pose. 
- Capsule hands don't have a joint colour in HDRP 
- Hand UI can become detached from hand when hand is removed from view
- Multi-device (desktop) Scene camera position can become offset
- FOV visualization does not display after changing render pipelines
- Use of the LeapCSharp Config class is unavailable with v5.X tracking service

## [5.12.1] - 06/07/2022

### Announcements

In line with Unity's end of support of Unity 2019 LTS, we will no longer be actively supporting Unity 2019.

We will also be deprecating some functionality and moving core utilities into a separate package.

If you are using classes and methods that are marked as obsolete and will be moved to the new legacy package without a replacement, you may wish to use "#pragma warning disable 0618" at the start and "#pragma warning restore 0618" at the end of your method that makes use of it to suppress the warnings.

If you have any concerns about this, please contact us on [Github Discussions](https://github.com/ultraleap/UnityPlugin/discussions)

This release is a hotfix for the 5.12.0 release. It fixes the XRI package dependency issue which affects the tracking preview package,
 
### Fixed 
- XRI package dependency is resolved when using the Tracking Preview package.

### Known issues 
- Scenes containing the infrared viewer render incorrectly on systems using single pass stereo with the XR plugin system - e.g. Windows Mixed Reality headsets. SteamVR headsets may also default to single pass stereo, showing the same issue. However in this case, the OpenVR settings can be changed to multipass which resolves the problem. 
- Scenes containing the infrared viewer render incorrectly on Android build targets and in scriptable render pipelines such as URP and HDRP. 
- Demo scenes do not start at the correct height for a seated user. The XR Plugin Management System adjusts the camera height. This means the user has to adjust components in the scene to the correct height - e.g. camera height. Currently our position is to support the legacy XR system height settings. 
- Hands in Desktop scenes can appear far away from the camera 
- Interactions callback scene allows blocks to be moved without doing a grasp pose. 
- Capsule hands don't have a joint colour in HDRP 
- Hand UI can become detached from hand when hand is removed from view
- Multi-device (desktop) Scene camera position can become offset
- FOV visualization does not display after changing render pipelines


## [5.12.0] - 04/07/2022

### Announcements

In line with Unity's end of support of Unity 2019 LTS, we will no longer be actively supporting Unity 2019.

We will also be deprecating some functionality and moving core utilities into a separate package.

If you are using classes and methods that are marked as obsolete and will be moved to the new legacy package without a replacement, you may wish to use "#pragma warning disable 0618" at the start and "#pragma warning restore 0618" at the end of your method that makes use of it to suppress the warnings.

If you have any concerns about this, please contact us on [Github Discussions](https://github.com/ultraleap/UnityPlugin/discussions)
 
### Changed
- Various classes and methods have been marked as obsolete in preparation for a major version change in the near future
 
### Fixed 
- VertexOffsetShader displays errors in Unity 2021 due to invalid path
- ThreadAbortException in editor when connecting, most commonly found when using milti-device

### Known issues 
- Scenes containing the infrared viewer render incorrectly on systems using single pass stereo with the XR plugin system - e.g. Windows Mixed Reality headsets. SteamVR headsets may also default to single pass stereo, showing the same issue. However in this case, the OpenVR settings can be changed to multipass which resolves the problem. 
- Scenes containing the infrared viewer render incorrectly on Android build targets and in scriptable render pipelines such as URP and HDRP. 
- Demo scenes do not start at the correct height for a seated user. The XR Plugin Management System adjusts the camera height. This means the user has to adjust components in the scene to the correct height - e.g. camera height. Currently our position is to support the legacy XR system height settings. 
- Possible hand offset issues on XR2 headsets using SVR plugin 
- Hands in Desktop scenes can appear far away from the camera 
- Interactions callback scene allows blocks to be moved without doing a grasp pose. 
- Capsule hands don't have a joint colour in HDRP 
- Hand UI can become detached from hand when hand is removed from view
- Multi-device (desktop) Scene camera position can become offset
- FOV visualization does not display after changing render pipelines


## [5.11.0] - 23/06/2022

### Announcements

In line with Unity's end of support of Unity 2019 LTS, we will no longer be actively supporting Unity 2019.

We will also be deprecating some functionality and moving core utilities into a separate package.

If you have any concerns about this, please contact us on [Github Discussions](https://github.com/ultraleap/UnityPlugin/discussions)
 
### Added 
- Added a hand enable and disable script to the GenericHand_Arm prefab

### Changed
- Changed scale calculations on the Auto-Scale function of the Handbinder, to make it more consistent across different tracking models and more stable when using a hand without metacarpal bones. The scales of all hand prefabs have been slightly changed because of that.
- Disable FOV visualization gizmos by default
- Update minimum Unity version to 2020.3 for UPM packages
 
### Fixed 
- Turning on and off multiple image retrievers referencing the same service provider or the same device results in a very low framerate
- When having two image retrievers that both reference the same device and turning one of them off, then the other one shows a grey image
- Initialising contact for an interaction hand while the hand is not tracked does not work and doesn't attempt again once the hand is tracked
- Attachment Hands Example scene has errors when using a project with InputSystem

### Known issues 
- Scenes containing the infrared viewer render incorrectly on systems using single pass stereo with the XR plugin system - e.g. Windows Mixed Reality headsets. SteamVR headsets may also default to single pass stereo, showing the same issue. However in this case, the OpenVR settings can be changed to multipass which resolves the problem. 
- Scenes containing the infrared viewer render incorrectly on Android build targets and in scriptable render pipelines such as URP and HDRP. 
- Demo scenes do not start at the correct height for a seated user. The XR Plugin Management System adjusts the camera height. This means the user has to adjust components in the scene to the correct height - e.g. camera height. Currently our position is to support the legacy XR system height settings. 
- Possible hand offset issues on XR2 headsets using SVR plugin 
- Hands in Desktop scenes can appear far away from the camera 
- Interactions callback scene allows blocks to be moved without doing a grasp pose. 
- Capsule hands don't have a joint colour in HDRP 
- Hand UI can become detached from hand when hand is removed from view


## [5.10.0] - 10/06/2022

### Announcements

In line with Unity's end of support of Unity 2019 LTS, we will no longer be actively supporting Unity 2019.

We will also be deprecating some functionality and moving core utilities into a separate package.

If you have any concerns about this, please contact us on [Github Discussions](https://github.com/ultraleap/UnityPlugin/discussions)
 
### Added 

- Inform user with a popup error dialog when trying to build for Android without ARM64 set as the only target architecture. User can choose to continue the build if this is intended.

### Changed

- The leapProvider on a handModelBase (eg Capsule Hand) cannot be changed anymore at runtime in the inspector
 
### Fixed 

- Tracking Examples Capsule Hands (VR - Infrared Viewer) scene: hands are aligned with passthrough hands
- After removing XR Service Providers from Transforms, the transform is uneditable

### Known issues 
- Scenes containing the infrared viewer render incorrectly on systems using single pass stereo with the XR plugin system - e.g. Windows Mixed Reality headsets. SteamVR headsets may also default to single pass stereo, showing the same issue. However in this case, the OpenVR settings can be changed to multipass which resolves the problem. 
- Scenes containing the infrared viewer render incorrectly on Android build targets and in scriptable render pipelines such as URP and HDRP. 
- Demo scenes do not start at the correct height for a seated user. The XR Plugin Management System adjusts the camera height. This means the user has to adjust components in the scene to the correct height - e.g. camera height. Currently our position is to support the legacy XR system height settings. 
- Possible hand offset issues on XR2 headsets using SVR plugin 
- Hands in Desktop scenes can appear far away from the camera 
- Interactions callback scene allows blocks to be moved without doing a grasp pose. 
- Capsule hands don't have a joint colour in HDRP 
- Hand UI can become detached from hand when hand is removed from view


## [5.9.0] - 27/05/2022

### Announcements

In line with Unity's end of support of Unity 2019 LTS, we will no longer be actively supporting Unity 2019 following this release.

We will also start deprecating some functionality and moving core utilities into a separate package.

If you have any concerns about this, please contact us on [Github Discussions](https://github.com/ultraleap/UnityPlugin/discussions)
 
### Added 

- Add option to prevent initializing tracking mode for XR service provider 
- Added an option in LeapImageRetriever to hide Rigel device's debug information 
- Enable the use of multiple image retrievers in a scene that correspond to different devices 
- Better visualization for a tracking device’s position and rotation and its FOV as gizmos 

 
### Fixed 

- Automatic Volume visualization does not work in multi device mode 
- Switching between HMD and Screentop using ChangeTrackingMode() briefly switches to Desktop 
- when rendering a passthrough image with OpenGL, the hand visualization is flipped in the undistorted view 
- Changing tracking mode on the same frame as enabling a service provider has no effect 
- Capsule Hands "Cylinder Radius" only updates after hitting play 
- LeapEyeDislocator updates distortion values whenever a new device is plugged in, even if that device is not used for retrieving an image 

### Known issues 
- Scenes containing the infrared viewer render incorrectly on systems using single pass stereo with the XR plugin system - e.g. Windows Mixed Reality headsets. SteamVR headsets may also default to single pass stereo, showing the same issue. However in this case, the OpenVR settings can be changed to multipass which resolves the problem. 
- Scenes containing the infrared viewer render incorrectly on Android build targets and in scriptable render pipelines such as URP and HDRP. 
- Demo scenes do not start at the correct height for a seated user. The XR Plugin Management System adjusts the camera height. This means the user has to adjust components in the scene to the correct height - e.g. camera height. Currently our position is to support the legacy XR system height settings. 
- Possible hand offset issues on XR2 headsets using SVR plugin 
- Hands in Desktop scenes can appear far away from the camera 
- Interactions callback scene allows blocks to be moved without doing a grasp pose. 
- Capsule hands don't have a joint colour in HDRP 
- Hand UI can become detached from hand when hand is removed from view
 

## [5.8.0] - 28/04/2022

### Added
- A Leap Provider can now be specified for attachment hands

### Fixed
- SIR170 Tracking Volume Visualisation was not appearing
- The automatic option on Tracking Volume Visualisation was not working for SIR170s or 3Dis in single device usage
- Unit tests break downstream package dependencies [[#1182]](https://github.com/ultraleap/UnityPlugin/issues/1182)
- reassigned Low Poly Hand material to prefab
- An image from the image Retriever would freeze when switching devices on the relevant Service Provider

### Known issues
- Scenes containing the infrared viewer render incorrectly on systems using single pass stereo with the XR plugin system - e.g. Windows Mixed Reality headsets. SteamVR headsets may also default to single pass stereo, showing the same issue. However in this case, the OpenVR settings can be changed to multipass which resolves the problem.
- Scenes containing the infrared viewer render incorrectly on Android build targets and in scriptable render pipelines such as URP and HDRP.
- Demo scenes do not start at the correct height for a seated user. The XR Plugin Management System adjusts the camera height. This means the user has to adjust components in the scene to the correct height - e.g. camera height. Currently our position is to support the legacy XR system height settings.
- Possible hand offset issues on XR2 headsets using SVR plugin
- Hands in Desktop scenes can appear far away from the camera
- Interactions callback scene allows blocks to be moved without doing a grasp pose.
- Automatic Volume visualization does not work in multi device mode
- Capsule hands don't have a joint colour in HDRP

## [5.7.0] - 19/04/2022

### Added
- Added a new post process provider to distort tracking data to the 3D visuals
- Added the ability to generate a leap hand from a bound hand (Hand Binder) 
- Can now set different tracking optimization modes on tracking devices when running with multiple devices
- method 'GetFingerStrength' in HandUtils, that returns a value indicating how strongly a finger is curled
- Added option to flip image in the passthrough shaders

### Changed
- Policy flags are now handled on a per device basis / contain information about the device they relate to
- ActiveDevice replaced by ActiveDevices. ActiveDevice marked as obsolete
- Legacy SetPolicy/ClearPolicy/IsPolicySet methods on IController marked as obsolete. Use new methods that also take a Device
- In multiple Device Mode = specific, if the specific serial number is null or an empty string, no device is tracking

### Fixed
- Occasional ThreadAbortException on connection polling thread
- Sometimes Frame objects where being constructed without a device ID, even if known
- Multiple device mode remembers device serial numbers after devices are disconnected
- Service provider in multi-device scene does not track using selected device (by serial number) unless it's been selected in the editor
- clear LeapServiceProvider._currentDevice, if the device is unplugged (DeviceLost)

### Known issues
- Scenes containing the infrared viewer render incorrectly on systems using single pass stereo with the XR plugin system - e.g. Windows Mixed Reality headsets. SteamVR headsets may also default to single pass stereo, showing the same issue. However in this case, the OpenVR settings can be changed to multipass which resolves the problem.
- Scenes containing the infrared viewer render incorrectly on Android build targets and in scriptable render pipelines such as URP and HDRP.
- Demo scenes do not start at the correct height for a seated user. The XR Plugin Management System adjusts the camera height. This means the user has to adjust components in the scene to the correct height - e.g. camera height. Currently our position is to support the legacy XR system height settings.
- Possible hand offset issues on XR2 headsets using SVR plugin
- Hands in Desktop scenes can appear far away from the camera
- Interactions callback scene allows blocks to be moved without doing a grasp pose.
- Interactions object scene platform/stage seems to move a lot


## [5.6.0] - 04/04/2022

### Added
- The LeapServiceProvider provides a list of connected devices (LeapServiceProvider.Devices)
- Example scene for multiple devices
- Generic Hand Model that has an Arm and no metacarpal bones (added to example scene 'Rigged Hands (Desktop) (Standard)')
- Accessor for Service version info in the Controller

### Changed
- In 'Multiple Device Mode' = 'Specific', Serial Numbers can be changed at Runtime via the Inspector or via code (new public property LeapServiceProvider.SpecificSerialNumber)
- Exposed SimpleFacingCameraCallbacks.IsFacingCamera in the Interaction Engine
- Allow mesh hands that use the hand binder to be scaled during editor
- Updated the LeapC.dll client to 5.5.0.22-57dcaafe

### Removed

### Fixed
- Lag and stuttering when using multiple devices
- Scene View opens when connecting / disconnecting devices
- Fixed issues with multi-device interpolation failing

### Known issues
- Multiple device mode remembers device serial numbers after devices are disconnected
- Service provider in multi-device scene does not track using selected device (by serial number) unless it's been selected in the editor
- Scenes containing the infrared viewer render incorrectly on systems using single pass stereo with the XR plugin system - e.g. Windows Mixed Reality headsets. SteamVR headsets may also default to single pass stereo, showing the same issue. However in this case, the OpenVR settings can be changed to multipass which resolves the problem.
- Demo scenes do not start at the correct height for a seated user. The XR Plugin Management System adjusts the camera height. This means the user has to adjust components in the scene to the correct height - e.g. camera height. Currently our position is to support the legacy XR system height settings.
- Possible hand offset issues on XR2 headsets using SVR plugin
- Hands in Desktop scenes can appear far away from the camera
- Interactions callback scene allows blocks to be moved without doing a grasp pose.
- Interactions object scene platform/stage seems to move a lot
- Dynamic UI objects throwing backwards most of the time.


## [5.5.0] - 17/03/2022

### Added
- Hand Binder Scale feature, uniformly scale the 3D model model up or down based on the ratio between the leap data and the 3D model. This will require a rebind to calculate the correct scale.
- tracking service version check for multiple device mode. Warning appears if trying to select the 'specific' multi device mode in a service version < 5.3.6

### Changed
- Serial numbers for 'multiple device mode' = 'Specific' can be chosen from a drop down list in the inspector instead of a text field. Using Device indices is no longer supported.

### Removed
- x86 LeapC.dll

### Fixed
- Dynamic UI scene - blocks sometimes did not expand when undocked
-	Capsule hands appear small compared to size of 'IR hands' of user using HDRP / URP and do not line up. Using standard rendering on Unity 2019.4 LTS  hands are usually not visible (but are being tracked). When they appear they do not line up with the hands in the image.
- A check has been added to ensure a subscription to device events won't happen if the leapProvider is null.

### Known issues
-	Scenes containing the infrared viewer render incorrectly on systems using single pass stereo with the XR plugin system - e.g. Windows Mixed Reality headsets. SteamVR headsets may also default to single pass stereo, showing the same issue. However in this case, the OpenVR settings can be changed to multipass which resolves the problem.
-	Demo scenes do not start at the correct height for a seated user. The XR Plugin Management System adjusts the camera height. This means the user has to adjust components in the scene to the correct height - e.g. camera height. Currently our position is to support the legacy XR system height settings.
- Possible hand offset issues on XR2 headsets using SVR plugin
- Hands in Desktop scenes can appear far away from the camera
- Interactions callback scene allows blocks to be moved without doing a grasp pose.
- Interactions object scene platform/stage seems to move a lot
- Dynamic UI objects throwing backwards most of the time.


## [5.4.0] 

### Added
- Basic support for specifying which device a LeapProvider should connect to. Can be specified by device index or serial number. If multiple service providers are in a scene set to use the multiple device mode, they must be set to use the same tracking optimization mode. _(Multiple Device Mode is only supported on the Ultraleap Tracking Service version 5.3.6 and above)_
- Added ability to get / set custom capsule hand colours in code

### Changed
- Updated LeapC.dll client to latest service release. Service supports multiple devices.

### Removed

### Fixed
- Fixed issue with incorrect enum ordering in eLeapEventType (now matches LeapC.h ordering). Inserted eLeapEventType_TrackingMode
- Service Providers not referenced in Hand Post-Process example scene

### Known issues
-	Scenes containing the infrared viewer render incorrectly on systems using single pass stereo with the XR plugin system - e.g. Windows Mixed Reality headsets. SteamVR headsets may also default to single pass stereo, showing the same issue. However in this case, the OpenVR settings can be changed to multipass which resolves the problem.
-	Demo scenes do not start at the correct height for a seated user. The XR Plugin Management System adjusts the camera height. This means the user has to adjust components in the scene to the correct height - e.g. camera height. Currently our position is to support the legacy XR system height settings.
-	Capsule hands appear small compared to size of 'IR hands' of user using HDRP / URP and do not line up. Using standard rendering on Unity 2019.4 LTS  hands are usually not visible (but are being tracked). When they appear they do not line up with the hands in the image.
- Possible hand offset issues on XR2 headsets using SVR plugin
- Hands in Desktop scenes can appear far away from the camera
- Interactions callback scene allows blocks to be moved without doing a grasp pose.
- Interactions object scene platform/stage seems to move a lot
- Dynamic UI objects throwing backwards most of the time.


## [5.3.0] 

### Added

### Changed
- Clear devices list on disconnect of service Connection.cs
- Example scenes now contain a clickable link to take users to https://docs.ultraleap.com/ultralab/
- Removed unused variables from Connection and Controller
- Hand Model Base feature parity with the interaction hand
- LeapXRServiceProvider getter and setter for MainCamera

### Removed

### Fixed
- Outline/Ghost hands sometimes show a shader issue when upgrading to SRP (TOON shader)
- Jittery Sliders and slider problems in moving reference frame
- When using LeapXRServiceProvider with Temporal Warping enabled, the hands fly off in the first few frames.
- Reduced the number of OnContactBegin / OnContactEnd events when a finger is in contact with a slider
- Fixed issues with HDRP and URP example scenes not containing the correct shader when switching graphics pipelines.
- Fixing eye dislocator misalignment
- Unused variables in LeapCSharp Controller and Connection causing warnings [[#1181]](https://github.com/ultraleap/UnityPlugin/issues/1181)

### Known issues
-	Scenes containing the infrared viewer render incorrectly on systems using single pass stereo with the XR plugin system - e.g. Windows Mixed Reality headsets. SteamVR headsets may also default to single pass stereo, showing the same issue. However in this case, the OpenVR settings can be changed to multipass which resolves the problem.
-	Demo scenes do not start at the correct height for a seated user. The XR Plugin Management System adjusts the camera height. This means the user has to adjust components in the scene to the correct height - e.g. camera height. Currently our position is to support the legacy XR system height settings.
-	Capsule hands appear small compared to size of 'IR hands' of user using HDRP / URP and do not line up. Using standard rendering on Unity 2019.4 LTS  hands are usually not visible (but are being tracked). When they appear they do not line up with the hands in the image.
- Possible hand offset issues on XR2 headsets using SVR plugin
- Hands in Desktop scenes can appear far away from the camera
- Interactions callback scene allows blocks to be moved without doing a grasp pose.
- Interactions object scene platform/stage seems to move a lot
- Dynamic UI objects throwing backwards most of the time.
- Service Providers not referenced in Hand Post-Process example scene (to fix: drag 'Intertia Hand Models' into the leap Provider of its children capsule hands)


## [5.2.0]

### Added
- Adding SIR170 leapc/device.
- Adding 3DI leapc/device
- Adding option to grasp interaction objects with a specific hand


### Changed

- Moved SimpleFacingCameraCallbacks.cs to Interaction Engine\Runtime\Scripts\Utility & updated its namespace
- Update main camera provider to enable work on supporting MRTK

### Removed

### Fixed
- https://github.com/ultraleap/UnityPlugin/issues/1177

### Known issues
-	Scenes containing the infrared viewer render incorrectly on systems using single pass stereo with the XR plugin system - e.g. Windows Mixed Reality headsets. SteamVR headsets may also default to single pass stereo, showing the same issue. However in this case, the OpenVR settings can be changed to multipass which resolves the problem.
-	Demo scenes do not start at the correct height for a seated user. The XR Plugin Management System adjusts the camera height. This means the user has to adjust components in the scene to the correct height - e.g. camera height. Currently our position is to support the legacy XR system height settings.
-	Capsule hands appear small compared to size of 'IR hands' of user using HDRP / URP and do not line up. Using standard rendering on Unity 2019.4 LTS  hands are usually not visible (but are being tracked). When they appear they do not line up with the hands in the image.
- Outline/Ghost hands sometimes show a shader issue when upgrading to SRP (TOON shader)
- Issues with slider button movements not being possible or registering false presses in moving reference frames scene when frame is moving (inconsistent). Only affects slider buttons - normal buttons work fine.
- Possible hand offset issues on XR2 headsets using SVR plugin
- Hands in Desktop scenes can appear far away from the camera
- Interactions callback scene allows blocks to be moved without doing a grasp pose.
- Interactions object scene platform/stage seems to move a lot
- Dynamic UI objects throwing backwards most of the time.

## [5.1.0]

### Added
- Adding coloring options to the capsule hands
- New option to initialise only the index finger in the interaction hand

### Changed
- Size of the Skeleton hand assets has been significantly reduced

### Removed

### Fixed
- Generic Hand Model rendering issue with transparency
- Updated XR2 preview documentation ('How to Build a Unity Application that Shows Tracked Hands on an XR2') to account for asset path changes, name changes to preview packages in V5.0.0 (from expermimental) and in response to internal user testing
- Minor changes to anchors example scene

### Known issues
-	Scenes containing the infrared viewer render incorrectly on systems using single pass stereo with the XR plugin system - e.g. Windows Mixed Reality headsets. SteamVR headsets may also default to single pass stereo, showing the same issue. However in this case, the OpenVR settings can be changed to multipass which resolves the problem.
-	Demo scenes do not start at the correct height for a seated user. The XR Plugin Management System adjusts the camera height. This means the user has to adjust components in the scene to the correct height - e.g. camera height. Currently our position is to support the legacy XR system height settings.
-	Capsule hands appear small compared to size of 'IR hands' of user using HDRP / URP and do not line up. Using standard rendering on Unity 2019.4 LTS  hands are usually not visible (but are being tracked). When they appear they do not line up with the hands in the image.
- Outline/Ghost hands sometimes show a shader issue when upgrading to SRP (TOON shader)
- Issues with slider button movements not being possible or registering false presses in moving reference frames scene when frame is moving (inconsistent). Only affects slider buttons - normal buttons work fine.
- Possible hand offset issues on XR2 headsets using SVR plugin


## [5.0.0]
### Added
- Support for Unity HDRP and URP including materials and shaders in all examples
- Hands module shaders for outline, ghost and skeleton hands
- `Service Provider` (XR, Desktop and Screentop) prefabs
- `Image Retriever` prefab
- `HandModels` prefab
- Experimental support for Qualcomm Snapdragon XR2 based headsets within `com.ultraleap.tracking.preview` package.
- MainCameraProvider.cs to get the camera on Android platforms

### Changed
- Reorganized the repository layout to adhere to [UPM Package Structure](https://docs.unity3d.com/Manual/cus-layout.html). Fixes [[#1113]](https://github.com/ultraleap/UnityPlugin/issues/1113)
  - Core, Hands and Interaction Engine modules are in their own sub-folders with Editor/Runtime folders in a `com.ultraleap.tracking` UPM package.
  - Examples for all modules are in hidden `Examples~` folders within their respective package. These can be imported as samples from the package manager window or unhidden by removing the `~` when importing from .unitypackages.
  - UIInput module has is now in a separate preview package "com.ultraleap.tracking.preview".
- The following scripts are no longer required to be put on a `Camera`. Instead, they require a reference to a `Camera`.
  - LeapXRServiceProvider
  - LeapImageRetriever
  - LeapEyeDislocator
  - EnableDepthBuffer
- Reworked how adding hands to a scene works - hands can be added easily. Any type derived from `HandModelBase` can be added directly into the scene and linked with a `LeapProvider` to begin tracking immediately.
- `Frame.Get` renamed to `Frame.GetHandWithChirality`.
- Rebranded Leap Motion Unity Modules Window


### Removed
- `HandModelManager` MonoBehaviour
- `Leap Rig` Prefab
- `Leap Hand Controller` Prefab
- The following example scenes were removed:
  - Rigged Hands (VR - Infrared Viewer)
  - Rigged Hands (VR)
- Experimental modules
  - HierarchyRecording
  - Playback
- Docs - migrated to [Ultraleap Docs][docs-website]
- Internal directory
  - AutoHeader (Moved to CI folder, no longer part of any packages)
  - Generation
  - RealtimeGraph
  - Testing
  - VRVisualizer
- Legacy directory
  - DetectionExamples
  - GraphicRenderer

### Fixed
- Missing rigged hands image (Note that docs moved to [Ultraleap Docs](https://docs.ultraleap.com/unity-api/unity-user-manual/core.html)) [[#1172]](https://github.com/ultraleap/UnityPlugin/issues/1172)
- 'SelectionMode.OnlyUserModifiable' is obsolete [[1167]](https://github.com/ultraleap/UnityPlugin/issues/1167)
- Initializing contact bones of XR controller [[#1085]](https://github.com/ultraleap/UnityPlugin/issues/1085)
- enableContactBoneCollision() called unnecessarily often [[#1062]](https://github.com/ultraleap/UnityPlugin/issues/1062)
- ClearContactTracking() doesn't clear a pooled Hashset before calling Recycle() [[#1061]](https://github.com/ultraleap/UnityPlugin/issues/1061)
- Hand position jumps when using OVRProvider [[#1054]](https://github.com/ultraleap/UnityPlugin/issues/1054) 
- Remove additional audio listeners in example scenes
- Clipping plane in example scenes is not set close enough, Hands models are being clipped
- Images not seen in Core examples - Capsule hands (VR - Infrared Viewer)

### Known issues
-	Scenes containing the infrared viewer render incorrectly on systems using single pass stereo with the XR plugin system - e.g. Windows Mixed Reality headsets. SteamVR headsets may also default to single pass stereo, showing the same issue. However in this case, the OpenVR settings can be changed to multipass which resolves the problem.
-	Demo scenes do not start at the correct height for a seated user. The XR Plugin Management System adjusts the camera height. This means the user has to adjust components in the scene to the correct height - e.g. camera height. Currently our position is to support the legacy XR system height settings.
-	Capsule hands appear small compared to size of 'IR hands' of user using HDRP / URP and do not line up. Using standard rendering on Unity 2019.4 LTS  hands are usually not visible (but are being tracked). When they appear they do not line up with the hands in the image.
- Outline/Ghost hands sometimes show a shader issue when upgrading to SRP (TOON shader)
- Issues with slider button movements not being possible or registering false presses in moving reference frames scene when frame is moving (inconsistent). Only affects slider buttons - normal buttons work fine.
- Possible hand offset issues on XR2 headsets using SVR plugin

## [4.9.1 and older]

[older-releases]: https://github.com/ultraleap/UnityPlugin/releases "UnityPlugin Releases"

Refer to the [release notes page][older-releases] for older releases.<|MERGE_RESOLUTION|>--- conflicted
+++ resolved
@@ -8,14 +8,15 @@
 
 ## [NEXT]
 
-<<<<<<< HEAD
+### Added
+- Added support to upgrade the plugin's Built In Render Pipeline materials (and as a result the example scenes) to the Universal Render Pipeline. This can be set to automatically prompt when the materials don't match the current render pipeline
+
 ### Fixed
 - Fixed some warnings around runtime variables that were only used in editor mode
 - Fixed an issue with Physical Hands and Unity 6 due to the physics Contact Generation setting being removed
-=======
+
 ### Changed
 - Updated all custom shaders to support the Universal Render Pipeline concurrently with the Built-in Render Pipeline
->>>>>>> 0575ad52
 
 ## [7.2.0] - 17/01/2025
 
