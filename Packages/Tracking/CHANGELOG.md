# Changelog
All notable changes to this project will be documented in this file.

The format is based on [Keep a Changelog](https://keepachangelog.com/en/1.0.0/),
and this project adheres to [Semantic Versioning](https://semver.org/spec/v2.0.0.html).

[docs-website]: https://docs.ultraleap.com/unity-api/ "Ultraleap Docs"

## [NEXT] - xx/xx/xx

### Tracking Client versions
- Windows 	v5.17.1
- MacOS 	v5.17.1
- Android 	v5.17.1

### Added
- LeapServiceProvider accessor for world space psoition of the Tracking Camera
- LeapXRServiceProvider accessor for world space psoition of the Tracking Camera
- LeapServiceProvider accessor for world space position of the Tracking Camera
- LeapXRServiceProvider accessor for world space position of the Tracking Camera
- (Physical Hands) Ability to ignore collisions on single object or all children
- (Physical Hands) Added toggle to GrabHelper to allow kinematic object movement
- (Physical Hands) Ignore Physical hands component can now choose which hand(s) it should be applied to
- (Physical Hands) Edit time representation of hands via Physical Hands Manager
- (Attachment Hands) Do not show warning again this session when deleting attachment points

### Changed
- (Config) Additional uses of Config marked as Obsolete
- Any LeapServiceProvider can be used with MRTK subsystem
- Example content to be split by XR, Tabletop and URP Examples
- Combined example content to be part of the main Ultraleap Tracking .unitypackage when importing via .unitypackage
- Added fog and gradient sky for all XR example scenes
- (Hand Rays) Exposed dot product used to test if the hand is facing camera
- (Hinting) Added support for startup setting of Hand Tracking Hints via the Ultraleap Settings window
- (Hinting) Added support for runtime changing of Hand Tracking Hints via static HandTrackingHintManager
- Access of Physical Hands extensions
- Added public accessors to various Physical Hands utilities
- Unified use of TrackedPoseDrivers across XR LeapProviders

### Fixed
- Errors in Editor when using pre-2023.3.18 LTS due to FindObjectByType issue
- (Physical Hands) Objects are sticky when they ignore collision with hard contact hands
- (Physical Hands) Ability to toggle ignore Physical hands options from the inspector at runtime.
- (Locomotion) IsPinching wouldn't fire when between Activate and Deactivate values in LightweightPinchDetector
- (Physical Hands) Soft contact button difficult to press in physical hands playground scene when not using UI layer
- (Physical Hands) Disabled Ignore Physical hands components still affecting grab and collision at runtime
- (Physical Hands) Button Prefab uses mesh from example assets
- (Physical Hands) Button gets stuck down if disabled after pressing
- (UI Input Preview) Null UIInput events cause unnecessary error logs
- Memory increase when repeatedly opening scenes with LeapServiceProviders
- ThreadAbort when changing scenes in editor that use multidevice or display the tracking device gizmo
<<<<<<< HEAD
- (LeapXRServiceProvider) LeapXRServiceProvider wrongly uses transform relative to camera when offset mode set to transform

=======
- (Hand Binder) incorrect upperArm name definition for elbow joint
- (Physical Hands) Soft Contact NAN collider error when using OpenXR tracking on Android devices
- (Physical Hands) Hand stuck in pose, unable to grab if object is disabled while grabbing
>>>>>>> 1c3fecd6


## [6.14.0] - 24/01/24

### Tracking Client versions
- Windows 	v5.17.1
- MacOS 	v5.17.1
- Android 	v5.17.1

### Added
- Physical Hands. This introduces a new way of interacting with object in the virtual world using your hands and unitys physics engine.

### Changed
- Removed Physics Hands from the preview package as Physical Hands has replaced it.

### Known issues
- Repeatedly opening scenes can cause memory use increase
- The OpenXR Leap Provider does not currently support the `Confidence` hand property (and will return fixed values)
- After using Ultraleap OpenXR in Unity Editor, the tracking mode of device 0 will be set to HMD until the Unity Editor session ends. This can stop the testing of non-XR scenes until the Unity Editor is re-opened

## [6.13.0] - 24/11/23

### Tracking Client versions
- Windows 	v5.17.1
- MacOS 	v5.17.1
- Android 	v5.17.1

### Added
- (Hands Recorder Preview) A new Hand Recorder to record animation clips of hands and additional objects to produce re-playable actions (e.g for tutorials)
- (Pose Detector) Add a new rule type to match rotation of a joint to a target
- (XR Hands) Added XRHandsLeapProvider to convert the current XRHandsSubsystem data to a LeapProvider for use with the Ultraleap Unity Plugin features
- Added the ability to suppress the Android build warnings
- Help Menu that links out to docs, a place to report bugs & places to get support

### Changed
- (Preview Teleportation) Lightweight Pinch Detector's finger detection can be configured
- (Obsolete) Some old unused LeapC APIs have been marked as Obsolete (config, IsSmudged, IsLightingBad)
- Changed from using obsolete FindObjectOfType to using newer implementations
- Ultraleap settings are now in the project settings window, under "Ultraleap"

### Fixed
- (Hand Binder) Hands begin at large/small scale and slowly scale to normal size
- (Pinch to Paint Example) Painting sound does not play if pinch began out of tracking range
- LeapXRServiceProvider ensures default device offset mode is set to new defaults when enabled
- Attachment Hand Menu is incorrectly rotated

### Known issues
- Repeatedly opening scenes can cause memory use increase
- The OpenXR Leap Provider does not currently support the `Confidence` hand property (and will return fixed values)
- After using Ultraleap OpenXR in Unity Editor, the tracking mode of device 0 will be set to HMD until the Unity Editor session ends. This can stop the testing of non-XR scenes until the Unity Editor is re-opened

## [6.12.1] - 28/09/23

### Tracking Client versions
- Windows 	v5.16.0
- MacOS 	v5.16.0
- Android 	v5.16.0

### Fixed
- (leapXRServiceProvider) Hands offset incorrectly on Windows when using Leap 2

### Known issues 
- Use of the LeapCSharp Config class is unavailable with v5.X tracking service
- Repeatedly opening scenes can cause memory use increase
- Currently the Ultraleap Hand Tracking feature for OpenXR requires the New and Legacy input systems to be enabled, to simultaneously use OpenXR and the Ultraleap Unity Plugin's features.
- The OpenXR Leap Provider does not currently support the `Confidence` hand property (and will return fixed values)
- After using Ultraleap OpenXR in Unity Editor, the tracking mode of device 0 will be set to HMD until the Unity Editor session ends. This can stop the testing of non-XR scenes until the Unity Editor is re-opened
- Running both the Ultraleap XRHands Subsystem and another XRHands Subsystem at the same time causes unstable results. Only enable one at a time.


## [6.12.0] - 12/09/23

### Added
- (MRTK Support) Added an MRTK3 subsystem for using Leap tracking directly (non-OpenXR)

### Changed
- (XRHands) XRHands subsystem will now use existing LeapXRServiceProviders found in the scene before considering generating new ones

### Fixed
- (XRHands) XRHands double-translates tracking data causing XRI InputActions to be wrongly positioned when the XROrigin is moved

### Known issues 
- Use of the LeapCSharp Config class is unavailable with v5.X tracking service
- Repeatedly opening scenes can cause memory use increase
- Currently the Ultraleap Hand Tracking feature for OpenXR requires the New and Legacy input systems to be enabled, to simultaneously use OpenXR and the Ultraleap Unity Plugin's features.
- The OpenXR Leap Provider does not currently support the `Confidence` hand property (and will return fixed values)
- After using Ultraleap OpenXR in Unity Editor, the tracking mode of device 0 will be set to HMD until the Unity Editor session ends. This can stop the testing of non-XR scenes until the Unity Editor is re-opened
- The OpenXR Leap Provider palm can be in unexpected position when using pre-1.4.3 OpenXR Layer. A workaround is to ensure you use 1.4.3 or newer - installed by the 5.12.0 or newer Tracking Service Installer
- Running both the Ultraleap XRHands Subsystem and another XRHands Subsystem at the same time causes unstable results. Only enable one at a time.


## [6.12.0] - 12/09/23

### Added
- (MRTK Support) Added an MRTK3 subsystem for using Leap tracking directly (non-OpenXR)

### Changed
- (XRHands) XRHands subsystem will now use existing LeapXRServiceProviders found in the scene before considering generating new ones

### Fixed
- (XRHands) XRHands double-translates tracking data causing XRI InputActions to be wrongly positioned when the XROrigin is moved

### Known issues 
- Use of the LeapCSharp Config class is unavailable with v5.X tracking service
- Repeatedly opening scenes can cause memory use increase
- Currently the Ultraleap Hand Tracking feature for OpenXR requires the New and Legacy input systems to be enabled, to simultaneously use OpenXR and the Ultraleap Unity Plugin's features.
- The OpenXR Leap Provider does not currently support the `Confidence` hand property (and will return fixed values)
- After using Ultraleap OpenXR in Unity Editor, the tracking mode of device 0 will be set to HMD until the Unity Editor session ends. This can stop the testing of non-XR scenes until the Unity Editor is re-opened
- The OpenXR Leap Provider palm can be in unexpected position when using pre-1.4.3 OpenXR Layer. A workaround is to ensure you use 1.4.3 or newer - installed by the 5.12.0 or newer Tracking Service Installer
- Running both the Ultraleap XRHands Subsystem and another XRHands Subsystem at the same time causes unstable results. Only enable one at a time.


## [6.11.0] - 14/08/23

### Added
- (Physics Hands) Finger displacement values to each finger
- (Physics Hands) Interface based events for easier development
    - Please see the updated scripts in the Physics Hands example scene for more information
- (HandRays) Add methods to invoke handray Frame & State Change in inherited classes
- (LeapXRServiceProvider) Use of device transforms from the service when using Default device offset mode. This does not include tilt/rotation

### Changed
- (Physics Hands) Burst compute is now used to improve certain physics calculation performance
    - In Unity 2020+ this is used for "hand is colliding" functions only
	- In Unity 2022+ all collision functions are handled by Burst
- (Physics Hands) Parameters of the hand (e.g. contact distance) are now controlled at the provider level and have adjusted defaults for better interactions
- (Physics Hands) OnObjectStateChange event has been replaced with SubscribeToStateChanges
    - This is tailored to handle specific Rigidbodies and will only fire when your subscribed Rigidbody is affected
- (Physics Hands) Hand and bone states have been improved and are more consistent with expectations
- (Physics Hands) Updated example scene with new events and better visuals
- (Physics Hands) Updated PhysicsBone IsObjectGrabbable calculations to use the closest point on the bone to the hovered object
- (Physics Hands) Improved Physics Hands grasp helpers to take into account grabs where bones are facing each other
- (Locomotion) Expose teleport anchor list & last teleported anchor
- (Locomotion) Moved Jump Gems further away from the arm, to account for sleeves
- (Locomotion) Added functionality to update the initial position and rotations of the TP anchor after the first Awake

### Fixed
- (Physics Hands) Hand forces are reduced when pushing into objects with fingers
- (Physics Hands) Stopped physics buttons from rotating incorrectly
- (Locomotion) Jump Gems look for audio sources in their children, even if the audio source was set
- (Locomotion) If pinched gem was null, jump gem teleport could still be in a selected state
- (Locomotion) Teleport ray did not change to an invalid colour when no colliders were hit
- (Core) Fixed hands juddering in XR when interpolation is turned off on the LeapXRServiceProvider. Turning off interpolation now turns off head pose interpolation
- (PoseViewer) Pose viewer rotation does not match the targets rotation

### Known issues 
- Use of the LeapCSharp Config class is unavailable with v5.X tracking service
- Repeatedly opening scenes can cause memory use increase
- Currently the Ultraleap Hand Tracking feature for OpenXR requires the New and Legacy input systems to be enabled, to simultaneously use OpenXR and the Ultraleap Unity Plugin's features.
- The OpenXR Leap Provider does not currently support the `Confidence` hand property (and will return fixed values)
- After using Ultraleap OpenXR in Unity Editor, the tracking mode of device 0 will be set to HMD until the Unity Editor session ends. This can stop the testing of non-XR scenes until the Unity Editor is re-opened
- The OpenXR Leap Provider palm can be in unexpected position when using pre-1.4.3 OpenXR Layer. A workaround is to ensure you use 1.4.3 or newer - installed by the 5.12.0 or newer Tracking Service Installer
- Running both the Ultraleap XRHands Subsystem and another XRHands Subsystem at the same time causes unstable results. Only enable one at a time.

## [6.10.0] - 05/07/23

This release was tested against Unity 2021.3 LTS and 2022.3 LTS

### Added
- (XRHands) Direct Leap XRHands Subsystem
- (UltraleapSettings) Ultraleap Settings ScriptableObject to toggle features
- (InputSystem) A XRHands to Leap InputActions and Meta Aim InputActions converter

### Changed
- (Hand Pose) Removed unnecessary Hand Pose scriptable context menu option
- (Multi device aggregation) Added wrist and arm to ConfidenceInterpolation aggregator
- (Preview XRI) Removed XRI content from Preview Package in favour of XRHands+XRI content in Tracking Package. Follow the Ultraleap [XR Docs](https://docs.ultraleap.com/unity-api/The-Examples/XR/index.html) for XRI and XRHands to get started

### Fixed
- (Preview) CPU performance issues on PICO when re-connecting tracking device
- (Locomotion) Jump gems could occasionally break and not show their ray
- VectorHand bone directions and thumb rotations

### Known issues 
- Use of the LeapCSharp Config class is unavailable with v5.X tracking service
- Repeatedly opening scenes can cause memory use increase
- Currently the Ultraleap Hand Tracking feature for OpenXR requires the New and Legacy input systems to be enabled, to simultaneously use OpenXR and the Ultraleap Unity Plugin's features.
- The OpenXR Leap Provider does not currently support the `Confidence` hand property (and will return fixed values)
- If using OpenXR when using Unity 2020 and Ultraleap Tracking Plugin via .unitypackage, an error will appear on import relating to HandTrackingFeature. This has been fixed by Unity on Unity 2021
	- A workaround is to right click on \ThirdParty\Ultraleap\Tracking\OpenXR\Runtime\Scripts\HandTrackingFeature.cs and select 'Reimport'
- After using Ultraleap OpenXR in Unity Editor, the tracking mode of device 0 will be set to HMD until the Unity Editor session ends. This can stop the testing of non-XR scenes until the Unity Editor is re-opened
- The OpenXR Leap Provider palm can be in unexpected position when using pre-1.4.3 OpenXR Layer. A workaround is to ensure you use 1.4.3 or newer - installed by the 5.12.0 or newer Tracking Service Installer
- Running both the Ultraleap XRHands Subsystem and another XRHands Subsystem at the same time causes unstable results. Only enable one at a time.

## [6.9.0] - 08/06/23

### Added
- (Physics Hands) In-editor readme for example scene
- (Attachment Hands) Predicted pinch position
- (LeapServiceProvider) Ability to change the number of Service connection attempts and interval


### Changed
- (HandUtils) Only cache static Provider and CameraRig references when they are requested
- (HandUtils) Mark Provider-dependant methods as obsolete and point to suitable replacements
- (UIInput) Cursors are disabled by default and enabled when required
- (LeapXRServiceProvider) When using Default offset, updated values will be used automatically
- (Utils) All references to Utils in the Plugin specify Leap.Unity.Utils to avoid clashes with other Utils classes

### Fixed
- (OpenXRProvider) Hand `Rotation`, `Direction`, `PalmPosition`, `PalmNormal` and `StabilisedPalmPosition` do not match LeapC when using OpenXR layer 1.4.4
- (OpenXRProvider) Elbow length incorrectly calculated.
- (OpenXRProvider) Finger `Direction` is incorrectly set to the tip bone direction rather than the intermediate
- (OpenXRProvider) Hand `GrabStrength` is computed before all required information is available
- (UIInput) When hand lost or leaves canvas near hovered button, button stays hovered


### Known issues 
- Use of the LeapCSharp Config class is unavailable with v5.X tracking service
- Repeatedly opening scenes can cause memory use increase
- Currently the Ultraleap Hand Tracking feature for OpenXR requires the New and Legacy input systems to be enabled, to simultaneously use OpenXR and the Ultraleap Unity Plugin's features.
- The OpenXR Leap Provider does not currently support the `Confidence` hand property (and will return fixed values)
- If using OpenXR when using Unity 2020 and Ultraleap Tracking Plugin via .unitypackage, an error will appear on import relating to HandTrackingFeature. This has been fixed by Unity on Unity 2021
	- A workaround is to right click on \ThirdParty\Ultraleap\Tracking\OpenXR\Runtime\Scripts\HandTrackingFeature.cs and select 'Reimport'
- After using Ultraleap OpenXR in Unity Editor, the tracking mode of device 0 will be set to HMD until the Unity Editor session ends. This can stop the testing of non-XR scenes until the Unity Editor is re-opened
- The OpenXR Leap Provider palm can be in unexpected position when using pre-1.4.3 OpenXR Layer. A workaround is to ensure you use 1.4.3 or newer - installed by the 5.12.0 or newer Tracking Service Installer

## [6.8.1] - 19/05/23

### Added
- Runtime unit tests for pose detection

### Changed
- Changed OpenXRLeapProvider to calculate a LeapC-style palm width and pinch strength

### Fixed
- Preview package version dependency mismatch for XRI when using InputSystem 1.4.4
- (Passthrough) change the handling of the distortion matrix for vertical alignment across device types

### Known issues 
- Scenes containing the infrared viewer render incorrectly on Android build targets and in scriptable render pipelines such as URP and HDRP. 
- Use of the LeapCSharp Config class is unavailable with v5.X tracking service
- Repeatedly opening scenes can cause memory use increase
- Currently the Ultraleap Hand Tracking feature for OpenXR requires the New and Legacy input systems to be enabled, to simultaneously use OpenXR and the Ultraleap Unity Plugin's features.
- The OpenXR Leap Provider does not currently support the `Confidence` hand property (and will return fixed values)
- If using OpenXR when using Unity 2020 and Ultraleap Tracking Plugin via .unitypackage, an error will appear on import relating to HandTrackingFeature. This has been fixed by Unity on Unity 2021
	- A workaround is to right click on \ThirdParty\Ultraleap\Tracking\OpenXR\Runtime\Scripts\HandTrackingFeature.cs and select 'Reimport'
- DrawMeshInstanced error log on certain Unity versions when using Capsule Hands. [Unity Issue Tracker](https://issuetracker.unity3d.com/issues/drawmeshinstanced-does-not-support-dot-dot-dot-error-in-the-console-pops-up-when-the-shader-does-support-instanced-rendering)
- After using Ultraleap OpenXR in Unity Editor, the tracking mode of device 0 will be set to HMD until the Unity Editor session ends. This can stop the testing of non-XR scenes until the Unity Editor is re-opened

## [6.8.0] - 12/05/23

### Added
- (Anchorable Behaviour) Code to automatically create a basic curve for attraction reach distance on new instance of the script
- (Interaction Engine) New options to the create menu under "Interaction", can now create:
	- Interaction Cube, 3D Button, 3D UI panel, Anchor, Anchorable Object, Attachment Hand Menu, Interaction Manager
- (Physics Hands) Added function to check if a grasped object has been pinched
- Presets to Capsule Hands to be able to change the way they look easily
- Options for Capsule Hands to change disable particular joints
- Option to show Upper Arm for Capsule Hands. (Works best in XR)
- (Preview) XRI implementation now supports more Input Actions similar to that of OpenXRs Interaction Profiles

### Changed
- (Anchorable Behaviour) Ability to change the speed at which an object is attracted to the hand
- (Physics Hands) Significantly improved palm latency
- (Physics Hands) Reduced overall forces of hands and fingers
- (Physics Hands) Improved object weight movement (less wobbly, overall faster and more predictable)
- (Physics Hands) Improved contact information of helpers
- (Physics Hands) Removed grasp distance
- (Physics Hands) Removed "strength" from the provider and replaced with per hand velocity limits
- (Physics Hands) Grasp helpers now modify object mass on grasp and restore it on release
- (Hand Rays) TransformWristShoulderRay interpolates direction, rather than aim position
- LeapXRServiceProvider Default offset mode now uses known device transforms or falls back to a default value
- (Interaction) Grab ball now has an option to Continuously restrict the grab balls distance from the player. This allows grab balls to follow the player
- Leap provider can now be set manually in leap provider manager
- Removed Infrared Viewer example scene and prefab

### Fixed
- (Physics Hands) Fixed joints exploding when teleporting the hand for one frame
- (Physics Hands) Fixed wrist position becoming misaligned over time

### Known issues 
- Scenes containing the infrared viewer render incorrectly on Android build targets and in scriptable render pipelines such as URP and HDRP. 
- Use of the LeapCSharp Config class is unavailable with v5.X tracking service
- Repeatedly opening scenes can cause memory use increase
- Currently the Ultraleap Hand Tracking feature for OpenXR requires the New and Legacy input systems to be enabled, to simultaneously use OpenXR and the Ultraleap Unity Plugin's features.
- The OpenXR Leap Provider does not currently support the `Confidence` hand property (and will return fixed values)
- If using OpenXR when using Unity 2020 and Ultraleap Tracking Plugin via .unitypackage, an error will appear on import relating to HandTrackingFeature. This has been fixed by Unity on Unity 2021
	- A workaround is to right click on \ThirdParty\Ultraleap\Tracking\OpenXR\Runtime\Scripts\HandTrackingFeature.cs and select 'Reimport'
- DrawMeshInstanced error log on certain Unity versions when using Capsule Hands. [Unity Issue Tracker](https://issuetracker.unity3d.com/issues/drawmeshinstanced-does-not-support-dot-dot-dot-error-in-the-console-pops-up-when-the-shader-does-support-instanced-rendering)
- After using Ultraleap OpenXR in Unity Editor, the tracking mode of device 0 will be set to HMD until the Unity Editor session ends. This can stop the testing of non-XR scenes until the Unity Editor is re-opened

## [6.7.0] - 3/4/23

### Added
- Brand new pose detection feature!
	- Pose Detector (Invokes events when the chosen pose is made)
	- Pose Detection Library (A library of pre-defined poses)
		- Thumbs up, OK, Point, Open palm, Fist, Horns
	- Pose Recorder (To record poses of your own)
	- New Example Scenes
		- Pose Recorder (A scene set up for you to record poses of your own)
		- Pose Detection (A barebones scene to show how you can use the detector in your own scenes)
		- Pose Showcase (To view and try out our new library of poses)
			- Thumbs up, Thumbs down, OK, Point, Open palm up, Open palm down, Fist, Horns
- (Physics Hands) Warnings for gravity and timestep settings
- (Physics Hands) Exposed interaction mask
- (Physics Hands) Dynamically adjusting fingers when grabbing objects
- (Physics Hands) Distance calculations and values for each bone
- Per finger pinch distances in HandUtils
- Ability for AnchorableBehaviours to attach on demand
- Added advanced option to LeapXRServiceProvider to avoid adding TrackedPoseDrivers to MainCamera
- Ability to clear all attachments on AttachmentHands component
- (UIInput) Added an option to hide the pointer cursor when hands are interacting with UI elements in direct/tactile mode

### Changed
- (Physics Hands) Reduced hand to object collision radius when throwing and testing overlaps
- (Physics Hands) Thumb joints reverted to revolute for non-0th thumb joints
- (Physics Hands) Default physics hands solver iterations & presets
- (Physics Hands) Heuristic calculations moved to WaitForFixedUpdate
- (Physics Hands) Non-0th joints are now only revolute once again
- Reordered example assets to make it easier to traverse


### Fixed
- (Physics Hands) Bone directions when converting back to Leap Hands
- (Physics Hands) Incorrect setup and positioning of physics buttons
- 0th thumb bone rotation values when using OpenXR
- "Pullcord" jitters when being interacted with
- Hand Binder finger tip scale disproportionately when LeapProvider Transform is scaled
- Creating objects from GameObject/Ultraleap/ menu makes more than just prefabs - Ghost Hands (with Arms)
- (UIInput) several interaction events not firing when both direct and indirect interaction is enabled 
- Incorrect warning of duplicate InteractionHands in InteractionManager

### Known issues 
- Scenes containing the infrared viewer render incorrectly on Android build targets and in scriptable render pipelines such as URP and HDRP. 
- Use of the LeapCSharp Config class is unavailable with v5.X tracking service
- Repeatedly opening scenes can cause memory use increase
- Currently the Ultraleap Hand Tracking feature for OpenXR requires the New and Legacy input systems to be enabled, to simultaneously use OpenXR and the Ultraleap Unity Plugin's features.
- The OpenXR Leap Provider does not currently support the `Confidence` hand property (and will return fixed values)
- If using OpenXR when using Unity 2020 and Ultraleap Tracking Plugin via .unitypackage, an error will appear on import relating to HandTrackingFeature. This has been fixed by Unity on Unity 2021
	- A workaround is to right click on \ThirdParty\Ultraleap\Tracking\OpenXR\Runtime\Scripts\HandTrackingFeature.cs and select 'Reimport'
- DrawMeshInstanced error log on certain Unity versions when using Capsule Hands. [Unity Issue Tracker](https://issuetracker.unity3d.com/issues/drawmeshinstanced-does-not-support-dot-dot-dot-error-in-the-console-pops-up-when-the-shader-does-support-instanced-rendering)
- After using Ultraleap OpenXR in Unity Editor, the tracking mode of device 0 will be set to HMD until the Unity Editor session ends. This can stop the testing of non-XR scenes until the Unity Editor is re-opened

## [6.6.0] - 17/02/23

### Added
- Interaction Grab Ball for 3D UI

### Changed
- Capsule Hands pinky metacarpal position to better represent the actual joint position
- Reduced performance overhead of OpenXRLeapProvider
- Reduced performance overhead when accessing Hands via Hands.Right, Hands.Left and Hands.GetHand
- Reduced performance overhead when transforming Leap.Frames, Leap.Hands and Leap.Bones using Basis
- Reduced performance overhead when accessing scale in Capsule Hands
- Reduced performance overhead when using Preview UI Input Cursor

### Fixed
- Preview package example scene referencing a prefab in the non-preview package

### Known issues 
- Scenes containing the infrared viewer render incorrectly on Android build targets and in scriptable render pipelines such as URP and HDRP. 
- Use of the LeapCSharp Config class is unavailable with v5.X tracking service
- Repeatedly opening scenes can cause memory use increase
- Currently the Ultraleap Hand Tracking feature for OpenXR requires the New and Legacy input systems to be enabled, to simultaneously use OpenXR and the Ultraleap Unity Plugin's features.
- The OpenXR Leap Provider does not currently support the `Confidence` hand property (and will return fixed values)
- If using OpenXR when using Unity 2020 and Ultraleap Tracking Plugin via .unitypackage, an error will appear on import relating to HandTrackingFeature. This has been fixed by Unity on Unity 2021
	- A workaround is to right click on \ThirdParty\Ultraleap\Tracking\OpenXR\Runtime\Scripts\HandTrackingFeature.cs and select 'Reimport'
- DrawMeshInstanced error log on certain Unity versions when using Capsule Hands. [Unity Issue Tracker](https://issuetracker.unity3d.com/issues/drawmeshinstanced-does-not-support-dot-dot-dot-error-in-the-console-pops-up-when-the-shader-does-support-instanced-rendering)
- After using Ultraleap OpenXR in Unity Editor, the tracking mode of device 0 will be set to HMD until the Unity Editor session ends. This can stop the testing of non-XR scenes until the Unity Editor is re-opened

## [6.5.0] - 26/01/23

### Added
- Public toggle for interpolation on LeapServiceProviders
- Hands prefabs added to GameObject/Ultraleap/Hands create menu
- Action-based XRI implementation with Example scene in Preview package
- Added const S_TO_US as replacement for incorrectly named S_TO_NS in LeapServiceProvider
- Check box in Hand Binder under fine tuning options to enable or disable moving the elbow based on forearm scale

### Changed
- "Hands.Provider" static function now searches for subjectively the best LeapProvider available in the scene. Will use PostProcessProvider first rather than LeapServiceProvider
- Removed the OVRProvider from the Preview Package. This is now achievable via the OpenXR Provider in the main Tracking Package

### Fixed
- Offset between skeleton hand wrist and forearm in sample scenes
- OpenXRLeapProvider CheckOpenXRAvailable has a nullref when XRGeneralSettings activeloader is not set up
- XrLeapProviderManager initialising when there is no active XR Loader - [Github Issue 1360](https://github.com/ultraleap/UnityPlugin/issues/1360)
- OnAnchorDisabled not being called when an Anchor gameobject is disabled
- Documentation for Finger.Direction says it is tip direction but should say intermediate direction
- OpenXR thumb joint rotation offsets do not align with LeapC expectations

### Known issues 
- Scenes containing the infrared viewer render incorrectly on Android build targets and in scriptable render pipelines such as URP and HDRP. 
- Use of the LeapCSharp Config class is unavailable with v5.X tracking service
- Repeatedly opening scenes can cause memory use increase
- Currently the Ultraleap Hand Tracking feature for OpenXR requires the New and Legacy input systems to be enabled, to simultaneously use OpenXR and the Ultraleap Unity Plugin's features.
- The OpenXR Leap Provider does not currently support the `Confidence` hand property (and will return fixed values)
- If using OpenXR when using Unity 2020 and Ultraleap Tracking Plugin via .unitypackage, an error will appear on import relating to HandTrackingFeature. This has been fixed by Unity on Unity 2021
	- A workaround is to right click on \ThirdParty\Ultraleap\Tracking\OpenXR\Runtime\Scripts\HandTrackingFeature.cs and select 'Reimport'
- DrawMeshInstanced error log on certain Unity versions when using Capsule Hands. [Unity Issue Tracker](https://issuetracker.unity3d.com/issues/drawmeshinstanced-does-not-support-dot-dot-dot-error-in-the-console-pops-up-when-the-shader-does-support-instanced-rendering)
- After using Ultraleap OpenXR in Unity Editor, the tracking mode of device 0 will be set to HMD until the Unity Editor session ends. This can stop the testing of non-XR scenes until the Unity Editor is re-opened

## [6.4.0] - 05/01/23

### Added
- Pinch To Paint example scene
- Explanation text to all XR example scenes
- Turntable and Pullcord example scene
- Locomotion teleportation system and example scenes in Preview Package

### Fixed
- Android Manifest auto-population when building for OpenXR always adds permissions
- OpenXR finger lengths wrongly include metacarpal lengths
- On contact start and end being called every 20 frames when only 1 bone is colliding

### Known issues 
- Offset between skeleton hand wrist and forearm in sample scenes
- Outline hands aren't displaying
- Scenes containing the infrared viewer render incorrectly on Android build targets and in scriptable render pipelines such as URP and HDRP. 
- Interactions callback scene allows blocks to be moved without doing a grasp pose. 
- Capsule hands don't have a joint colour in HDRP 
- Use of the LeapCSharp Config class is unavailable with v5.X tracking service
- Repeatedly opening scenes can cause memory use increase
- Currently the Ultraleap Hand Tracking feature for OpenXR requires the New and Legacy input systems to be enabled, to simultaneously use OpenXR and the Ultraleap Unity Plugin's features.
- The OpenXR Leap Provider does not currently support the `Confidence` hand property (and will return fixed values)
- If using OpenXR with OpenXR package imported, when using Unity 2020 and Ultraleap Tracking Plugin via .unitypackage, an error will appear on import relating to HandTrackingFeature. This has been fixed by Unity on Unity 2021
	- A workaround is to right click on \ThirdParty\Ultraleap\Tracking\OpenXR\Runtime\Scripts\HandTrackingFeature.cs and select 'Reimport'
- DrawMeshInstanced error log on certain Unity versions when using Capsule Hands. [Unity Issue Tracker](https://issuetracker.unity3d.com/issues/drawmeshinstanced-does-not-support-dot-dot-dot-error-in-the-console-pops-up-when-the-shader-does-support-instanced-rendering)
- After using Ultraleap OpenXR in Unity Editor, the tracking mode of device 0 will be set to HMD until the Unity Editor session ends. This can stop the testing of non-XR scenes until the Unity Editor is re-opened

## [6.3.0] - 02/12/22

### Added
- Added XRLeapProviderManager script and Prefab which auto-selects a LeapXRServiceProvider or OpenXRLeapProvider depending on the availability of OpenXR
- Added GetChirality extension method to hand which returns the Chirality enum of the hand
- Added ability to change HandBinder scaling speed

### Changed
- Reduced the contact offset for Interaction Hands colliders so contact is closer

### Fixed
- Check for main camera being null in (get) EditTimeFrame in OpenXRLeapProvider
- Detector null reference error when creating a detector at runtime
- InteractionSlider now raises event for value changes when setting values via the Horizontal and Vertical Percent properties
- XRServiceProvider and OpenXRLeapProvider do not scale when the player scales
- `timeVisible` was not populated on the OpenXR Provider for `Finger`s
- Fix issue with generic hand-shader giving compile errors in some circumstances

### Known issues 
- Offset between skeleton hand wrist and forearm in sample scenes
- Outline hands aren't displaying
- Scenes containing the infrared viewer render incorrectly on Android build targets and in scriptable render pipelines such as URP and HDRP. 
- Interactions callback scene allows blocks to be moved without doing a grasp pose. 
- Capsule hands don't have a joint colour in HDRP 
- Use of the LeapCSharp Config class is unavailable with v5.X tracking service
- Repeatedly opening scenes can cause memory use increase
- Currently the Ultraleap Hand Tracking feature for OpenXR requires the New and Legacy input systems to be enabled, to simultaneously use OpenXR and the Ultraleap Unity Plugin's features.
- The OpenXR Leap Provider does not currently support the `Confidence` hand property (and will return fixed values)
- If using OpenXR with OpenXR package imported, when using Unity 2020 and Ultraleap Tracking Plugin via .unitypackage, an error will appear on import relating to HandTrackingFeature. This has been fixed by Unity on Unity 2021
	- A workaround is to right click on \ThirdParty\Ultraleap\Tracking\OpenXR\Runtime\Scripts\HandTrackingFeature.cs and select 'Reimport'
- DrawMeshInstanced error log on certain Unity versions when using Capsule Hands. [Unity Issue Tracker](https://issuetracker.unity3d.com/issues/drawmeshinstanced-does-not-support-dot-dot-dot-error-in-the-console-pops-up-when-the-shader-does-support-instanced-rendering)
- After using Ultraleap OpenXR in Unity Editor, the tracking mode of device 0 will be set to HMD until the Unity Editor session ends. This can stop the testing of non-XR scenes until the Unity Editor is re-opened

## [6.2.1] - 07/10/2022

### Fixed
- Fixed `DeviceID`, `Timestamp` and `CurrentFramesPerSecond` for `Frames` from the OpenXR Provider

### Known issues 
- Offset between skeleton hand wrist and forearm in sample scenes
- Outline hands aren't displaying
- Scenes containing the infrared viewer render incorrectly on Android build targets and in scriptable render pipelines such as URP and HDRP. 
- Interactions callback scene allows blocks to be moved without doing a grasp pose. 
- Capsule hands don't have a joint colour in HDRP 
- Use of the LeapCSharp Config class is unavailable with v5.X tracking service
- Repeatedly opening scenes can cause memory use increase
- Currently the Ultraleap Hand Tracking feature for OpenXR requires the New and Legacy input systems to be enabled, to simultaneously use OpenXR and the Ultraleap Unity Plugin's features.
- The OpenXR Leap Provider does not currently support the `Confidence` hand property (and will return fixed values)
- If using OpenXR with OpenXR package imported, when using Unity 2020 and Ultraleap Tracking Plugin via .unitypackage, an error will appear on import relating to HandTrackingFeature. This has been fixed by Unity on Unity 2021
	- A workaround is to right click on \ThirdParty\Ultraleap\Tracking\OpenXR\Runtime\Scripts\HandTrackingFeature.cs and select 'Reimport'

## [6.2.0] - 23/09/2022

### Added
- Getting Started example scene
- Mesh Hands example scenes for XR

### Changed
- Reorganised example scenes for more clarity
- Removed HDRP hands example scenes

### Fixed
- Fixed compile error with GenericHandShader's use of TRANSFER_SHADOW

### Known issues 
- Offset between skeleton hand wrist and forearm in sample scenes
- Outline hands aren't displaying
- Scenes containing the infrared viewer render incorrectly on Android build targets and in scriptable render pipelines such as URP and HDRP. 
- Interactions callback scene allows blocks to be moved without doing a grasp pose. 
- Capsule hands don't have a joint colour in HDRP 
- Use of the LeapCSharp Config class is unavailable with v5.X tracking service
- Repeatedly opening scenes can cause memory use increase
- Currently the Ultraleap Hand Tracking feature for OpenXR requires the New and Legacy input systems to be enabled, to simultaneously use OpenXR and the Ultraleap Unity Plugin's features.
- The OpenXR Leap Provider does not currently support the `Confidence` hand property (and will return fixed values)
- If using OpenXR with OpenXR package imported, when using Unity 2020 and Ultraleap Tracking Plugin via .unitypackage, an error will appear on import relating to HandTrackingFeature. This has been fixed by Unity on Unity 2021
	- A workarond is to right click on \ThirdParty\Ultraleap\Tracking\OpenXR\Runtime\Scripts\HandTrackingFeature.cs and select 'Reimport'

## [6.1.0] - 09/09/2022

### Added
- Device-Specific RectilinearToPixelEx method
- OpenXR into a conditionally included asmdef taht automatically removes OpenXR Package if necessary

### Fixed
- Tracking Binding is lost when reloading scenes on Android
- AttachmentHands can get in a popup loop when resetting the component
- RectilinearToPixel returns NaN

### Known issues 
- Scenes containing the infrared viewer render incorrectly on Android build targets and in scriptable render pipelines such as URP and HDRP. 
- Interactions callback scene allows blocks to be moved without doing a grasp pose. 
- Capsule hands don't have a joint colour in HDRP 
- Use of the LeapCSharp Config class is unavailable with v5.X tracking service
- Repeatedly opening scenes can cause memory use increase
- Currently the Ultraleap Hand Tracking feature for OpenXR requires the New and Legacy input systems to be enabled, to simultaneously use OpenXR and the Ultraleap Unity Plugin's features.
- The OpenXR Leap Provider does not currently support the `Confidence` hand property (and will return fixed values)
- If using OpenXR with OpenXR package imported, when using Unity 2020 and Ultraleap Tracking Plugin via .unitypackage, an error will appear on import relating to HandTrackingFeature. This has been fixed by Unity on Unity 2021
	- A workarond is to right click on \ThirdParty\Ultraleap\Tracking\OpenXR\Runtime\Scripts\HandTrackingFeature.cs and select 'Reimport'

## [6.0.0] - 17/08/2022

### Added
- Added a low poly hand model with an arm
- Added create menu options for LeapServiceProviders via GameObject/Ultrealeap/Service Provider (X)
- Added TrackedPoseDriver to all XR example scenes
- Added ability to create LeapServiceProviders from the GameObject/Create menu in editor
- Added Hand Rays to Preview package

### Changed
- Cleaned up the image retriever and LeapServiceProvider Execution order, reducing unnecessary service and log messages
- ImageRetriever prefab and LeapEyeDislocator.cs (formerly used for passthrough) removed and replaced by 'VR Infrared Camera' prefab in the Tracking Examples package
- Example scenes URL
- Hand rigs bones have their  'L and R' prefixes removed
- Removed Hotkey functionality
- Removed use of obsolete methods
- Removed obsolete methods
- Removed pre-2020LTS specific support
- Removed use of SVR
- Changed use of Vector and LeapQuaternion in favour of Vector3 and Quaternion
- Removed Legacy XR support
- Removed MainCaneraProvider in favour of Camera.Main
- All units to be in M rather than MM when getting hand data

### Fixed

- HandBinder scales hands in edit mode when there is no LeapServiceProvider in the scene
- Leap.Controller.InternalFrameReady, LeapInternalFrame is never dispatched
- HandUI example scene panel exists after hand lost
- ChangeTrackingMode and GetTrackingMode on LeapServiceProvider fail when in disabled multi-device mode
- FOV Gizmos are not visible when opening an example scene containing a Service Provider in multiDeviceMode = disabled.
- FOV Gizmos are not visible when changing render pipelines
- AttachmentHands untick bone in inspector UI causes looping error when deleting gameobject in edit mode
- SpatialTracking dependency errors

### Known issues 
- Scenes containing the infrared viewer render incorrectly on Android build targets and in scriptable render pipelines such as URP and HDRP. 
- Interactions callback scene allows blocks to be moved without doing a grasp pose. 
- Capsule hands don't have a joint colour in HDRP 
- Use of the LeapCSharp Config class is unavailable with v5.X tracking service
- Repeatedly opening scenes can cause memory use increase

## [5.13.1] - 26/08/2022

### Announcements

In line with Unity's end of support of Unity 2019 LTS, we will no longer be actively supporting Unity 2019.

We will also be deprecating some functionality and moving core utilities into a separate package.

If you are using classes and methods that are marked as obsolete and will be moved to the new legacy package without a replacement, you may wish to use "#pragma warning disable 0618" at the start and "#pragma warning restore 0618" at the end of your method that makes use of it to suppress the warnings.

If you have any concerns about this, please contact us on [Github Discussions](https://github.com/ultraleap/UnityPlugin/discussions)

### Fixed
- Tracking Binding is lost when reloading scenes on Android

### Known issues 
- Scenes containing the infrared viewer render incorrectly on Android build targets and in scriptable render pipelines such as URP and HDRP. 
- Demo scenes do not start at the correct height for a seated user. The XR Plugin Management System adjusts the camera height. This means the user has to adjust components in the scene to the correct height - e.g. camera height. Currently our position is to support the legacy XR system height settings. 
- Hands in Desktop scenes can appear far away from the camera 
- Interactions callback scene allows blocks to be moved without doing a grasp pose. 
- Capsule hands don't have a joint colour in HDRP 
- Hand UI can become detached from hand when hand is removed from view
- Multi-device (desktop) Scene camera position can become offset
- FOV visualization does not display after changing render pipelines

## [5.13.0] - 21/07/2022

### Announcements

In line with Unity's end of support of Unity 2019 LTS, we will no longer be actively supporting Unity 2019.

We will also be deprecating some functionality and moving core utilities into a separate package.

If you are using classes and methods that are marked as obsolete and will be moved to the new legacy package without a replacement, you may wish to use "#pragma warning disable 0618" at the start and "#pragma warning restore 0618" at the end of your method that makes use of it to suppress the warnings.

If you have any concerns about this, please contact us on [Github Discussions](https://github.com/ultraleap/UnityPlugin/discussions)

### Added
- Added HandModelManager to the Hands Module - an easy way to enable/disable hand models
- Added option to freeze hand state on HandEnableDisable

### Changed
- Changed Rigged Hand Example scenes to use HandModelManager

### Fixed
- Inertia Hands are very jittery and `hand.TimeVisible` is not accurate
- Compile errors in the Infrared Viewer example scene when using Single Pass Stereo rendering mode

### Known issues 
- Scenes containing the infrared viewer render incorrectly on Android build targets and in scriptable render pipelines such as URP and HDRP. 
- Demo scenes do not start at the correct height for a seated user. The XR Plugin Management System adjusts the camera height. This means the user has to adjust components in the scene to the correct height - e.g. camera height. Currently our position is to support the legacy XR system height settings. 
- Hands in Desktop scenes can appear far away from the camera 
- Interactions callback scene allows blocks to be moved without doing a grasp pose. 
- Capsule hands don't have a joint colour in HDRP 
- Hand UI can become detached from hand when hand is removed from view
- Multi-device (desktop) Scene camera position can become offset
- FOV visualization does not display after changing render pipelines
- Use of the LeapCSharp Config class is unavailable with v5.X tracking service

## [5.12.1] - 06/07/2022

### Announcements

In line with Unity's end of support of Unity 2019 LTS, we will no longer be actively supporting Unity 2019.

We will also be deprecating some functionality and moving core utilities into a separate package.

If you are using classes and methods that are marked as obsolete and will be moved to the new legacy package without a replacement, you may wish to use "#pragma warning disable 0618" at the start and "#pragma warning restore 0618" at the end of your method that makes use of it to suppress the warnings.

If you have any concerns about this, please contact us on [Github Discussions](https://github.com/ultraleap/UnityPlugin/discussions)

This release is a hotfix for the 5.12.0 release. It fixes the XRI package dependency issue which affects the tracking preview package,
 
### Fixed 
- XRI package dependency is resolved when using the Tracking Preview package.

### Known issues 
- Scenes containing the infrared viewer render incorrectly on systems using single pass stereo with the XR plugin system - e.g. Windows Mixed Reality headsets. SteamVR headsets may also default to single pass stereo, showing the same issue. However in this case, the OpenVR settings can be changed to multipass which resolves the problem. 
- Scenes containing the infrared viewer render incorrectly on Android build targets and in scriptable render pipelines such as URP and HDRP. 
- Demo scenes do not start at the correct height for a seated user. The XR Plugin Management System adjusts the camera height. This means the user has to adjust components in the scene to the correct height - e.g. camera height. Currently our position is to support the legacy XR system height settings. 
- Hands in Desktop scenes can appear far away from the camera 
- Interactions callback scene allows blocks to be moved without doing a grasp pose. 
- Capsule hands don't have a joint colour in HDRP 
- Hand UI can become detached from hand when hand is removed from view
- Multi-device (desktop) Scene camera position can become offset
- FOV visualization does not display after changing render pipelines


## [5.12.0] - 04/07/2022

### Announcements

In line with Unity's end of support of Unity 2019 LTS, we will no longer be actively supporting Unity 2019.

We will also be deprecating some functionality and moving core utilities into a separate package.

If you are using classes and methods that are marked as obsolete and will be moved to the new legacy package without a replacement, you may wish to use "#pragma warning disable 0618" at the start and "#pragma warning restore 0618" at the end of your method that makes use of it to suppress the warnings.

If you have any concerns about this, please contact us on [Github Discussions](https://github.com/ultraleap/UnityPlugin/discussions)
 
### Changed
- Various classes and methods have been marked as obsolete in preparation for a major version change in the near future
 
### Fixed 
- VertexOffsetShader displays errors in Unity 2021 due to invalid path
- ThreadAbortException in editor when connecting, most commonly found when using milti-device

### Known issues 
- Scenes containing the infrared viewer render incorrectly on systems using single pass stereo with the XR plugin system - e.g. Windows Mixed Reality headsets. SteamVR headsets may also default to single pass stereo, showing the same issue. However in this case, the OpenVR settings can be changed to multipass which resolves the problem. 
- Scenes containing the infrared viewer render incorrectly on Android build targets and in scriptable render pipelines such as URP and HDRP. 
- Demo scenes do not start at the correct height for a seated user. The XR Plugin Management System adjusts the camera height. This means the user has to adjust components in the scene to the correct height - e.g. camera height. Currently our position is to support the legacy XR system height settings. 
- Possible hand offset issues on XR2 headsets using SVR plugin 
- Hands in Desktop scenes can appear far away from the camera 
- Interactions callback scene allows blocks to be moved without doing a grasp pose. 
- Capsule hands don't have a joint colour in HDRP 
- Hand UI can become detached from hand when hand is removed from view
- Multi-device (desktop) Scene camera position can become offset
- FOV visualization does not display after changing render pipelines


## [5.11.0] - 23/06/2022

### Announcements

In line with Unity's end of support of Unity 2019 LTS, we will no longer be actively supporting Unity 2019.

We will also be deprecating some functionality and moving core utilities into a separate package.

If you have any concerns about this, please contact us on [Github Discussions](https://github.com/ultraleap/UnityPlugin/discussions)
 
### Added 
- Added a hand enable and disable script to the GenericHand_Arm prefab

### Changed
- Changed scale calculations on the Auto-Scale function of the Handbinder, to make it more consistent across different tracking models and more stable when using a hand without metacarpal bones. The scales of all hand prefabs have been slightly changed because of that.
- Disable FOV visualization gizmos by default
- Update minimum Unity version to 2020.3 for UPM packages
 
### Fixed 
- Turning on and off multiple image retrievers referencing the same service provider or the same device results in a very low framerate
- When having two image retrievers that both reference the same device and turning one of them off, then the other one shows a grey image
- Initialising contact for an interaction hand while the hand is not tracked does not work and doesn't attempt again once the hand is tracked
- Attachment Hands Example scene has errors when using a project with InputSystem

### Known issues 
- Scenes containing the infrared viewer render incorrectly on systems using single pass stereo with the XR plugin system - e.g. Windows Mixed Reality headsets. SteamVR headsets may also default to single pass stereo, showing the same issue. However in this case, the OpenVR settings can be changed to multipass which resolves the problem. 
- Scenes containing the infrared viewer render incorrectly on Android build targets and in scriptable render pipelines such as URP and HDRP. 
- Demo scenes do not start at the correct height for a seated user. The XR Plugin Management System adjusts the camera height. This means the user has to adjust components in the scene to the correct height - e.g. camera height. Currently our position is to support the legacy XR system height settings. 
- Possible hand offset issues on XR2 headsets using SVR plugin 
- Hands in Desktop scenes can appear far away from the camera 
- Interactions callback scene allows blocks to be moved without doing a grasp pose. 
- Capsule hands don't have a joint colour in HDRP 
- Hand UI can become detached from hand when hand is removed from view


## [5.10.0] - 10/06/2022

### Announcements

In line with Unity's end of support of Unity 2019 LTS, we will no longer be actively supporting Unity 2019.

We will also be deprecating some functionality and moving core utilities into a separate package.

If you have any concerns about this, please contact us on [Github Discussions](https://github.com/ultraleap/UnityPlugin/discussions)
 
### Added 

- Inform user with a popup error dialog when trying to build for Android without ARM64 set as the only target architecture. User can choose to continue the build if this is intended.

### Changed

- The leapProvider on a handModelBase (eg Capsule Hand) cannot be changed anymore at runtime in the inspector
 
### Fixed 

- Tracking Examples Capsule Hands (VR - Infrared Viewer) scene: hands are aligned with passthrough hands
- After removing XR Service Providers from Transforms, the transform is uneditable

### Known issues 
- Scenes containing the infrared viewer render incorrectly on systems using single pass stereo with the XR plugin system - e.g. Windows Mixed Reality headsets. SteamVR headsets may also default to single pass stereo, showing the same issue. However in this case, the OpenVR settings can be changed to multipass which resolves the problem. 
- Scenes containing the infrared viewer render incorrectly on Android build targets and in scriptable render pipelines such as URP and HDRP. 
- Demo scenes do not start at the correct height for a seated user. The XR Plugin Management System adjusts the camera height. This means the user has to adjust components in the scene to the correct height - e.g. camera height. Currently our position is to support the legacy XR system height settings. 
- Possible hand offset issues on XR2 headsets using SVR plugin 
- Hands in Desktop scenes can appear far away from the camera 
- Interactions callback scene allows blocks to be moved without doing a grasp pose. 
- Capsule hands don't have a joint colour in HDRP 
- Hand UI can become detached from hand when hand is removed from view


## [5.9.0] - 27/05/2022

### Announcements

In line with Unity's end of support of Unity 2019 LTS, we will no longer be actively supporting Unity 2019 following this release.

We will also start deprecating some functionality and moving core utilities into a separate package.

If you have any concerns about this, please contact us on [Github Discussions](https://github.com/ultraleap/UnityPlugin/discussions)
 
### Added 

- Add option to prevent initializing tracking mode for XR service provider 
- Added an option in LeapImageRetriever to hide Rigel device's debug information 
- Enable the use of multiple image retrievers in a scene that correspond to different devices 
- Better visualization for a tracking device’s position and rotation and its FOV as gizmos 

 
### Fixed 

- Automatic Volume visualization does not work in multi device mode 
- Switching between HMD and Screentop using ChangeTrackingMode() briefly switches to Desktop 
- when rendering a passthrough image with OpenGL, the hand visualization is flipped in the undistorted view 
- Changing tracking mode on the same frame as enabling a service provider has no effect 
- Capsule Hands "Cylinder Radius" only updates after hitting play 
- LeapEyeDislocator updates distortion values whenever a new device is plugged in, even if that device is not used for retrieving an image 

### Known issues 
- Scenes containing the infrared viewer render incorrectly on systems using single pass stereo with the XR plugin system - e.g. Windows Mixed Reality headsets. SteamVR headsets may also default to single pass stereo, showing the same issue. However in this case, the OpenVR settings can be changed to multipass which resolves the problem. 
- Scenes containing the infrared viewer render incorrectly on Android build targets and in scriptable render pipelines such as URP and HDRP. 
- Demo scenes do not start at the correct height for a seated user. The XR Plugin Management System adjusts the camera height. This means the user has to adjust components in the scene to the correct height - e.g. camera height. Currently our position is to support the legacy XR system height settings. 
- Possible hand offset issues on XR2 headsets using SVR plugin 
- Hands in Desktop scenes can appear far away from the camera 
- Interactions callback scene allows blocks to be moved without doing a grasp pose. 
- Capsule hands don't have a joint colour in HDRP 
- Hand UI can become detached from hand when hand is removed from view
 

## [5.8.0] - 28/04/2022

### Added
- A Leap Provider can now be specified for attachment hands

### Fixed
- SIR170 Tracking Volume Visualisation was not appearing
- The automatic option on Tracking Volume Visualisation was not working for SIR170s or 3Dis in single device usage
- Unit tests break downstream package dependencies [[#1182]](https://github.com/ultraleap/UnityPlugin/issues/1182)
- reassigned Low Poly Hand material to prefab
- An image from the image Retriever would freeze when switching devices on the relevant Service Provider

### Known issues
- Scenes containing the infrared viewer render incorrectly on systems using single pass stereo with the XR plugin system - e.g. Windows Mixed Reality headsets. SteamVR headsets may also default to single pass stereo, showing the same issue. However in this case, the OpenVR settings can be changed to multipass which resolves the problem.
- Scenes containing the infrared viewer render incorrectly on Android build targets and in scriptable render pipelines such as URP and HDRP.
- Demo scenes do not start at the correct height for a seated user. The XR Plugin Management System adjusts the camera height. This means the user has to adjust components in the scene to the correct height - e.g. camera height. Currently our position is to support the legacy XR system height settings.
- Possible hand offset issues on XR2 headsets using SVR plugin
- Hands in Desktop scenes can appear far away from the camera
- Interactions callback scene allows blocks to be moved without doing a grasp pose.
- Automatic Volume visualization does not work in multi device mode
- Capsule hands don't have a joint colour in HDRP

## [5.7.0] - 19/04/2022

### Added
- Added a new post process provider to distort tracking data to the 3D visuals
- Added the ability to generate a leap hand from a bound hand (Hand Binder) 
- Can now set different tracking optimization modes on tracking devices when running with multiple devices
- method 'GetFingerStrength' in HandUtils, that returns a value indicating how strongly a finger is curled
- Added option to flip image in the passthrough shaders

### Changed
- Policy flags are now handled on a per device basis / contain information about the device they relate to
- ActiveDevice replaced by ActiveDevices. ActiveDevice marked as obsolete
- Legacy SetPolicy/ClearPolicy/IsPolicySet methods on IController marked as obsolete. Use new methods that also take a Device
- In multiple Device Mode = specific, if the specific serial number is null or an empty string, no device is tracking

### Fixed
- Occasional ThreadAbortException on connection polling thread
- Sometimes Frame objects where being constructed without a device ID, even if known
- Multiple device mode remembers device serial numbers after devices are disconnected
- Service provider in multi-device scene does not track using selected device (by serial number) unless it's been selected in the editor
- clear LeapServiceProvider._currentDevice, if the device is unplugged (DeviceLost)

### Known issues
- Scenes containing the infrared viewer render incorrectly on systems using single pass stereo with the XR plugin system - e.g. Windows Mixed Reality headsets. SteamVR headsets may also default to single pass stereo, showing the same issue. However in this case, the OpenVR settings can be changed to multipass which resolves the problem.
- Scenes containing the infrared viewer render incorrectly on Android build targets and in scriptable render pipelines such as URP and HDRP.
- Demo scenes do not start at the correct height for a seated user. The XR Plugin Management System adjusts the camera height. This means the user has to adjust components in the scene to the correct height - e.g. camera height. Currently our position is to support the legacy XR system height settings.
- Possible hand offset issues on XR2 headsets using SVR plugin
- Hands in Desktop scenes can appear far away from the camera
- Interactions callback scene allows blocks to be moved without doing a grasp pose.
- Interactions object scene platform/stage seems to move a lot


## [5.6.0] - 04/04/2022

### Added
- The LeapServiceProvider provides a list of connected devices (LeapServiceProvider.Devices)
- Example scene for multiple devices
- Generic Hand Model that has an Arm and no metacarpal bones (added to example scene 'Rigged Hands (Desktop) (Standard)')
- Accessor for Service version info in the Controller

### Changed
- In 'Multiple Device Mode' = 'Specific', Serial Numbers can be changed at Runtime via the Inspector or via code (new public property LeapServiceProvider.SpecificSerialNumber)
- Exposed SimpleFacingCameraCallbacks.IsFacingCamera in the Interaction Engine
- Allow mesh hands that use the hand binder to be scaled during editor
- Updated the LeapC.dll client to 5.5.0.22-57dcaafe

### Removed

### Fixed
- Lag and stuttering when using multiple devices
- Scene View opens when connecting / disconnecting devices
- Fixed issues with multi-device interpolation failing

### Known issues
- Multiple device mode remembers device serial numbers after devices are disconnected
- Service provider in multi-device scene does not track using selected device (by serial number) unless it's been selected in the editor
- Scenes containing the infrared viewer render incorrectly on systems using single pass stereo with the XR plugin system - e.g. Windows Mixed Reality headsets. SteamVR headsets may also default to single pass stereo, showing the same issue. However in this case, the OpenVR settings can be changed to multipass which resolves the problem.
- Demo scenes do not start at the correct height for a seated user. The XR Plugin Management System adjusts the camera height. This means the user has to adjust components in the scene to the correct height - e.g. camera height. Currently our position is to support the legacy XR system height settings.
- Possible hand offset issues on XR2 headsets using SVR plugin
- Hands in Desktop scenes can appear far away from the camera
- Interactions callback scene allows blocks to be moved without doing a grasp pose.
- Interactions object scene platform/stage seems to move a lot
- Dynamic UI objects throwing backwards most of the time.


## [5.5.0] - 17/03/2022

### Added
- Hand Binder Scale feature, uniformly scale the 3D model model up or down based on the ratio between the leap data and the 3D model. This will require a rebind to calculate the correct scale.
- tracking service version check for multiple device mode. Warning appears if trying to select the 'specific' multi device mode in a service version < 5.3.6

### Changed
- Serial numbers for 'multiple device mode' = 'Specific' can be chosen from a drop down list in the inspector instead of a text field. Using Device indices is no longer supported.

### Removed
- x86 LeapC.dll

### Fixed
- Dynamic UI scene - blocks sometimes did not expand when undocked
-	Capsule hands appear small compared to size of 'IR hands' of user using HDRP / URP and do not line up. Using standard rendering on Unity 2019.4 LTS  hands are usually not visible (but are being tracked). When they appear they do not line up with the hands in the image.
- A check has been added to ensure a subscription to device events won't happen if the leapProvider is null.

### Known issues
-	Scenes containing the infrared viewer render incorrectly on systems using single pass stereo with the XR plugin system - e.g. Windows Mixed Reality headsets. SteamVR headsets may also default to single pass stereo, showing the same issue. However in this case, the OpenVR settings can be changed to multipass which resolves the problem.
-	Demo scenes do not start at the correct height for a seated user. The XR Plugin Management System adjusts the camera height. This means the user has to adjust components in the scene to the correct height - e.g. camera height. Currently our position is to support the legacy XR system height settings.
- Possible hand offset issues on XR2 headsets using SVR plugin
- Hands in Desktop scenes can appear far away from the camera
- Interactions callback scene allows blocks to be moved without doing a grasp pose.
- Interactions object scene platform/stage seems to move a lot
- Dynamic UI objects throwing backwards most of the time.


## [5.4.0] 

### Added
- Basic support for specifying which device a LeapProvider should connect to. Can be specified by device index or serial number. If multiple service providers are in a scene set to use the multiple device mode, they must be set to use the same tracking optimization mode. _(Multiple Device Mode is only supported on the Ultraleap Tracking Service version 5.3.6 and above)_
- Added ability to get / set custom capsule hand colours in code

### Changed
- Updated LeapC.dll client to latest service release. Service supports multiple devices.

### Removed

### Fixed
- Fixed issue with incorrect enum ordering in eLeapEventType (now matches LeapC.h ordering). Inserted eLeapEventType_TrackingMode
- Service Providers not referenced in Hand Post-Process example scene

### Known issues
-	Scenes containing the infrared viewer render incorrectly on systems using single pass stereo with the XR plugin system - e.g. Windows Mixed Reality headsets. SteamVR headsets may also default to single pass stereo, showing the same issue. However in this case, the OpenVR settings can be changed to multipass which resolves the problem.
-	Demo scenes do not start at the correct height for a seated user. The XR Plugin Management System adjusts the camera height. This means the user has to adjust components in the scene to the correct height - e.g. camera height. Currently our position is to support the legacy XR system height settings.
-	Capsule hands appear small compared to size of 'IR hands' of user using HDRP / URP and do not line up. Using standard rendering on Unity 2019.4 LTS  hands are usually not visible (but are being tracked). When they appear they do not line up with the hands in the image.
- Possible hand offset issues on XR2 headsets using SVR plugin
- Hands in Desktop scenes can appear far away from the camera
- Interactions callback scene allows blocks to be moved without doing a grasp pose.
- Interactions object scene platform/stage seems to move a lot
- Dynamic UI objects throwing backwards most of the time.


## [5.3.0] 

### Added

### Changed
- Clear devices list on disconnect of service Connection.cs
- Example scenes now contain a clickable link to take users to https://docs.ultraleap.com/ultralab/
- Removed unused variables from Connection and Controller
- Hand Model Base feature parity with the interaction hand
- LeapXRServiceProvider getter and setter for MainCamera

### Removed

### Fixed
- Outline/Ghost hands sometimes show a shader issue when upgrading to SRP (TOON shader)
- Jittery Sliders and slider problems in moving reference frame
- When using LeapXRServiceProvider with Temporal Warping enabled, the hands fly off in the first few frames.
- Reduced the number of OnContactBegin / OnContactEnd events when a finger is in contact with a slider
- Fixed issues with HDRP and URP example scenes not containing the correct shader when switching graphics pipelines.
- Fixing eye dislocator misalignment
- Unused variables in LeapCSharp Controller and Connection causing warnings [[#1181]](https://github.com/ultraleap/UnityPlugin/issues/1181)

### Known issues
-	Scenes containing the infrared viewer render incorrectly on systems using single pass stereo with the XR plugin system - e.g. Windows Mixed Reality headsets. SteamVR headsets may also default to single pass stereo, showing the same issue. However in this case, the OpenVR settings can be changed to multipass which resolves the problem.
-	Demo scenes do not start at the correct height for a seated user. The XR Plugin Management System adjusts the camera height. This means the user has to adjust components in the scene to the correct height - e.g. camera height. Currently our position is to support the legacy XR system height settings.
-	Capsule hands appear small compared to size of 'IR hands' of user using HDRP / URP and do not line up. Using standard rendering on Unity 2019.4 LTS  hands are usually not visible (but are being tracked). When they appear they do not line up with the hands in the image.
- Possible hand offset issues on XR2 headsets using SVR plugin
- Hands in Desktop scenes can appear far away from the camera
- Interactions callback scene allows blocks to be moved without doing a grasp pose.
- Interactions object scene platform/stage seems to move a lot
- Dynamic UI objects throwing backwards most of the time.
- Service Providers not referenced in Hand Post-Process example scene (to fix: drag 'Intertia Hand Models' into the leap Provider of its children capsule hands)


## [5.2.0]

### Added
- Adding SIR170 leapc/device.
- Adding 3DI leapc/device
- Adding option to grasp interaction objects with a specific hand


### Changed

- Moved SimpleFacingCameraCallbacks.cs to Interaction Engine\Runtime\Scripts\Utility & updated its namespace
- Update main camera provider to enable work on supporting MRTK

### Removed

### Fixed
- https://github.com/ultraleap/UnityPlugin/issues/1177

### Known issues
-	Scenes containing the infrared viewer render incorrectly on systems using single pass stereo with the XR plugin system - e.g. Windows Mixed Reality headsets. SteamVR headsets may also default to single pass stereo, showing the same issue. However in this case, the OpenVR settings can be changed to multipass which resolves the problem.
-	Demo scenes do not start at the correct height for a seated user. The XR Plugin Management System adjusts the camera height. This means the user has to adjust components in the scene to the correct height - e.g. camera height. Currently our position is to support the legacy XR system height settings.
-	Capsule hands appear small compared to size of 'IR hands' of user using HDRP / URP and do not line up. Using standard rendering on Unity 2019.4 LTS  hands are usually not visible (but are being tracked). When they appear they do not line up with the hands in the image.
- Outline/Ghost hands sometimes show a shader issue when upgrading to SRP (TOON shader)
- Issues with slider button movements not being possible or registering false presses in moving reference frames scene when frame is moving (inconsistent). Only affects slider buttons - normal buttons work fine.
- Possible hand offset issues on XR2 headsets using SVR plugin
- Hands in Desktop scenes can appear far away from the camera
- Interactions callback scene allows blocks to be moved without doing a grasp pose.
- Interactions object scene platform/stage seems to move a lot
- Dynamic UI objects throwing backwards most of the time.

## [5.1.0]

### Added
- Adding coloring options to the capsule hands
- New option to initialise only the index finger in the interaction hand

### Changed
- Size of the Skeleton hand assets has been significantly reduced

### Removed

### Fixed
- Generic Hand Model rendering issue with transparency
- Updated XR2 preview documentation ('How to Build a Unity Application that Shows Tracked Hands on an XR2') to account for asset path changes, name changes to preview packages in V5.0.0 (from expermimental) and in response to internal user testing
- Minor changes to anchors example scene

### Known issues
-	Scenes containing the infrared viewer render incorrectly on systems using single pass stereo with the XR plugin system - e.g. Windows Mixed Reality headsets. SteamVR headsets may also default to single pass stereo, showing the same issue. However in this case, the OpenVR settings can be changed to multipass which resolves the problem.
-	Demo scenes do not start at the correct height for a seated user. The XR Plugin Management System adjusts the camera height. This means the user has to adjust components in the scene to the correct height - e.g. camera height. Currently our position is to support the legacy XR system height settings.
-	Capsule hands appear small compared to size of 'IR hands' of user using HDRP / URP and do not line up. Using standard rendering on Unity 2019.4 LTS  hands are usually not visible (but are being tracked). When they appear they do not line up with the hands in the image.
- Outline/Ghost hands sometimes show a shader issue when upgrading to SRP (TOON shader)
- Issues with slider button movements not being possible or registering false presses in moving reference frames scene when frame is moving (inconsistent). Only affects slider buttons - normal buttons work fine.
- Possible hand offset issues on XR2 headsets using SVR plugin


## [5.0.0]
### Added
- Support for Unity HDRP and URP including materials and shaders in all examples
- Hands module shaders for outline, ghost and skeleton hands
- `Service Provider` (XR, Desktop and Screentop) prefabs
- `Image Retriever` prefab
- `HandModels` prefab
- Experimental support for Qualcomm Snapdragon XR2 based headsets within `com.ultraleap.tracking.preview` package.
- MainCameraProvider.cs to get the camera on Android platforms

### Changed
- Reorganized the repository layout to adhere to [UPM Package Structure](https://docs.unity3d.com/Manual/cus-layout.html). Fixes [[#1113]](https://github.com/ultraleap/UnityPlugin/issues/1113)
  - Core, Hands and Interaction Engine modules are in their own sub-folders with Editor/Runtime folders in a `com.ultraleap.tracking` UPM package.
  - Examples for all modules are in hidden `Examples~` folders within their respective package. These can be imported as samples from the package manager window or unhidden by removing the `~` when importing from .unitypackages.
  - UIInput module has is now in a separate preview package "com.ultraleap.tracking.preview".
- The following scripts are no longer required to be put on a `Camera`. Instead, they require a reference to a `Camera`.
  - LeapXRServiceProvider
  - LeapImageRetriever
  - LeapEyeDislocator
  - EnableDepthBuffer
- Reworked how adding hands to a scene works - hands can be added easily. Any type derived from `HandModelBase` can be added directly into the scene and linked with a `LeapProvider` to begin tracking immediately.
- `Frame.Get` renamed to `Frame.GetHandWithChirality`.
- Rebranded Leap Motion Unity Modules Window


### Removed
- `HandModelManager` MonoBehaviour
- `Leap Rig` Prefab
- `Leap Hand Controller` Prefab
- The following example scenes were removed:
  - Rigged Hands (VR - Infrared Viewer)
  - Rigged Hands (VR)
- Experimental modules
  - HierarchyRecording
  - Playback
- Docs - migrated to [Ultraleap Docs][docs-website]
- Internal directory
  - AutoHeader (Moved to CI folder, no longer part of any packages)
  - Generation
  - RealtimeGraph
  - Testing
  - VRVisualizer
- Legacy directory
  - DetectionExamples
  - GraphicRenderer

### Fixed
- Missing rigged hands image (Note that docs moved to [Ultraleap Docs](https://docs.ultraleap.com/unity-api/unity-user-manual/core.html)) [[#1172]](https://github.com/ultraleap/UnityPlugin/issues/1172)
- 'SelectionMode.OnlyUserModifiable' is obsolete [[1167]](https://github.com/ultraleap/UnityPlugin/issues/1167)
- Initializing contact bones of XR controller [[#1085]](https://github.com/ultraleap/UnityPlugin/issues/1085)
- enableContactBoneCollision() called unnecessarily often [[#1062]](https://github.com/ultraleap/UnityPlugin/issues/1062)
- ClearContactTracking() doesn't clear a pooled Hashset before calling Recycle() [[#1061]](https://github.com/ultraleap/UnityPlugin/issues/1061)
- Hand position jumps when using OVRProvider [[#1054]](https://github.com/ultraleap/UnityPlugin/issues/1054) 
- Remove additional audio listeners in example scenes
- Clipping plane in example scenes is not set close enough, Hands models are being clipped
- Images not seen in Core examples - Capsule hands (VR - Infrared Viewer)

### Known issues
-	Scenes containing the infrared viewer render incorrectly on systems using single pass stereo with the XR plugin system - e.g. Windows Mixed Reality headsets. SteamVR headsets may also default to single pass stereo, showing the same issue. However in this case, the OpenVR settings can be changed to multipass which resolves the problem.
-	Demo scenes do not start at the correct height for a seated user. The XR Plugin Management System adjusts the camera height. This means the user has to adjust components in the scene to the correct height - e.g. camera height. Currently our position is to support the legacy XR system height settings.
-	Capsule hands appear small compared to size of 'IR hands' of user using HDRP / URP and do not line up. Using standard rendering on Unity 2019.4 LTS  hands are usually not visible (but are being tracked). When they appear they do not line up with the hands in the image.
- Outline/Ghost hands sometimes show a shader issue when upgrading to SRP (TOON shader)
- Issues with slider button movements not being possible or registering false presses in moving reference frames scene when frame is moving (inconsistent). Only affects slider buttons - normal buttons work fine.
- Possible hand offset issues on XR2 headsets using SVR plugin

## [4.9.1 and older]

[older-releases]: https://github.com/ultraleap/UnityPlugin/releases "UnityPlugin Releases"

Refer to the [release notes page][older-releases] for older releases.<|MERGE_RESOLUTION|>--- conflicted
+++ resolved
@@ -49,14 +49,10 @@
 - (UI Input Preview) Null UIInput events cause unnecessary error logs
 - Memory increase when repeatedly opening scenes with LeapServiceProviders
 - ThreadAbort when changing scenes in editor that use multidevice or display the tracking device gizmo
-<<<<<<< HEAD
 - (LeapXRServiceProvider) LeapXRServiceProvider wrongly uses transform relative to camera when offset mode set to transform
-
-=======
 - (Hand Binder) incorrect upperArm name definition for elbow joint
 - (Physical Hands) Soft Contact NAN collider error when using OpenXR tracking on Android devices
 - (Physical Hands) Hand stuck in pose, unable to grab if object is disabled while grabbing
->>>>>>> 1c3fecd6
 
 
 ## [6.14.0] - 24/01/24
