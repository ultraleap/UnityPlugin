--- conflicted
+++ resolved
@@ -15,11 +15,8 @@
 - (Physics Hands) Dynamically adjusting fingers when grabbing objects
 - (Physics Hands) Distance calculations and values for each bone
 - Per finger pinch distances in HandUtils
-<<<<<<< HEAD
 - (UIInput) Added an option to hide the pointer cursor when hands are interacting with UI elements in direct/tactile mode
-=======
 - Added advanced option to LeapXRServiceProvider to avoid adding TrackedPoseDrivers to MainCamera 
->>>>>>> 07fbf875
 
 ### Changed
 - (Physics Hands) Reduced hand to object collision radius when throwing and testing overlaps
