--- conflicted
+++ resolved
@@ -25,11 +25,8 @@
 
 ### Fixed
 - LeapXRServiceProvider ensures default device offset mode is set to new defaults when enabled
-<<<<<<< HEAD
 - Attachment Hand Menu is incorrectly rotated
-=======
 - (Hand Binder) Hands begin at large/small scale and slowly scale to normal size
->>>>>>> f2726634
 
 ### Known issues
 - Repeatedly opening scenes can cause memory use increase
