# Changelog
All notable changes to this project will be documented in this file.

The format is based on [Keep a Changelog](https://keepachangelog.com/en/1.0.0/),
and this project adheres to [Semantic Versioning](https://semver.org/spec/v2.0.0.html).

[docs-website]: https://docs.ultraleap.com/unity-api/ "Ultraleap Docs"

## [NEXT] - --/--/--

### Added
- (Physics Hands) In-editor readme for example scene

### Changed
- (HandUtils) Only cache static Provider and CameraRig references when they are requested
- (HandUtils) Mark Provider-dependant methods as obsolete and point to suitable replacements
<<<<<<< HEAD
- (LeapXRServiceProvider) When using Default offset, updated values will be used automatically
=======
- (Utils) All references to Utils in the Plugin specify Leap.Unity.Utils to avoid clashes with other Utils classes
>>>>>>> 41356299

### Fixed
- (OpenXRProvider) Hand `Rotation`, `Direction`, `PalmPosition`, `PalmNormal` and `StabilisedPalmPosition` do not match LeapC when using OpenXR layer 1.4.4
- (OpenXRProvider) Elbow length incorrectly calculated.
- (OpenXRProvider) Finger `Direction` is incorrectly set to the tip bone direction rather than the intermediate
- (OpenXRProvider) Hand `GrabStrength` is computed before all required information is available
- (UIInput) When hand lost or leaves canvas near hovered button, button stays hovered

### Known issues 
- Use of the LeapCSharp Config class is unavailable with v5.X tracking service
- Repeatedly opening scenes can cause memory use increase
- Currently the Ultraleap Hand Tracking feature for OpenXR requires the New and Legacy input systems to be enabled, to simultaneously use OpenXR and the Ultraleap Unity Plugin's features.
- The OpenXR Leap Provider does not currently support the `Confidence` hand property (and will return fixed values)
- If using OpenXR when using Unity 2020 and Ultraleap Tracking Plugin via .unitypackage, an error will appear on import relating to HandTrackingFeature. This has been fixed by Unity on Unity 2021
	- A workaround is to right click on \ThirdParty\Ultraleap\Tracking\OpenXR\Runtime\Scripts\HandTrackingFeature.cs and select 'Reimport'
- After using Ultraleap OpenXR in Unity Editor, the tracking mode of device 0 will be set to HMD until the Unity Editor session ends. This can stop the testing of non-XR scenes until the Unity Editor is re-opened

## [6.8.1] - 19/05/23

### Added
- 

### Changed
- Changed OpenXRLeapProvider to calculate a LeapC-style palm width and pinch strength

### Fixed
- Preview package version dependency mismatch for XRI when using InputSystem 1.4.4
- (Passthrough) change the handling of the distortion matrix for vertical alignment across device types

### Known issues 
- Scenes containing the infrared viewer render incorrectly on Android build targets and in scriptable render pipelines such as URP and HDRP. 
- Use of the LeapCSharp Config class is unavailable with v5.X tracking service
- Repeatedly opening scenes can cause memory use increase
- Currently the Ultraleap Hand Tracking feature for OpenXR requires the New and Legacy input systems to be enabled, to simultaneously use OpenXR and the Ultraleap Unity Plugin's features.
- The OpenXR Leap Provider does not currently support the `Confidence` hand property (and will return fixed values)
- If using OpenXR when using Unity 2020 and Ultraleap Tracking Plugin via .unitypackage, an error will appear on import relating to HandTrackingFeature. This has been fixed by Unity on Unity 2021
	- A workaround is to right click on \ThirdParty\Ultraleap\Tracking\OpenXR\Runtime\Scripts\HandTrackingFeature.cs and select 'Reimport'
- DrawMeshInstanced error log on certain Unity versions when using Capsule Hands. [Unity Issue Tracker](https://issuetracker.unity3d.com/issues/drawmeshinstanced-does-not-support-dot-dot-dot-error-in-the-console-pops-up-when-the-shader-does-support-instanced-rendering)
- After using Ultraleap OpenXR in Unity Editor, the tracking mode of device 0 will be set to HMD until the Unity Editor session ends. This can stop the testing of non-XR scenes until the Unity Editor is re-opened

## [6.8.0] - 12/05/23

### Added
- (Anchorable Behaviour) Code to automatically create a basic curve for attraction reach distance on new instance of the script
- (Interaction Engine) New options to the create menu under "Interaction", can now create:
	- Interaction Cube, 3D Button, 3D UI panel, Anchor, Anchorable Object, Attachment Hand Menu, Interaction Manager
- (Physics Hands) Added function to check if a grasped object has been pinched
- Option to show Upper Arm for Capsule Hands. (Works best in XR)
- (Preview) XRI implementation now supports more Input Actions similar to that of OpenXRs Interaction Profiles

### Changed
- (Anchorable Behaviour) Ability to change the speed at which an object is attracted to the hand
- (Physics Hands) Significantly improved palm latency
- (Physics Hands) Reduced overall forces of hands and fingers
- (Physics Hands) Improved object weight movement (less wobbly, overall faster and more predictable)
- (Physics Hands) Improved contact information of helpers
- (Physics Hands) Removed grasp distance
- (Physics Hands) Removed "strength" from the provider and replaced with per hand velocity limits
- (Physics Hands) Grasp helpers now modify object mass on grasp and restore it on release
- (Hand Rays) TransformWristShoulderRay interpolates direction, rather than aim position
- LeapXRServiceProvider Default offset mode now uses known device transforms or falls back to a default value
- (Interaction) Grab ball now has an option to Continuously restrict the grab balls distance from the player. This allows grab balls to follow the player
- Leap provider can now be set manually in leap provider manager
- Removed Infrared Viewer example scene and prefab

### Fixed
- (Physics Hands) Fixed joints exploding when teleporting the hand for one frame
- (Physics Hands) Fixed wrist position becoming misaligned over time

### Known issues 
- Scenes containing the infrared viewer render incorrectly on Android build targets and in scriptable render pipelines such as URP and HDRP. 
- Use of the LeapCSharp Config class is unavailable with v5.X tracking service
- Repeatedly opening scenes can cause memory use increase
- Currently the Ultraleap Hand Tracking feature for OpenXR requires the New and Legacy input systems to be enabled, to simultaneously use OpenXR and the Ultraleap Unity Plugin's features.
- The OpenXR Leap Provider does not currently support the `Confidence` hand property (and will return fixed values)
- If using OpenXR when using Unity 2020 and Ultraleap Tracking Plugin via .unitypackage, an error will appear on import relating to HandTrackingFeature. This has been fixed by Unity on Unity 2021
	- A workaround is to right click on \ThirdParty\Ultraleap\Tracking\OpenXR\Runtime\Scripts\HandTrackingFeature.cs and select 'Reimport'
- DrawMeshInstanced error log on certain Unity versions when using Capsule Hands. [Unity Issue Tracker](https://issuetracker.unity3d.com/issues/drawmeshinstanced-does-not-support-dot-dot-dot-error-in-the-console-pops-up-when-the-shader-does-support-instanced-rendering)
- After using Ultraleap OpenXR in Unity Editor, the tracking mode of device 0 will be set to HMD until the Unity Editor session ends. This can stop the testing of non-XR scenes until the Unity Editor is re-opened

## [6.7.0] - 3/4/23

### Added
- Brand new pose detection feature!
	- Pose Detector (Invokes events when the chosen pose is made)
	- Pose Detection Library (A library of pre-defined poses)
		- Thumbs up, OK, Point, Open palm, Fist, Horns
	- Pose Recorder (To record poses of your own)
	- New Example Scenes
		- Pose Recorder (A scene set up for you to record poses of your own)
		- Pose Detection (A barebones scene to show how you can use the detector in your own scenes)
		- Pose Showcase (To view and try out our new library of poses)
			- Thumbs up, Thumbs down, OK, Point, Open palm up, Open palm down, Fist, Horns
- (Physics Hands) Warnings for gravity and timestep settings
- (Physics Hands) Exposed interaction mask
- (Physics Hands) Dynamically adjusting fingers when grabbing objects
- (Physics Hands) Distance calculations and values for each bone
- Per finger pinch distances in HandUtils
- Ability for AnchorableBehaviours to attach on demand
- Added advanced option to LeapXRServiceProvider to avoid adding TrackedPoseDrivers to MainCamera
- Ability to clear all attachments on AttachmentHands component
- (UIInput) Added an option to hide the pointer cursor when hands are interacting with UI elements in direct/tactile mode

### Changed
- (Physics Hands) Reduced hand to object collision radius when throwing and testing overlaps
- (Physics Hands) Thumb joints reverted to revolute for non-0th thumb joints
- (Physics Hands) Default physics hands solver iterations & presets
- (Physics Hands) Heuristic calculations moved to WaitForFixedUpdate
- (Physics Hands) Non-0th joints are now only revolute once again
- Reordered example assets to make it easier to traverse


### Fixed
- (Physics Hands) Bone directions when converting back to Leap Hands
- (Physics Hands) Incorrect setup and positioning of physics buttons
- 0th thumb bone rotation values when using OpenXR
- "Pullcord" jitters when being interacted with
- Hand Binder finger tip scale disproportionately when LeapProvider Transform is scaled
- Creating objects from GameObject/Ultraleap/ menu makes more than just prefabs - Ghost Hands (with Arms)
- (UIInput) several interaction events not firing when both direct and indirect interaction is enabled 
- Incorrect warning of duplicate InteractionHands in InteractionManager

### Known issues 
- Scenes containing the infrared viewer render incorrectly on Android build targets and in scriptable render pipelines such as URP and HDRP. 
- Use of the LeapCSharp Config class is unavailable with v5.X tracking service
- Repeatedly opening scenes can cause memory use increase
- Currently the Ultraleap Hand Tracking feature for OpenXR requires the New and Legacy input systems to be enabled, to simultaneously use OpenXR and the Ultraleap Unity Plugin's features.
- The OpenXR Leap Provider does not currently support the `Confidence` hand property (and will return fixed values)
- If using OpenXR when using Unity 2020 and Ultraleap Tracking Plugin via .unitypackage, an error will appear on import relating to HandTrackingFeature. This has been fixed by Unity on Unity 2021
	- A workaround is to right click on \ThirdParty\Ultraleap\Tracking\OpenXR\Runtime\Scripts\HandTrackingFeature.cs and select 'Reimport'
- DrawMeshInstanced error log on certain Unity versions when using Capsule Hands. [Unity Issue Tracker](https://issuetracker.unity3d.com/issues/drawmeshinstanced-does-not-support-dot-dot-dot-error-in-the-console-pops-up-when-the-shader-does-support-instanced-rendering)
- After using Ultraleap OpenXR in Unity Editor, the tracking mode of device 0 will be set to HMD until the Unity Editor session ends. This can stop the testing of non-XR scenes until the Unity Editor is re-opened

## [6.6.0] - 17/02/23

### Added
- Interaction Grab Ball for 3D UI

### Changed
- Capsule Hands pinky metacarpal position to better represent the actual joint position
- Reduced performance overhead of OpenXRLeapProvider
- Reduced performance overhead when accessing Hands via Hands.Right, Hands.Left and Hands.GetHand
- Reduced performance overhead when transforming Leap.Frames, Leap.Hands and Leap.Bones using Basis
- Reduced performance overhead when accessing scale in Capsule Hands
- Reduced performance overhead when using Preview UI Input Cursor

### Fixed
- Preview package example scene referencing a prefab in the non-preview package

### Known issues 
- Scenes containing the infrared viewer render incorrectly on Android build targets and in scriptable render pipelines such as URP and HDRP. 
- Use of the LeapCSharp Config class is unavailable with v5.X tracking service
- Repeatedly opening scenes can cause memory use increase
- Currently the Ultraleap Hand Tracking feature for OpenXR requires the New and Legacy input systems to be enabled, to simultaneously use OpenXR and the Ultraleap Unity Plugin's features.
- The OpenXR Leap Provider does not currently support the `Confidence` hand property (and will return fixed values)
- If using OpenXR when using Unity 2020 and Ultraleap Tracking Plugin via .unitypackage, an error will appear on import relating to HandTrackingFeature. This has been fixed by Unity on Unity 2021
	- A workaround is to right click on \ThirdParty\Ultraleap\Tracking\OpenXR\Runtime\Scripts\HandTrackingFeature.cs and select 'Reimport'
- DrawMeshInstanced error log on certain Unity versions when using Capsule Hands. [Unity Issue Tracker](https://issuetracker.unity3d.com/issues/drawmeshinstanced-does-not-support-dot-dot-dot-error-in-the-console-pops-up-when-the-shader-does-support-instanced-rendering)
- After using Ultraleap OpenXR in Unity Editor, the tracking mode of device 0 will be set to HMD until the Unity Editor session ends. This can stop the testing of non-XR scenes until the Unity Editor is re-opened

## [6.5.0] - 26/01/23

### Added
- Public toggle for interpolation on LeapServiceProviders
- Hands prefabs added to GameObject/Ultraleap/Hands create menu
- Action-based XRI implementation with Example scene in Preview package
- Added const S_TO_US as replacement for incorrectly named S_TO_NS in LeapServiceProvider
- Check box in Hand Binder under fine tuning options to enable or disable moving the elbow based on forearm scale

### Changed
- "Hands.Provider" static function now searches for subjectively the best LeapProvider available in the scene. Will use PostProcessProvider first rather than LeapServiceProvider
- Removed the OVRProvider from the Preview Package. This is now achievable via the OpenXR Provider in the main Tracking Package

### Fixed
- Offset between skeleton hand wrist and forearm in sample scenes
- OpenXRLeapProvider CheckOpenXRAvailable has a nullref when XRGeneralSettings activeloader is not set up
- XrLeapProviderManager initialising when there is no active XR Loader - [Github Issue 1360](https://github.com/ultraleap/UnityPlugin/issues/1360)
- OnAnchorDisabled not being called when an Anchor gameobject is disabled
- Documentation for Finger.Direction says it is tip direction but should say intermediate direction
- OpenXR thumb joint rotation offsets do not align with LeapC expectations

### Known issues 
- Scenes containing the infrared viewer render incorrectly on Android build targets and in scriptable render pipelines such as URP and HDRP. 
- Use of the LeapCSharp Config class is unavailable with v5.X tracking service
- Repeatedly opening scenes can cause memory use increase
- Currently the Ultraleap Hand Tracking feature for OpenXR requires the New and Legacy input systems to be enabled, to simultaneously use OpenXR and the Ultraleap Unity Plugin's features.
- The OpenXR Leap Provider does not currently support the `Confidence` hand property (and will return fixed values)
- If using OpenXR when using Unity 2020 and Ultraleap Tracking Plugin via .unitypackage, an error will appear on import relating to HandTrackingFeature. This has been fixed by Unity on Unity 2021
	- A workaround is to right click on \ThirdParty\Ultraleap\Tracking\OpenXR\Runtime\Scripts\HandTrackingFeature.cs and select 'Reimport'
- DrawMeshInstanced error log on certain Unity versions when using Capsule Hands. [Unity Issue Tracker](https://issuetracker.unity3d.com/issues/drawmeshinstanced-does-not-support-dot-dot-dot-error-in-the-console-pops-up-when-the-shader-does-support-instanced-rendering)
- After using Ultraleap OpenXR in Unity Editor, the tracking mode of device 0 will be set to HMD until the Unity Editor session ends. This can stop the testing of non-XR scenes until the Unity Editor is re-opened

## [6.4.0] - 05/01/23

### Added
- Pinch To Paint example scene
- Explanation text to all XR example scenes
- Turntable and Pullcord example scene
- Locomotion teleportation system and example scenes in Preview Package

### Fixed
- Android Manifest auto-population when building for OpenXR always adds permissions
- OpenXR finger lengths wrongly include metacarpal lengths
- On contact start and end being called every 20 frames when only 1 bone is colliding

### Known issues 
- Offset between skeleton hand wrist and forearm in sample scenes
- Outline hands aren't displaying
- Scenes containing the infrared viewer render incorrectly on Android build targets and in scriptable render pipelines such as URP and HDRP. 
- Interactions callback scene allows blocks to be moved without doing a grasp pose. 
- Capsule hands don't have a joint colour in HDRP 
- Use of the LeapCSharp Config class is unavailable with v5.X tracking service
- Repeatedly opening scenes can cause memory use increase
- Currently the Ultraleap Hand Tracking feature for OpenXR requires the New and Legacy input systems to be enabled, to simultaneously use OpenXR and the Ultraleap Unity Plugin's features.
- The OpenXR Leap Provider does not currently support the `Confidence` hand property (and will return fixed values)
- If using OpenXR with OpenXR package imported, when using Unity 2020 and Ultraleap Tracking Plugin via .unitypackage, an error will appear on import relating to HandTrackingFeature. This has been fixed by Unity on Unity 2021
	- A workaround is to right click on \ThirdParty\Ultraleap\Tracking\OpenXR\Runtime\Scripts\HandTrackingFeature.cs and select 'Reimport'
- DrawMeshInstanced error log on certain Unity versions when using Capsule Hands. [Unity Issue Tracker](https://issuetracker.unity3d.com/issues/drawmeshinstanced-does-not-support-dot-dot-dot-error-in-the-console-pops-up-when-the-shader-does-support-instanced-rendering)
- After using Ultraleap OpenXR in Unity Editor, the tracking mode of device 0 will be set to HMD until the Unity Editor session ends. This can stop the testing of non-XR scenes until the Unity Editor is re-opened

## [6.3.0] - 02/12/22

### Added
- Added XRLeapProviderManager script and Prefab which auto-selects a LeapXRServiceProvider or OpenXRLeapProvider depending on the availability of OpenXR
- Added GetChirality extension method to hand which returns the Chirality enum of the hand
- Added ability to change HandBinder scaling speed

### Changed
- Reduced the contact offset for Interaction Hands colliders so contact is closer

### Fixed
- Check for main camera being null in (get) EditTimeFrame in OpenXRLeapProvider
- Detector null reference error when creating a detector at runtime
- InteractionSlider now raises event for value changes when setting values via the Horizontal and Vertical Percent properties
- XRServiceProvider and OpenXRLeapProvider do not scale when the player scales
- `timeVisible` was not populated on the OpenXR Provider for `Finger`s
- Fix issue with generic hand-shader giving compile errors in some circumstances

### Known issues 
- Offset between skeleton hand wrist and forearm in sample scenes
- Outline hands aren't displaying
- Scenes containing the infrared viewer render incorrectly on Android build targets and in scriptable render pipelines such as URP and HDRP. 
- Interactions callback scene allows blocks to be moved without doing a grasp pose. 
- Capsule hands don't have a joint colour in HDRP 
- Use of the LeapCSharp Config class is unavailable with v5.X tracking service
- Repeatedly opening scenes can cause memory use increase
- Currently the Ultraleap Hand Tracking feature for OpenXR requires the New and Legacy input systems to be enabled, to simultaneously use OpenXR and the Ultraleap Unity Plugin's features.
- The OpenXR Leap Provider does not currently support the `Confidence` hand property (and will return fixed values)
- If using OpenXR with OpenXR package imported, when using Unity 2020 and Ultraleap Tracking Plugin via .unitypackage, an error will appear on import relating to HandTrackingFeature. This has been fixed by Unity on Unity 2021
	- A workaround is to right click on \ThirdParty\Ultraleap\Tracking\OpenXR\Runtime\Scripts\HandTrackingFeature.cs and select 'Reimport'
- DrawMeshInstanced error log on certain Unity versions when using Capsule Hands. [Unity Issue Tracker](https://issuetracker.unity3d.com/issues/drawmeshinstanced-does-not-support-dot-dot-dot-error-in-the-console-pops-up-when-the-shader-does-support-instanced-rendering)
- After using Ultraleap OpenXR in Unity Editor, the tracking mode of device 0 will be set to HMD until the Unity Editor session ends. This can stop the testing of non-XR scenes until the Unity Editor is re-opened

## [6.2.1] - 07/10/2022

### Fixed
- Fixed `DeviceID`, `Timestamp` and `CurrentFramesPerSecond` for `Frames` from the OpenXR Provider

### Known issues 
- Offset between skeleton hand wrist and forearm in sample scenes
- Outline hands aren't displaying
- Scenes containing the infrared viewer render incorrectly on Android build targets and in scriptable render pipelines such as URP and HDRP. 
- Interactions callback scene allows blocks to be moved without doing a grasp pose. 
- Capsule hands don't have a joint colour in HDRP 
- Use of the LeapCSharp Config class is unavailable with v5.X tracking service
- Repeatedly opening scenes can cause memory use increase
- Currently the Ultraleap Hand Tracking feature for OpenXR requires the New and Legacy input systems to be enabled, to simultaneously use OpenXR and the Ultraleap Unity Plugin's features.
- The OpenXR Leap Provider does not currently support the `Confidence` hand property (and will return fixed values)
- If using OpenXR with OpenXR package imported, when using Unity 2020 and Ultraleap Tracking Plugin via .unitypackage, an error will appear on import relating to HandTrackingFeature. This has been fixed by Unity on Unity 2021
	- A workaround is to right click on \ThirdParty\Ultraleap\Tracking\OpenXR\Runtime\Scripts\HandTrackingFeature.cs and select 'Reimport'

## [6.2.0] - 23/09/2022

### Added
- Getting Started example scene
- Mesh Hands example scenes for XR

### Changed
- Reorganised example scenes for more clarity
- Removed HDRP hands example scenes

### Fixed
- Fixed compile error with GenericHandShader's use of TRANSFER_SHADOW

### Known issues 
- Offset between skeleton hand wrist and forearm in sample scenes
- Outline hands aren't displaying
- Scenes containing the infrared viewer render incorrectly on Android build targets and in scriptable render pipelines such as URP and HDRP. 
- Interactions callback scene allows blocks to be moved without doing a grasp pose. 
- Capsule hands don't have a joint colour in HDRP 
- Use of the LeapCSharp Config class is unavailable with v5.X tracking service
- Repeatedly opening scenes can cause memory use increase
- Currently the Ultraleap Hand Tracking feature for OpenXR requires the New and Legacy input systems to be enabled, to simultaneously use OpenXR and the Ultraleap Unity Plugin's features.
- The OpenXR Leap Provider does not currently support the `Confidence` hand property (and will return fixed values)
- If using OpenXR with OpenXR package imported, when using Unity 2020 and Ultraleap Tracking Plugin via .unitypackage, an error will appear on import relating to HandTrackingFeature. This has been fixed by Unity on Unity 2021
	- A workarond is to right click on \ThirdParty\Ultraleap\Tracking\OpenXR\Runtime\Scripts\HandTrackingFeature.cs and select 'Reimport'

## [6.1.0] - 09/09/2022

### Added
- Device-Specific RectilinearToPixelEx method
- OpenXR into a conditionally included asmdef taht automatically removes OpenXR Package if necessary

### Fixed
- Tracking Binding is lost when reloading scenes on Android
- AttachmentHands can get in a popup loop when resetting the component
- RectilinearToPixel returns NaN

### Known issues 
- Scenes containing the infrared viewer render incorrectly on Android build targets and in scriptable render pipelines such as URP and HDRP. 
- Interactions callback scene allows blocks to be moved without doing a grasp pose. 
- Capsule hands don't have a joint colour in HDRP 
- Use of the LeapCSharp Config class is unavailable with v5.X tracking service
- Repeatedly opening scenes can cause memory use increase
- Currently the Ultraleap Hand Tracking feature for OpenXR requires the New and Legacy input systems to be enabled, to simultaneously use OpenXR and the Ultraleap Unity Plugin's features.
- The OpenXR Leap Provider does not currently support the `Confidence` hand property (and will return fixed values)
- If using OpenXR with OpenXR package imported, when using Unity 2020 and Ultraleap Tracking Plugin via .unitypackage, an error will appear on import relating to HandTrackingFeature. This has been fixed by Unity on Unity 2021
	- A workarond is to right click on \ThirdParty\Ultraleap\Tracking\OpenXR\Runtime\Scripts\HandTrackingFeature.cs and select 'Reimport'

## [6.0.0] - 17/08/2022

### Added
- Added a low poly hand model with an arm
- Added create menu options for LeapServiceProviders via GameObject/Ultrealeap/Service Provider (X)
- Added TrackedPoseDriver to all XR example scenes
- Added ability to create LeapServiceProviders from the GameObject/Create menu in editor
- Added Hand Rays to Preview package

### Changed
- Cleaned up the image retriever and LeapServiceProvider Execution order, reducing unnecessary service and log messages
- ImageRetriever prefab and LeapEyeDislocator.cs (formerly used for passthrough) removed and replaced by 'VR Infrared Camera' prefab in the Tracking Examples package
- Example scenes URL
- Hand rigs bones have their  'L and R' prefixes removed
- Removed Hotkey functionality
- Removed use of obsolete methods
- Removed obsolete methods
- Removed pre-2020LTS specific support
- Removed use of SVR
- Changed use of Vector and LeapQuaternion in favour of Vector3 and Quaternion
- Removed Legacy XR support
- Removed MainCaneraProvider in favour of Camera.Main
- All units to be in M rather than MM when getting hand data

### Fixed

- HandBinder scales hands in edit mode when there is no LeapServiceProvider in the scene
- Leap.Controller.InternalFrameReady, LeapInternalFrame is never dispatched
- HandUI example scene panel exists after hand lost
- ChangeTrackingMode and GetTrackingMode on LeapServiceProvider fail when in disabled multi-device mode
- FOV Gizmos are not visible when opening an example scene containing a Service Provider in multiDeviceMode = disabled.
- FOV Gizmos are not visible when changing render pipelines
- AttachmentHands untick bone in inspector UI causes looping error when deleting gameobject in edit mode
- SpatialTracking dependency errors

### Known issues 
- Scenes containing the infrared viewer render incorrectly on Android build targets and in scriptable render pipelines such as URP and HDRP. 
- Interactions callback scene allows blocks to be moved without doing a grasp pose. 
- Capsule hands don't have a joint colour in HDRP 
- Use of the LeapCSharp Config class is unavailable with v5.X tracking service
- Repeatedly opening scenes can cause memory use increase

## [5.13.1] - 26/08/2022

### Announcements

In line with Unity's end of support of Unity 2019 LTS, we will no longer be actively supporting Unity 2019.

We will also be deprecating some functionality and moving core utilities into a separate package.

If you are using classes and methods that are marked as obsolete and will be moved to the new legacy package without a replacement, you may wish to use "#pragma warning disable 0618" at the start and "#pragma warning restore 0618" at the end of your method that makes use of it to suppress the warnings.

If you have any concerns about this, please contact us on [Github Discussions](https://github.com/ultraleap/UnityPlugin/discussions)

### Fixed
- Tracking Binding is lost when reloading scenes on Android

### Known issues 
- Scenes containing the infrared viewer render incorrectly on Android build targets and in scriptable render pipelines such as URP and HDRP. 
- Demo scenes do not start at the correct height for a seated user. The XR Plugin Management System adjusts the camera height. This means the user has to adjust components in the scene to the correct height - e.g. camera height. Currently our position is to support the legacy XR system height settings. 
- Hands in Desktop scenes can appear far away from the camera 
- Interactions callback scene allows blocks to be moved without doing a grasp pose. 
- Capsule hands don't have a joint colour in HDRP 
- Hand UI can become detached from hand when hand is removed from view
- Multi-device (desktop) Scene camera position can become offset
- FOV visualization does not display after changing render pipelines

## [5.13.0] - 21/07/2022

### Announcements

In line with Unity's end of support of Unity 2019 LTS, we will no longer be actively supporting Unity 2019.

We will also be deprecating some functionality and moving core utilities into a separate package.

If you are using classes and methods that are marked as obsolete and will be moved to the new legacy package without a replacement, you may wish to use "#pragma warning disable 0618" at the start and "#pragma warning restore 0618" at the end of your method that makes use of it to suppress the warnings.

If you have any concerns about this, please contact us on [Github Discussions](https://github.com/ultraleap/UnityPlugin/discussions)

### Added
- Added HandModelManager to the Hands Module - an easy way to enable/disable hand models
- Added option to freeze hand state on HandEnableDisable

### Changed
- Changed Rigged Hand Example scenes to use HandModelManager

### Fixed
- Inertia Hands are very jittery and `hand.TimeVisible` is not accurate
- Compile errors in the Infrared Viewer example scene when using Single Pass Stereo rendering mode

### Known issues 
- Scenes containing the infrared viewer render incorrectly on Android build targets and in scriptable render pipelines such as URP and HDRP. 
- Demo scenes do not start at the correct height for a seated user. The XR Plugin Management System adjusts the camera height. This means the user has to adjust components in the scene to the correct height - e.g. camera height. Currently our position is to support the legacy XR system height settings. 
- Hands in Desktop scenes can appear far away from the camera 
- Interactions callback scene allows blocks to be moved without doing a grasp pose. 
- Capsule hands don't have a joint colour in HDRP 
- Hand UI can become detached from hand when hand is removed from view
- Multi-device (desktop) Scene camera position can become offset
- FOV visualization does not display after changing render pipelines
- Use of the LeapCSharp Config class is unavailable with v5.X tracking service

## [5.12.1] - 06/07/2022

### Announcements

In line with Unity's end of support of Unity 2019 LTS, we will no longer be actively supporting Unity 2019.

We will also be deprecating some functionality and moving core utilities into a separate package.

If you are using classes and methods that are marked as obsolete and will be moved to the new legacy package without a replacement, you may wish to use "#pragma warning disable 0618" at the start and "#pragma warning restore 0618" at the end of your method that makes use of it to suppress the warnings.

If you have any concerns about this, please contact us on [Github Discussions](https://github.com/ultraleap/UnityPlugin/discussions)

This release is a hotfix for the 5.12.0 release. It fixes the XRI package dependency issue which affects the tracking preview package,
 
### Fixed 
- XRI package dependency is resolved when using the Tracking Preview package.

### Known issues 
- Scenes containing the infrared viewer render incorrectly on systems using single pass stereo with the XR plugin system - e.g. Windows Mixed Reality headsets. SteamVR headsets may also default to single pass stereo, showing the same issue. However in this case, the OpenVR settings can be changed to multipass which resolves the problem. 
- Scenes containing the infrared viewer render incorrectly on Android build targets and in scriptable render pipelines such as URP and HDRP. 
- Demo scenes do not start at the correct height for a seated user. The XR Plugin Management System adjusts the camera height. This means the user has to adjust components in the scene to the correct height - e.g. camera height. Currently our position is to support the legacy XR system height settings. 
- Hands in Desktop scenes can appear far away from the camera 
- Interactions callback scene allows blocks to be moved without doing a grasp pose. 
- Capsule hands don't have a joint colour in HDRP 
- Hand UI can become detached from hand when hand is removed from view
- Multi-device (desktop) Scene camera position can become offset
- FOV visualization does not display after changing render pipelines


## [5.12.0] - 04/07/2022

### Announcements

In line with Unity's end of support of Unity 2019 LTS, we will no longer be actively supporting Unity 2019.

We will also be deprecating some functionality and moving core utilities into a separate package.

If you are using classes and methods that are marked as obsolete and will be moved to the new legacy package without a replacement, you may wish to use "#pragma warning disable 0618" at the start and "#pragma warning restore 0618" at the end of your method that makes use of it to suppress the warnings.

If you have any concerns about this, please contact us on [Github Discussions](https://github.com/ultraleap/UnityPlugin/discussions)
 
### Changed
- Various classes and methods have been marked as obsolete in preparation for a major version change in the near future
 
### Fixed 
- VertexOffsetShader displays errors in Unity 2021 due to invalid path
- ThreadAbortException in editor when connecting, most commonly found when using milti-device

### Known issues 
- Scenes containing the infrared viewer render incorrectly on systems using single pass stereo with the XR plugin system - e.g. Windows Mixed Reality headsets. SteamVR headsets may also default to single pass stereo, showing the same issue. However in this case, the OpenVR settings can be changed to multipass which resolves the problem. 
- Scenes containing the infrared viewer render incorrectly on Android build targets and in scriptable render pipelines such as URP and HDRP. 
- Demo scenes do not start at the correct height for a seated user. The XR Plugin Management System adjusts the camera height. This means the user has to adjust components in the scene to the correct height - e.g. camera height. Currently our position is to support the legacy XR system height settings. 
- Possible hand offset issues on XR2 headsets using SVR plugin 
- Hands in Desktop scenes can appear far away from the camera 
- Interactions callback scene allows blocks to be moved without doing a grasp pose. 
- Capsule hands don't have a joint colour in HDRP 
- Hand UI can become detached from hand when hand is removed from view
- Multi-device (desktop) Scene camera position can become offset
- FOV visualization does not display after changing render pipelines


## [5.11.0] - 23/06/2022

### Announcements

In line with Unity's end of support of Unity 2019 LTS, we will no longer be actively supporting Unity 2019.

We will also be deprecating some functionality and moving core utilities into a separate package.

If you have any concerns about this, please contact us on [Github Discussions](https://github.com/ultraleap/UnityPlugin/discussions)
 
### Added 
- Added a hand enable and disable script to the GenericHand_Arm prefab

### Changed
- Changed scale calculations on the Auto-Scale function of the Handbinder, to make it more consistent across different tracking models and more stable when using a hand without metacarpal bones. The scales of all hand prefabs have been slightly changed because of that.
- Disable FOV visualization gizmos by default
- Update minimum Unity version to 2020.3 for UPM packages
 
### Fixed 
- Turning on and off multiple image retrievers referencing the same service provider or the same device results in a very low framerate
- When having two image retrievers that both reference the same device and turning one of them off, then the other one shows a grey image
- Initialising contact for an interaction hand while the hand is not tracked does not work and doesn't attempt again once the hand is tracked
- Attachment Hands Example scene has errors when using a project with InputSystem

### Known issues 
- Scenes containing the infrared viewer render incorrectly on systems using single pass stereo with the XR plugin system - e.g. Windows Mixed Reality headsets. SteamVR headsets may also default to single pass stereo, showing the same issue. However in this case, the OpenVR settings can be changed to multipass which resolves the problem. 
- Scenes containing the infrared viewer render incorrectly on Android build targets and in scriptable render pipelines such as URP and HDRP. 
- Demo scenes do not start at the correct height for a seated user. The XR Plugin Management System adjusts the camera height. This means the user has to adjust components in the scene to the correct height - e.g. camera height. Currently our position is to support the legacy XR system height settings. 
- Possible hand offset issues on XR2 headsets using SVR plugin 
- Hands in Desktop scenes can appear far away from the camera 
- Interactions callback scene allows blocks to be moved without doing a grasp pose. 
- Capsule hands don't have a joint colour in HDRP 
- Hand UI can become detached from hand when hand is removed from view


## [5.10.0] - 10/06/2022

### Announcements

In line with Unity's end of support of Unity 2019 LTS, we will no longer be actively supporting Unity 2019.

We will also be deprecating some functionality and moving core utilities into a separate package.

If you have any concerns about this, please contact us on [Github Discussions](https://github.com/ultraleap/UnityPlugin/discussions)
 
### Added 

- Inform user with a popup error dialog when trying to build for Android without ARM64 set as the only target architecture. User can choose to continue the build if this is intended.

### Changed

- The leapProvider on a handModelBase (eg Capsule Hand) cannot be changed anymore at runtime in the inspector
 
### Fixed 

- Tracking Examples Capsule Hands (VR - Infrared Viewer) scene: hands are aligned with passthrough hands
- After removing XR Service Providers from Transforms, the transform is uneditable

### Known issues 
- Scenes containing the infrared viewer render incorrectly on systems using single pass stereo with the XR plugin system - e.g. Windows Mixed Reality headsets. SteamVR headsets may also default to single pass stereo, showing the same issue. However in this case, the OpenVR settings can be changed to multipass which resolves the problem. 
- Scenes containing the infrared viewer render incorrectly on Android build targets and in scriptable render pipelines such as URP and HDRP. 
- Demo scenes do not start at the correct height for a seated user. The XR Plugin Management System adjusts the camera height. This means the user has to adjust components in the scene to the correct height - e.g. camera height. Currently our position is to support the legacy XR system height settings. 
- Possible hand offset issues on XR2 headsets using SVR plugin 
- Hands in Desktop scenes can appear far away from the camera 
- Interactions callback scene allows blocks to be moved without doing a grasp pose. 
- Capsule hands don't have a joint colour in HDRP 
- Hand UI can become detached from hand when hand is removed from view


## [5.9.0] - 27/05/2022

### Announcements

In line with Unity's end of support of Unity 2019 LTS, we will no longer be actively supporting Unity 2019 following this release.

We will also start deprecating some functionality and moving core utilities into a separate package.

If you have any concerns about this, please contact us on [Github Discussions](https://github.com/ultraleap/UnityPlugin/discussions)
 
### Added 

- Add option to prevent initializing tracking mode for XR service provider 
- Added an option in LeapImageRetriever to hide Rigel device's debug information 
- Enable the use of multiple image retrievers in a scene that correspond to different devices 
- Better visualization for a tracking device’s position and rotation and its FOV as gizmos 

 
### Fixed 

- Automatic Volume visualization does not work in multi device mode 
- Switching between HMD and Screentop using ChangeTrackingMode() briefly switches to Desktop 
- when rendering a passthrough image with OpenGL, the hand visualization is flipped in the undistorted view 
- Changing tracking mode on the same frame as enabling a service provider has no effect 
- Capsule Hands "Cylinder Radius" only updates after hitting play 
- LeapEyeDislocator updates distortion values whenever a new device is plugged in, even if that device is not used for retrieving an image 

### Known issues 
- Scenes containing the infrared viewer render incorrectly on systems using single pass stereo with the XR plugin system - e.g. Windows Mixed Reality headsets. SteamVR headsets may also default to single pass stereo, showing the same issue. However in this case, the OpenVR settings can be changed to multipass which resolves the problem. 
- Scenes containing the infrared viewer render incorrectly on Android build targets and in scriptable render pipelines such as URP and HDRP. 
- Demo scenes do not start at the correct height for a seated user. The XR Plugin Management System adjusts the camera height. This means the user has to adjust components in the scene to the correct height - e.g. camera height. Currently our position is to support the legacy XR system height settings. 
- Possible hand offset issues on XR2 headsets using SVR plugin 
- Hands in Desktop scenes can appear far away from the camera 
- Interactions callback scene allows blocks to be moved without doing a grasp pose. 
- Capsule hands don't have a joint colour in HDRP 
- Hand UI can become detached from hand when hand is removed from view
 

## [5.8.0] - 28/04/2022

### Added
- A Leap Provider can now be specified for attachment hands

### Fixed
- SIR170 Tracking Volume Visualisation was not appearing
- The automatic option on Tracking Volume Visualisation was not working for SIR170s or 3Dis in single device usage
- Unit tests break downstream package dependencies [[#1182]](https://github.com/ultraleap/UnityPlugin/issues/1182)
- reassigned Low Poly Hand material to prefab
- An image from the image Retriever would freeze when switching devices on the relevant Service Provider

### Known issues
- Scenes containing the infrared viewer render incorrectly on systems using single pass stereo with the XR plugin system - e.g. Windows Mixed Reality headsets. SteamVR headsets may also default to single pass stereo, showing the same issue. However in this case, the OpenVR settings can be changed to multipass which resolves the problem.
- Scenes containing the infrared viewer render incorrectly on Android build targets and in scriptable render pipelines such as URP and HDRP.
- Demo scenes do not start at the correct height for a seated user. The XR Plugin Management System adjusts the camera height. This means the user has to adjust components in the scene to the correct height - e.g. camera height. Currently our position is to support the legacy XR system height settings.
- Possible hand offset issues on XR2 headsets using SVR plugin
- Hands in Desktop scenes can appear far away from the camera
- Interactions callback scene allows blocks to be moved without doing a grasp pose.
- Automatic Volume visualization does not work in multi device mode
- Capsule hands don't have a joint colour in HDRP

## [5.7.0] - 19/04/2022

### Added
- Added a new post process provider to distort tracking data to the 3D visuals
- Added the ability to generate a leap hand from a bound hand (Hand Binder) 
- Can now set different tracking optimization modes on tracking devices when running with multiple devices
- method 'GetFingerStrength' in HandUtils, that returns a value indicating how strongly a finger is curled
- Added option to flip image in the passthrough shaders

### Changed
- Policy flags are now handled on a per device basis / contain information about the device they relate to
- ActiveDevice replaced by ActiveDevices. ActiveDevice marked as obsolete
- Legacy SetPolicy/ClearPolicy/IsPolicySet methods on IController marked as obsolete. Use new methods that also take a Device
- In multiple Device Mode = specific, if the specific serial number is null or an empty string, no device is tracking

### Fixed
- Occasional ThreadAbortException on connection polling thread
- Sometimes Frame objects where being constructed without a device ID, even if known
- Multiple device mode remembers device serial numbers after devices are disconnected
- Service provider in multi-device scene does not track using selected device (by serial number) unless it's been selected in the editor
- clear LeapServiceProvider._currentDevice, if the device is unplugged (DeviceLost)

### Known issues
- Scenes containing the infrared viewer render incorrectly on systems using single pass stereo with the XR plugin system - e.g. Windows Mixed Reality headsets. SteamVR headsets may also default to single pass stereo, showing the same issue. However in this case, the OpenVR settings can be changed to multipass which resolves the problem.
- Scenes containing the infrared viewer render incorrectly on Android build targets and in scriptable render pipelines such as URP and HDRP.
- Demo scenes do not start at the correct height for a seated user. The XR Plugin Management System adjusts the camera height. This means the user has to adjust components in the scene to the correct height - e.g. camera height. Currently our position is to support the legacy XR system height settings.
- Possible hand offset issues on XR2 headsets using SVR plugin
- Hands in Desktop scenes can appear far away from the camera
- Interactions callback scene allows blocks to be moved without doing a grasp pose.
- Interactions object scene platform/stage seems to move a lot


## [5.6.0] - 04/04/2022

### Added
- The LeapServiceProvider provides a list of connected devices (LeapServiceProvider.Devices)
- Example scene for multiple devices
- Generic Hand Model that has an Arm and no metacarpal bones (added to example scene 'Rigged Hands (Desktop) (Standard)')
- Accessor for Service version info in the Controller

### Changed
- In 'Multiple Device Mode' = 'Specific', Serial Numbers can be changed at Runtime via the Inspector or via code (new public property LeapServiceProvider.SpecificSerialNumber)
- Exposed SimpleFacingCameraCallbacks.IsFacingCamera in the Interaction Engine
- Allow mesh hands that use the hand binder to be scaled during editor
- Updated the LeapC.dll client to 5.5.0.22-57dcaafe

### Removed

### Fixed
- Lag and stuttering when using multiple devices
- Scene View opens when connecting / disconnecting devices
- Fixed issues with multi-device interpolation failing

### Known issues
- Multiple device mode remembers device serial numbers after devices are disconnected
- Service provider in multi-device scene does not track using selected device (by serial number) unless it's been selected in the editor
- Scenes containing the infrared viewer render incorrectly on systems using single pass stereo with the XR plugin system - e.g. Windows Mixed Reality headsets. SteamVR headsets may also default to single pass stereo, showing the same issue. However in this case, the OpenVR settings can be changed to multipass which resolves the problem.
- Demo scenes do not start at the correct height for a seated user. The XR Plugin Management System adjusts the camera height. This means the user has to adjust components in the scene to the correct height - e.g. camera height. Currently our position is to support the legacy XR system height settings.
- Possible hand offset issues on XR2 headsets using SVR plugin
- Hands in Desktop scenes can appear far away from the camera
- Interactions callback scene allows blocks to be moved without doing a grasp pose.
- Interactions object scene platform/stage seems to move a lot
- Dynamic UI objects throwing backwards most of the time.


## [5.5.0] - 17/03/2022

### Added
- Hand Binder Scale feature, uniformly scale the 3D model model up or down based on the ratio between the leap data and the 3D model. This will require a rebind to calculate the correct scale.
- tracking service version check for multiple device mode. Warning appears if trying to select the 'specific' multi device mode in a service version < 5.3.6

### Changed
- Serial numbers for 'multiple device mode' = 'Specific' can be chosen from a drop down list in the inspector instead of a text field. Using Device indices is no longer supported.

### Removed
- x86 LeapC.dll

### Fixed
- Dynamic UI scene - blocks sometimes did not expand when undocked
-	Capsule hands appear small compared to size of 'IR hands' of user using HDRP / URP and do not line up. Using standard rendering on Unity 2019.4 LTS  hands are usually not visible (but are being tracked). When they appear they do not line up with the hands in the image.
- A check has been added to ensure a subscription to device events won't happen if the leapProvider is null.

### Known issues
-	Scenes containing the infrared viewer render incorrectly on systems using single pass stereo with the XR plugin system - e.g. Windows Mixed Reality headsets. SteamVR headsets may also default to single pass stereo, showing the same issue. However in this case, the OpenVR settings can be changed to multipass which resolves the problem.
-	Demo scenes do not start at the correct height for a seated user. The XR Plugin Management System adjusts the camera height. This means the user has to adjust components in the scene to the correct height - e.g. camera height. Currently our position is to support the legacy XR system height settings.
- Possible hand offset issues on XR2 headsets using SVR plugin
- Hands in Desktop scenes can appear far away from the camera
- Interactions callback scene allows blocks to be moved without doing a grasp pose.
- Interactions object scene platform/stage seems to move a lot
- Dynamic UI objects throwing backwards most of the time.


## [5.4.0] 

### Added
- Basic support for specifying which device a LeapProvider should connect to. Can be specified by device index or serial number. If multiple service providers are in a scene set to use the multiple device mode, they must be set to use the same tracking optimization mode. _(Multiple Device Mode is only supported on the Ultraleap Tracking Service version 5.3.6 and above)_
- Added ability to get / set custom capsule hand colours in code

### Changed
- Updated LeapC.dll client to latest service release. Service supports multiple devices.

### Removed

### Fixed
- Fixed issue with incorrect enum ordering in eLeapEventType (now matches LeapC.h ordering). Inserted eLeapEventType_TrackingMode
- Service Providers not referenced in Hand Post-Process example scene

### Known issues
-	Scenes containing the infrared viewer render incorrectly on systems using single pass stereo with the XR plugin system - e.g. Windows Mixed Reality headsets. SteamVR headsets may also default to single pass stereo, showing the same issue. However in this case, the OpenVR settings can be changed to multipass which resolves the problem.
-	Demo scenes do not start at the correct height for a seated user. The XR Plugin Management System adjusts the camera height. This means the user has to adjust components in the scene to the correct height - e.g. camera height. Currently our position is to support the legacy XR system height settings.
-	Capsule hands appear small compared to size of 'IR hands' of user using HDRP / URP and do not line up. Using standard rendering on Unity 2019.4 LTS  hands are usually not visible (but are being tracked). When they appear they do not line up with the hands in the image.
- Possible hand offset issues on XR2 headsets using SVR plugin
- Hands in Desktop scenes can appear far away from the camera
- Interactions callback scene allows blocks to be moved without doing a grasp pose.
- Interactions object scene platform/stage seems to move a lot
- Dynamic UI objects throwing backwards most of the time.


## [5.3.0] 

### Added

### Changed
- Clear devices list on disconnect of service Connection.cs
- Example scenes now contain a clickable link to take users to https://docs.ultraleap.com/ultralab/
- Removed unused variables from Connection and Controller
- Hand Model Base feature parity with the interaction hand
- LeapXRServiceProvider getter and setter for MainCamera

### Removed

### Fixed
- Outline/Ghost hands sometimes show a shader issue when upgrading to SRP (TOON shader)
- Jittery Sliders and slider problems in moving reference frame
- When using LeapXRServiceProvider with Temporal Warping enabled, the hands fly off in the first few frames.
- Reduced the number of OnContactBegin / OnContactEnd events when a finger is in contact with a slider
- Fixed issues with HDRP and URP example scenes not containing the correct shader when switching graphics pipelines.
- Fixing eye dislocator misalignment
- Unused variables in LeapCSharp Controller and Connection causing warnings [[#1181]](https://github.com/ultraleap/UnityPlugin/issues/1181)

### Known issues
-	Scenes containing the infrared viewer render incorrectly on systems using single pass stereo with the XR plugin system - e.g. Windows Mixed Reality headsets. SteamVR headsets may also default to single pass stereo, showing the same issue. However in this case, the OpenVR settings can be changed to multipass which resolves the problem.
-	Demo scenes do not start at the correct height for a seated user. The XR Plugin Management System adjusts the camera height. This means the user has to adjust components in the scene to the correct height - e.g. camera height. Currently our position is to support the legacy XR system height settings.
-	Capsule hands appear small compared to size of 'IR hands' of user using HDRP / URP and do not line up. Using standard rendering on Unity 2019.4 LTS  hands are usually not visible (but are being tracked). When they appear they do not line up with the hands in the image.
- Possible hand offset issues on XR2 headsets using SVR plugin
- Hands in Desktop scenes can appear far away from the camera
- Interactions callback scene allows blocks to be moved without doing a grasp pose.
- Interactions object scene platform/stage seems to move a lot
- Dynamic UI objects throwing backwards most of the time.
- Service Providers not referenced in Hand Post-Process example scene (to fix: drag 'Intertia Hand Models' into the leap Provider of its children capsule hands)


## [5.2.0]

### Added
- Adding SIR170 leapc/device.
- Adding 3DI leapc/device
- Adding option to grasp interaction objects with a specific hand


### Changed

- Moved SimpleFacingCameraCallbacks.cs to Interaction Engine\Runtime\Scripts\Utility & updated its namespace
- Update main camera provider to enable work on supporting MRTK

### Removed

### Fixed
- https://github.com/ultraleap/UnityPlugin/issues/1177

### Known issues
-	Scenes containing the infrared viewer render incorrectly on systems using single pass stereo with the XR plugin system - e.g. Windows Mixed Reality headsets. SteamVR headsets may also default to single pass stereo, showing the same issue. However in this case, the OpenVR settings can be changed to multipass which resolves the problem.
-	Demo scenes do not start at the correct height for a seated user. The XR Plugin Management System adjusts the camera height. This means the user has to adjust components in the scene to the correct height - e.g. camera height. Currently our position is to support the legacy XR system height settings.
-	Capsule hands appear small compared to size of 'IR hands' of user using HDRP / URP and do not line up. Using standard rendering on Unity 2019.4 LTS  hands are usually not visible (but are being tracked). When they appear they do not line up with the hands in the image.
- Outline/Ghost hands sometimes show a shader issue when upgrading to SRP (TOON shader)
- Issues with slider button movements not being possible or registering false presses in moving reference frames scene when frame is moving (inconsistent). Only affects slider buttons - normal buttons work fine.
- Possible hand offset issues on XR2 headsets using SVR plugin
- Hands in Desktop scenes can appear far away from the camera
- Interactions callback scene allows blocks to be moved without doing a grasp pose.
- Interactions object scene platform/stage seems to move a lot
- Dynamic UI objects throwing backwards most of the time.

## [5.1.0]

### Added
- Adding coloring options to the capsule hands
- New option to initialise only the index finger in the interaction hand

### Changed
- Size of the Skeleton hand assets has been significantly reduced

### Removed

### Fixed
- Generic Hand Model rendering issue with transparency
- Updated XR2 preview documentation ('How to Build a Unity Application that Shows Tracked Hands on an XR2') to account for asset path changes, name changes to preview packages in V5.0.0 (from expermimental) and in response to internal user testing
- Minor changes to anchors example scene

### Known issues
-	Scenes containing the infrared viewer render incorrectly on systems using single pass stereo with the XR plugin system - e.g. Windows Mixed Reality headsets. SteamVR headsets may also default to single pass stereo, showing the same issue. However in this case, the OpenVR settings can be changed to multipass which resolves the problem.
-	Demo scenes do not start at the correct height for a seated user. The XR Plugin Management System adjusts the camera height. This means the user has to adjust components in the scene to the correct height - e.g. camera height. Currently our position is to support the legacy XR system height settings.
-	Capsule hands appear small compared to size of 'IR hands' of user using HDRP / URP and do not line up. Using standard rendering on Unity 2019.4 LTS  hands are usually not visible (but are being tracked). When they appear they do not line up with the hands in the image.
- Outline/Ghost hands sometimes show a shader issue when upgrading to SRP (TOON shader)
- Issues with slider button movements not being possible or registering false presses in moving reference frames scene when frame is moving (inconsistent). Only affects slider buttons - normal buttons work fine.
- Possible hand offset issues on XR2 headsets using SVR plugin


## [5.0.0]
### Added
- Support for Unity HDRP and URP including materials and shaders in all examples
- Hands module shaders for outline, ghost and skeleton hands
- `Service Provider` (XR, Desktop and Screentop) prefabs
- `Image Retriever` prefab
- `HandModels` prefab
- Experimental support for Qualcomm Snapdragon XR2 based headsets within `com.ultraleap.tracking.preview` package.
- MainCameraProvider.cs to get the camera on Android platforms

### Changed
- Reorganized the repository layout to adhere to [UPM Package Structure](https://docs.unity3d.com/Manual/cus-layout.html). Fixes [[#1113]](https://github.com/ultraleap/UnityPlugin/issues/1113)
  - Core, Hands and Interaction Engine modules are in their own sub-folders with Editor/Runtime folders in a `com.ultraleap.tracking` UPM package.
  - Examples for all modules are in hidden `Examples~` folders within their respective package. These can be imported as samples from the package manager window or unhidden by removing the `~` when importing from .unitypackages.
  - UIInput module has is now in a separate preview package "com.ultraleap.tracking.preview".
- The following scripts are no longer required to be put on a `Camera`. Instead, they require a reference to a `Camera`.
  - LeapXRServiceProvider
  - LeapImageRetriever
  - LeapEyeDislocator
  - EnableDepthBuffer
- Reworked how adding hands to a scene works - hands can be added easily. Any type derived from `HandModelBase` can be added directly into the scene and linked with a `LeapProvider` to begin tracking immediately.
- `Frame.Get` renamed to `Frame.GetHandWithChirality`.
- Rebranded Leap Motion Unity Modules Window


### Removed
- `HandModelManager` MonoBehaviour
- `Leap Rig` Prefab
- `Leap Hand Controller` Prefab
- The following example scenes were removed:
  - Rigged Hands (VR - Infrared Viewer)
  - Rigged Hands (VR)
- Experimental modules
  - HierarchyRecording
  - Playback
- Docs - migrated to [Ultraleap Docs][docs-website]
- Internal directory
  - AutoHeader (Moved to CI folder, no longer part of any packages)
  - Generation
  - RealtimeGraph
  - Testing
  - VRVisualizer
- Legacy directory
  - DetectionExamples
  - GraphicRenderer

### Fixed
- Missing rigged hands image (Note that docs moved to [Ultraleap Docs](https://docs.ultraleap.com/unity-api/unity-user-manual/core.html)) [[#1172]](https://github.com/ultraleap/UnityPlugin/issues/1172)
- 'SelectionMode.OnlyUserModifiable' is obsolete [[1167]](https://github.com/ultraleap/UnityPlugin/issues/1167)
- Initializing contact bones of XR controller [[#1085]](https://github.com/ultraleap/UnityPlugin/issues/1085)
- enableContactBoneCollision() called unnecessarily often [[#1062]](https://github.com/ultraleap/UnityPlugin/issues/1062)
- ClearContactTracking() doesn't clear a pooled Hashset before calling Recycle() [[#1061]](https://github.com/ultraleap/UnityPlugin/issues/1061)
- Hand position jumps when using OVRProvider [[#1054]](https://github.com/ultraleap/UnityPlugin/issues/1054) 
- Remove additional audio listeners in example scenes
- Clipping plane in example scenes is not set close enough, Hands models are being clipped
- Images not seen in Core examples - Capsule hands (VR - Infrared Viewer)

### Known issues
-	Scenes containing the infrared viewer render incorrectly on systems using single pass stereo with the XR plugin system - e.g. Windows Mixed Reality headsets. SteamVR headsets may also default to single pass stereo, showing the same issue. However in this case, the OpenVR settings can be changed to multipass which resolves the problem.
-	Demo scenes do not start at the correct height for a seated user. The XR Plugin Management System adjusts the camera height. This means the user has to adjust components in the scene to the correct height - e.g. camera height. Currently our position is to support the legacy XR system height settings.
-	Capsule hands appear small compared to size of 'IR hands' of user using HDRP / URP and do not line up. Using standard rendering on Unity 2019.4 LTS  hands are usually not visible (but are being tracked). When they appear they do not line up with the hands in the image.
- Outline/Ghost hands sometimes show a shader issue when upgrading to SRP (TOON shader)
- Issues with slider button movements not being possible or registering false presses in moving reference frames scene when frame is moving (inconsistent). Only affects slider buttons - normal buttons work fine.
- Possible hand offset issues on XR2 headsets using SVR plugin

## [4.9.1 and older]

[older-releases]: https://github.com/ultraleap/UnityPlugin/releases "UnityPlugin Releases"

Refer to the [release notes page][older-releases] for older releases.<|MERGE_RESOLUTION|>--- conflicted
+++ resolved
@@ -14,11 +14,8 @@
 ### Changed
 - (HandUtils) Only cache static Provider and CameraRig references when they are requested
 - (HandUtils) Mark Provider-dependant methods as obsolete and point to suitable replacements
-<<<<<<< HEAD
 - (LeapXRServiceProvider) When using Default offset, updated values will be used automatically
-=======
 - (Utils) All references to Utils in the Plugin specify Leap.Unity.Utils to avoid clashes with other Utils classes
->>>>>>> 41356299
 
 ### Fixed
 - (OpenXRProvider) Hand `Rotation`, `Direction`, `PalmPosition`, `PalmNormal` and `StabilisedPalmPosition` do not match LeapC when using OpenXR layer 1.4.4
