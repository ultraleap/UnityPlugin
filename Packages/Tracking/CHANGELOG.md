# Changelog
All notable changes to this project will be documented in this file.

The format is based on [Keep a Changelog](https://keepachangelog.com/en/1.0.0/),
and this project adheres to [Semantic Versioning](https://semver.org/spec/v2.0.0.html).

[docs-website]: https://docs.ultraleap.com/unity-api/ "Ultraleap Docs"

## [NEXT] - xx/xx/xx

### Tracking Client versions
- Windows 	v5.17.1
- MacOS 	v5.17.1
- Android 	v5.17.1

### Added
- 

### Changed
- (Config) Additional uses of Config marked as Obsolete
- Any LeapServiceProvider can be used with MRTK subsystem
- Example content to be split by XR, Tabletop and URP Examples
- Combined example content to be part of the main Ultraleap Tracking .unitypackage when importing via .unitypackage
- Added fog and gradient sky for all XR example scenes
- (Hand Rays) Exposed dot product used to test if the hand is facing camera
- (Hinting) Added support for startup setting of Hand Tracking Hints via the Ultraleap Settings window
- (Hinting) Added support for runtime changing of Hand Tracking Hints via static HandTrackingHintManager

### Fixed
- Errors in Editor when using pre-2023.3.18 LTS due to FindObjectByType issue
- (Physical Hands) Objects are sticky when they ignore collision with hard contact hands
<<<<<<< HEAD
- (Physical Hands) Ability to toggle ignore Physical hands options from the inspector at runtime.
=======
- (Locomotion) IsPinching wouldn't fire when between Activate and Deactivate values in LightweightPinchDetector
>>>>>>> e14978d6

## [6.14.0] - 24/01/24

### Tracking Client versions
- Windows 	v5.17.1
- MacOS 	v5.17.1
- Android 	v5.17.1

### Added
- Physical Hands. This introduces a new way of interacting with object in the virtual world using your hands and unitys physics engine.

### Changed
- Removed Physics Hands from the preview package as Physical Hands has replaced it.

### Known issues
- Repeatedly opening scenes can cause memory use increase
- The OpenXR Leap Provider does not currently support the `Confidence` hand property (and will return fixed values)
- After using Ultraleap OpenXR in Unity Editor, the tracking mode of device 0 will be set to HMD until the Unity Editor session ends. This can stop the testing of non-XR scenes until the Unity Editor is re-opened

## [6.13.0] - 24/11/23

### Tracking Client versions
- Windows 	v5.17.1
- MacOS 	v5.17.1
- Android 	v5.17.1

### Added
- (Hands Recorder Preview) A new Hand Recorder to record animation clips of hands and additional objects to produce re-playable actions (e.g for tutorials)
- (Pose Detector) Add a new rule type to match rotation of a joint to a target
- (XR Hands) Added XRHandsLeapProvider to convert the current XRHandsSubsystem data to a LeapProvider for use with the Ultraleap Unity Plugin features
- Added the ability to suppress the Android build warnings
- Help Menu that links out to docs, a place to report bugs & places to get support

### Changed
- (Preview Teleportation) Lightweight Pinch Detector's finger detection can be configured
- (Obsolete) Some old unused LeapC APIs have been marked as Obsolete (config, IsSmudged, IsLightingBad)
- Changed from using obsolete FindObjectOfType to using newer implementations
- Ultraleap settings are now in the project settings window, under "Ultraleap"

### Fixed
- (Hand Binder) Hands begin at large/small scale and slowly scale to normal size
- (Pinch to Paint Example) Painting sound does not play if pinch began out of tracking range
- LeapXRServiceProvider ensures default device offset mode is set to new defaults when enabled
- Attachment Hand Menu is incorrectly rotated

### Known issues
- Repeatedly opening scenes can cause memory use increase
- The OpenXR Leap Provider does not currently support the `Confidence` hand property (and will return fixed values)
- After using Ultraleap OpenXR in Unity Editor, the tracking mode of device 0 will be set to HMD until the Unity Editor session ends. This can stop the testing of non-XR scenes until the Unity Editor is re-opened

## [6.12.1] - 28/09/23

### Tracking Client versions
- Windows 	v5.16.0
- MacOS 	v5.16.0
- Android 	v5.16.0

### Fixed
- (leapXRServiceProvider) Hands offset incorrectly on Windows when using Leap 2

### Known issues 
- Use of the LeapCSharp Config class is unavailable with v5.X tracking service
- Repeatedly opening scenes can cause memory use increase
- Currently the Ultraleap Hand Tracking feature for OpenXR requires the New and Legacy input systems to be enabled, to simultaneously use OpenXR and the Ultraleap Unity Plugin's features.
- The OpenXR Leap Provider does not currently support the `Confidence` hand property (and will return fixed values)
- After using Ultraleap OpenXR in Unity Editor, the tracking mode of device 0 will be set to HMD until the Unity Editor session ends. This can stop the testing of non-XR scenes until the Unity Editor is re-opened
- Running both the Ultraleap XRHands Subsystem and another XRHands Subsystem at the same time causes unstable results. Only enable one at a time.


## [6.12.0] - 12/09/23

### Added
- (MRTK Support) Added an MRTK3 subsystem for using Leap tracking directly (non-OpenXR)

### Changed
- (XRHands) XRHands subsystem will now use existing LeapXRServiceProviders found in the scene before considering generating new ones

### Fixed
- (XRHands) XRHands double-translates tracking data causing XRI InputActions to be wrongly positioned when the XROrigin is moved

### Known issues 
- Use of the LeapCSharp Config class is unavailable with v5.X tracking service
- Repeatedly opening scenes can cause memory use increase
- Currently the Ultraleap Hand Tracking feature for OpenXR requires the New and Legacy input systems to be enabled, to simultaneously use OpenXR and the Ultraleap Unity Plugin's features.
- The OpenXR Leap Provider does not currently support the `Confidence` hand property (and will return fixed values)
- After using Ultraleap OpenXR in Unity Editor, the tracking mode of device 0 will be set to HMD until the Unity Editor session ends. This can stop the testing of non-XR scenes until the Unity Editor is re-opened
- The OpenXR Leap Provider palm can be in unexpected position when using pre-1.4.3 OpenXR Layer. A workaround is to ensure you use 1.4.3 or newer - installed by the 5.12.0 or newer Tracking Service Installer
- Running both the Ultraleap XRHands Subsystem and another XRHands Subsystem at the same time causes unstable results. Only enable one at a time.


## [6.12.0] - 12/09/23

### Added
- (MRTK Support) Added an MRTK3 subsystem for using Leap tracking directly (non-OpenXR)

### Changed
- (XRHands) XRHands subsystem will now use existing LeapXRServiceProviders found in the scene before considering generating new ones

### Fixed
- (XRHands) XRHands double-translates tracking data causing XRI InputActions to be wrongly positioned when the XROrigin is moved

### Known issues 
- Use of the LeapCSharp Config class is unavailable with v5.X tracking service
- Repeatedly opening scenes can cause memory use increase
- Currently the Ultraleap Hand Tracking feature for OpenXR requires the New and Legacy input systems to be enabled, to simultaneously use OpenXR and the Ultraleap Unity Plugin's features.
- The OpenXR Leap Provider does not currently support the `Confidence` hand property (and will return fixed values)
- After using Ultraleap OpenXR in Unity Editor, the tracking mode of device 0 will be set to HMD until the Unity Editor session ends. This can stop the testing of non-XR scenes until the Unity Editor is re-opened
- The OpenXR Leap Provider palm can be in unexpected position when using pre-1.4.3 OpenXR Layer. A workaround is to ensure you use 1.4.3 or newer - installed by the 5.12.0 or newer Tracking Service Installer
- Running both the Ultraleap XRHands Subsystem and another XRHands Subsystem at the same time causes unstable results. Only enable one at a time.


## [6.11.0] - 14/08/23

### Added
- (Physics Hands) Finger displacement values to each finger
- (Physics Hands) Interface based events for easier development
    - Please see the updated scripts in the Physics Hands example scene for more information
- (HandRays) Add methods to invoke handray Frame & State Change in inherited classes
- (LeapXRServiceProvider) Use of device transforms from the service when using Default device offset mode. This does not include tilt/rotation

### Changed
- (Physics Hands) Burst compute is now used to improve certain physics calculation performance
    - In Unity 2020+ this is used for "hand is colliding" functions only
	- In Unity 2022+ all collision functions are handled by Burst
- (Physics Hands) Parameters of the hand (e.g. contact distance) are now controlled at the provider level and have adjusted defaults for better interactions
- (Physics Hands) OnObjectStateChange event has been replaced with SubscribeToStateChanges
    - This is tailored to handle specific Rigidbodies and will only fire when your subscribed Rigidbody is affected
- (Physics Hands) Hand and bone states have been improved and are more consistent with expectations
- (Physics Hands) Updated example scene with new events and better visuals
- (Physics Hands) Updated PhysicsBone IsObjectGrabbable calculations to use the closest point on the bone to the hovered object
- (Physics Hands) Improved Physics Hands grasp helpers to take into account grabs where bones are facing each other
- (Locomotion) Expose teleport anchor list & last teleported anchor
- (Locomotion) Moved Jump Gems further away from the arm, to account for sleeves
- (Locomotion) Added functionality to update the initial position and rotations of the TP anchor after the first Awake

### Fixed
- (Physics Hands) Hand forces are reduced when pushing into objects with fingers
- (Physics Hands) Stopped physics buttons from rotating incorrectly
- (Locomotion) Jump Gems look for audio sources in their children, even if the audio source was set
- (Locomotion) If pinched gem was null, jump gem teleport could still be in a selected state
- (Locomotion) Teleport ray did not change to an invalid colour when no colliders were hit
- (Core) Fixed hands juddering in XR when interpolation is turned off on the LeapXRServiceProvider. Turning off interpolation now turns off head pose interpolation
- (PoseViewer) Pose viewer rotation does not match the targets rotation

### Known issues 
- Use of the LeapCSharp Config class is unavailable with v5.X tracking service
- Repeatedly opening scenes can cause memory use increase
- Currently the Ultraleap Hand Tracking feature for OpenXR requires the New and Legacy input systems to be enabled, to simultaneously use OpenXR and the Ultraleap Unity Plugin's features.
- The OpenXR Leap Provider does not currently support the `Confidence` hand property (and will return fixed values)
- After using Ultraleap OpenXR in Unity Editor, the tracking mode of device 0 will be set to HMD until the Unity Editor session ends. This can stop the testing of non-XR scenes until the Unity Editor is re-opened
- The OpenXR Leap Provider palm can be in unexpected position when using pre-1.4.3 OpenXR Layer. A workaround is to ensure you use 1.4.3 or newer - installed by the 5.12.0 or newer Tracking Service Installer
- Running both the Ultraleap XRHands Subsystem and another XRHands Subsystem at the same time causes unstable results. Only enable one at a time.

## [6.10.0] - 05/07/23

This release was tested against Unity 2021.3 LTS and 2022.3 LTS

### Added
- (XRHands) Direct Leap XRHands Subsystem
- (UltraleapSettings) Ultraleap Settings ScriptableObject to toggle features
- (InputSystem) A XRHands to Leap InputActions and Meta Aim InputActions converter

### Changed
- (Hand Pose) Removed unnecessary Hand Pose scriptable context menu option
- (Multi device aggregation) Added wrist and arm to ConfidenceInterpolation aggregator
- (Preview XRI) Removed XRI content from Preview Package in favour of XRHands+XRI content in Tracking Package. Follow the Ultraleap [XR Docs](https://docs.ultraleap.com/unity-api/The-Examples/XR/index.html) for XRI and XRHands to get started

### Fixed
- (Preview) CPU performance issues on PICO when re-connecting tracking device
- (Locomotion) Jump gems could occasionally break and not show their ray
- VectorHand bone directions and thumb rotations

### Known issues 
- Use of the LeapCSharp Config class is unavailable with v5.X tracking service
- Repeatedly opening scenes can cause memory use increase
- Currently the Ultraleap Hand Tracking feature for OpenXR requires the New and Legacy input systems to be enabled, to simultaneously use OpenXR and the Ultraleap Unity Plugin's features.
- The OpenXR Leap Provider does not currently support the `Confidence` hand property (and will return fixed values)
- If using OpenXR when using Unity 2020 and Ultraleap Tracking Plugin via .unitypackage, an error will appear on import relating to HandTrackingFeature. This has been fixed by Unity on Unity 2021
	- A workaround is to right click on \ThirdParty\Ultraleap\Tracking\OpenXR\Runtime\Scripts\HandTrackingFeature.cs and select 'Reimport'
- After using Ultraleap OpenXR in Unity Editor, the tracking mode of device 0 will be set to HMD until the Unity Editor session ends. This can stop the testing of non-XR scenes until the Unity Editor is re-opened
- The OpenXR Leap Provider palm can be in unexpected position when using pre-1.4.3 OpenXR Layer. A workaround is to ensure you use 1.4.3 or newer - installed by the 5.12.0 or newer Tracking Service Installer
- Running both the Ultraleap XRHands Subsystem and another XRHands Subsystem at the same time causes unstable results. Only enable one at a time.

## [6.9.0] - 08/06/23

### Added
- (Physics Hands) In-editor readme for example scene
- (Attachment Hands) Predicted pinch position
- (LeapServiceProvider) Ability to change the number of Service connection attempts and interval


### Changed
- (HandUtils) Only cache static Provider and CameraRig references when they are requested
- (HandUtils) Mark Provider-dependant methods as obsolete and point to suitable replacements
- (UIInput) Cursors are disabled by default and enabled when required
- (LeapXRServiceProvider) When using Default offset, updated values will be used automatically
- (Utils) All references to Utils in the Plugin specify Leap.Unity.Utils to avoid clashes with other Utils classes

### Fixed
- (OpenXRProvider) Hand `Rotation`, `Direction`, `PalmPosition`, `PalmNormal` and `StabilisedPalmPosition` do not match LeapC when using OpenXR layer 1.4.4
- (OpenXRProvider) Elbow length incorrectly calculated.
- (OpenXRProvider) Finger `Direction` is incorrectly set to the tip bone direction rather than the intermediate
- (OpenXRProvider) Hand `GrabStrength` is computed before all required information is available
- (UIInput) When hand lost or leaves canvas near hovered button, button stays hovered


### Known issues 
- Use of the LeapCSharp Config class is unavailable with v5.X tracking service
- Repeatedly opening scenes can cause memory use increase
- Currently the Ultraleap Hand Tracking feature for OpenXR requires the New and Legacy input systems to be enabled, to simultaneously use OpenXR and the Ultraleap Unity Plugin's features.
- The OpenXR Leap Provider does not currently support the `Confidence` hand property (and will return fixed values)
- If using OpenXR when using Unity 2020 and Ultraleap Tracking Plugin via .unitypackage, an error will appear on import relating to HandTrackingFeature. This has been fixed by Unity on Unity 2021
	- A workaround is to right click on \ThirdParty\Ultraleap\Tracking\OpenXR\Runtime\Scripts\HandTrackingFeature.cs and select 'Reimport'
- After using Ultraleap OpenXR in Unity Editor, the tracking mode of device 0 will be set to HMD until the Unity Editor session ends. This can stop the testing of non-XR scenes until the Unity Editor is re-opened
- The OpenXR Leap Provider palm can be in unexpected position when using pre-1.4.3 OpenXR Layer. A workaround is to ensure you use 1.4.3 or newer - installed by the 5.12.0 or newer Tracking Service Installer

## [6.8.1] - 19/05/23

### Added
- Runtime unit tests for pose detection

### Changed
- Changed OpenXRLeapProvider to calculate a LeapC-style palm width and pinch strength

### Fixed
- Preview package version dependency mismatch for XRI when using InputSystem 1.4.4
- (Passthrough) change the handling of the distortion matrix for vertical alignment across device types

### Known issues 
- Scenes containing the infrared viewer render incorrectly on Android build targets and in scriptable render pipelines such as URP and HDRP. 
- Use of the LeapCSharp Config class is unavailable with v5.X tracking service
- Repeatedly opening scenes can cause memory use increase
- Currently the Ultraleap Hand Tracking feature for OpenXR requires the New and Legacy input systems to be enabled, to simultaneously use OpenXR and the Ultraleap Unity Plugin's features.
- The OpenXR Leap Provider does not currently support the `Confidence` hand property (and will return fixed values)
- If using OpenXR when using Unity 2020 and Ultraleap Tracking Plugin via .unitypackage, an error will appear on import relating to HandTrackingFeature. This has been fixed by Unity on Unity 2021
	- A workaround is to right click on \ThirdParty\Ultraleap\Tracking\OpenXR\Runtime\Scripts\HandTrackingFeature.cs and select 'Reimport'
- DrawMeshInstanced error log on certain Unity versions when using Capsule Hands. [Unity Issue Tracker](https://issuetracker.unity3d.com/issues/drawmeshinstanced-does-not-support-dot-dot-dot-error-in-the-console-pops-up-when-the-shader-does-support-instanced-rendering)
- After using Ultraleap OpenXR in Unity Editor, the tracking mode of device 0 will be set to HMD until the Unity Editor session ends. This can stop the testing of non-XR scenes until the Unity Editor is re-opened

## [6.8.0] - 12/05/23

### Added
- (Anchorable Behaviour) Code to automatically create a basic curve for attraction reach distance on new instance of the script
- (Interaction Engine) New options to the create menu under "Interaction", can now create:
	- Interaction Cube, 3D Button, 3D UI panel, Anchor, Anchorable Object, Attachment Hand Menu, Interaction Manager
- (Physics Hands) Added function to check if a grasped object has been pinched
- Presets to Capsule Hands to be able to change the way they look easily
- Options for Capsule Hands to change disable particular joints
- Option to show Upper Arm for Capsule Hands. (Works best in XR)
- (Preview) XRI implementation now supports more Input Actions similar to that of OpenXRs Interaction Profiles

### Changed
- (Anchorable Behaviour) Ability to change the speed at which an object is attracted to the hand
- (Physics Hands) Significantly improved palm latency
- (Physics Hands) Reduced overall forces of hands and fingers
- (Physics Hands) Improved object weight movement (less wobbly, overall faster and more predictable)
- (Physics Hands) Improved contact information of helpers
- (Physics Hands) Removed grasp distance
- (Physics Hands) Removed "strength" from the provider and replaced with per hand velocity limits
- (Physics Hands) Grasp helpers now modify object mass on grasp and restore it on release
- (Hand Rays) TransformWristShoulderRay interpolates direction, rather than aim position
- LeapXRServiceProvider Default offset mode now uses known device transforms or falls back to a default value
- (Interaction) Grab ball now has an option to Continuously restrict the grab balls distance from the player. This allows grab balls to follow the player
- Leap provider can now be set manually in leap provider manager
- Removed Infrared Viewer example scene and prefab

### Fixed
- (Physics Hands) Fixed joints exploding when teleporting the hand for one frame
- (Physics Hands) Fixed wrist position becoming misaligned over time

### Known issues 
- Scenes containing the infrared viewer render incorrectly on Android build targets and in scriptable render pipelines such as URP and HDRP. 
- Use of the LeapCSharp Config class is unavailable with v5.X tracking service
- Repeatedly opening scenes can cause memory use increase
- Currently the Ultraleap Hand Tracking feature for OpenXR requires the New and Legacy input systems to be enabled, to simultaneously use OpenXR and the Ultraleap Unity Plugin's features.
- The OpenXR Leap Provider does not currently support the `Confidence` hand property (and will return fixed values)
- If using OpenXR when using Unity 2020 and Ultraleap Tracking Plugin via .unitypackage, an error will appear on import relating to HandTrackingFeature. This has been fixed by Unity on Unity 2021
	- A workaround is to right click on \ThirdParty\Ultraleap\Tracking\OpenXR\Runtime\Scripts\HandTrackingFeature.cs and select 'Reimport'
- DrawMeshInstanced error log on certain Unity versions when using Capsule Hands. [Unity Issue Tracker](https://issuetracker.unity3d.com/issues/drawmeshinstanced-does-not-support-dot-dot-dot-error-in-the-console-pops-up-when-the-shader-does-support-instanced-rendering)
- After using Ultraleap OpenXR in Unity Editor, the tracking mode of device 0 will be set to HMD until the Unity Editor session ends. This can stop the testing of non-XR scenes until the Unity Editor is re-opened

## [6.7.0] - 3/4/23

### Added
- Brand new pose detection feature!
	- Pose Detector (Invokes events when the chosen pose is made)
	- Pose Detection Library (A library of pre-defined poses)
		- Thumbs up, OK, Point, Open palm, Fist, Horns
	- Pose Recorder (To record poses of your own)
	- New Example Scenes
		- Pose Recorder (A scene set up for you to record poses of your own)
		- Pose Detection (A barebones scene to show how you can use the detector in your own scenes)
		- Pose Showcase (To view and try out our new library of poses)
			- Thumbs up, Thumbs down, OK, Point, Open palm up, Open palm down, Fist, Horns
- (Physics Hands) Warnings for gravity and timestep settings
- (Physics Hands) Exposed interaction mask
- (Physics Hands) Dynamically adjusting fingers when grabbing objects
- (Physics Hands) Distance calculations and values for each bone
- Per finger pinch distances in HandUtils
- Ability for AnchorableBehaviours to attach on demand
- Added advanced option to LeapXRServiceProvider to avoid adding TrackedPoseDrivers to MainCamera
- Ability to clear all attachments on AttachmentHands component
- (UIInput) Added an option to hide the pointer cursor when hands are interacting with UI elements in direct/tactile mode

### Changed
- (Physics Hands) Reduced hand to object collision radius when throwing and testing overlaps
- (Physics Hands) Thumb joints reverted to revolute for non-0th thumb joints
- (Physics Hands) Default physics hands solver iterations & presets
- (Physics Hands) Heuristic calculations moved to WaitForFixedUpdate
- (Physics Hands) Non-0th joints are now only revolute once again
- Reordered example assets to make it easier to traverse


### Fixed
- (Physics Hands) Bone directions when converting back to Leap Hands
- (Physics Hands) Incorrect setup and positioning of physics buttons
- 0th thumb bone rotation values when using OpenXR
- "Pullcord" jitters when being interacted with
- Hand Binder finger tip scale disproportionately when LeapProvider Transform is scaled
- Creating objects from GameObject/Ultraleap/ menu makes more than just prefabs - Ghost Hands (with Arms)
- (UIInput) several interaction events not firing when both direct and indirect interaction is enabled 
- Incorrect warning of duplicate InteractionHands in InteractionManager

### Known issues 
- Scenes containing the infrared viewer render incorrectly on Android build targets and in scriptable render pipelines such as URP and HDRP. 
- Use of the LeapCSharp Config class is unavailable with v5.X tracking service
- Repeatedly opening scenes can cause memory use increase
- Currently the Ultraleap Hand Tracking feature for OpenXR requires the New and Legacy input systems to be enabled, to simultaneously use OpenXR and the Ultraleap Unity Plugin's features.
- The OpenXR Leap Provider does not currently support the `Confidence` hand property (and will return fixed values)
- If using OpenXR when using Unity 2020 and Ultraleap Tracking Plugin via .unitypackage, an error will appear on import relating to HandTrackingFeature. This has been fixed by Unity on Unity 2021
	- A workaround is to right click on \ThirdParty\Ultraleap\Tracking\OpenXR\Runtime\Scripts\HandTrackingFeature.cs and select 'Reimport'
- DrawMeshInstanced error log on certain Unity versions when using Capsule Hands. [Unity Issue Tracker](https://issuetracker.unity3d.com/issues/drawmeshinstanced-does-not-support-dot-dot-dot-error-in-the-console-pops-up-when-the-shader-does-support-instanced-rendering)
- After using Ultraleap OpenXR in Unity Editor, the tracking mode of device 0 will be set to HMD until the Unity Editor session ends. This can stop the testing of non-XR scenes until the Unity Editor is re-opened

## [6.6.0] - 17/02/23

### Added
- Interaction Grab Ball for 3D UI

### Changed
- Capsule Hands pinky metacarpal position to better represent the actual joint position
- Reduced performance overhead of OpenXRLeapProvider
- Reduced performance overhead when accessing Hands via Hands.Right, Hands.Left and Hands.GetHand
- Reduced performance overhead when transforming Leap.Frames, Leap.Hands and Leap.Bones using Basis
- Reduced performance overhead when accessing scale in Capsule Hands
- Reduced performance overhead when using Preview UI Input Cursor

### Fixed
- Preview package example scene referencing a prefab in the non-preview package

### Known issues 
- Scenes containing the infrared viewer render incorrectly on Android build targets and in scriptable render pipelines such as URP and HDRP. 
- Use of the LeapCSharp Config class is unavailable with v5.X tracking service
- Repeatedly opening scenes can cause memory use increase
- Currently the Ultraleap Hand Tracking feature for OpenXR requires the New and Legacy input systems to be enabled, to simultaneously use OpenXR and the Ultraleap Unity Plugin's features.
- The OpenXR Leap Provider does not currently support the `Confidence` hand property (and will return fixed values)
- If using OpenXR when using Unity 2020 and Ultraleap Tracking Plugin via .unitypackage, an error will appear on import relating to HandTrackingFeature. This has been fixed by Unity on Unity 2021
	- A workaround is to right click on \ThirdParty\Ultraleap\Tracking\OpenXR\Runtime\Scripts\HandTrackingFeature.cs and select 'Reimport'
- DrawMeshInstanced error log on certain Unity versions when using Capsule Hands. [Unity Issue Tracker](https://issuetracker.unity3d.com/issues/drawmeshinstanced-does-not-support-dot-dot-dot-error-in-the-console-pops-up-when-the-shader-does-support-instanced-rendering)
- After using Ultraleap OpenXR in Unity Editor, the tracking mode of device 0 will be set to HMD until the Unity Editor session ends. This can stop the testing of non-XR scenes until the Unity Editor is re-opened

## [6.5.0] - 26/01/23

### Added
- Public toggle for interpolation on LeapServiceProviders
- Hands prefabs added to GameObject/Ultraleap/Hands create menu
- Action-based XRI implementation with Example scene in Preview package
- Added const S_TO_US as replacement for incorrectly named S_TO_NS in LeapServiceProvider
- Check box in Hand Binder under fine tuning options to enable or disable moving the elbow based on forearm scale

### Changed
- "Hands.Provider" static function now searches for subjectively the best LeapProvider available in the scene. Will use PostProcessProvider first rather than LeapServiceProvider
- Removed the OVRProvider from the Preview Package. This is now achievable via the OpenXR Provider in the main Tracking Package

### Fixed
- Offset between skeleton hand wrist and forearm in sample scenes
- OpenXRLeapProvider CheckOpenXRAvailable has a nullref when XRGeneralSettings activeloader is not set up
- XrLeapProviderManager initialising when there is no active XR Loader - [Github Issue 1360](https://github.com/ultraleap/UnityPlugin/issues/1360)
- OnAnchorDisabled not being called when an Anchor gameobject is disabled
- Documentation for Finger.Direction says it is tip direction but should say intermediate direction
- OpenXR thumb joint rotation offsets do not align with LeapC expectations

### Known issues 
- Scenes containing the infrared viewer render incorrectly on Android build targets and in scriptable render pipelines such as URP and HDRP. 
- Use of the LeapCSharp Config class is unavailable with v5.X tracking service
- Repeatedly opening scenes can cause memory use increase
- Currently the Ultraleap Hand Tracking feature for OpenXR requires the New and Legacy input systems to be enabled, to simultaneously use OpenXR and the Ultraleap Unity Plugin's features.
- The OpenXR Leap Provider does not currently support the `Confidence` hand property (and will return fixed values)
- If using OpenXR when using Unity 2020 and Ultraleap Tracking Plugin via .unitypackage, an error will appear on import relating to HandTrackingFeature. This has been fixed by Unity on Unity 2021
	- A workaround is to right click on \ThirdParty\Ultraleap\Tracking\OpenXR\Runtime\Scripts\HandTrackingFeature.cs and select 'Reimport'
- DrawMeshInstanced error log on certain Unity versions when using Capsule Hands. [Unity Issue Tracker](https://issuetracker.unity3d.com/issues/drawmeshinstanced-does-not-support-dot-dot-dot-error-in-the-console-pops-up-when-the-shader-does-support-instanced-rendering)
- After using Ultraleap OpenXR in Unity Editor, the tracking mode of device 0 will be set to HMD until the Unity Editor session ends. This can stop the testing of non-XR scenes until the Unity Editor is re-opened

## [6.4.0] - 05/01/23

### Added
- Pinch To Paint example scene
- Explanation text to all XR example scenes
- Turntable and Pullcord example scene
- Locomotion teleportation system and example scenes in Preview Package

### Fixed
- Android Manifest auto-population when building for OpenXR always adds permissions
- OpenXR finger lengths wrongly include metacarpal lengths
- On contact start and end being called every 20 frames when only 1 bone is colliding

### Known issues 
- Offset between skeleton hand wrist and forearm in sample scenes
- Outline hands aren't displaying
- Scenes containing the infrared viewer render incorrectly on Android build targets and in scriptable render pipelines such as URP and HDRP. 
- Interactions callback scene allows blocks to be moved without doing a grasp pose. 
- Capsule hands don't have a joint colour in HDRP 
- Use of the LeapCSharp Config class is unavailable with v5.X tracking service
- Repeatedly opening scenes can cause memory use increase
- Currently the Ultraleap Hand Tracking feature for OpenXR requires the New and Legacy input systems to be enabled, to simultaneously use OpenXR and the Ultraleap Unity Plugin's features.
- The OpenXR Leap Provider does not currently support the `Confidence` hand property (and will return fixed values)
- If using OpenXR with OpenXR package imported, when using Unity 2020 and Ultraleap Tracking Plugin via .unitypackage, an error will appear on import relating to HandTrackingFeature. This has been fixed by Unity on Unity 2021
	- A workaround is to right click on \ThirdParty\Ultraleap\Tracking\OpenXR\Runtime\Scripts\HandTrackingFeature.cs and select 'Reimport'
- DrawMeshInstanced error log on certain Unity versions when using Capsule Hands. [Unity Issue Tracker](https://issuetracker.unity3d.com/issues/drawmeshinstanced-does-not-support-dot-dot-dot-error-in-the-console-pops-up-when-the-shader-does-support-instanced-rendering)
- After using Ultraleap OpenXR in Unity Editor, the tracking mode of device 0 will be set to HMD until the Unity Editor session ends. This can stop the testing of non-XR scenes until the Unity Editor is re-opened

## [6.3.0] - 02/12/22

### Added
- Added XRLeapProviderManager script and Prefab which auto-selects a LeapXRServiceProvider or OpenXRLeapProvider depending on the availability of OpenXR
- Added GetChirality extension method to hand which returns the Chirality enum of the hand
- Added ability to change HandBinder scaling speed

### Changed
- Reduced the contact offset for Interaction Hands colliders so contact is closer

### Fixed
- Check for main camera being null in (get) EditTimeFrame in OpenXRLeapProvider
- Detector null reference error when creating a detector at runtime
- InteractionSlider now raises event for value changes when setting values via the Horizontal and Vertical Percent properties
- XRServiceProvider and OpenXRLeapProvider do not scale when the player scales
- `timeVisible` was not populated on the OpenXR Provider for `Finger`s
- Fix issue with generic hand-shader giving compile errors in some circumstances

### Known issues 
- Offset between skeleton hand wrist and forearm in sample scenes
- Outline hands aren't displaying
- Scenes containing the infrared viewer render incorrectly on Android build targets and in scriptable render pipelines such as URP and HDRP. 
- Interactions callback scene allows blocks to be moved without doing a grasp pose. 
- Capsule hands don't have a joint colour in HDRP 
- Use of the LeapCSharp Config class is unavailable with v5.X tracking service
- Repeatedly opening scenes can cause memory use increase
- Currently the Ultraleap Hand Tracking feature for OpenXR requires the New and Legacy input systems to be enabled, to simultaneously use OpenXR and the Ultraleap Unity Plugin's features.
- The OpenXR Leap Provider does not currently support the `Confidence` hand property (and will return fixed values)
- If using OpenXR with OpenXR package imported, when using Unity 2020 and Ultraleap Tracking Plugin via .unitypackage, an error will appear on import relating to HandTrackingFeature. This has been fixed by Unity on Unity 2021
	- A workaround is to right click on \ThirdParty\Ultraleap\Tracking\OpenXR\Runtime\Scripts\HandTrackingFeature.cs and select 'Reimport'
- DrawMeshInstanced error log on certain Unity versions when using Capsule Hands. [Unity Issue Tracker](https://issuetracker.unity3d.com/issues/drawmeshinstanced-does-not-support-dot-dot-dot-error-in-the-console-pops-up-when-the-shader-does-support-instanced-rendering)
- After using Ultraleap OpenXR in Unity Editor, the tracking mode of device 0 will be set to HMD until the Unity Editor session ends. This can stop the testing of non-XR scenes until the Unity Editor is re-opened

## [6.2.1] - 07/10/2022

### Fixed
- Fixed `DeviceID`, `Timestamp` and `CurrentFramesPerSecond` for `Frames` from the OpenXR Provider

### Known issues 
- Offset between skeleton hand wrist and forearm in sample scenes
- Outline hands aren't displaying
- Scenes containing the infrared viewer render incorrectly on Android build targets and in scriptable render pipelines such as URP and HDRP. 
- Interactions callback scene allows blocks to be moved without doing a grasp pose. 
- Capsule hands don't have a joint colour in HDRP 
- Use of the LeapCSharp Config class is unavailable with v5.X tracking service
- Repeatedly opening scenes can cause memory use increase
- Currently the Ultraleap Hand Tracking feature for OpenXR requires the New and Legacy input systems to be enabled, to simultaneously use OpenXR and the Ultraleap Unity Plugin's features.
- The OpenXR Leap Provider does not currently support the `Confidence` hand property (and will return fixed values)
- If using OpenXR with OpenXR package imported, when using Unity 2020 and Ultraleap Tracking Plugin via .unitypackage, an error will appear on import relating to HandTrackingFeature. This has been fixed by Unity on Unity 2021
	- A workaround is to right click on \ThirdParty\Ultraleap\Tracking\OpenXR\Runtime\Scripts\HandTrackingFeature.cs and select 'Reimport'

## [6.2.0] - 23/09/2022

### Added
- Getting Started example scene
- Mesh Hands example scenes for XR

### Changed
- Reorganised example scenes for more clarity
- Removed HDRP hands example scenes

### Fixed
- Fixed compile error with GenericHandShader's use of TRANSFER_SHADOW

### Known issues 
- Offset between skeleton hand wrist and forearm in sample scenes
- Outline hands aren't displaying
- Scenes containing the infrared viewer render incorrectly on Android build targets and in scriptable render pipelines such as URP and HDRP. 
- Interactions callback scene allows blocks to be moved without doing a grasp pose. 
- Capsule hands don't have a joint colour in HDRP 
- Use of the LeapCSharp Config class is unavailable with v5.X tracking service
- Repeatedly opening scenes can cause memory use increase
- Currently the Ultraleap Hand Tracking feature for OpenXR requires the New and Legacy input systems to be enabled, to simultaneously use OpenXR and the Ultraleap Unity Plugin's features.
- The OpenXR Leap Provider does not currently support the `Confidence` hand property (and will return fixed values)
- If using OpenXR with OpenXR package imported, when using Unity 2020 and Ultraleap Tracking Plugin via .unitypackage, an error will appear on import relating to HandTrackingFeature. This has been fixed by Unity on Unity 2021
	- A workarond is to right click on \ThirdParty\Ultraleap\Tracking\OpenXR\Runtime\Scripts\HandTrackingFeature.cs and select 'Reimport'

## [6.1.0] - 09/09/2022

### Added
- Device-Specific RectilinearToPixelEx method
- OpenXR into a conditionally included asmdef taht automatically removes OpenXR Package if necessary

### Fixed
- Tracking Binding is lost when reloading scenes on Android
- AttachmentHands can get in a popup loop when resetting the component
- RectilinearToPixel returns NaN

### Known issues 
- Scenes containing the infrared viewer render incorrectly on Android build targets and in scriptable render pipelines such as URP and HDRP. 
- Interactions callback scene allows blocks to be moved without doing a grasp pose. 
- Capsule hands don't have a joint colour in HDRP 
- Use of the LeapCSharp Config class is unavailable with v5.X tracking service
- Repeatedly opening scenes can cause memory use increase
- Currently the Ultraleap Hand Tracking feature for OpenXR requires the New and Legacy input systems to be enabled, to simultaneously use OpenXR and the Ultraleap Unity Plugin's features.
- The OpenXR Leap Provider does not currently support the `Confidence` hand property (and will return fixed values)
- If using OpenXR with OpenXR package imported, when using Unity 2020 and Ultraleap Tracking Plugin via .unitypackage, an error will appear on import relating to HandTrackingFeature. This has been fixed by Unity on Unity 2021
	- A workarond is to right click on \ThirdParty\Ultraleap\Tracking\OpenXR\Runtime\Scripts\HandTrackingFeature.cs and select 'Reimport'

## [6.0.0] - 17/08/2022

### Added
- Added a low poly hand model with an arm
- Added create menu options for LeapServiceProviders via GameObject/Ultrealeap/Service Provider (X)
- Added TrackedPoseDriver to all XR example scenes
- Added ability to create LeapServiceProviders from the GameObject/Create menu in editor
- Added Hand Rays to Preview package

### Changed
- Cleaned up the image retriever and LeapServiceProvider Execution order, reducing unnecessary service and log messages
- ImageRetriever prefab and LeapEyeDislocator.cs (formerly used for passthrough) removed and replaced by 'VR Infrared Camera' prefab in the Tracking Examples package
- Example scenes URL
- Hand rigs bones have their  'L and R' prefixes removed
- Removed Hotkey functionality
- Removed use of obsolete methods
- Removed obsolete methods
- Removed pre-2020LTS specific support
- Removed use of SVR
- Changed use of Vector and LeapQuaternion in favour of Vector3 and Quaternion
- Removed Legacy XR support
- Removed MainCaneraProvider in favour of Camera.Main
- All units to be in M rather than MM when getting hand data

### Fixed

- HandBinder scales hands in edit mode when there is no LeapServiceProvider in the scene
- Leap.Controller.InternalFrameReady, LeapInternalFrame is never dispatched
- HandUI example scene panel exists after hand lost
- ChangeTrackingMode and GetTrackingMode on LeapServiceProvider fail when in disabled multi-device mode
- FOV Gizmos are not visible when opening an example scene containing a Service Provider in multiDeviceMode = disabled.
- FOV Gizmos are not visible when changing render pipelines
- AttachmentHands untick bone in inspector UI causes looping error when deleting gameobject in edit mode
- SpatialTracking dependency errors

### Known issues 
- Scenes containing the infrared viewer render incorrectly on Android build targets and in scriptable render pipelines such as URP and HDRP. 
- Interactions callback scene allows blocks to be moved without doing a grasp pose. 
- Capsule hands don't have a joint colour in HDRP 
- Use of the LeapCSharp Config class is unavailable with v5.X tracking service
- Repeatedly opening scenes can cause memory use increase

## [5.13.1] - 26/08/2022

### Announcements

In line with Unity's end of support of Unity 2019 LTS, we will no longer be actively supporting Unity 2019.

We will also be deprecating some functionality and moving core utilities into a separate package.

If you are using classes and methods that are marked as obsolete and will be moved to the new legacy package without a replacement, you may wish to use "#pragma warning disable 0618" at the start and "#pragma warning restore 0618" at the end of your method that makes use of it to suppress the warnings.

If you have any concerns about this, please contact us on [Github Discussions](https://github.com/ultraleap/UnityPlugin/discussions)

### Fixed
- Tracking Binding is lost when reloading scenes on Android

### Known issues 
- Scenes containing the infrared viewer render incorrectly on Android build targets and in scriptable render pipelines such as URP and HDRP. 
- Demo scenes do not start at the correct height for a seated user. The XR Plugin Management System adjusts the camera height. This means the user has to adjust components in the scene to the correct height - e.g. camera height. Currently our position is to support the legacy XR system height settings. 
- Hands in Desktop scenes can appear far away from the camera 
- Interactions callback scene allows blocks to be moved without doing a grasp pose. 
- Capsule hands don't have a joint colour in HDRP 
- Hand UI can become detached from hand when hand is removed from view
- Multi-device (desktop) Scene camera position can become offset
- FOV visualization does not display after changing render pipelines

## [5.13.0] - 21/07/2022

### Announcements

In line with Unity's end of support of Unity 2019 LTS, we will no longer be actively supporting Unity 2019.

We will also be deprecating some functionality and moving core utilities into a separate package.

If you are using classes and methods that are marked as obsolete and will be moved to the new legacy package without a replacement, you may wish to use "#pragma warning disable 0618" at the start and "#pragma warning restore 0618" at the end of your method that makes use of it to suppress the warnings.

If you have any concerns about this, please contact us on [Github Discussions](https://github.com/ultraleap/UnityPlugin/discussions)

### Added
- Added HandModelManager to the Hands Module - an easy way to enable/disable hand models
- Added option to freeze hand state on HandEnableDisable

### Changed
- Changed Rigged Hand Example scenes to use HandModelManager

### Fixed
- Inertia Hands are very jittery and `hand.TimeVisible` is not accurate
- Compile errors in the Infrared Viewer example scene when using Single Pass Stereo rendering mode

### Known issues 
- Scenes containing the infrared viewer render incorrectly on Android build targets and in scriptable render pipelines such as URP and HDRP. 
- Demo scenes do not start at the correct height for a seated user. The XR Plugin Management System adjusts the camera height. This means the user has to adjust components in the scene to the correct height - e.g. camera height. Currently our position is to support the legacy XR system height settings. 
- Hands in Desktop scenes can appear far away from the camera 
- Interactions callback scene allows blocks to be moved without doing a grasp pose. 
- Capsule hands don't have a joint colour in HDRP 
- Hand UI can become detached from hand when hand is removed from view
- Multi-device (desktop) Scene camera position can become offset
- FOV visualization does not display after changing render pipelines
- Use of the LeapCSharp Config class is unavailable with v5.X tracking service

## [5.12.1] - 06/07/2022

### Announcements

In line with Unity's end of support of Unity 2019 LTS, we will no longer be actively supporting Unity 2019.

We will also be deprecating some functionality and moving core utilities into a separate package.

If you are using classes and methods that are marked as obsolete and will be moved to the new legacy package without a replacement, you may wish to use "#pragma warning disable 0618" at the start and "#pragma warning restore 0618" at the end of your method that makes use of it to suppress the warnings.

If you have any concerns about this, please contact us on [Github Discussions](https://github.com/ultraleap/UnityPlugin/discussions)

This release is a hotfix for the 5.12.0 release. It fixes the XRI package dependency issue which affects the tracking preview package,
 
### Fixed 
- XRI package dependency is resolved when using the Tracking Preview package.

### Known issues 
- Scenes containing the infrared viewer render incorrectly on systems using single pass stereo with the XR plugin system - e.g. Windows Mixed Reality headsets. SteamVR headsets may also default to single pass stereo, showing the same issue. However in this case, the OpenVR settings can be changed to multipass which resolves the problem. 
- Scenes containing the infrared viewer render incorrectly on Android build targets and in scriptable render pipelines such as URP and HDRP. 
- Demo scenes do not start at the correct height for a seated user. The XR Plugin Management System adjusts the camera height. This means the user has to adjust components in the scene to the correct height - e.g. camera height. Currently our position is to support the legacy XR system height settings. 
- Hands in Desktop scenes can appear far away from the camera 
- Interactions callback scene allows blocks to be moved without doing a grasp pose. 
- Capsule hands don't have a joint colour in HDRP 
- Hand UI can become detached from hand when hand is removed from view
- Multi-device (desktop) Scene camera position can become offset
- FOV visualization does not display after changing render pipelines


## [5.12.0] - 04/07/2022

### Announcements

In line with Unity's end of support of Unity 2019 LTS, we will no longer be actively supporting Unity 2019.

We will also be deprecating some functionality and moving core utilities into a separate package.

If you are using classes and methods that are marked as obsolete and will be moved to the new legacy package without a replacement, you may wish to use "#pragma warning disable 0618" at the start and "#pragma warning restore 0618" at the end of your method that makes use of it to suppress the warnings.

If you have any concerns about this, please contact us on [Github Discussions](https://github.com/ultraleap/UnityPlugin/discussions)
 
### Changed
- Various classes and methods have been marked as obsolete in preparation for a major version change in the near future
 
### Fixed 
- VertexOffsetShader displays errors in Unity 2021 due to invalid path
- ThreadAbortException in editor when connecting, most commonly found when using milti-device

### Known issues 
- Scenes containing the infrared viewer render incorrectly on systems using single pass stereo with the XR plugin system - e.g. Windows Mixed Reality headsets. SteamVR headsets may also default to single pass stereo, showing the same issue. However in this case, the OpenVR settings can be changed to multipass which resolves the problem. 
- Scenes containing the infrared viewer render incorrectly on Android build targets and in scriptable render pipelines such as URP and HDRP. 
- Demo scenes do not start at the correct height for a seated user. The XR Plugin Management System adjusts the camera height. This means the user has to adjust components in the scene to the correct height - e.g. camera height. Currently our position is to support the legacy XR system height settings. 
- Possible hand offset issues on XR2 headsets using SVR plugin 
- Hands in Desktop scenes can appear far away from the camera 
- Interactions callback scene allows blocks to be moved without doing a grasp pose. 
- Capsule hands don't have a joint colour in HDRP 
- Hand UI can become detached from hand when hand is removed from view
- Multi-device (desktop) Scene camera position can become offset
- FOV visualization does not display after changing render pipelines


## [5.11.0] - 23/06/2022

### Announcements

In line with Unity's end of support of Unity 2019 LTS, we will no longer be actively supporting Unity 2019.

We will also be deprecating some functionality and moving core utilities into a separate package.

If you have any concerns about this, please contact us on [Github Discussions](https://github.com/ultraleap/UnityPlugin/discussions)
 
### Added 
- Added a hand enable and disable script to the GenericHand_Arm prefab

### Changed
- Changed scale calculations on the Auto-Scale function of the Handbinder, to make it more consistent across different tracking models and more stable when using a hand without metacarpal bones. The scales of all hand prefabs have been slightly changed because of that.
- Disable FOV visualization gizmos by default
- Update minimum Unity version to 2020.3 for UPM packages
 
### Fixed 
- Turning on and off multiple image retrievers referencing the same service provider or the same device results in a very low framerate
- When having two image retrievers that both reference the same device and turning one of them off, then the other one shows a grey image
- Initialising contact for an interaction hand while the hand is not tracked does not work and doesn't attempt again once the hand is tracked
- Attachment Hands Example scene has errors when using a project with InputSystem

### Known issues 
- Scenes containing the infrared viewer render incorrectly on systems using single pass stereo with the XR plugin system - e.g. Windows Mixed Reality headsets. SteamVR headsets may also default to single pass stereo, showing the same issue. However in this case, the OpenVR settings can be changed to multipass which resolves the problem. 
- Scenes containing the infrared viewer render incorrectly on Android build targets and in scriptable render pipelines such as URP and HDRP. 
- Demo scenes do not start at the correct height for a seated user. The XR Plugin Management System adjusts the camera height. This means the user has to adjust components in the scene to the correct height - e.g. camera height. Currently our position is to support the legacy XR system height settings. 
- Possible hand offset issues on XR2 headsets using SVR plugin 
- Hands in Desktop scenes can appear far away from the camera 
- Interactions callback scene allows blocks to be moved without doing a grasp pose. 
- Capsule hands don't have a joint colour in HDRP 
- Hand UI can become detached from hand when hand is removed from view


## [5.10.0] - 10/06/2022

### Announcements

In line with Unity's end of support of Unity 2019 LTS, we will no longer be actively supporting Unity 2019.

We will also be deprecating some functionality and moving core utilities into a separate package.

If you have any concerns about this, please contact us on [Github Discussions](https://github.com/ultraleap/UnityPlugin/discussions)
 
### Added 

- Inform user with a popup error dialog when trying to build for Android without ARM64 set as the only target architecture. User can choose to continue the build if this is intended.

### Changed

- The leapProvider on a handModelBase (eg Capsule Hand) cannot be changed anymore at runtime in the inspector
 
### Fixed 

- Tracking Examples Capsule Hands (VR - Infrared Viewer) scene: hands are aligned with passthrough hands
- After removing XR Service Providers from Transforms, the transform is uneditable

### Known issues 
- Scenes containing the infrared viewer render incorrectly on systems using single pass stereo with the XR plugin system - e.g. Windows Mixed Reality headsets. SteamVR headsets may also default to single pass stereo, showing the same issue. However in this case, the OpenVR settings can be changed to multipass which resolves the problem. 
- Scenes containing the infrared viewer render incorrectly on Android build targets and in scriptable render pipelines such as URP and HDRP. 
- Demo scenes do not start at the correct height for a seated user. The XR Plugin Management System adjusts the camera height. This means the user has to adjust components in the scene to the correct height - e.g. camera height. Currently our position is to support the legacy XR system height settings. 
- Possible hand offset issues on XR2 headsets using SVR plugin 
- Hands in Desktop scenes can appear far away from the camera 
- Interactions callback scene allows blocks to be moved without doing a grasp pose. 
- Capsule hands don't have a joint colour in HDRP 
- Hand UI can become detached from hand when hand is removed from view


## [5.9.0] - 27/05/2022

### Announcements

In line with Unity's end of support of Unity 2019 LTS, we will no longer be actively supporting Unity 2019 following this release.

We will also start deprecating some functionality and moving core utilities into a separate package.

If you have any concerns about this, please contact us on [Github Discussions](https://github.com/ultraleap/UnityPlugin/discussions)
 
### Added 

- Add option to prevent initializing tracking mode for XR service provider 
- Added an option in LeapImageRetriever to hide Rigel device's debug information 
- Enable the use of multiple image retrievers in a scene that correspond to different devices 
- Better visualization for a tracking device’s position and rotation and its FOV as gizmos 

 
### Fixed 

- Automatic Volume visualization does not work in multi device mode 
- Switching between HMD and Screentop using ChangeTrackingMode() briefly switches to Desktop 
- when rendering a passthrough image with OpenGL, the hand visualization is flipped in the undistorted view 
- Changing tracking mode on the same frame as enabling a service provider has no effect 
- Capsule Hands "Cylinder Radius" only updates after hitting play 
- LeapEyeDislocator updates distortion values whenever a new device is plugged in, even if that device is not used for retrieving an image 

### Known issues 
- Scenes containing the infrared viewer render incorrectly on systems using single pass stereo with the XR plugin system - e.g. Windows Mixed Reality headsets. SteamVR headsets may also default to single pass stereo, showing the same issue. However in this case, the OpenVR settings can be changed to multipass which resolves the problem. 
- Scenes containing the infrared viewer render incorrectly on Android build targets and in scriptable render pipelines such as URP and HDRP. 
- Demo scenes do not start at the correct height for a seated user. The XR Plugin Management System adjusts the camera height. This means the user has to adjust components in the scene to the correct height - e.g. camera height. Currently our position is to support the legacy XR system height settings. 
- Possible hand offset issues on XR2 headsets using SVR plugin 
- Hands in Desktop scenes can appear far away from the camera 
- Interactions callback scene allows blocks to be moved without doing a grasp pose. 
- Capsule hands don't have a joint colour in HDRP 
- Hand UI can become detached from hand when hand is removed from view
 

## [5.8.0] - 28/04/2022

### Added
- A Leap Provider can now be specified for attachment hands

### Fixed
- SIR170 Tracking Volume Visualisation was not appearing
- The automatic option on Tracking Volume Visualisation was not working for SIR170s or 3Dis in single device usage
- Unit tests break downstream package dependencies [[#1182]](https://github.com/ultraleap/UnityPlugin/issues/1182)
- reassigned Low Poly Hand material to prefab
- An image from the image Retriever would freeze when switching devices on the relevant Service Provider

### Known issues
- Scenes containing the infrared viewer render incorrectly on systems using single pass stereo with the XR plugin system - e.g. Windows Mixed Reality headsets. SteamVR headsets may also default to single pass stereo, showing the same issue. However in this case, the OpenVR settings can be changed to multipass which resolves the problem.
- Scenes containing the infrared viewer render incorrectly on Android build targets and in scriptable render pipelines such as URP and HDRP.
- Demo scenes do not start at the correct height for a seated user. The XR Plugin Management System adjusts the camera height. This means the user has to adjust components in the scene to the correct height - e.g. camera height. Currently our position is to support the legacy XR system height settings.
- Possible hand offset issues on XR2 headsets using SVR plugin
- Hands in Desktop scenes can appear far away from the camera
- Interactions callback scene allows blocks to be moved without doing a grasp pose.
- Automatic Volume visualization does not work in multi device mode
- Capsule hands don't have a joint colour in HDRP

## [5.7.0] - 19/04/2022

### Added
- Added a new post process provider to distort tracking data to the 3D visuals
- Added the ability to generate a leap hand from a bound hand (Hand Binder) 
- Can now set different tracking optimization modes on tracking devices when running with multiple devices
- method 'GetFingerStrength' in HandUtils, that returns a value indicating how strongly a finger is curled
- Added option to flip image in the passthrough shaders

### Changed
- Policy flags are now handled on a per device basis / contain information about the device they relate to
- ActiveDevice replaced by ActiveDevices. ActiveDevice marked as obsolete
- Legacy SetPolicy/ClearPolicy/IsPolicySet methods on IController marked as obsolete. Use new methods that also take a Device
- In multiple Device Mode = specific, if the specific serial number is null or an empty string, no device is tracking

### Fixed
- Occasional ThreadAbortException on connection polling thread
- Sometimes Frame objects where being constructed without a device ID, even if known
- Multiple device mode remembers device serial numbers after devices are disconnected
- Service provider in multi-device scene does not track using selected device (by serial number) unless it's been selected in the editor
- clear LeapServiceProvider._currentDevice, if the device is unplugged (DeviceLost)

### Known issues
- Scenes containing the infrared viewer render incorrectly on systems using single pass stereo with the XR plugin system - e.g. Windows Mixed Reality headsets. SteamVR headsets may also default to single pass stereo, showing the same issue. However in this case, the OpenVR settings can be changed to multipass which resolves the problem.
- Scenes containing the infrared viewer render incorrectly on Android build targets and in scriptable render pipelines such as URP and HDRP.
- Demo scenes do not start at the correct height for a seated user. The XR Plugin Management System adjusts the camera height. This means the user has to adjust components in the scene to the correct height - e.g. camera height. Currently our position is to support the legacy XR system height settings.
- Possible hand offset issues on XR2 headsets using SVR plugin
- Hands in Desktop scenes can appear far away from the camera
- Interactions callback scene allows blocks to be moved without doing a grasp pose.
- Interactions object scene platform/stage seems to move a lot


## [5.6.0] - 04/04/2022

### Added
- The LeapServiceProvider provides a list of connected devices (LeapServiceProvider.Devices)
- Example scene for multiple devices
- Generic Hand Model that has an Arm and no metacarpal bones (added to example scene 'Rigged Hands (Desktop) (Standard)')
- Accessor for Service version info in the Controller

### Changed
- In 'Multiple Device Mode' = 'Specific', Serial Numbers can be changed at Runtime via the Inspector or via code (new public property LeapServiceProvider.SpecificSerialNumber)
- Exposed SimpleFacingCameraCallbacks.IsFacingCamera in the Interaction Engine
- Allow mesh hands that use the hand binder to be scaled during editor
- Updated the LeapC.dll client to 5.5.0.22-57dcaafe

### Removed

### Fixed
- Lag and stuttering when using multiple devices
- Scene View opens when connecting / disconnecting devices
- Fixed issues with multi-device interpolation failing

### Known issues
- Multiple device mode remembers device serial numbers after devices are disconnected
- Service provider in multi-device scene does not track using selected device (by serial number) unless it's been selected in the editor
- Scenes containing the infrared viewer render incorrectly on systems using single pass stereo with the XR plugin system - e.g. Windows Mixed Reality headsets. SteamVR headsets may also default to single pass stereo, showing the same issue. However in this case, the OpenVR settings can be changed to multipass which resolves the problem.
- Demo scenes do not start at the correct height for a seated user. The XR Plugin Management System adjusts the camera height. This means the user has to adjust components in the scene to the correct height - e.g. camera height. Currently our position is to support the legacy XR system height settings.
- Possible hand offset issues on XR2 headsets using SVR plugin
- Hands in Desktop scenes can appear far away from the camera
- Interactions callback scene allows blocks to be moved without doing a grasp pose.
- Interactions object scene platform/stage seems to move a lot
- Dynamic UI objects throwing backwards most of the time.


## [5.5.0] - 17/03/2022

### Added
- Hand Binder Scale feature, uniformly scale the 3D model model up or down based on the ratio between the leap data and the 3D model. This will require a rebind to calculate the correct scale.
- tracking service version check for multiple device mode. Warning appears if trying to select the 'specific' multi device mode in a service version < 5.3.6

### Changed
- Serial numbers for 'multiple device mode' = 'Specific' can be chosen from a drop down list in the inspector instead of a text field. Using Device indices is no longer supported.

### Removed
- x86 LeapC.dll

### Fixed
- Dynamic UI scene - blocks sometimes did not expand when undocked
-	Capsule hands appear small compared to size of 'IR hands' of user using HDRP / URP and do not line up. Using standard rendering on Unity 2019.4 LTS  hands are usually not visible (but are being tracked). When they appear they do not line up with the hands in the image.
- A check has been added to ensure a subscription to device events won't happen if the leapProvider is null.

### Known issues
-	Scenes containing the infrared viewer render incorrectly on systems using single pass stereo with the XR plugin system - e.g. Windows Mixed Reality headsets. SteamVR headsets may also default to single pass stereo, showing the same issue. However in this case, the OpenVR settings can be changed to multipass which resolves the problem.
-	Demo scenes do not start at the correct height for a seated user. The XR Plugin Management System adjusts the camera height. This means the user has to adjust components in the scene to the correct height - e.g. camera height. Currently our position is to support the legacy XR system height settings.
- Possible hand offset issues on XR2 headsets using SVR plugin
- Hands in Desktop scenes can appear far away from the camera
- Interactions callback scene allows blocks to be moved without doing a grasp pose.
- Interactions object scene platform/stage seems to move a lot
- Dynamic UI objects throwing backwards most of the time.


## [5.4.0] 

### Added
- Basic support for specifying which device a LeapProvider should connect to. Can be specified by device index or serial number. If multiple service providers are in a scene set to use the multiple device mode, they must be set to use the same tracking optimization mode. _(Multiple Device Mode is only supported on the Ultraleap Tracking Service version 5.3.6 and above)_
- Added ability to get / set custom capsule hand colours in code

### Changed
- Updated LeapC.dll client to latest service release. Service supports multiple devices.

### Removed

### Fixed
- Fixed issue with incorrect enum ordering in eLeapEventType (now matches LeapC.h ordering). Inserted eLeapEventType_TrackingMode
- Service Providers not referenced in Hand Post-Process example scene

### Known issues
-	Scenes containing the infrared viewer render incorrectly on systems using single pass stereo with the XR plugin system - e.g. Windows Mixed Reality headsets. SteamVR headsets may also default to single pass stereo, showing the same issue. However in this case, the OpenVR settings can be changed to multipass which resolves the problem.
-	Demo scenes do not start at the correct height for a seated user. The XR Plugin Management System adjusts the camera height. This means the user has to adjust components in the scene to the correct height - e.g. camera height. Currently our position is to support the legacy XR system height settings.
-	Capsule hands appear small compared to size of 'IR hands' of user using HDRP / URP and do not line up. Using standard rendering on Unity 2019.4 LTS  hands are usually not visible (but are being tracked). When they appear they do not line up with the hands in the image.
- Possible hand offset issues on XR2 headsets using SVR plugin
- Hands in Desktop scenes can appear far away from the camera
- Interactions callback scene allows blocks to be moved without doing a grasp pose.
- Interactions object scene platform/stage seems to move a lot
- Dynamic UI objects throwing backwards most of the time.


## [5.3.0] 

### Added

### Changed
- Clear devices list on disconnect of service Connection.cs
- Example scenes now contain a clickable link to take users to https://docs.ultraleap.com/ultralab/
- Removed unused variables from Connection and Controller
- Hand Model Base feature parity with the interaction hand
- LeapXRServiceProvider getter and setter for MainCamera

### Removed

### Fixed
- Outline/Ghost hands sometimes show a shader issue when upgrading to SRP (TOON shader)
- Jittery Sliders and slider problems in moving reference frame
- When using LeapXRServiceProvider with Temporal Warping enabled, the hands fly off in the first few frames.
- Reduced the number of OnContactBegin / OnContactEnd events when a finger is in contact with a slider
- Fixed issues with HDRP and URP example scenes not containing the correct shader when switching graphics pipelines.
- Fixing eye dislocator misalignment
- Unused variables in LeapCSharp Controller and Connection causing warnings [[#1181]](https://github.com/ultraleap/UnityPlugin/issues/1181)

### Known issues
-	Scenes containing the infrared viewer render incorrectly on systems using single pass stereo with the XR plugin system - e.g. Windows Mixed Reality headsets. SteamVR headsets may also default to single pass stereo, showing the same issue. However in this case, the OpenVR settings can be changed to multipass which resolves the problem.
-	Demo scenes do not start at the correct height for a seated user. The XR Plugin Management System adjusts the camera height. This means the user has to adjust components in the scene to the correct height - e.g. camera height. Currently our position is to support the legacy XR system height settings.
-	Capsule hands appear small compared to size of 'IR hands' of user using HDRP / URP and do not line up. Using standard rendering on Unity 2019.4 LTS  hands are usually not visible (but are being tracked). When they appear they do not line up with the hands in the image.
- Possible hand offset issues on XR2 headsets using SVR plugin
- Hands in Desktop scenes can appear far away from the camera
- Interactions callback scene allows blocks to be moved without doing a grasp pose.
- Interactions object scene platform/stage seems to move a lot
- Dynamic UI objects throwing backwards most of the time.
- Service Providers not referenced in Hand Post-Process example scene (to fix: drag 'Intertia Hand Models' into the leap Provider of its children capsule hands)


## [5.2.0]

### Added
- Adding SIR170 leapc/device.
- Adding 3DI leapc/device
- Adding option to grasp interaction objects with a specific hand


### Changed

- Moved SimpleFacingCameraCallbacks.cs to Interaction Engine\Runtime\Scripts\Utility & updated its namespace
- Update main camera provider to enable work on supporting MRTK

### Removed

### Fixed
- https://github.com/ultraleap/UnityPlugin/issues/1177

### Known issues
-	Scenes containing the infrared viewer render incorrectly on systems using single pass stereo with the XR plugin system - e.g. Windows Mixed Reality headsets. SteamVR headsets may also default to single pass stereo, showing the same issue. However in this case, the OpenVR settings can be changed to multipass which resolves the problem.
-	Demo scenes do not start at the correct height for a seated user. The XR Plugin Management System adjusts the camera height. This means the user has to adjust components in the scene to the correct height - e.g. camera height. Currently our position is to support the legacy XR system height settings.
-	Capsule hands appear small compared to size of 'IR hands' of user using HDRP / URP and do not line up. Using standard rendering on Unity 2019.4 LTS  hands are usually not visible (but are being tracked). When they appear they do not line up with the hands in the image.
- Outline/Ghost hands sometimes show a shader issue when upgrading to SRP (TOON shader)
- Issues with slider button movements not being possible or registering false presses in moving reference frames scene when frame is moving (inconsistent). Only affects slider buttons - normal buttons work fine.
- Possible hand offset issues on XR2 headsets using SVR plugin
- Hands in Desktop scenes can appear far away from the camera
- Interactions callback scene allows blocks to be moved without doing a grasp pose.
- Interactions object scene platform/stage seems to move a lot
- Dynamic UI objects throwing backwards most of the time.

## [5.1.0]

### Added
- Adding coloring options to the capsule hands
- New option to initialise only the index finger in the interaction hand

### Changed
- Size of the Skeleton hand assets has been significantly reduced

### Removed

### Fixed
- Generic Hand Model rendering issue with transparency
- Updated XR2 preview documentation ('How to Build a Unity Application that Shows Tracked Hands on an XR2') to account for asset path changes, name changes to preview packages in V5.0.0 (from expermimental) and in response to internal user testing
- Minor changes to anchors example scene

### Known issues
-	Scenes containing the infrared viewer render incorrectly on systems using single pass stereo with the XR plugin system - e.g. Windows Mixed Reality headsets. SteamVR headsets may also default to single pass stereo, showing the same issue. However in this case, the OpenVR settings can be changed to multipass which resolves the problem.
-	Demo scenes do not start at the correct height for a seated user. The XR Plugin Management System adjusts the camera height. This means the user has to adjust components in the scene to the correct height - e.g. camera height. Currently our position is to support the legacy XR system height settings.
-	Capsule hands appear small compared to size of 'IR hands' of user using HDRP / URP and do not line up. Using standard rendering on Unity 2019.4 LTS  hands are usually not visible (but are being tracked). When they appear they do not line up with the hands in the image.
- Outline/Ghost hands sometimes show a shader issue when upgrading to SRP (TOON shader)
- Issues with slider button movements not being possible or registering false presses in moving reference frames scene when frame is moving (inconsistent). Only affects slider buttons - normal buttons work fine.
- Possible hand offset issues on XR2 headsets using SVR plugin


## [5.0.0]
### Added
- Support for Unity HDRP and URP including materials and shaders in all examples
- Hands module shaders for outline, ghost and skeleton hands
- `Service Provider` (XR, Desktop and Screentop) prefabs
- `Image Retriever` prefab
- `HandModels` prefab
- Experimental support for Qualcomm Snapdragon XR2 based headsets within `com.ultraleap.tracking.preview` package.
- MainCameraProvider.cs to get the camera on Android platforms

### Changed
- Reorganized the repository layout to adhere to [UPM Package Structure](https://docs.unity3d.com/Manual/cus-layout.html). Fixes [[#1113]](https://github.com/ultraleap/UnityPlugin/issues/1113)
  - Core, Hands and Interaction Engine modules are in their own sub-folders with Editor/Runtime folders in a `com.ultraleap.tracking` UPM package.
  - Examples for all modules are in hidden `Examples~` folders within their respective package. These can be imported as samples from the package manager window or unhidden by removing the `~` when importing from .unitypackages.
  - UIInput module has is now in a separate preview package "com.ultraleap.tracking.preview".
- The following scripts are no longer required to be put on a `Camera`. Instead, they require a reference to a `Camera`.
  - LeapXRServiceProvider
  - LeapImageRetriever
  - LeapEyeDislocator
  - EnableDepthBuffer
- Reworked how adding hands to a scene works - hands can be added easily. Any type derived from `HandModelBase` can be added directly into the scene and linked with a `LeapProvider` to begin tracking immediately.
- `Frame.Get` renamed to `Frame.GetHandWithChirality`.
- Rebranded Leap Motion Unity Modules Window


### Removed
- `HandModelManager` MonoBehaviour
- `Leap Rig` Prefab
- `Leap Hand Controller` Prefab
- The following example scenes were removed:
  - Rigged Hands (VR - Infrared Viewer)
  - Rigged Hands (VR)
- Experimental modules
  - HierarchyRecording
  - Playback
- Docs - migrated to [Ultraleap Docs][docs-website]
- Internal directory
  - AutoHeader (Moved to CI folder, no longer part of any packages)
  - Generation
  - RealtimeGraph
  - Testing
  - VRVisualizer
- Legacy directory
  - DetectionExamples
  - GraphicRenderer

### Fixed
- Missing rigged hands image (Note that docs moved to [Ultraleap Docs](https://docs.ultraleap.com/unity-api/unity-user-manual/core.html)) [[#1172]](https://github.com/ultraleap/UnityPlugin/issues/1172)
- 'SelectionMode.OnlyUserModifiable' is obsolete [[1167]](https://github.com/ultraleap/UnityPlugin/issues/1167)
- Initializing contact bones of XR controller [[#1085]](https://github.com/ultraleap/UnityPlugin/issues/1085)
- enableContactBoneCollision() called unnecessarily often [[#1062]](https://github.com/ultraleap/UnityPlugin/issues/1062)
- ClearContactTracking() doesn't clear a pooled Hashset before calling Recycle() [[#1061]](https://github.com/ultraleap/UnityPlugin/issues/1061)
- Hand position jumps when using OVRProvider [[#1054]](https://github.com/ultraleap/UnityPlugin/issues/1054) 
- Remove additional audio listeners in example scenes
- Clipping plane in example scenes is not set close enough, Hands models are being clipped
- Images not seen in Core examples - Capsule hands (VR - Infrared Viewer)

### Known issues
-	Scenes containing the infrared viewer render incorrectly on systems using single pass stereo with the XR plugin system - e.g. Windows Mixed Reality headsets. SteamVR headsets may also default to single pass stereo, showing the same issue. However in this case, the OpenVR settings can be changed to multipass which resolves the problem.
-	Demo scenes do not start at the correct height for a seated user. The XR Plugin Management System adjusts the camera height. This means the user has to adjust components in the scene to the correct height - e.g. camera height. Currently our position is to support the legacy XR system height settings.
-	Capsule hands appear small compared to size of 'IR hands' of user using HDRP / URP and do not line up. Using standard rendering on Unity 2019.4 LTS  hands are usually not visible (but are being tracked). When they appear they do not line up with the hands in the image.
- Outline/Ghost hands sometimes show a shader issue when upgrading to SRP (TOON shader)
- Issues with slider button movements not being possible or registering false presses in moving reference frames scene when frame is moving (inconsistent). Only affects slider buttons - normal buttons work fine.
- Possible hand offset issues on XR2 headsets using SVR plugin

## [4.9.1 and older]

[older-releases]: https://github.com/ultraleap/UnityPlugin/releases "UnityPlugin Releases"

Refer to the [release notes page][older-releases] for older releases.<|MERGE_RESOLUTION|>--- conflicted
+++ resolved
@@ -29,11 +29,8 @@
 ### Fixed
 - Errors in Editor when using pre-2023.3.18 LTS due to FindObjectByType issue
 - (Physical Hands) Objects are sticky when they ignore collision with hard contact hands
-<<<<<<< HEAD
 - (Physical Hands) Ability to toggle ignore Physical hands options from the inspector at runtime.
-=======
 - (Locomotion) IsPinching wouldn't fire when between Activate and Deactivate values in LightweightPinchDetector
->>>>>>> e14978d6
 
 ## [6.14.0] - 24/01/24
 
