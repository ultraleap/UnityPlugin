--- conflicted
+++ resolved
@@ -9,12 +9,9 @@
 ## [NEXT] - unreleased
 
 ### Added
-<<<<<<< HEAD
 - Paint To Pinch example scene
 - Explanation text to all XR example scenes
-=======
 - Turntable and Pullcord example scene
->>>>>>> db8f6bb1
 
 ### Changed
 - 
