# Changelog
All notable changes to this project will be documented in this file.

The format is based on [Keep a Changelog](https://keepachangelog.com/en/1.0.0/),
and this project adheres to [Semantic Versioning](https://semver.org/spec/v2.0.0.html).

[docs-website]: https://docs.ultraleap.com/unity-api/ "Ultraleap Docs"

## [NEXT] - xx/xx/xx

### Tracking Client versions
- Windows 	v5.16.0
- MacOS 	v5.16.0
- Android 	v5.16.0

### Added
- (Pose Detector) Add a new rule type to match rotation of a joint to a target
- Help Menu that links out to docs, a place to report bugs & places to get support

### Changed
- Changed from using obsolete FindObjectOfType to using newer implementations
- (Preview Teleportation) Lightweight Pinch Detector's finger detection can be configured
- Ultraleap settings are now in the project settings window, under "Ultraleap" 

### Fixed
<<<<<<< HEAD
- Attachment Hand Menu is incorrectly rotated
=======
- LeapXRServiceProvider ensures default device offset mode is set to new defaults when enabled
>>>>>>> 6ba46fe8

### Known issues 
- Use of the LeapCSharp Config class is unavailable with v5.X tracking service
- Repeatedly opening scenes can cause memory use increase
- Currently the Ultraleap Hand Tracking feature for OpenXR requires the New and Legacy input systems to be enabled, to simultaneously use OpenXR and the Ultraleap Unity Plugin's features.
- The OpenXR Leap Provider does not currently support the `Confidence` hand property (and will return fixed values)
- After using Ultraleap OpenXR in Unity Editor, the tracking mode of device 0 will be set to HMD until the Unity Editor session ends. This can stop the testing of non-XR scenes until the Unity Editor is re-opened
- The OpenXR Leap Provider palm can be in unexpected position when using pre-1.4.3 OpenXR Layer. A workaround is to ensure you use 1.4.3 or newer - installed by the 5.12.0 or newer Tracking Service Installer
- Running both the Ultraleap XRHands Subsystem and another XRHands Subsystem at the same time causes unstable results. Only enable one at a time.

## [6.12.1] - 28/09/23

### Tracking Client versions
- Windows 	v5.16.0
- MacOS 	v5.16.0
- Android 	v5.16.0

### Fixed
- (leapXRServiceProvider) Hands offset incorrectly on Windows when using Leap 2

### Known issues 
- Use of the LeapCSharp Config class is unavailable with v5.X tracking service
- Repeatedly opening scenes can cause memory use increase
- Currently the Ultraleap Hand Tracking feature for OpenXR requires the New and Legacy input systems to be enabled, to simultaneously use OpenXR and the Ultraleap Unity Plugin's features.
- The OpenXR Leap Provider does not currently support the `Confidence` hand property (and will return fixed values)
- After using Ultraleap OpenXR in Unity Editor, the tracking mode of device 0 will be set to HMD until the Unity Editor session ends. This can stop the testing of non-XR scenes until the Unity Editor is re-opened
- Running both the Ultraleap XRHands Subsystem and another XRHands Subsystem at the same time causes unstable results. Only enable one at a time.


## [6.12.0] - 12/09/23

### Added
- (MRTK Support) Added an MRTK3 subsystem for using Leap tracking directly (non-OpenXR)

### Changed
- (XRHands) XRHands subsystem will now use existing LeapXRServiceProviders found in the scene before considering generating new ones

### Fixed
- (XRHands) XRHands double-translates tracking data causing XRI InputActions to be wrongly positioned when the XROrigin is moved

### Known issues 
- Use of the LeapCSharp Config class is unavailable with v5.X tracking service
- Repeatedly opening scenes can cause memory use increase
- Currently the Ultraleap Hand Tracking feature for OpenXR requires the New and Legacy input systems to be enabled, to simultaneously use OpenXR and the Ultraleap Unity Plugin's features.
- The OpenXR Leap Provider does not currently support the `Confidence` hand property (and will return fixed values)
- After using Ultraleap OpenXR in Unity Editor, the tracking mode of device 0 will be set to HMD until the Unity Editor session ends. This can stop the testing of non-XR scenes until the Unity Editor is re-opened
- The OpenXR Leap Provider palm can be in unexpected position when using pre-1.4.3 OpenXR Layer. A workaround is to ensure you use 1.4.3 or newer - installed by the 5.12.0 or newer Tracking Service Installer
- Running both the Ultraleap XRHands Subsystem and another XRHands Subsystem at the same time causes unstable results. Only enable one at a time.


## [6.12.0] - 12/09/23

### Added
- (MRTK Support) Added an MRTK3 subsystem for using Leap tracking directly (non-OpenXR)

### Changed
- (XRHands) XRHands subsystem will now use existing LeapXRServiceProviders found in the scene before considering generating new ones

### Fixed
- (XRHands) XRHands double-translates tracking data causing XRI InputActions to be wrongly positioned when the XROrigin is moved

### Known issues 
- Use of the LeapCSharp Config class is unavailable with v5.X tracking service
- Repeatedly opening scenes can cause memory use increase
- Currently the Ultraleap Hand Tracking feature for OpenXR requires the New and Legacy input systems to be enabled, to simultaneously use OpenXR and the Ultraleap Unity Plugin's features.
- The OpenXR Leap Provider does not currently support the `Confidence` hand property (and will return fixed values)
- After using Ultraleap OpenXR in Unity Editor, the tracking mode of device 0 will be set to HMD until the Unity Editor session ends. This can stop the testing of non-XR scenes until the Unity Editor is re-opened
- The OpenXR Leap Provider palm can be in unexpected position when using pre-1.4.3 OpenXR Layer. A workaround is to ensure you use 1.4.3 or newer - installed by the 5.12.0 or newer Tracking Service Installer
- Running both the Ultraleap XRHands Subsystem and another XRHands Subsystem at the same time causes unstable results. Only enable one at a time.


## [6.11.0] - 14/08/23

### Added
- (Physics Hands) Finger displacement values to each finger
- (Physics Hands) Interface based events for easier development
    - Please see the updated scripts in the Physics Hands example scene for more information
- (HandRays) Add methods to invoke handray Frame & State Change in inherited classes
- (LeapXRServiceProvider) Use of device transforms from the service when using Default device offset mode. This does not include tilt/rotation

### Changed
- (Physics Hands) Burst compute is now used to improve certain physics calculation performance
    - In Unity 2020+ this is used for "hand is colliding" functions only
	- In Unity 2022+ all collision functions are handled by Burst
- (Physics Hands) Parameters of the hand (e.g. contact distance) are now controlled at the provider level and have adjusted defaults for better interactions
- (Physics Hands) OnObjectStateChange event has been replaced with SubscribeToStateChanges
    - This is tailored to handle specific Rigidbodies and will only fire when your subscribed Rigidbody is affected
- (Physics Hands) Hand and bone states have been improved and are more consistent with expectations
- (Physics Hands) Updated example scene with new events and better visuals
- (Physics Hands) Updated PhysicsBone IsObjectGrabbable calculations to use the closest point on the bone to the hovered object
- (Physics Hands) Improved Physics Hands grasp helpers to take into account grabs where bones are facing each other
- (Locomotion) Expose teleport anchor list & last teleported anchor
- (Locomotion) Moved Jump Gems further away from the arm, to account for sleeves
- (Locomotion) Added functionality to update the initial position and rotations of the TP anchor after the first Awake

### Fixed
- (Physics Hands) Hand forces are reduced when pushing into objects with fingers
- (Physics Hands) Stopped physics buttons from rotating incorrectly
- (Locomotion) Jump Gems look for audio sources in their children, even if the audio source was set
- (Locomotion) If pinched gem was null, jump gem teleport could still be in a selected state
- (Locomotion) Teleport ray did not change to an invalid colour when no colliders were hit
- (Core) Fixed hands juddering in XR when interpolation is turned off on the LeapXRServiceProvider. Turning off interpolation now turns off head pose interpolation
- (PoseViewer) Pose viewer rotation does not match the targets rotation

### Known issues 
- Use of the LeapCSharp Config class is unavailable with v5.X tracking service
- Repeatedly opening scenes can cause memory use increase
- Currently the Ultraleap Hand Tracking feature for OpenXR requires the New and Legacy input systems to be enabled, to simultaneously use OpenXR and the Ultraleap Unity Plugin's features.
- The OpenXR Leap Provider does not currently support the `Confidence` hand property (and will return fixed values)
- After using Ultraleap OpenXR in Unity Editor, the tracking mode of device 0 will be set to HMD until the Unity Editor session ends. This can stop the testing of non-XR scenes until the Unity Editor is re-opened
- The OpenXR Leap Provider palm can be in unexpected position when using pre-1.4.3 OpenXR Layer. A workaround is to ensure you use 1.4.3 or newer - installed by the 5.12.0 or newer Tracking Service Installer
- Running both the Ultraleap XRHands Subsystem and another XRHands Subsystem at the same time causes unstable results. Only enable one at a time.

## [6.10.0] - 05/07/23

This release was tested against Unity 2021.3 LTS and 2022.3 LTS

### Added
- (XRHands) Direct Leap XRHands Subsystem
- (UltraleapSettings) Ultraleap Settings ScriptableObject to toggle features
- (InputSystem) A XRHands to Leap InputActions and Meta Aim InputActions converter

### Changed
- (Hand Pose) Removed unnecessary Hand Pose scriptable context menu option
- (Multi device aggregation) Added wrist and arm to ConfidenceInterpolation aggregator
- (Preview XRI) Removed XRI content from Preview Package in favour of XRHands+XRI content in Tracking Package. Follow the Ultraleap [XR Docs](https://docs.ultraleap.com/unity-api/The-Examples/XR/index.html) for XRI and XRHands to get started

### Fixed
- (Preview) CPU performance issues on PICO when re-connecting tracking device
- (Locomotion) Jump gems could occasionally break and not show their ray
- VectorHand bone directions and thumb rotations

### Known issues 
- Use of the LeapCSharp Config class is unavailable with v5.X tracking service
- Repeatedly opening scenes can cause memory use increase
- Currently the Ultraleap Hand Tracking feature for OpenXR requires the New and Legacy input systems to be enabled, to simultaneously use OpenXR and the Ultraleap Unity Plugin's features.
- The OpenXR Leap Provider does not currently support the `Confidence` hand property (and will return fixed values)
- If using OpenXR when using Unity 2020 and Ultraleap Tracking Plugin via .unitypackage, an error will appear on import relating to HandTrackingFeature. This has been fixed by Unity on Unity 2021
	- A workaround is to right click on \ThirdParty\Ultraleap\Tracking\OpenXR\Runtime\Scripts\HandTrackingFeature.cs and select 'Reimport'
- After using Ultraleap OpenXR in Unity Editor, the tracking mode of device 0 will be set to HMD until the Unity Editor session ends. This can stop the testing of non-XR scenes until the Unity Editor is re-opened
- The OpenXR Leap Provider palm can be in unexpected position when using pre-1.4.3 OpenXR Layer. A workaround is to ensure you use 1.4.3 or newer - installed by the 5.12.0 or newer Tracking Service Installer
- Running both the Ultraleap XRHands Subsystem and another XRHands Subsystem at the same time causes unstable results. Only enable one at a time.

## [6.9.0] - 08/06/23

### Added
- (Physics Hands) In-editor readme for example scene
- (Attachment Hands) Predicted pinch position
- (LeapServiceProvider) Ability to change the number of Service connection attempts and interval


### Changed
- (HandUtils) Only cache static Provider and CameraRig references when they are requested
- (HandUtils) Mark Provider-dependant methods as obsolete and point to suitable replacements
- (UIInput) Cursors are disabled by default and enabled when required
- (LeapXRServiceProvider) When using Default offset, updated values will be used automatically
- (Utils) All references to Utils in the Plugin specify Leap.Unity.Utils to avoid clashes with other Utils classes

### Fixed
- (OpenXRProvider) Hand `Rotation`, `Direction`, `PalmPosition`, `PalmNormal` and `StabilisedPalmPosition` do not match LeapC when using OpenXR layer 1.4.4
- (OpenXRProvider) Elbow length incorrectly calculated.
- (OpenXRProvider) Finger `Direction` is incorrectly set to the tip bone direction rather than the intermediate
- (OpenXRProvider) Hand `GrabStrength` is computed before all required information is available
- (UIInput) When hand lost or leaves canvas near hovered button, button stays hovered


### Known issues 
- Use of the LeapCSharp Config class is unavailable with v5.X tracking service
- Repeatedly opening scenes can cause memory use increase
- Currently the Ultraleap Hand Tracking feature for OpenXR requires the New and Legacy input systems to be enabled, to simultaneously use OpenXR and the Ultraleap Unity Plugin's features.
- The OpenXR Leap Provider does not currently support the `Confidence` hand property (and will return fixed values)
- If using OpenXR when using Unity 2020 and Ultraleap Tracking Plugin via .unitypackage, an error will appear on import relating to HandTrackingFeature. This has been fixed by Unity on Unity 2021
	- A workaround is to right click on \ThirdParty\Ultraleap\Tracking\OpenXR\Runtime\Scripts\HandTrackingFeature.cs and select 'Reimport'
- After using Ultraleap OpenXR in Unity Editor, the tracking mode of device 0 will be set to HMD until the Unity Editor session ends. This can stop the testing of non-XR scenes until the Unity Editor is re-opened
- The OpenXR Leap Provider palm can be in unexpected position when using pre-1.4.3 OpenXR Layer. A workaround is to ensure you use 1.4.3 or newer - installed by the 5.12.0 or newer Tracking Service Installer

## [6.8.1] - 19/05/23

### Added
- Runtime unit tests for pose detection

### Changed
- Changed OpenXRLeapProvider to calculate a LeapC-style palm width and pinch strength

### Fixed
- Preview package version dependency mismatch for XRI when using InputSystem 1.4.4
- (Passthrough) change the handling of the distortion matrix for vertical alignment across device types

### Known issues 
- Scenes containing the infrared viewer render incorrectly on Android build targets and in scriptable render pipelines such as URP and HDRP. 
- Use of the LeapCSharp Config class is unavailable with v5.X tracking service
- Repeatedly opening scenes can cause memory use increase
- Currently the Ultraleap Hand Tracking feature for OpenXR requires the New and Legacy input systems to be enabled, to simultaneously use OpenXR and the Ultraleap Unity Plugin's features.
- The OpenXR Leap Provider does not currently support the `Confidence` hand property (and will return fixed values)
- If using OpenXR when using Unity 2020 and Ultraleap Tracking Plugin via .unitypackage, an error will appear on import relating to HandTrackingFeature. This has been fixed by Unity on Unity 2021
	- A workaround is to right click on \ThirdParty\Ultraleap\Tracking\OpenXR\Runtime\Scripts\HandTrackingFeature.cs and select 'Reimport'
- DrawMeshInstanced error log on certain Unity versions when using Capsule Hands. [Unity Issue Tracker](https://issuetracker.unity3d.com/issues/drawmeshinstanced-does-not-support-dot-dot-dot-error-in-the-console-pops-up-when-the-shader-does-support-instanced-rendering)
- After using Ultraleap OpenXR in Unity Editor, the tracking mode of device 0 will be set to HMD until the Unity Editor session ends. This can stop the testing of non-XR scenes until the Unity Editor is re-opened

## [6.8.0] - 12/05/23

### Added
- (Anchorable Behaviour) Code to automatically create a basic curve for attraction reach distance on new instance of the script
- (Interaction Engine) New options to the create menu under "Interaction", can now create:
	- Interaction Cube, 3D Button, 3D UI panel, Anchor, Anchorable Object, Attachment Hand Menu, Interaction Manager
- (Physics Hands) Added function to check if a grasped object has been pinched
- Presets to Capsule Hands to be able to change the way they look easily
- Options for Capsule Hands to change disable particular joints
- Option to show Upper Arm for Capsule Hands. (Works best in XR)
- (Preview) XRI implementation now supports more Input Actions similar to that of OpenXRs Interaction Profiles

### Changed
- (Anchorable Behaviour) Ability to change the speed at which an object is attracted to the hand
- (Physics Hands) Significantly improved palm latency
- (Physics Hands) Reduced overall forces of hands and fingers
- (Physics Hands) Improved object weight movement (less wobbly, overall faster and more predictable)
- (Physics Hands) Improved contact information of helpers
- (Physics Hands) Removed grasp distance
- (Physics Hands) Removed "strength" from the provider and replaced with per hand velocity limits
- (Physics Hands) Grasp helpers now modify object mass on grasp and restore it on release
- (Hand Rays) TransformWristShoulderRay interpolates direction, rather than aim position
- LeapXRServiceProvider Default offset mode now uses known device transforms or falls back to a default value
- (Interaction) Grab ball now has an option to Continuously restrict the grab balls distance from the player. This allows grab balls to follow the player
- Leap provider can now be set manually in leap provider manager
- Removed Infrared Viewer example scene and prefab

### Fixed
- (Physics Hands) Fixed joints exploding when teleporting the hand for one frame
- (Physics Hands) Fixed wrist position becoming misaligned over time

### Known issues 
- Scenes containing the infrared viewer render incorrectly on Android build targets and in scriptable render pipelines such as URP and HDRP. 
- Use of the LeapCSharp Config class is unavailable with v5.X tracking service
- Repeatedly opening scenes can cause memory use increase
- Currently the Ultraleap Hand Tracking feature for OpenXR requires the New and Legacy input systems to be enabled, to simultaneously use OpenXR and the Ultraleap Unity Plugin's features.
- The OpenXR Leap Provider does not currently support the `Confidence` hand property (and will return fixed values)
- If using OpenXR when using Unity 2020 and Ultraleap Tracking Plugin via .unitypackage, an error will appear on import relating to HandTrackingFeature. This has been fixed by Unity on Unity 2021
	- A workaround is to right click on \ThirdParty\Ultraleap\Tracking\OpenXR\Runtime\Scripts\HandTrackingFeature.cs and select 'Reimport'
- DrawMeshInstanced error log on certain Unity versions when using Capsule Hands. [Unity Issue Tracker](https://issuetracker.unity3d.com/issues/drawmeshinstanced-does-not-support-dot-dot-dot-error-in-the-console-pops-up-when-the-shader-does-support-instanced-rendering)
- After using Ultraleap OpenXR in Unity Editor, the tracking mode of device 0 will be set to HMD until the Unity Editor session ends. This can stop the testing of non-XR scenes until the Unity Editor is re-opened

## [6.7.0] - 3/4/23

### Added
- Brand new pose detection feature!
	- Pose Detector (Invokes events when the chosen pose is made)
	- Pose Detection Library (A library of pre-defined poses)
		- Thumbs up, OK, Point, Open palm, Fist, Horns
	- Pose Recorder (To record poses of your own)
	- New Example Scenes
		- Pose Recorder (A scene set up for you to record poses of your own)
		- Pose Detection (A barebones scene to show how you can use the detector in your own scenes)
		- Pose Showcase (To view and try out our new library of poses)
			- Thumbs up, Thumbs down, OK, Point, Open palm up, Open palm down, Fist, Horns
- (Physics Hands) Warnings for gravity and timestep settings
- (Physics Hands) Exposed interaction mask
- (Physics Hands) Dynamically adjusting fingers when grabbing objects
- (Physics Hands) Distance calculations and values for each bone
- Per finger pinch distances in HandUtils
- Ability for AnchorableBehaviours to attach on demand
- Added advanced option to LeapXRServiceProvider to avoid adding TrackedPoseDrivers to MainCamera
- Ability to clear all attachments on AttachmentHands component
- (UIInput) Added an option to hide the pointer cursor when hands are interacting with UI elements in direct/tactile mode

### Changed
- (Physics Hands) Reduced hand to object collision radius when throwing and testing overlaps
- (Physics Hands) Thumb joints reverted to revolute for non-0th thumb joints
- (Physics Hands) Default physics hands solver iterations & presets
- (Physics Hands) Heuristic calculations moved to WaitForFixedUpdate
- (Physics Hands) Non-0th joints are now only revolute once again
- Reordered example assets to make it easier to traverse


### Fixed
- (Physics Hands) Bone directions when converting back to Leap Hands
- (Physics Hands) Incorrect setup and positioning of physics buttons
- 0th thumb bone rotation values when using OpenXR
- "Pullcord" jitters when being interacted with
- Hand Binder finger tip scale disproportionately when LeapProvider Transform is scaled
- Creating objects from GameObject/Ultraleap/ menu makes more than just prefabs - Ghost Hands (with Arms)
- (UIInput) several interaction events not firing when both direct and indirect interaction is enabled 
- Incorrect warning of duplicate InteractionHands in InteractionManager

### Known issues 
- Scenes containing the infrared viewer render incorrectly on Android build targets and in scriptable render pipelines such as URP and HDRP. 
- Use of the LeapCSharp Config class is unavailable with v5.X tracking service
- Repeatedly opening scenes can cause memory use increase
- Currently the Ultraleap Hand Tracking feature for OpenXR requires the New and Legacy input systems to be enabled, to simultaneously use OpenXR and the Ultraleap Unity Plugin's features.
- The OpenXR Leap Provider does not currently support the `Confidence` hand property (and will return fixed values)
- If using OpenXR when using Unity 2020 and Ultraleap Tracking Plugin via .unitypackage, an error will appear on import relating to HandTrackingFeature. This has been fixed by Unity on Unity 2021
	- A workaround is to right click on \ThirdParty\Ultraleap\Tracking\OpenXR\Runtime\Scripts\HandTrackingFeature.cs and select 'Reimport'
- DrawMeshInstanced error log on certain Unity versions when using Capsule Hands. [Unity Issue Tracker](https://issuetracker.unity3d.com/issues/drawmeshinstanced-does-not-support-dot-dot-dot-error-in-the-console-pops-up-when-the-shader-does-support-instanced-rendering)
- After using Ultraleap OpenXR in Unity Editor, the tracking mode of device 0 will be set to HMD until the Unity Editor session ends. This can stop the testing of non-XR scenes until the Unity Editor is re-opened

## [6.6.0] - 17/02/23

### Added
- Interaction Grab Ball for 3D UI

### Changed
- Capsule Hands pinky metacarpal position to better represent the actual joint position
- Reduced performance overhead of OpenXRLeapProvider
- Reduced performance overhead when accessing Hands via Hands.Right, Hands.Left and Hands.GetHand
- Reduced performance overhead when transforming Leap.Frames, Leap.Hands and Leap.Bones using Basis
- Reduced performance overhead when accessing scale in Capsule Hands
- Reduced performance overhead when using Preview UI Input Cursor

### Fixed
- Preview package example scene referencing a prefab in the non-preview package

### Known issues 
- Scenes containing the infrared viewer render incorrectly on Android build targets and in scriptable render pipelines such as URP and HDRP. 
- Use of the LeapCSharp Config class is unavailable with v5.X tracking service
- Repeatedly opening scenes can cause memory use increase
- Currently the Ultraleap Hand Tracking feature for OpenXR requires the New and Legacy input systems to be enabled, to simultaneously use OpenXR and the Ultraleap Unity Plugin's features.
- The OpenXR Leap Provider does not currently support the `Confidence` hand property (and will return fixed values)
- If using OpenXR when using Unity 2020 and Ultraleap Tracking Plugin via .unitypackage, an error will appear on import relating to HandTrackingFeature. This has been fixed by Unity on Unity 2021
	- A workaround is to right click on \ThirdParty\Ultraleap\Tracking\OpenXR\Runtime\Scripts\HandTrackingFeature.cs and select 'Reimport'
- DrawMeshInstanced error log on certain Unity versions when using Capsule Hands. [Unity Issue Tracker](https://issuetracker.unity3d.com/issues/drawmeshinstanced-does-not-support-dot-dot-dot-error-in-the-console-pops-up-when-the-shader-does-support-instanced-rendering)
- After using Ultraleap OpenXR in Unity Editor, the tracking mode of device 0 will be set to HMD until the Unity Editor session ends. This can stop the testing of non-XR scenes until the Unity Editor is re-opened

## [6.5.0] - 26/01/23

### Added
- Public toggle for interpolation on LeapServiceProviders
- Hands prefabs added to GameObject/Ultraleap/Hands create menu
- Action-based XRI implementation with Example scene in Preview package
- Added const S_TO_US as replacement for incorrectly named S_TO_NS in LeapServiceProvider
- Check box in Hand Binder under fine tuning options to enable or disable moving the elbow based on forearm scale

### Changed
- "Hands.Provider" static function now searches for subjectively the best LeapProvider available in the scene. Will use PostProcessProvider first rather than LeapServiceProvider
- Removed the OVRProvider from the Preview Package. This is now achievable via the OpenXR Provider in the main Tracking Package

### Fixed
- Offset between skeleton hand wrist and forearm in sample scenes
- OpenXRLeapProvider CheckOpenXRAvailable has a nullref when XRGeneralSettings activeloader is not set up
- XrLeapProviderManager initialising when there is no active XR Loader - [Github Issue 1360](https://github.com/ultraleap/UnityPlugin/issues/1360)
- OnAnchorDisabled not being called when an Anchor gameobject is disabled
- Documentation for Finger.Direction says it is tip direction but should say intermediate direction
- OpenXR thumb joint rotation offsets do not align with LeapC expectations

### Known issues 
- Scenes containing the infrared viewer render incorrectly on Android build targets and in scriptable render pipelines such as URP and HDRP. 
- Use of the LeapCSharp Config class is unavailable with v5.X tracking service
- Repeatedly opening scenes can cause memory use increase
- Currently the Ultraleap Hand Tracking feature for OpenXR requires the New and Legacy input systems to be enabled, to simultaneously use OpenXR and the Ultraleap Unity Plugin's features.
- The OpenXR Leap Provider does not currently support the `Confidence` hand property (and will return fixed values)
- If using OpenXR when using Unity 2020 and Ultraleap Tracking Plugin via .unitypackage, an error will appear on import relating to HandTrackingFeature. This has been fixed by Unity on Unity 2021
	- A workaround is to right click on \ThirdParty\Ultraleap\Tracking\OpenXR\Runtime\Scripts\HandTrackingFeature.cs and select 'Reimport'
- DrawMeshInstanced error log on certain Unity versions when using Capsule Hands. [Unity Issue Tracker](https://issuetracker.unity3d.com/issues/drawmeshinstanced-does-not-support-dot-dot-dot-error-in-the-console-pops-up-when-the-shader-does-support-instanced-rendering)
- After using Ultraleap OpenXR in Unity Editor, the tracking mode of device 0 will be set to HMD until the Unity Editor session ends. This can stop the testing of non-XR scenes until the Unity Editor is re-opened

## [6.4.0] - 05/01/23

### Added
- Pinch To Paint example scene
- Explanation text to all XR example scenes
- Turntable and Pullcord example scene
- Locomotion teleportation system and example scenes in Preview Package

### Fixed
- Android Manifest auto-population when building for OpenXR always adds permissions
- OpenXR finger lengths wrongly include metacarpal lengths
- On contact start and end being called every 20 frames when only 1 bone is colliding

### Known issues 
- Offset between skeleton hand wrist and forearm in sample scenes
- Outline hands aren't displaying
- Scenes containing the infrared viewer render incorrectly on Android build targets and in scriptable render pipelines such as URP and HDRP. 
- Interactions callback scene allows blocks to be moved without doing a grasp pose. 
- Capsule hands don't have a joint colour in HDRP 
- Use of the LeapCSharp Config class is unavailable with v5.X tracking service
- Repeatedly opening scenes can cause memory use increase
- Currently the Ultraleap Hand Tracking feature for OpenXR requires the New and Legacy input systems to be enabled, to simultaneously use OpenXR and the Ultraleap Unity Plugin's features.
- The OpenXR Leap Provider does not currently support the `Confidence` hand property (and will return fixed values)
- If using OpenXR with OpenXR package imported, when using Unity 2020 and Ultraleap Tracking Plugin via .unitypackage, an error will appear on import relating to HandTrackingFeature. This has been fixed by Unity on Unity 2021
	- A workaround is to right click on \ThirdParty\Ultraleap\Tracking\OpenXR\Runtime\Scripts\HandTrackingFeature.cs and select 'Reimport'
- DrawMeshInstanced error log on certain Unity versions when using Capsule Hands. [Unity Issue Tracker](https://issuetracker.unity3d.com/issues/drawmeshinstanced-does-not-support-dot-dot-dot-error-in-the-console-pops-up-when-the-shader-does-support-instanced-rendering)
- After using Ultraleap OpenXR in Unity Editor, the tracking mode of device 0 will be set to HMD until the Unity Editor session ends. This can stop the testing of non-XR scenes until the Unity Editor is re-opened

## [6.3.0] - 02/12/22

### Added
- Added XRLeapProviderManager script and Prefab which auto-selects a LeapXRServiceProvider or OpenXRLeapProvider depending on the availability of OpenXR
- Added GetChirality extension method to hand which returns the Chirality enum of the hand
- Added ability to change HandBinder scaling speed

### Changed
- Reduced the contact offset for Interaction Hands colliders so contact is closer

### Fixed
- Check for main camera being null in (get) EditTimeFrame in OpenXRLeapProvider
- Detector null reference error when creating a detector at runtime
- InteractionSlider now raises event for value changes when setting values via the Horizontal and Vertical Percent properties
- XRServiceProvider and OpenXRLeapProvider do not scale when the player scales
- `timeVisible` was not populated on the OpenXR Provider for `Finger`s
- Fix issue with generic hand-shader giving compile errors in some circumstances

### Known issues 
- Offset between skeleton hand wrist and forearm in sample scenes
- Outline hands aren't displaying
- Scenes containing the infrared viewer render incorrectly on Android build targets and in scriptable render pipelines such as URP and HDRP. 
- Interactions callback scene allows blocks to be moved without doing a grasp pose. 
- Capsule hands don't have a joint colour in HDRP 
- Use of the LeapCSharp Config class is unavailable with v5.X tracking service
- Repeatedly opening scenes can cause memory use increase
- Currently the Ultraleap Hand Tracking feature for OpenXR requires the New and Legacy input systems to be enabled, to simultaneously use OpenXR and the Ultraleap Unity Plugin's features.
- The OpenXR Leap Provider does not currently support the `Confidence` hand property (and will return fixed values)
- If using OpenXR with OpenXR package imported, when using Unity 2020 and Ultraleap Tracking Plugin via .unitypackage, an error will appear on import relating to HandTrackingFeature. This has been fixed by Unity on Unity 2021
	- A workaround is to right click on \ThirdParty\Ultraleap\Tracking\OpenXR\Runtime\Scripts\HandTrackingFeature.cs and select 'Reimport'
- DrawMeshInstanced error log on certain Unity versions when using Capsule Hands. [Unity Issue Tracker](https://issuetracker.unity3d.com/issues/drawmeshinstanced-does-not-support-dot-dot-dot-error-in-the-console-pops-up-when-the-shader-does-support-instanced-rendering)
- After using Ultraleap OpenXR in Unity Editor, the tracking mode of device 0 will be set to HMD until the Unity Editor session ends. This can stop the testing of non-XR scenes until the Unity Editor is re-opened

## [6.2.1] - 07/10/2022

### Fixed
- Fixed `DeviceID`, `Timestamp` and `CurrentFramesPerSecond` for `Frames` from the OpenXR Provider

### Known issues 
- Offset between skeleton hand wrist and forearm in sample scenes
- Outline hands aren't displaying
- Scenes containing the infrared viewer render incorrectly on Android build targets and in scriptable render pipelines such as URP and HDRP. 
- Interactions callback scene allows blocks to be moved without doing a grasp pose. 
- Capsule hands don't have a joint colour in HDRP 
- Use of the LeapCSharp Config class is unavailable with v5.X tracking service
- Repeatedly opening scenes can cause memory use increase
- Currently the Ultraleap Hand Tracking feature for OpenXR requires the New and Legacy input systems to be enabled, to simultaneously use OpenXR and the Ultraleap Unity Plugin's features.
- The OpenXR Leap Provider does not currently support the `Confidence` hand property (and will return fixed values)
- If using OpenXR with OpenXR package imported, when using Unity 2020 and Ultraleap Tracking Plugin via .unitypackage, an error will appear on import relating to HandTrackingFeature. This has been fixed by Unity on Unity 2021
	- A workaround is to right click on \ThirdParty\Ultraleap\Tracking\OpenXR\Runtime\Scripts\HandTrackingFeature.cs and select 'Reimport'

## [6.2.0] - 23/09/2022

### Added
- Getting Started example scene
- Mesh Hands example scenes for XR

### Changed
- Reorganised example scenes for more clarity
- Removed HDRP hands example scenes

### Fixed
- Fixed compile error with GenericHandShader's use of TRANSFER_SHADOW

### Known issues 
- Offset between skeleton hand wrist and forearm in sample scenes
- Outline hands aren't displaying
- Scenes containing the infrared viewer render incorrectly on Android build targets and in scriptable render pipelines such as URP and HDRP. 
- Interactions callback scene allows blocks to be moved without doing a grasp pose. 
- Capsule hands don't have a joint colour in HDRP 
- Use of the LeapCSharp Config class is unavailable with v5.X tracking service
- Repeatedly opening scenes can cause memory use increase
- Currently the Ultraleap Hand Tracking feature for OpenXR requires the New and Legacy input systems to be enabled, to simultaneously use OpenXR and the Ultraleap Unity Plugin's features.
- The OpenXR Leap Provider does not currently support the `Confidence` hand property (and will return fixed values)
- If using OpenXR with OpenXR package imported, when using Unity 2020 and Ultraleap Tracking Plugin via .unitypackage, an error will appear on import relating to HandTrackingFeature. This has been fixed by Unity on Unity 2021
	- A workarond is to right click on \ThirdParty\Ultraleap\Tracking\OpenXR\Runtime\Scripts\HandTrackingFeature.cs and select 'Reimport'

## [6.1.0] - 09/09/2022

### Added
- Device-Specific RectilinearToPixelEx method
- OpenXR into a conditionally included asmdef taht automatically removes OpenXR Package if necessary

### Fixed
- Tracking Binding is lost when reloading scenes on Android
- AttachmentHands can get in a popup loop when resetting the component
- RectilinearToPixel returns NaN

### Known issues 
- Scenes containing the infrared viewer render incorrectly on Android build targets and in scriptable render pipelines such as URP and HDRP. 
- Interactions callback scene allows blocks to be moved without doing a grasp pose. 
- Capsule hands don't have a joint colour in HDRP 
- Use of the LeapCSharp Config class is unavailable with v5.X tracking service
- Repeatedly opening scenes can cause memory use increase
- Currently the Ultraleap Hand Tracking feature for OpenXR requires the New and Legacy input systems to be enabled, to simultaneously use OpenXR and the Ultraleap Unity Plugin's features.
- The OpenXR Leap Provider does not currently support the `Confidence` hand property (and will return fixed values)
- If using OpenXR with OpenXR package imported, when using Unity 2020 and Ultraleap Tracking Plugin via .unitypackage, an error will appear on import relating to HandTrackingFeature. This has been fixed by Unity on Unity 2021
	- A workarond is to right click on \ThirdParty\Ultraleap\Tracking\OpenXR\Runtime\Scripts\HandTrackingFeature.cs and select 'Reimport'

## [6.0.0] - 17/08/2022

### Added
- Added a low poly hand model with an arm
- Added create menu options for LeapServiceProviders via GameObject/Ultrealeap/Service Provider (X)
- Added TrackedPoseDriver to all XR example scenes
- Added ability to create LeapServiceProviders from the GameObject/Create menu in editor
- Added Hand Rays to Preview package

### Changed
- Cleaned up the image retriever and LeapServiceProvider Execution order, reducing unnecessary service and log messages
- ImageRetriever prefab and LeapEyeDislocator.cs (formerly used for passthrough) removed and replaced by 'VR Infrared Camera' prefab in the Tracking Examples package
- Example scenes URL
- Hand rigs bones have their  'L and R' prefixes removed
- Removed Hotkey functionality
- Removed use of obsolete methods
- Removed obsolete methods
- Removed pre-2020LTS specific support
- Removed use of SVR
- Changed use of Vector and LeapQuaternion in favour of Vector3 and Quaternion
- Removed Legacy XR support
- Removed MainCaneraProvider in favour of Camera.Main
- All units to be in M rather than MM when getting hand data

### Fixed

- HandBinder scales hands in edit mode when there is no LeapServiceProvider in the scene
- Leap.Controller.InternalFrameReady, LeapInternalFrame is never dispatched
- HandUI example scene panel exists after hand lost
- ChangeTrackingMode and GetTrackingMode on LeapServiceProvider fail when in disabled multi-device mode
- FOV Gizmos are not visible when opening an example scene containing a Service Provider in multiDeviceMode = disabled.
- FOV Gizmos are not visible when changing render pipelines
- AttachmentHands untick bone in inspector UI causes looping error when deleting gameobject in edit mode
- SpatialTracking dependency errors

### Known issues 
- Scenes containing the infrared viewer render incorrectly on Android build targets and in scriptable render pipelines such as URP and HDRP. 
- Interactions callback scene allows blocks to be moved without doing a grasp pose. 
- Capsule hands don't have a joint colour in HDRP 
- Use of the LeapCSharp Config class is unavailable with v5.X tracking service
- Repeatedly opening scenes can cause memory use increase

## [5.13.1] - 26/08/2022

### Announcements

In line with Unity's end of support of Unity 2019 LTS, we will no longer be actively supporting Unity 2019.

We will also be deprecating some functionality and moving core utilities into a separate package.

If you are using classes and methods that are marked as obsolete and will be moved to the new legacy package without a replacement, you may wish to use "#pragma warning disable 0618" at the start and "#pragma warning restore 0618" at the end of your method that makes use of it to suppress the warnings.

If you have any concerns about this, please contact us on [Github Discussions](https://github.com/ultraleap/UnityPlugin/discussions)

### Fixed
- Tracking Binding is lost when reloading scenes on Android

### Known issues 
- Scenes containing the infrared viewer render incorrectly on Android build targets and in scriptable render pipelines such as URP and HDRP. 
- Demo scenes do not start at the correct height for a seated user. The XR Plugin Management System adjusts the camera height. This means the user has to adjust components in the scene to the correct height - e.g. camera height. Currently our position is to support the legacy XR system height settings. 
- Hands in Desktop scenes can appear far away from the camera 
- Interactions callback scene allows blocks to be moved without doing a grasp pose. 
- Capsule hands don't have a joint colour in HDRP 
- Hand UI can become detached from hand when hand is removed from view
- Multi-device (desktop) Scene camera position can become offset
- FOV visualization does not display after changing render pipelines

## [5.13.0] - 21/07/2022

### Announcements

In line with Unity's end of support of Unity 2019 LTS, we will no longer be actively supporting Unity 2019.

We will also be deprecating some functionality and moving core utilities into a separate package.

If you are using classes and methods that are marked as obsolete and will be moved to the new legacy package without a replacement, you may wish to use "#pragma warning disable 0618" at the start and "#pragma warning restore 0618" at the end of your method that makes use of it to suppress the warnings.

If you have any concerns about this, please contact us on [Github Discussions](https://github.com/ultraleap/UnityPlugin/discussions)

### Added
- Added HandModelManager to the Hands Module - an easy way to enable/disable hand models
- Added option to freeze hand state on HandEnableDisable

### Changed
- Changed Rigged Hand Example scenes to use HandModelManager

### Fixed
- Inertia Hands are very jittery and `hand.TimeVisible` is not accurate
- Compile errors in the Infrared Viewer example scene when using Single Pass Stereo rendering mode

### Known issues 
- Scenes containing the infrared viewer render incorrectly on Android build targets and in scriptable render pipelines such as URP and HDRP. 
- Demo scenes do not start at the correct height for a seated user. The XR Plugin Management System adjusts the camera height. This means the user has to adjust components in the scene to the correct height - e.g. camera height. Currently our position is to support the legacy XR system height settings. 
- Hands in Desktop scenes can appear far away from the camera 
- Interactions callback scene allows blocks to be moved without doing a grasp pose. 
- Capsule hands don't have a joint colour in HDRP 
- Hand UI can become detached from hand when hand is removed from view
- Multi-device (desktop) Scene camera position can become offset
- FOV visualization does not display after changing render pipelines
- Use of the LeapCSharp Config class is unavailable with v5.X tracking service

## [5.12.1] - 06/07/2022

### Announcements

In line with Unity's end of support of Unity 2019 LTS, we will no longer be actively supporting Unity 2019.

We will also be deprecating some functionality and moving core utilities into a separate package.

If you are using classes and methods that are marked as obsolete and will be moved to the new legacy package without a replacement, you may wish to use "#pragma warning disable 0618" at the start and "#pragma warning restore 0618" at the end of your method that makes use of it to suppress the warnings.

If you have any concerns about this, please contact us on [Github Discussions](https://github.com/ultraleap/UnityPlugin/discussions)

This release is a hotfix for the 5.12.0 release. It fixes the XRI package dependency issue which affects the tracking preview package,
 
### Fixed 
- XRI package dependency is resolved when using the Tracking Preview package.

### Known issues 
- Scenes containing the infrared viewer render incorrectly on systems using single pass stereo with the XR plugin system - e.g. Windows Mixed Reality headsets. SteamVR headsets may also default to single pass stereo, showing the same issue. However in this case, the OpenVR settings can be changed to multipass which resolves the problem. 
- Scenes containing the infrared viewer render incorrectly on Android build targets and in scriptable render pipelines such as URP and HDRP. 
- Demo scenes do not start at the correct height for a seated user. The XR Plugin Management System adjusts the camera height. This means the user has to adjust components in the scene to the correct height - e.g. camera height. Currently our position is to support the legacy XR system height settings. 
- Hands in Desktop scenes can appear far away from the camera 
- Interactions callback scene allows blocks to be moved without doing a grasp pose. 
- Capsule hands don't have a joint colour in HDRP 
- Hand UI can become detached from hand when hand is removed from view
- Multi-device (desktop) Scene camera position can become offset
- FOV visualization does not display after changing render pipelines


## [5.12.0] - 04/07/2022

### Announcements

In line with Unity's end of support of Unity 2019 LTS, we will no longer be actively supporting Unity 2019.

We will also be deprecating some functionality and moving core utilities into a separate package.

If you are using classes and methods that are marked as obsolete and will be moved to the new legacy package without a replacement, you may wish to use "#pragma warning disable 0618" at the start and "#pragma warning restore 0618" at the end of your method that makes use of it to suppress the warnings.

If you have any concerns about this, please contact us on [Github Discussions](https://github.com/ultraleap/UnityPlugin/discussions)
 
### Changed
- Various classes and methods have been marked as obsolete in preparation for a major version change in the near future
 
### Fixed 
- VertexOffsetShader displays errors in Unity 2021 due to invalid path
- ThreadAbortException in editor when connecting, most commonly found when using milti-device

### Known issues 
- Scenes containing the infrared viewer render incorrectly on systems using single pass stereo with the XR plugin system - e.g. Windows Mixed Reality headsets. SteamVR headsets may also default to single pass stereo, showing the same issue. However in this case, the OpenVR settings can be changed to multipass which resolves the problem. 
- Scenes containing the infrared viewer render incorrectly on Android build targets and in scriptable render pipelines such as URP and HDRP. 
- Demo scenes do not start at the correct height for a seated user. The XR Plugin Management System adjusts the camera height. This means the user has to adjust components in the scene to the correct height - e.g. camera height. Currently our position is to support the legacy XR system height settings. 
- Possible hand offset issues on XR2 headsets using SVR plugin 
- Hands in Desktop scenes can appear far away from the camera 
- Interactions callback scene allows blocks to be moved without doing a grasp pose. 
- Capsule hands don't have a joint colour in HDRP 
- Hand UI can become detached from hand when hand is removed from view
- Multi-device (desktop) Scene camera position can become offset
- FOV visualization does not display after changing render pipelines


## [5.11.0] - 23/06/2022

### Announcements

In line with Unity's end of support of Unity 2019 LTS, we will no longer be actively supporting Unity 2019.

We will also be deprecating some functionality and moving core utilities into a separate package.

If you have any concerns about this, please contact us on [Github Discussions](https://github.com/ultraleap/UnityPlugin/discussions)
 
### Added 
- Added a hand enable and disable script to the GenericHand_Arm prefab

### Changed
- Changed scale calculations on the Auto-Scale function of the Handbinder, to make it more consistent across different tracking models and more stable when using a hand without metacarpal bones. The scales of all hand prefabs have been slightly changed because of that.
- Disable FOV visualization gizmos by default
- Update minimum Unity version to 2020.3 for UPM packages
 
### Fixed 
- Turning on and off multiple image retrievers referencing the same service provider or the same device results in a very low framerate
- When having two image retrievers that both reference the same device and turning one of them off, then the other one shows a grey image
- Initialising contact for an interaction hand while the hand is not tracked does not work and doesn't attempt again once the hand is tracked
- Attachment Hands Example scene has errors when using a project with InputSystem

### Known issues 
- Scenes containing the infrared viewer render incorrectly on systems using single pass stereo with the XR plugin system - e.g. Windows Mixed Reality headsets. SteamVR headsets may also default to single pass stereo, showing the same issue. However in this case, the OpenVR settings can be changed to multipass which resolves the problem. 
- Scenes containing the infrared viewer render incorrectly on Android build targets and in scriptable render pipelines such as URP and HDRP. 
- Demo scenes do not start at the correct height for a seated user. The XR Plugin Management System adjusts the camera height. This means the user has to adjust components in the scene to the correct height - e.g. camera height. Currently our position is to support the legacy XR system height settings. 
- Possible hand offset issues on XR2 headsets using SVR plugin 
- Hands in Desktop scenes can appear far away from the camera 
- Interactions callback scene allows blocks to be moved without doing a grasp pose. 
- Capsule hands don't have a joint colour in HDRP 
- Hand UI can become detached from hand when hand is removed from view


## [5.10.0] - 10/06/2022

### Announcements

In line with Unity's end of support of Unity 2019 LTS, we will no longer be actively supporting Unity 2019.

We will also be deprecating some functionality and moving core utilities into a separate package.

If you have any concerns about this, please contact us on [Github Discussions](https://github.com/ultraleap/UnityPlugin/discussions)
 
### Added 

- Inform user with a popup error dialog when trying to build for Android without ARM64 set as the only target architecture. User can choose to continue the build if this is intended.

### Changed

- The leapProvider on a handModelBase (eg Capsule Hand) cannot be changed anymore at runtime in the inspector
 
### Fixed 

- Tracking Examples Capsule Hands (VR - Infrared Viewer) scene: hands are aligned with passthrough hands
- After removing XR Service Providers from Transforms, the transform is uneditable

### Known issues 
- Scenes containing the infrared viewer render incorrectly on systems using single pass stereo with the XR plugin system - e.g. Windows Mixed Reality headsets. SteamVR headsets may also default to single pass stereo, showing the same issue. However in this case, the OpenVR settings can be changed to multipass which resolves the problem. 
- Scenes containing the infrared viewer render incorrectly on Android build targets and in scriptable render pipelines such as URP and HDRP. 
- Demo scenes do not start at the correct height for a seated user. The XR Plugin Management System adjusts the camera height. This means the user has to adjust components in the scene to the correct height - e.g. camera height. Currently our position is to support the legacy XR system height settings. 
- Possible hand offset issues on XR2 headsets using SVR plugin 
- Hands in Desktop scenes can appear far away from the camera 
- Interactions callback scene allows blocks to be moved without doing a grasp pose. 
- Capsule hands don't have a joint colour in HDRP 
- Hand UI can become detached from hand when hand is removed from view


## [5.9.0] - 27/05/2022

### Announcements

In line with Unity's end of support of Unity 2019 LTS, we will no longer be actively supporting Unity 2019 following this release.

We will also start deprecating some functionality and moving core utilities into a separate package.

If you have any concerns about this, please contact us on [Github Discussions](https://github.com/ultraleap/UnityPlugin/discussions)
 
### Added 

- Add option to prevent initializing tracking mode for XR service provider 
- Added an option in LeapImageRetriever to hide Rigel device's debug information 
- Enable the use of multiple image retrievers in a scene that correspond to different devices 
- Better visualization for a tracking device’s position and rotation and its FOV as gizmos 

 
### Fixed 

- Automatic Volume visualization does not work in multi device mode 
- Switching between HMD and Screentop using ChangeTrackingMode() briefly switches to Desktop 
- when rendering a passthrough image with OpenGL, the hand visualization is flipped in the undistorted view 
- Changing tracking mode on the same frame as enabling a service provider has no effect 
- Capsule Hands "Cylinder Radius" only updates after hitting play 
- LeapEyeDislocator updates distortion values whenever a new device is plugged in, even if that device is not used for retrieving an image 

### Known issues 
- Scenes containing the infrared viewer render incorrectly on systems using single pass stereo with the XR plugin system - e.g. Windows Mixed Reality headsets. SteamVR headsets may also default to single pass stereo, showing the same issue. However in this case, the OpenVR settings can be changed to multipass which resolves the problem. 
- Scenes containing the infrared viewer render incorrectly on Android build targets and in scriptable render pipelines such as URP and HDRP. 
- Demo scenes do not start at the correct height for a seated user. The XR Plugin Management System adjusts the camera height. This means the user has to adjust components in the scene to the correct height - e.g. camera height. Currently our position is to support the legacy XR system height settings. 
- Possible hand offset issues on XR2 headsets using SVR plugin 
- Hands in Desktop scenes can appear far away from the camera 
- Interactions callback scene allows blocks to be moved without doing a grasp pose. 
- Capsule hands don't have a joint colour in HDRP 
- Hand UI can become detached from hand when hand is removed from view
 

## [5.8.0] - 28/04/2022

### Added
- A Leap Provider can now be specified for attachment hands

### Fixed
- SIR170 Tracking Volume Visualisation was not appearing
- The automatic option on Tracking Volume Visualisation was not working for SIR170s or 3Dis in single device usage
- Unit tests break downstream package dependencies [[#1182]](https://github.com/ultraleap/UnityPlugin/issues/1182)
- reassigned Low Poly Hand material to prefab
- An image from the image Retriever would freeze when switching devices on the relevant Service Provider

### Known issues
- Scenes containing the infrared viewer render incorrectly on systems using single pass stereo with the XR plugin system - e.g. Windows Mixed Reality headsets. SteamVR headsets may also default to single pass stereo, showing the same issue. However in this case, the OpenVR settings can be changed to multipass which resolves the problem.
- Scenes containing the infrared viewer render incorrectly on Android build targets and in scriptable render pipelines such as URP and HDRP.
- Demo scenes do not start at the correct height for a seated user. The XR Plugin Management System adjusts the camera height. This means the user has to adjust components in the scene to the correct height - e.g. camera height. Currently our position is to support the legacy XR system height settings.
- Possible hand offset issues on XR2 headsets using SVR plugin
- Hands in Desktop scenes can appear far away from the camera
- Interactions callback scene allows blocks to be moved without doing a grasp pose.
- Automatic Volume visualization does not work in multi device mode
- Capsule hands don't have a joint colour in HDRP

## [5.7.0] - 19/04/2022

### Added
- Added a new post process provider to distort tracking data to the 3D visuals
- Added the ability to generate a leap hand from a bound hand (Hand Binder) 
- Can now set different tracking optimization modes on tracking devices when running with multiple devices
- method 'GetFingerStrength' in HandUtils, that returns a value indicating how strongly a finger is curled
- Added option to flip image in the passthrough shaders

### Changed
- Policy flags are now handled on a per device basis / contain information about the device they relate to
- ActiveDevice replaced by ActiveDevices. ActiveDevice marked as obsolete
- Legacy SetPolicy/ClearPolicy/IsPolicySet methods on IController marked as obsolete. Use new methods that also take a Device
- In multiple Device Mode = specific, if the specific serial number is null or an empty string, no device is tracking

### Fixed
- Occasional ThreadAbortException on connection polling thread
- Sometimes Frame objects where being constructed without a device ID, even if known
- Multiple device mode remembers device serial numbers after devices are disconnected
- Service provider in multi-device scene does not track using selected device (by serial number) unless it's been selected in the editor
- clear LeapServiceProvider._currentDevice, if the device is unplugged (DeviceLost)

### Known issues
- Scenes containing the infrared viewer render incorrectly on systems using single pass stereo with the XR plugin system - e.g. Windows Mixed Reality headsets. SteamVR headsets may also default to single pass stereo, showing the same issue. However in this case, the OpenVR settings can be changed to multipass which resolves the problem.
- Scenes containing the infrared viewer render incorrectly on Android build targets and in scriptable render pipelines such as URP and HDRP.
- Demo scenes do not start at the correct height for a seated user. The XR Plugin Management System adjusts the camera height. This means the user has to adjust components in the scene to the correct height - e.g. camera height. Currently our position is to support the legacy XR system height settings.
- Possible hand offset issues on XR2 headsets using SVR plugin
- Hands in Desktop scenes can appear far away from the camera
- Interactions callback scene allows blocks to be moved without doing a grasp pose.
- Interactions object scene platform/stage seems to move a lot


## [5.6.0] - 04/04/2022

### Added
- The LeapServiceProvider provides a list of connected devices (LeapServiceProvider.Devices)
- Example scene for multiple devices
- Generic Hand Model that has an Arm and no metacarpal bones (added to example scene 'Rigged Hands (Desktop) (Standard)')
- Accessor for Service version info in the Controller

### Changed
- In 'Multiple Device Mode' = 'Specific', Serial Numbers can be changed at Runtime via the Inspector or via code (new public property LeapServiceProvider.SpecificSerialNumber)
- Exposed SimpleFacingCameraCallbacks.IsFacingCamera in the Interaction Engine
- Allow mesh hands that use the hand binder to be scaled during editor
- Updated the LeapC.dll client to 5.5.0.22-57dcaafe

### Removed

### Fixed
- Lag and stuttering when using multiple devices
- Scene View opens when connecting / disconnecting devices
- Fixed issues with multi-device interpolation failing

### Known issues
- Multiple device mode remembers device serial numbers after devices are disconnected
- Service provider in multi-device scene does not track using selected device (by serial number) unless it's been selected in the editor
- Scenes containing the infrared viewer render incorrectly on systems using single pass stereo with the XR plugin system - e.g. Windows Mixed Reality headsets. SteamVR headsets may also default to single pass stereo, showing the same issue. However in this case, the OpenVR settings can be changed to multipass which resolves the problem.
- Demo scenes do not start at the correct height for a seated user. The XR Plugin Management System adjusts the camera height. This means the user has to adjust components in the scene to the correct height - e.g. camera height. Currently our position is to support the legacy XR system height settings.
- Possible hand offset issues on XR2 headsets using SVR plugin
- Hands in Desktop scenes can appear far away from the camera
- Interactions callback scene allows blocks to be moved without doing a grasp pose.
- Interactions object scene platform/stage seems to move a lot
- Dynamic UI objects throwing backwards most of the time.


## [5.5.0] - 17/03/2022

### Added
- Hand Binder Scale feature, uniformly scale the 3D model model up or down based on the ratio between the leap data and the 3D model. This will require a rebind to calculate the correct scale.
- tracking service version check for multiple device mode. Warning appears if trying to select the 'specific' multi device mode in a service version < 5.3.6

### Changed
- Serial numbers for 'multiple device mode' = 'Specific' can be chosen from a drop down list in the inspector instead of a text field. Using Device indices is no longer supported.

### Removed
- x86 LeapC.dll

### Fixed
- Dynamic UI scene - blocks sometimes did not expand when undocked
-	Capsule hands appear small compared to size of 'IR hands' of user using HDRP / URP and do not line up. Using standard rendering on Unity 2019.4 LTS  hands are usually not visible (but are being tracked). When they appear they do not line up with the hands in the image.
- A check has been added to ensure a subscription to device events won't happen if the leapProvider is null.

### Known issues
-	Scenes containing the infrared viewer render incorrectly on systems using single pass stereo with the XR plugin system - e.g. Windows Mixed Reality headsets. SteamVR headsets may also default to single pass stereo, showing the same issue. However in this case, the OpenVR settings can be changed to multipass which resolves the problem.
-	Demo scenes do not start at the correct height for a seated user. The XR Plugin Management System adjusts the camera height. This means the user has to adjust components in the scene to the correct height - e.g. camera height. Currently our position is to support the legacy XR system height settings.
- Possible hand offset issues on XR2 headsets using SVR plugin
- Hands in Desktop scenes can appear far away from the camera
- Interactions callback scene allows blocks to be moved without doing a grasp pose.
- Interactions object scene platform/stage seems to move a lot
- Dynamic UI objects throwing backwards most of the time.


## [5.4.0] 

### Added
- Basic support for specifying which device a LeapProvider should connect to. Can be specified by device index or serial number. If multiple service providers are in a scene set to use the multiple device mode, they must be set to use the same tracking optimization mode. _(Multiple Device Mode is only supported on the Ultraleap Tracking Service version 5.3.6 and above)_
- Added ability to get / set custom capsule hand colours in code

### Changed
- Updated LeapC.dll client to latest service release. Service supports multiple devices.

### Removed

### Fixed
- Fixed issue with incorrect enum ordering in eLeapEventType (now matches LeapC.h ordering). Inserted eLeapEventType_TrackingMode
- Service Providers not referenced in Hand Post-Process example scene

### Known issues
-	Scenes containing the infrared viewer render incorrectly on systems using single pass stereo with the XR plugin system - e.g. Windows Mixed Reality headsets. SteamVR headsets may also default to single pass stereo, showing the same issue. However in this case, the OpenVR settings can be changed to multipass which resolves the problem.
-	Demo scenes do not start at the correct height for a seated user. The XR Plugin Management System adjusts the camera height. This means the user has to adjust components in the scene to the correct height - e.g. camera height. Currently our position is to support the legacy XR system height settings.
-	Capsule hands appear small compared to size of 'IR hands' of user using HDRP / URP and do not line up. Using standard rendering on Unity 2019.4 LTS  hands are usually not visible (but are being tracked). When they appear they do not line up with the hands in the image.
- Possible hand offset issues on XR2 headsets using SVR plugin
- Hands in Desktop scenes can appear far away from the camera
- Interactions callback scene allows blocks to be moved without doing a grasp pose.
- Interactions object scene platform/stage seems to move a lot
- Dynamic UI objects throwing backwards most of the time.


## [5.3.0] 

### Added

### Changed
- Clear devices list on disconnect of service Connection.cs
- Example scenes now contain a clickable link to take users to https://docs.ultraleap.com/ultralab/
- Removed unused variables from Connection and Controller
- Hand Model Base feature parity with the interaction hand
- LeapXRServiceProvider getter and setter for MainCamera

### Removed

### Fixed
- Outline/Ghost hands sometimes show a shader issue when upgrading to SRP (TOON shader)
- Jittery Sliders and slider problems in moving reference frame
- When using LeapXRServiceProvider with Temporal Warping enabled, the hands fly off in the first few frames.
- Reduced the number of OnContactBegin / OnContactEnd events when a finger is in contact with a slider
- Fixed issues with HDRP and URP example scenes not containing the correct shader when switching graphics pipelines.
- Fixing eye dislocator misalignment
- Unused variables in LeapCSharp Controller and Connection causing warnings [[#1181]](https://github.com/ultraleap/UnityPlugin/issues/1181)

### Known issues
-	Scenes containing the infrared viewer render incorrectly on systems using single pass stereo with the XR plugin system - e.g. Windows Mixed Reality headsets. SteamVR headsets may also default to single pass stereo, showing the same issue. However in this case, the OpenVR settings can be changed to multipass which resolves the problem.
-	Demo scenes do not start at the correct height for a seated user. The XR Plugin Management System adjusts the camera height. This means the user has to adjust components in the scene to the correct height - e.g. camera height. Currently our position is to support the legacy XR system height settings.
-	Capsule hands appear small compared to size of 'IR hands' of user using HDRP / URP and do not line up. Using standard rendering on Unity 2019.4 LTS  hands are usually not visible (but are being tracked). When they appear they do not line up with the hands in the image.
- Possible hand offset issues on XR2 headsets using SVR plugin
- Hands in Desktop scenes can appear far away from the camera
- Interactions callback scene allows blocks to be moved without doing a grasp pose.
- Interactions object scene platform/stage seems to move a lot
- Dynamic UI objects throwing backwards most of the time.
- Service Providers not referenced in Hand Post-Process example scene (to fix: drag 'Intertia Hand Models' into the leap Provider of its children capsule hands)


## [5.2.0]

### Added
- Adding SIR170 leapc/device.
- Adding 3DI leapc/device
- Adding option to grasp interaction objects with a specific hand


### Changed

- Moved SimpleFacingCameraCallbacks.cs to Interaction Engine\Runtime\Scripts\Utility & updated its namespace
- Update main camera provider to enable work on supporting MRTK

### Removed

### Fixed
- https://github.com/ultraleap/UnityPlugin/issues/1177

### Known issues
-	Scenes containing the infrared viewer render incorrectly on systems using single pass stereo with the XR plugin system - e.g. Windows Mixed Reality headsets. SteamVR headsets may also default to single pass stereo, showing the same issue. However in this case, the OpenVR settings can be changed to multipass which resolves the problem.
-	Demo scenes do not start at the correct height for a seated user. The XR Plugin Management System adjusts the camera height. This means the user has to adjust components in the scene to the correct height - e.g. camera height. Currently our position is to support the legacy XR system height settings.
-	Capsule hands appear small compared to size of 'IR hands' of user using HDRP / URP and do not line up. Using standard rendering on Unity 2019.4 LTS  hands are usually not visible (but are being tracked). When they appear they do not line up with the hands in the image.
- Outline/Ghost hands sometimes show a shader issue when upgrading to SRP (TOON shader)
- Issues with slider button movements not being possible or registering false presses in moving reference frames scene when frame is moving (inconsistent). Only affects slider buttons - normal buttons work fine.
- Possible hand offset issues on XR2 headsets using SVR plugin
- Hands in Desktop scenes can appear far away from the camera
- Interactions callback scene allows blocks to be moved without doing a grasp pose.
- Interactions object scene platform/stage seems to move a lot
- Dynamic UI objects throwing backwards most of the time.

## [5.1.0]

### Added
- Adding coloring options to the capsule hands
- New option to initialise only the index finger in the interaction hand

### Changed
- Size of the Skeleton hand assets has been significantly reduced

### Removed

### Fixed
- Generic Hand Model rendering issue with transparency
- Updated XR2 preview documentation ('How to Build a Unity Application that Shows Tracked Hands on an XR2') to account for asset path changes, name changes to preview packages in V5.0.0 (from expermimental) and in response to internal user testing
- Minor changes to anchors example scene

### Known issues
-	Scenes containing the infrared viewer render incorrectly on systems using single pass stereo with the XR plugin system - e.g. Windows Mixed Reality headsets. SteamVR headsets may also default to single pass stereo, showing the same issue. However in this case, the OpenVR settings can be changed to multipass which resolves the problem.
-	Demo scenes do not start at the correct height for a seated user. The XR Plugin Management System adjusts the camera height. This means the user has to adjust components in the scene to the correct height - e.g. camera height. Currently our position is to support the legacy XR system height settings.
-	Capsule hands appear small compared to size of 'IR hands' of user using HDRP / URP and do not line up. Using standard rendering on Unity 2019.4 LTS  hands are usually not visible (but are being tracked). When they appear they do not line up with the hands in the image.
- Outline/Ghost hands sometimes show a shader issue when upgrading to SRP (TOON shader)
- Issues with slider button movements not being possible or registering false presses in moving reference frames scene when frame is moving (inconsistent). Only affects slider buttons - normal buttons work fine.
- Possible hand offset issues on XR2 headsets using SVR plugin


## [5.0.0]
### Added
- Support for Unity HDRP and URP including materials and shaders in all examples
- Hands module shaders for outline, ghost and skeleton hands
- `Service Provider` (XR, Desktop and Screentop) prefabs
- `Image Retriever` prefab
- `HandModels` prefab
- Experimental support for Qualcomm Snapdragon XR2 based headsets within `com.ultraleap.tracking.preview` package.
- MainCameraProvider.cs to get the camera on Android platforms

### Changed
- Reorganized the repository layout to adhere to [UPM Package Structure](https://docs.unity3d.com/Manual/cus-layout.html). Fixes [[#1113]](https://github.com/ultraleap/UnityPlugin/issues/1113)
  - Core, Hands and Interaction Engine modules are in their own sub-folders with Editor/Runtime folders in a `com.ultraleap.tracking` UPM package.
  - Examples for all modules are in hidden `Examples~` folders within their respective package. These can be imported as samples from the package manager window or unhidden by removing the `~` when importing from .unitypackages.
  - UIInput module has is now in a separate preview package "com.ultraleap.tracking.preview".
- The following scripts are no longer required to be put on a `Camera`. Instead, they require a reference to a `Camera`.
  - LeapXRServiceProvider
  - LeapImageRetriever
  - LeapEyeDislocator
  - EnableDepthBuffer
- Reworked how adding hands to a scene works - hands can be added easily. Any type derived from `HandModelBase` can be added directly into the scene and linked with a `LeapProvider` to begin tracking immediately.
- `Frame.Get` renamed to `Frame.GetHandWithChirality`.
- Rebranded Leap Motion Unity Modules Window


### Removed
- `HandModelManager` MonoBehaviour
- `Leap Rig` Prefab
- `Leap Hand Controller` Prefab
- The following example scenes were removed:
  - Rigged Hands (VR - Infrared Viewer)
  - Rigged Hands (VR)
- Experimental modules
  - HierarchyRecording
  - Playback
- Docs - migrated to [Ultraleap Docs][docs-website]
- Internal directory
  - AutoHeader (Moved to CI folder, no longer part of any packages)
  - Generation
  - RealtimeGraph
  - Testing
  - VRVisualizer
- Legacy directory
  - DetectionExamples
  - GraphicRenderer

### Fixed
- Missing rigged hands image (Note that docs moved to [Ultraleap Docs](https://docs.ultraleap.com/unity-api/unity-user-manual/core.html)) [[#1172]](https://github.com/ultraleap/UnityPlugin/issues/1172)
- 'SelectionMode.OnlyUserModifiable' is obsolete [[1167]](https://github.com/ultraleap/UnityPlugin/issues/1167)
- Initializing contact bones of XR controller [[#1085]](https://github.com/ultraleap/UnityPlugin/issues/1085)
- enableContactBoneCollision() called unnecessarily often [[#1062]](https://github.com/ultraleap/UnityPlugin/issues/1062)
- ClearContactTracking() doesn't clear a pooled Hashset before calling Recycle() [[#1061]](https://github.com/ultraleap/UnityPlugin/issues/1061)
- Hand position jumps when using OVRProvider [[#1054]](https://github.com/ultraleap/UnityPlugin/issues/1054) 
- Remove additional audio listeners in example scenes
- Clipping plane in example scenes is not set close enough, Hands models are being clipped
- Images not seen in Core examples - Capsule hands (VR - Infrared Viewer)

### Known issues
-	Scenes containing the infrared viewer render incorrectly on systems using single pass stereo with the XR plugin system - e.g. Windows Mixed Reality headsets. SteamVR headsets may also default to single pass stereo, showing the same issue. However in this case, the OpenVR settings can be changed to multipass which resolves the problem.
-	Demo scenes do not start at the correct height for a seated user. The XR Plugin Management System adjusts the camera height. This means the user has to adjust components in the scene to the correct height - e.g. camera height. Currently our position is to support the legacy XR system height settings.
-	Capsule hands appear small compared to size of 'IR hands' of user using HDRP / URP and do not line up. Using standard rendering on Unity 2019.4 LTS  hands are usually not visible (but are being tracked). When they appear they do not line up with the hands in the image.
- Outline/Ghost hands sometimes show a shader issue when upgrading to SRP (TOON shader)
- Issues with slider button movements not being possible or registering false presses in moving reference frames scene when frame is moving (inconsistent). Only affects slider buttons - normal buttons work fine.
- Possible hand offset issues on XR2 headsets using SVR plugin

## [4.9.1 and older]

[older-releases]: https://github.com/ultraleap/UnityPlugin/releases "UnityPlugin Releases"

Refer to the [release notes page][older-releases] for older releases.<|MERGE_RESOLUTION|>--- conflicted
+++ resolved
@@ -23,11 +23,8 @@
 - Ultraleap settings are now in the project settings window, under "Ultraleap" 
 
 ### Fixed
-<<<<<<< HEAD
+- LeapXRServiceProvider ensures default device offset mode is set to new defaults when enabled
 - Attachment Hand Menu is incorrectly rotated
-=======
-- LeapXRServiceProvider ensures default device offset mode is set to new defaults when enabled
->>>>>>> 6ba46fe8
 
 ### Known issues 
 - Use of the LeapCSharp Config class is unavailable with v5.X tracking service
