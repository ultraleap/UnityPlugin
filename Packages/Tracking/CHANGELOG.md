# Changelog
All notable changes to this project will be documented in this file.

The format is based on [Keep a Changelog](https://keepachangelog.com/en/1.0.0/),
and this project adheres to [Semantic Versioning](https://semver.org/spec/v2.0.0.html).

[docs-website]: https://docs.ultraleap.com/unity-api/ "Ultraleap Docs"

## [NEXT] - xx/xx/xx

### Tracking Client versions
- Windows 	v5.16.0
- MacOS 	v5.16.0
- Android 	v5.16.0

### Added
- (Pose Detector) Add a new rule type to match rotation of a joint to a target
- Help Menu that links out to docs, a place to report bugs & places to get support

### Changed
- Changed from using obsolete FindObjectOfType to using newer implementations
- (Preview Teleportation) Lightweight Pinch Detector's finger detection can be configured
- Ultraleap settings are now in the project settings window, under "Ultraleap"
- (Obsolete) Some old unused LeapC APIs have been marked as Obsolete (config, IsSmudged, IsLightingBad)

### Fixed
- LeapXRServiceProvider ensures default device offset mode is set to new defaults when enabled
<<<<<<< HEAD
- (Pinch to Paint Example) Painting sound does not play if pinch began out of tracking range
=======
- Attachment Hand Menu is incorrectly rotated
- (Hand Binder) Hands begin at large/small scale and slowly scale to normal size
>>>>>>> bd082218

### Known issues
- Repeatedly opening scenes can cause memory use increase
- The OpenXR Leap Provider does not currently support the `Confidence` hand property (and will return fixed values)
- After using Ultraleap OpenXR in Unity Editor, the tracking mode of device 0 will be set to HMD until the Unity Editor session ends. This can stop the testing of non-XR scenes until the Unity Editor is re-opened

## [6.12.1] - 28/09/23

### Tracking Client versions
- Windows 	v5.16.0
- MacOS 	v5.16.0
- Android 	v5.16.0

### Fixed
- (leapXRServiceProvider) Hands offset incorrectly on Windows when using Leap 2

### Known issues 
- Use of the LeapCSharp Config class is unavailable with v5.X tracking service
- Repeatedly opening scenes can cause memory use increase
- Currently the Ultraleap Hand Tracking feature for OpenXR requires the New and Legacy input systems to be enabled, to simultaneously use OpenXR and the Ultraleap Unity Plugin's features.
- The OpenXR Leap Provider does not currently support the `Confidence` hand property (and will return fixed values)
- After using Ultraleap OpenXR in Unity Editor, the tracking mode of device 0 will be set to HMD until the Unity Editor session ends. This can stop the testing of non-XR scenes until the Unity Editor is re-opened
- Running both the Ultraleap XRHands Subsystem and another XRHands Subsystem at the same time causes unstable results. Only enable one at a time.


## [6.12.0] - 12/09/23

### Added
- (MRTK Support) Added an MRTK3 subsystem for using Leap tracking directly (non-OpenXR)

### Changed
- (XRHands) XRHands subsystem will now use existing LeapXRServiceProviders found in the scene before considering generating new ones

### Fixed
- (XRHands) XRHands double-translates tracking data causing XRI InputActions to be wrongly positioned when the XROrigin is moved

### Known issues 
- Use of the LeapCSharp Config class is unavailable with v5.X tracking service
- Repeatedly opening scenes can cause memory use increase
- Currently the Ultraleap Hand Tracking feature for OpenXR requires the New and Legacy input systems to be enabled, to simultaneously use OpenXR and the Ultraleap Unity Plugin's features.
- The OpenXR Leap Provider does not currently support the `Confidence` hand property (and will return fixed values)
- After using Ultraleap OpenXR in Unity Editor, the tracking mode of device 0 will be set to HMD until the Unity Editor session ends. This can stop the testing of non-XR scenes until the Unity Editor is re-opened
- The OpenXR Leap Provider palm can be in unexpected position when using pre-1.4.3 OpenXR Layer. A workaround is to ensure you use 1.4.3 or newer - installed by the 5.12.0 or newer Tracking Service Installer
- Running both the Ultraleap XRHands Subsystem and another XRHands Subsystem at the same time causes unstable results. Only enable one at a time.


## [6.12.0] - 12/09/23

### Added
- (MRTK Support) Added an MRTK3 subsystem for using Leap tracking directly (non-OpenXR)

### Changed
- (XRHands) XRHands subsystem will now use existing LeapXRServiceProviders found in the scene before considering generating new ones

### Fixed
- (XRHands) XRHands double-translates tracking data causing XRI InputActions to be wrongly positioned when the XROrigin is moved

### Known issues 
- Use of the LeapCSharp Config class is unavailable with v5.X tracking service
- Repeatedly opening scenes can cause memory use increase
- Currently the Ultraleap Hand Tracking feature for OpenXR requires the New and Legacy input systems to be enabled, to simultaneously use OpenXR and the Ultraleap Unity Plugin's features.
- The OpenXR Leap Provider does not currently support the `Confidence` hand property (and will return fixed values)
- After using Ultraleap OpenXR in Unity Editor, the tracking mode of device 0 will be set to HMD until the Unity Editor session ends. This can stop the testing of non-XR scenes until the Unity Editor is re-opened
- The OpenXR Leap Provider palm can be in unexpected position when using pre-1.4.3 OpenXR Layer. A workaround is to ensure you use 1.4.3 or newer - installed by the 5.12.0 or newer Tracking Service Installer
- Running both the Ultraleap XRHands Subsystem and another XRHands Subsystem at the same time causes unstable results. Only enable one at a time.


## [6.11.0] - 14/08/23

### Added
- (Physics Hands) Finger displacement values to each finger
- (Physics Hands) Interface based events for easier development
    - Please see the updated scripts in the Physics Hands example scene for more information
- (HandRays) Add methods to invoke handray Frame & State Change in inherited classes
- (LeapXRServiceProvider) Use of device transforms from the service when using Default device offset mode. This does not include tilt/rotation

### Changed
- (Physics Hands) Burst compute is now used to improve certain physics calculation performance
    - In Unity 2020+ this is used for "hand is colliding" functions only
	- In Unity 2022+ all collision functions are handled by Burst
- (Physics Hands) Parameters of the hand (e.g. contact distance) are now controlled at the provider level and have adjusted defaults for better interactions
- (Physics Hands) OnObjectStateChange event has been replaced with SubscribeToStateChanges
    - This is tailored to handle specific Rigidbodies and will only fire when your subscribed Rigidbody is affected
- (Physics Hands) Hand and bone states have been improved and are more consistent with expectations
- (Physics Hands) Updated example scene with new events and better visuals
- (Physics Hands) Updated PhysicsBone IsObjectGrabbable calculations to use the closest point on the bone to the hovered object
- (Physics Hands) Improved Physics Hands grasp helpers to take into account grabs where bones are facing each other
- (Locomotion) Expose teleport anchor list & last teleported anchor
- (Locomotion) Moved Jump Gems further away from the arm, to account for sleeves
- (Locomotion) Added functionality to update the initial position and rotations of the TP anchor after the first Awake

### Fixed
- (Physics Hands) Hand forces are reduced when pushing into objects with fingers
- (Physics Hands) Stopped physics buttons from rotating incorrectly
- (Locomotion) Jump Gems look for audio sources in their children, even if the audio source was set
- (Locomotion) If pinched gem was null, jump gem teleport could still be in a selected state
- (Locomotion) Teleport ray did not change to an invalid colour when no colliders were hit
- (Core) Fixed hands juddering in XR when interpolation is turned off on the LeapXRServiceProvider. Turning off interpolation now turns off head pose interpolation
- (PoseViewer) Pose viewer rotation does not match the targets rotation

### Known issues 
- Use of the LeapCSharp Config class is unavailable with v5.X tracking service
- Repeatedly opening scenes can cause memory use increase
- Currently the Ultraleap Hand Tracking feature for OpenXR requires the New and Legacy input systems to be enabled, to simultaneously use OpenXR and the Ultraleap Unity Plugin's features.
- The OpenXR Leap Provider does not currently support the `Confidence` hand property (and will return fixed values)
- After using Ultraleap OpenXR in Unity Editor, the tracking mode of device 0 will be set to HMD until the Unity Editor session ends. This can stop the testing of non-XR scenes until the Unity Editor is re-opened
- The OpenXR Leap Provider palm can be in unexpected position when using pre-1.4.3 OpenXR Layer. A workaround is to ensure you use 1.4.3 or newer - installed by the 5.12.0 or newer Tracking Service Installer
- Running both the Ultraleap XRHands Subsystem and another XRHands Subsystem at the same time causes unstable results. Only enable one at a time.

## [6.10.0] - 05/07/23

This release was tested against Unity 2021.3 LTS and 2022.3 LTS

### Added
- (XRHands) Direct Leap XRHands Subsystem
- (UltraleapSettings) Ultraleap Settings ScriptableObject to toggle features
- (InputSystem) A XRHands to Leap InputActions and Meta Aim InputActions converter

### Changed
- (Hand Pose) Removed unnecessary Hand Pose scriptable context menu option
- (Multi device aggregation) Added wrist and arm to ConfidenceInterpolation aggregator
- (Preview XRI) Removed XRI content from Preview Package in favour of XRHands+XRI content in Tracking Package. Follow the Ultraleap [XR Docs](https://docs.ultraleap.com/unity-api/The-Examples/XR/index.html) for XRI and XRHands to get started

### Fixed
- (Preview) CPU performance issues on PICO when re-connecting tracking device
- (Locomotion) Jump gems could occasionally break and not show their ray
- VectorHand bone directions and thumb rotations

### Known issues 
- Use of the LeapCSharp Config class is unavailable with v5.X tracking service
- Repeatedly opening scenes can cause memory use increase
- Currently the Ultraleap Hand Tracking feature for OpenXR requires the New and Legacy input systems to be enabled, to simultaneously use OpenXR and the Ultraleap Unity Plugin's features.
- The OpenXR Leap Provider does not currently support the `Confidence` hand property (and will return fixed values)
- If using OpenXR when using Unity 2020 and Ultraleap Tracking Plugin via .unitypackage, an error will appear on import relating to HandTrackingFeature. This has been fixed by Unity on Unity 2021
	- A workaround is to right click on \ThirdParty\Ultraleap\Tracking\OpenXR\Runtime\Scripts\HandTrackingFeature.cs and select 'Reimport'
- After using Ultraleap OpenXR in Unity Editor, the tracking mode of device 0 will be set to HMD until the Unity Editor session ends. This can stop the testing of non-XR scenes until the Unity Editor is re-opened
- The OpenXR Leap Provider palm can be in unexpected position when using pre-1.4.3 OpenXR Layer. A workaround is to ensure you use 1.4.3 or newer - installed by the 5.12.0 or newer Tracking Service Installer
- Running both the Ultraleap XRHands Subsystem and another XRHands Subsystem at the same time causes unstable results. Only enable one at a time.

## [6.9.0] - 08/06/23

### Added
- (Physics Hands) In-editor readme for example scene
- (Attachment Hands) Predicted pinch position
- (LeapServiceProvider) Ability to change the number of Service connection attempts and interval


### Changed
- (HandUtils) Only cache static Provider and CameraRig references when they are requested
- (HandUtils) Mark Provider-dependant methods as obsolete and point to suitable replacements
- (UIInput) Cursors are disabled by default and enabled when required
- (LeapXRServiceProvider) When using Default offset, updated values will be used automatically
- (Utils) All references to Utils in the Plugin specify Leap.Unity.Utils to avoid clashes with other Utils classes

### Fixed
- (OpenXRProvider) Hand `Rotation`, `Direction`, `PalmPosition`, `PalmNormal` and `StabilisedPalmPosition` do not match LeapC when using OpenXR layer 1.4.4
- (OpenXRProvider) Elbow length incorrectly calculated.
- (OpenXRProvider) Finger `Direction` is incorrectly set to the tip bone direction rather than the intermediate
- (OpenXRProvider) Hand `GrabStrength` is computed before all required information is available
- (UIInput) When hand lost or leaves canvas near hovered button, button stays hovered


### Known issues 
- Use of the LeapCSharp Config class is unavailable with v5.X tracking service
- Repeatedly opening scenes can cause memory use increase
- Currently the Ultraleap Hand Tracking feature for OpenXR requires the New and Legacy input systems to be enabled, to simultaneously use OpenXR and the Ultraleap Unity Plugin's features.
- The OpenXR Leap Provider does not currently support the `Confidence` hand property (and will return fixed values)
- If using OpenXR when using Unity 2020 and Ultraleap Tracking Plugin via .unitypackage, an error will appear on import relating to HandTrackingFeature. This has been fixed by Unity on Unity 2021
	- A workaround is to right click on \ThirdParty\Ultraleap\Tracking\OpenXR\Runtime\Scripts\HandTrackingFeature.cs and select 'Reimport'
- After using Ultraleap OpenXR in Unity Editor, the tracking mode of device 0 will be set to HMD until the Unity Editor session ends. This can stop the testing of non-XR scenes until the Unity Editor is re-opened
- The OpenXR Leap Provider palm can be in unexpected position when using pre-1.4.3 OpenXR Layer. A workaround is to ensure you use 1.4.3 or newer - installed by the 5.12.0 or newer Tracking Service Installer

## [6.8.1] - 19/05/23

### Added
- Runtime unit tests for pose detection

### Changed
- Changed OpenXRLeapProvider to calculate a LeapC-style palm width and pinch strength

### Fixed
- Preview package version dependency mismatch for XRI when using InputSystem 1.4.4
- (Passthrough) change the handling of the distortion matrix for vertical alignment across device types

### Known issues 
- Scenes containing the infrared viewer render incorrectly on Android build targets and in scriptable render pipelines such as URP and HDRP. 
- Use of the LeapCSharp Config class is unavailable with v5.X tracking service
- Repeatedly opening scenes can cause memory use increase
- Currently the Ultraleap Hand Tracking feature for OpenXR requires the New and Legacy input systems to be enabled, to simultaneously use OpenXR and the Ultraleap Unity Plugin's features.
- The OpenXR Leap Provider does not currently support the `Confidence` hand property (and will return fixed values)
- If using OpenXR when using Unity 2020 and Ultraleap Tracking Plugin via .unitypackage, an error will appear on import relating to HandTrackingFeature. This has been fixed by Unity on Unity 2021
	- A workaround is to right click on \ThirdParty\Ultraleap\Tracking\OpenXR\Runtime\Scripts\HandTrackingFeature.cs and select 'Reimport'
- DrawMeshInstanced error log on certain Unity versions when using Capsule Hands. [Unity Issue Tracker](https://issuetracker.unity3d.com/issues/drawmeshinstanced-does-not-support-dot-dot-dot-error-in-the-console-pops-up-when-the-shader-does-support-instanced-rendering)
- After using Ultraleap OpenXR in Unity Editor, the tracking mode of device 0 will be set to HMD until the Unity Editor session ends. This can stop the testing of non-XR scenes until the Unity Editor is re-opened

## [6.8.0] - 12/05/23

### Added
- (Anchorable Behaviour) Code to automatically create a basic curve for attraction reach distance on new instance of the script
- (Interaction Engine) New options to the create menu under "Interaction", can now create:
	- Interaction Cube, 3D Button, 3D UI panel, Anchor, Anchorable Object, Attachment Hand Menu, Interaction Manager
- (Physics Hands) Added function to check if a grasped object has been pinched
- Presets to Capsule Hands to be able to change the way they look easily
- Options for Capsule Hands to change disable particular joints
- Option to show Upper Arm for Capsule Hands. (Works best in XR)
- (Preview) XRI implementation now supports more Input Actions similar to that of OpenXRs Interaction Profiles

### Changed
- (Anchorable Behaviour) Ability to change the speed at which an object is attracted to the hand
- (Physics Hands) Significantly improved palm latency
- (Physics Hands) Reduced overall forces of hands and fingers
- (Physics Hands) Improved object weight movement (less wobbly, overall faster and more predictable)
- (Physics Hands) Improved contact information of helpers
- (Physics Hands) Removed grasp distance
- (Physics Hands) Removed "strength" from the provider and replaced with per hand velocity limits
- (Physics Hands) Grasp helpers now modify object mass on grasp and restore it on release
- (Hand Rays) TransformWristShoulderRay interpolates direction, rather than aim position
- LeapXRServiceProvider Default offset mode now uses known device transforms or falls back to a default value
- (Interaction) Grab ball now has an option to Continuously restrict the grab balls distance from the player. This allows grab balls to follow the player
- Leap provider can now be set manually in leap provider manager
- Removed Infrared Viewer example scene and prefab

### Fixed
- (Physics Hands) Fixed joints exploding when teleporting the hand for one frame
- (Physics Hands) Fixed wrist position becoming misaligned over time

### Known issues 
- Scenes containing the infrared viewer render incorrectly on Android build targets and in scriptable render pipelines such as URP and HDRP. 
- Use of the LeapCSharp Config class is unavailable with v5.X tracking service
- Repeatedly opening scenes can cause memory use increase
- Currently the Ultraleap Hand Tracking feature for OpenXR requires the New and Legacy input systems to be enabled, to simultaneously use OpenXR and the Ultraleap Unity Plugin's features.
- The OpenXR Leap Provider does not currently support the `Confidence` hand property (and will return fixed values)
- If using OpenXR when using Unity 2020 and Ultraleap Tracking Plugin via .unitypackage, an error will appear on import relating to HandTrackingFeature. This has been fixed by Unity on Unity 2021
	- A workaround is to right click on \ThirdParty\Ultraleap\Tracking\OpenXR\Runtime\Scripts\HandTrackingFeature.cs and select 'Reimport'
- DrawMeshInstanced error log on certain Unity versions when using Capsule Hands. [Unity Issue Tracker](https://issuetracker.unity3d.com/issues/drawmeshinstanced-does-not-support-dot-dot-dot-error-in-the-console-pops-up-when-the-shader-does-support-instanced-rendering)
- After using Ultraleap OpenXR in Unity Editor, the tracking mode of device 0 will be set to HMD until the Unity Editor session ends. This can stop the testing of non-XR scenes until the Unity Editor is re-opened

## [6.7.0] - 3/4/23

### Added
- Brand new pose detection feature!
	- Pose Detector (Invokes events when the chosen pose is made)
	- Pose Detection Library (A library of pre-defined poses)
		- Thumbs up, OK, Point, Open palm, Fist, Horns
	- Pose Recorder (To record poses of your own)
	- New Example Scenes
		- Pose Recorder (A scene set up for you to record poses of your own)
		- Pose Detection (A barebones scene to show how you can use the detector in your own scenes)
		- Pose Showcase (To view and try out our new library of poses)
			- Thumbs up, Thumbs down, OK, Point, Open palm up, Open palm down, Fist, Horns
- (Physics Hands) Warnings for gravity and timestep settings
- (Physics Hands) Exposed interaction mask
- (Physics Hands) Dynamically adjusting fingers when grabbing objects
- (Physics Hands) Distance calculations and values for each bone
- Per finger pinch distances in HandUtils
- Ability for AnchorableBehaviours to attach on demand
- Added advanced option to LeapXRServiceProvider to avoid adding TrackedPoseDrivers to MainCamera
- Ability to clear all attachments on AttachmentHands component
- (UIInput) Added an option to hide the pointer cursor when hands are interacting with UI elements in direct/tactile mode

### Changed
- (Physics Hands) Reduced hand to object collision radius when throwing and testing overlaps
- (Physics Hands) Thumb joints reverted to revolute for non-0th thumb joints
- (Physics Hands) Default physics hands solver iterations & presets
- (Physics Hands) Heuristic calculations moved to WaitForFixedUpdate
- (Physics Hands) Non-0th joints are now only revolute once again
- Reordered example assets to make it easier to traverse


### Fixed
- (Physics Hands) Bone directions when converting back to Leap Hands
- (Physics Hands) Incorrect setup and positioning of physics buttons
- 0th thumb bone rotation values when using OpenXR
- "Pullcord" jitters when being interacted with
- Hand Binder finger tip scale disproportionately when LeapProvider Transform is scaled
- Creating objects from GameObject/Ultraleap/ menu makes more than just prefabs - Ghost Hands (with Arms)
- (UIInput) several interaction events not firing when both direct and indirect interaction is enabled 
- Incorrect warning of duplicate InteractionHands in InteractionManager

### Known issues 
- Scenes containing the infrared viewer render incorrectly on Android build targets and in scriptable render pipelines such as URP and HDRP. 
- Use of the LeapCSharp Config class is unavailable with v5.X tracking service
- Repeatedly opening scenes can cause memory use increase
- Currently the Ultraleap Hand Tracking feature for OpenXR requires the New and Legacy input systems to be enabled, to simultaneously use OpenXR and the Ultraleap Unity Plugin's features.
- The OpenXR Leap Provider does not currently support the `Confidence` hand property (and will return fixed values)
- If using OpenXR when using Unity 2020 and Ultraleap Tracking Plugin via .unitypackage, an error will appear on import relating to HandTrackingFeature. This has been fixed by Unity on Unity 2021
	- A workaround is to right click on \ThirdParty\Ultraleap\Tracking\OpenXR\Runtime\Scripts\HandTrackingFeature.cs and select 'Reimport'
- DrawMeshInstanced error log on certain Unity versions when using Capsule Hands. [Unity Issue Tracker](https://issuetracker.unity3d.com/issues/drawmeshinstanced-does-not-support-dot-dot-dot-error-in-the-console-pops-up-when-the-shader-does-support-instanced-rendering)
- After using Ultraleap OpenXR in Unity Editor, the tracking mode of device 0 will be set to HMD until the Unity Editor session ends. This can stop the testing of non-XR scenes until the Unity Editor is re-opened

## [6.6.0] - 17/02/23

### Added
- Interaction Grab Ball for 3D UI

### Changed
- Capsule Hands pinky metacarpal position to better represent the actual joint position
- Reduced performance overhead of OpenXRLeapProvider
- Reduced performance overhead when accessing Hands via Hands.Right, Hands.Left and Hands.GetHand
- Reduced performance overhead when transforming Leap.Frames, Leap.Hands and Leap.Bones using Basis
- Reduced performance overhead when accessing scale in Capsule Hands
- Reduced performance overhead when using Preview UI Input Cursor

### Fixed
- Preview package example scene referencing a prefab in the non-preview package

### Known issues 
- Scenes containing the infrared viewer render incorrectly on Android build targets and in scriptable render pipelines such as URP and HDRP. 
- Use of the LeapCSharp Config class is unavailable with v5.X tracking service
- Repeatedly opening scenes can cause memory use increase
- Currently the Ultraleap Hand Tracking feature for OpenXR requires the New and Legacy input systems to be enabled, to simultaneously use OpenXR and the Ultraleap Unity Plugin's features.
- The OpenXR Leap Provider does not currently support the `Confidence` hand property (and will return fixed values)
- If using OpenXR when using Unity 2020 and Ultraleap Tracking Plugin via .unitypackage, an error will appear on import relating to HandTrackingFeature. This has been fixed by Unity on Unity 2021
	- A workaround is to right click on \ThirdParty\Ultraleap\Tracking\OpenXR\Runtime\Scripts\HandTrackingFeature.cs and select 'Reimport'
- DrawMeshInstanced error log on certain Unity versions when using Capsule Hands. [Unity Issue Tracker](https://issuetracker.unity3d.com/issues/drawmeshinstanced-does-not-support-dot-dot-dot-error-in-the-console-pops-up-when-the-shader-does-support-instanced-rendering)
- After using Ultraleap OpenXR in Unity Editor, the tracking mode of device 0 will be set to HMD until the Unity Editor session ends. This can stop the testing of non-XR scenes until the Unity Editor is re-opened

## [6.5.0] - 26/01/23

### Added
- Public toggle for interpolation on LeapServiceProviders
- Hands prefabs added to GameObject/Ultraleap/Hands create menu
- Action-based XRI implementation with Example scene in Preview package
- Added const S_TO_US as replacement for incorrectly named S_TO_NS in LeapServiceProvider
- Check box in Hand Binder under fine tuning options to enable or disable moving the elbow based on forearm scale

### Changed
- "Hands.Provider" static function now searches for subjectively the best LeapProvider available in the scene. Will use PostProcessProvider first rather than LeapServiceProvider
- Removed the OVRProvider from the Preview Package. This is now achievable via the OpenXR Provider in the main Tracking Package

### Fixed
- Offset between skeleton hand wrist and forearm in sample scenes
- OpenXRLeapProvider CheckOpenXRAvailable has a nullref when XRGeneralSettings activeloader is not set up
- XrLeapProviderManager initialising when there is no active XR Loader - [Github Issue 1360](https://github.com/ultraleap/UnityPlugin/issues/1360)
- OnAnchorDisabled not being called when an Anchor gameobject is disabled
- Documentation for Finger.Direction says it is tip direction but should say intermediate direction
- OpenXR thumb joint rotation offsets do not align with LeapC expectations

### Known issues 
- Scenes containing the infrared viewer render incorrectly on Android build targets and in scriptable render pipelines such as URP and HDRP. 
- Use of the LeapCSharp Config class is unavailable with v5.X tracking service
- Repeatedly opening scenes can cause memory use increase
- Currently the Ultraleap Hand Tracking feature for OpenXR requires the New and Legacy input systems to be enabled, to simultaneously use OpenXR and the Ultraleap Unity Plugin's features.
- The OpenXR Leap Provider does not currently support the `Confidence` hand property (and will return fixed values)
- If using OpenXR when using Unity 2020 and Ultraleap Tracking Plugin via .unitypackage, an error will appear on import relating to HandTrackingFeature. This has been fixed by Unity on Unity 2021
	- A workaround is to right click on \ThirdParty\Ultraleap\Tracking\OpenXR\Runtime\Scripts\HandTrackingFeature.cs and select 'Reimport'
- DrawMeshInstanced error log on certain Unity versions when using Capsule Hands. [Unity Issue Tracker](https://issuetracker.unity3d.com/issues/drawmeshinstanced-does-not-support-dot-dot-dot-error-in-the-console-pops-up-when-the-shader-does-support-instanced-rendering)
- After using Ultraleap OpenXR in Unity Editor, the tracking mode of device 0 will be set to HMD until the Unity Editor session ends. This can stop the testing of non-XR scenes until the Unity Editor is re-opened

## [6.4.0] - 05/01/23

### Added
- Pinch To Paint example scene
- Explanation text to all XR example scenes
- Turntable and Pullcord example scene
- Locomotion teleportation system and example scenes in Preview Package

### Fixed
- Android Manifest auto-population when building for OpenXR always adds permissions
- OpenXR finger lengths wrongly include metacarpal lengths
- On contact start and end being called every 20 frames when only 1 bone is colliding

### Known issues 
- Offset between skeleton hand wrist and forearm in sample scenes
- Outline hands aren't displaying
- Scenes containing the infrared viewer render incorrectly on Android build targets and in scriptable render pipelines such as URP and HDRP. 
- Interactions callback scene allows blocks to be moved without doing a grasp pose. 
- Capsule hands don't have a joint colour in HDRP 
- Use of the LeapCSharp Config class is unavailable with v5.X tracking service
- Repeatedly opening scenes can cause memory use increase
- Currently the Ultraleap Hand Tracking feature for OpenXR requires the New and Legacy input systems to be enabled, to simultaneously use OpenXR and the Ultraleap Unity Plugin's features.
- The OpenXR Leap Provider does not currently support the `Confidence` hand property (and will return fixed values)
- If using OpenXR with OpenXR package imported, when using Unity 2020 and Ultraleap Tracking Plugin via .unitypackage, an error will appear on import relating to HandTrackingFeature. This has been fixed by Unity on Unity 2021
	- A workaround is to right click on \ThirdParty\Ultraleap\Tracking\OpenXR\Runtime\Scripts\HandTrackingFeature.cs and select 'Reimport'
- DrawMeshInstanced error log on certain Unity versions when using Capsule Hands. [Unity Issue Tracker](https://issuetracker.unity3d.com/issues/drawmeshinstanced-does-not-support-dot-dot-dot-error-in-the-console-pops-up-when-the-shader-does-support-instanced-rendering)
- After using Ultraleap OpenXR in Unity Editor, the tracking mode of device 0 will be set to HMD until the Unity Editor session ends. This can stop the testing of non-XR scenes until the Unity Editor is re-opened

## [6.3.0] - 02/12/22

### Added
- Added XRLeapProviderManager script and Prefab which auto-selects a LeapXRServiceProvider or OpenXRLeapProvider depending on the availability of OpenXR
- Added GetChirality extension method to hand which returns the Chirality enum of the hand
- Added ability to change HandBinder scaling speed

### Changed
- Reduced the contact offset for Interaction Hands colliders so contact is closer

### Fixed
- Check for main camera being null in (get) EditTimeFrame in OpenXRLeapProvider
- Detector null reference error when creating a detector at runtime
- InteractionSlider now raises event for value changes when setting values via the Horizontal and Vertical Percent properties
- XRServiceProvider and OpenXRLeapProvider do not scale when the player scales
- `timeVisible` was not populated on the OpenXR Provider for `Finger`s
- Fix issue with generic hand-shader giving compile errors in some circumstances

### Known issues 
- Offset between skeleton hand wrist and forearm in sample scenes
- Outline hands aren't displaying
- Scenes containing the infrared viewer render incorrectly on Android build targets and in scriptable render pipelines such as URP and HDRP. 
- Interactions callback scene allows blocks to be moved without doing a grasp pose. 
- Capsule hands don't have a joint colour in HDRP 
- Use of the LeapCSharp Config class is unavailable with v5.X tracking service
- Repeatedly opening scenes can cause memory use increase
- Currently the Ultraleap Hand Tracking feature for OpenXR requires the New and Legacy input systems to be enabled, to simultaneously use OpenXR and the Ultraleap Unity Plugin's features.
- The OpenXR Leap Provider does not currently support the `Confidence` hand property (and will return fixed values)
- If using OpenXR with OpenXR package imported, when using Unity 2020 and Ultraleap Tracking Plugin via .unitypackage, an error will appear on import relating to HandTrackingFeature. This has been fixed by Unity on Unity 2021
	- A workaround is to right click on \ThirdParty\Ultraleap\Tracking\OpenXR\Runtime\Scripts\HandTrackingFeature.cs and select 'Reimport'
- DrawMeshInstanced error log on certain Unity versions when using Capsule Hands. [Unity Issue Tracker](https://issuetracker.unity3d.com/issues/drawmeshinstanced-does-not-support-dot-dot-dot-error-in-the-console-pops-up-when-the-shader-does-support-instanced-rendering)
- After using Ultraleap OpenXR in Unity Editor, the tracking mode of device 0 will be set to HMD until the Unity Editor session ends. This can stop the testing of non-XR scenes until the Unity Editor is re-opened

## [6.2.1] - 07/10/2022

### Fixed
- Fixed `DeviceID`, `Timestamp` and `CurrentFramesPerSecond` for `Frames` from the OpenXR Provider

### Known issues 
- Offset between skeleton hand wrist and forearm in sample scenes
- Outline hands aren't displaying
- Scenes containing the infrared viewer render incorrectly on Android build targets and in scriptable render pipelines such as URP and HDRP. 
- Interactions callback scene allows blocks to be moved without doing a grasp pose. 
- Capsule hands don't have a joint colour in HDRP 
- Use of the LeapCSharp Config class is unavailable with v5.X tracking service
- Repeatedly opening scenes can cause memory use increase
- Currently the Ultraleap Hand Tracking feature for OpenXR requires the New and Legacy input systems to be enabled, to simultaneously use OpenXR and the Ultraleap Unity Plugin's features.
- The OpenXR Leap Provider does not currently support the `Confidence` hand property (and will return fixed values)
- If using OpenXR with OpenXR package imported, when using Unity 2020 and Ultraleap Tracking Plugin via .unitypackage, an error will appear on import relating to HandTrackingFeature. This has been fixed by Unity on Unity 2021
	- A workaround is to right click on \ThirdParty\Ultraleap\Tracking\OpenXR\Runtime\Scripts\HandTrackingFeature.cs and select 'Reimport'

## [6.2.0] - 23/09/2022

### Added
- Getting Started example scene
- Mesh Hands example scenes for XR

### Changed
- Reorganised example scenes for more clarity
- Removed HDRP hands example scenes

### Fixed
- Fixed compile error with GenericHandShader's use of TRANSFER_SHADOW

### Known issues 
- Offset between skeleton hand wrist and forearm in sample scenes
- Outline hands aren't displaying
- Scenes containing the infrared viewer render incorrectly on Android build targets and in scriptable render pipelines such as URP and HDRP. 
- Interactions callback scene allows blocks to be moved without doing a grasp pose. 
- Capsule hands don't have a joint colour in HDRP 
- Use of the LeapCSharp Config class is unavailable with v5.X tracking service
- Repeatedly opening scenes can cause memory use increase
- Currently the Ultraleap Hand Tracking feature for OpenXR requires the New and Legacy input systems to be enabled, to simultaneously use OpenXR and the Ultraleap Unity Plugin's features.
- The OpenXR Leap Provider does not currently support the `Confidence` hand property (and will return fixed values)
- If using OpenXR with OpenXR package imported, when using Unity 2020 and Ultraleap Tracking Plugin via .unitypackage, an error will appear on import relating to HandTrackingFeature. This has been fixed by Unity on Unity 2021
	- A workarond is to right click on \ThirdParty\Ultraleap\Tracking\OpenXR\Runtime\Scripts\HandTrackingFeature.cs and select 'Reimport'

## [6.1.0] - 09/09/2022

### Added
- Device-Specific RectilinearToPixelEx method
- OpenXR into a conditionally included asmdef taht automatically removes OpenXR Package if necessary

### Fixed
- Tracking Binding is lost when reloading scenes on Android
- AttachmentHands can get in a popup loop when resetting the component
- RectilinearToPixel returns NaN

### Known issues 
- Scenes containing the infrared viewer render incorrectly on Android build targets and in scriptable render pipelines such as URP and HDRP. 
- Interactions callback scene allows blocks to be moved without doing a grasp pose. 
- Capsule hands don't have a joint colour in HDRP 
- Use of the LeapCSharp Config class is unavailable with v5.X tracking service
- Repeatedly opening scenes can cause memory use increase
- Currently the Ultraleap Hand Tracking feature for OpenXR requires the New and Legacy input systems to be enabled, to simultaneously use OpenXR and the Ultraleap Unity Plugin's features.
- The OpenXR Leap Provider does not currently support the `Confidence` hand property (and will return fixed values)
- If using OpenXR with OpenXR package imported, when using Unity 2020 and Ultraleap Tracking Plugin via .unitypackage, an error will appear on import relating to HandTrackingFeature. This has been fixed by Unity on Unity 2021
	- A workarond is to right click on \ThirdParty\Ultraleap\Tracking\OpenXR\Runtime\Scripts\HandTrackingFeature.cs and select 'Reimport'

## [6.0.0] - 17/08/2022

### Added
- Added a low poly hand model with an arm
- Added create menu options for LeapServiceProviders via GameObject/Ultrealeap/Service Provider (X)
- Added TrackedPoseDriver to all XR example scenes
- Added ability to create LeapServiceProviders from the GameObject/Create menu in editor
- Added Hand Rays to Preview package

### Changed
- Cleaned up the image retriever and LeapServiceProvider Execution order, reducing unnecessary service and log messages
- ImageRetriever prefab and LeapEyeDislocator.cs (formerly used for passthrough) removed and replaced by 'VR Infrared Camera' prefab in the Tracking Examples package
- Example scenes URL
- Hand rigs bones have their  'L and R' prefixes removed
- Removed Hotkey functionality
- Removed use of obsolete methods
- Removed obsolete methods
- Removed pre-2020LTS specific support
- Removed use of SVR
- Changed use of Vector and LeapQuaternion in favour of Vector3 and Quaternion
- Removed Legacy XR support
- Removed MainCaneraProvider in favour of Camera.Main
- All units to be in M rather than MM when getting hand data

### Fixed

- HandBinder scales hands in edit mode when there is no LeapServiceProvider in the scene
- Leap.Controller.InternalFrameReady, LeapInternalFrame is never dispatched
- HandUI example scene panel exists after hand lost
- ChangeTrackingMode and GetTrackingMode on LeapServiceProvider fail when in disabled multi-device mode
- FOV Gizmos are not visible when opening an example scene containing a Service Provider in multiDeviceMode = disabled.
- FOV Gizmos are not visible when changing render pipelines
- AttachmentHands untick bone in inspector UI causes looping error when deleting gameobject in edit mode
- SpatialTracking dependency errors

### Known issues 
- Scenes containing the infrared viewer render incorrectly on Android build targets and in scriptable render pipelines such as URP and HDRP. 
- Interactions callback scene allows blocks to be moved without doing a grasp pose. 
- Capsule hands don't have a joint colour in HDRP 
- Use of the LeapCSharp Config class is unavailable with v5.X tracking service
- Repeatedly opening scenes can cause memory use increase

## [5.13.1] - 26/08/2022

### Announcements

In line with Unity's end of support of Unity 2019 LTS, we will no longer be actively supporting Unity 2019.

We will also be deprecating some functionality and moving core utilities into a separate package.

If you are using classes and methods that are marked as obsolete and will be moved to the new legacy package without a replacement, you may wish to use "#pragma warning disable 0618" at the start and "#pragma warning restore 0618" at the end of your method that makes use of it to suppress the warnings.

If you have any concerns about this, please contact us on [Github Discussions](https://github.com/ultraleap/UnityPlugin/discussions)

### Fixed
- Tracking Binding is lost when reloading scenes on Android

### Known issues 
- Scenes containing the infrared viewer render incorrectly on Android build targets and in scriptable render pipelines such as URP and HDRP. 
- Demo scenes do not start at the correct height for a seated user. The XR Plugin Management System adjusts the camera height. This means the user has to adjust components in the scene to the correct height - e.g. camera height. Currently our position is to support the legacy XR system height settings. 
- Hands in Desktop scenes can appear far away from the camera 
- Interactions callback scene allows blocks to be moved without doing a grasp pose. 
- Capsule hands don't have a joint colour in HDRP 
- Hand UI can become detached from hand when hand is removed from view
- Multi-device (desktop) Scene camera position can become offset
- FOV visualization does not display after changing render pipelines

## [5.13.0] - 21/07/2022

### Announcements

In line with Unity's end of support of Unity 2019 LTS, we will no longer be actively supporting Unity 2019.

We will also be deprecating some functionality and moving core utilities into a separate package.

If you are using classes and methods that are marked as obsolete and will be moved to the new legacy package without a replacement, you may wish to use "#pragma warning disable 0618" at the start and "#pragma warning restore 0618" at the end of your method that makes use of it to suppress the warnings.

If you have any concerns about this, please contact us on [Github Discussions](https://github.com/ultraleap/UnityPlugin/discussions)

### Added
- Added HandModelManager to the Hands Module - an easy way to enable/disable hand models
- Added option to freeze hand state on HandEnableDisable

### Changed
- Changed Rigged Hand Example scenes to use HandModelManager

### Fixed
- Inertia Hands are very jittery and `hand.TimeVisible` is not accurate
- Compile errors in the Infrared Viewer example scene when using Single Pass Stereo rendering mode

### Known issues 
- Scenes containing the infrared viewer render incorrectly on Android build targets and in scriptable render pipelines such as URP and HDRP. 
- Demo scenes do not start at the correct height for a seated user. The XR Plugin Management System adjusts the camera height. This means the user has to adjust components in the scene to the correct height - e.g. camera height. Currently our position is to support the legacy XR system height settings. 
- Hands in Desktop scenes can appear far away from the camera 
- Interactions callback scene allows blocks to be moved without doing a grasp pose. 
- Capsule hands don't have a joint colour in HDRP 
- Hand UI can become detached from hand when hand is removed from view
- Multi-device (desktop) Scene camera position can become offset
- FOV visualization does not display after changing render pipelines
- Use of the LeapCSharp Config class is unavailable with v5.X tracking service

## [5.12.1] - 06/07/2022

### Announcements

In line with Unity's end of support of Unity 2019 LTS, we will no longer be actively supporting Unity 2019.

We will also be deprecating some functionality and moving core utilities into a separate package.

If you are using classes and methods that are marked as obsolete and will be moved to the new legacy package without a replacement, you may wish to use "#pragma warning disable 0618" at the start and "#pragma warning restore 0618" at the end of your method that makes use of it to suppress the warnings.

If you have any concerns about this, please contact us on [Github Discussions](https://github.com/ultraleap/UnityPlugin/discussions)

This release is a hotfix for the 5.12.0 release. It fixes the XRI package dependency issue which affects the tracking preview package,
 
### Fixed 
- XRI package dependency is resolved when using the Tracking Preview package.

### Known issues 
- Scenes containing the infrared viewer render incorrectly on systems using single pass stereo with the XR plugin system - e.g. Windows Mixed Reality headsets. SteamVR headsets may also default to single pass stereo, showing the same issue. However in this case, the OpenVR settings can be changed to multipass which resolves the problem. 
- Scenes containing the infrared viewer render incorrectly on Android build targets and in scriptable render pipelines such as URP and HDRP. 
- Demo scenes do not start at the correct height for a seated user. The XR Plugin Management System adjusts the camera height. This means the user has to adjust components in the scene to the correct height - e.g. camera height. Currently our position is to support the legacy XR system height settings. 
- Hands in Desktop scenes can appear far away from the camera 
- Interactions callback scene allows blocks to be moved without doing a grasp pose. 
- Capsule hands don't have a joint colour in HDRP 
- Hand UI can become detached from hand when hand is removed from view
- Multi-device (desktop) Scene camera position can become offset
- FOV visualization does not display after changing render pipelines


## [5.12.0] - 04/07/2022

### Announcements

In line with Unity's end of support of Unity 2019 LTS, we will no longer be actively supporting Unity 2019.

We will also be deprecating some functionality and moving core utilities into a separate package.

If you are using classes and methods that are marked as obsolete and will be moved to the new legacy package without a replacement, you may wish to use "#pragma warning disable 0618" at the start and "#pragma warning restore 0618" at the end of your method that makes use of it to suppress the warnings.

If you have any concerns about this, please contact us on [Github Discussions](https://github.com/ultraleap/UnityPlugin/discussions)
 
### Changed
- Various classes and methods have been marked as obsolete in preparation for a major version change in the near future
 
### Fixed 
- VertexOffsetShader displays errors in Unity 2021 due to invalid path
- ThreadAbortException in editor when connecting, most commonly found when using milti-device

### Known issues 
- Scenes containing the infrared viewer render incorrectly on systems using single pass stereo with the XR plugin system - e.g. Windows Mixed Reality headsets. SteamVR headsets may also default to single pass stereo, showing the same issue. However in this case, the OpenVR settings can be changed to multipass which resolves the problem. 
- Scenes containing the infrared viewer render incorrectly on Android build targets and in scriptable render pipelines such as URP and HDRP. 
- Demo scenes do not start at the correct height for a seated user. The XR Plugin Management System adjusts the camera height. This means the user has to adjust components in the scene to the correct height - e.g. camera height. Currently our position is to support the legacy XR system height settings. 
- Possible hand offset issues on XR2 headsets using SVR plugin 
- Hands in Desktop scenes can appear far away from the camera 
- Interactions callback scene allows blocks to be moved without doing a grasp pose. 
- Capsule hands don't have a joint colour in HDRP 
- Hand UI can become detached from hand when hand is removed from view
- Multi-device (desktop) Scene camera position can become offset
- FOV visualization does not display after changing render pipelines


## [5.11.0] - 23/06/2022

### Announcements

In line with Unity's end of support of Unity 2019 LTS, we will no longer be actively supporting Unity 2019.

We will also be deprecating some functionality and moving core utilities into a separate package.

If you have any concerns about this, please contact us on [Github Discussions](https://github.com/ultraleap/UnityPlugin/discussions)
 
### Added 
- Added a hand enable and disable script to the GenericHand_Arm prefab

### Changed
- Changed scale calculations on the Auto-Scale function of the Handbinder, to make it more consistent across different tracking models and more stable when using a hand without metacarpal bones. The scales of all hand prefabs have been slightly changed because of that.
- Disable FOV visualization gizmos by default
- Update minimum Unity version to 2020.3 for UPM packages
 
### Fixed 
- Turning on and off multiple image retrievers referencing the same service provider or the same device results in a very low framerate
- When having two image retrievers that both reference the same device and turning one of them off, then the other one shows a grey image
- Initialising contact for an interaction hand while the hand is not tracked does not work and doesn't attempt again once the hand is tracked
- Attachment Hands Example scene has errors when using a project with InputSystem

### Known issues 
- Scenes containing the infrared viewer render incorrectly on systems using single pass stereo with the XR plugin system - e.g. Windows Mixed Reality headsets. SteamVR headsets may also default to single pass stereo, showing the same issue. However in this case, the OpenVR settings can be changed to multipass which resolves the problem. 
- Scenes containing the infrared viewer render incorrectly on Android build targets and in scriptable render pipelines such as URP and HDRP. 
- Demo scenes do not start at the correct height for a seated user. The XR Plugin Management System adjusts the camera height. This means the user has to adjust components in the scene to the correct height - e.g. camera height. Currently our position is to support the legacy XR system height settings. 
- Possible hand offset issues on XR2 headsets using SVR plugin 
- Hands in Desktop scenes can appear far away from the camera 
- Interactions callback scene allows blocks to be moved without doing a grasp pose. 
- Capsule hands don't have a joint colour in HDRP 
- Hand UI can become detached from hand when hand is removed from view


## [5.10.0] - 10/06/2022

### Announcements

In line with Unity's end of support of Unity 2019 LTS, we will no longer be actively supporting Unity 2019.

We will also be deprecating some functionality and moving core utilities into a separate package.

If you have any concerns about this, please contact us on [Github Discussions](https://github.com/ultraleap/UnityPlugin/discussions)
 
### Added 

- Inform user with a popup error dialog when trying to build for Android without ARM64 set as the only target architecture. User can choose to continue the build if this is intended.

### Changed

- The leapProvider on a handModelBase (eg Capsule Hand) cannot be changed anymore at runtime in the inspector
 
### Fixed 

- Tracking Examples Capsule Hands (VR - Infrared Viewer) scene: hands are aligned with passthrough hands
- After removing XR Service Providers from Transforms, the transform is uneditable

### Known issues 
- Scenes containing the infrared viewer render incorrectly on systems using single pass stereo with the XR plugin system - e.g. Windows Mixed Reality headsets. SteamVR headsets may also default to single pass stereo, showing the same issue. However in this case, the OpenVR settings can be changed to multipass which resolves the problem. 
- Scenes containing the infrared viewer render incorrectly on Android build targets and in scriptable render pipelines such as URP and HDRP. 
- Demo scenes do not start at the correct height for a seated user. The XR Plugin Management System adjusts the camera height. This means the user has to adjust components in the scene to the correct height - e.g. camera height. Currently our position is to support the legacy XR system height settings. 
- Possible hand offset issues on XR2 headsets using SVR plugin 
- Hands in Desktop scenes can appear far away from the camera 
- Interactions callback scene allows blocks to be moved without doing a grasp pose. 
- Capsule hands don't have a joint colour in HDRP 
- Hand UI can become detached from hand when hand is removed from view


## [5.9.0] - 27/05/2022

### Announcements

In line with Unity's end of support of Unity 2019 LTS, we will no longer be actively supporting Unity 2019 following this release.

We will also start deprecating some functionality and moving core utilities into a separate package.

If you have any concerns about this, please contact us on [Github Discussions](https://github.com/ultraleap/UnityPlugin/discussions)
 
### Added 

- Add option to prevent initializing tracking mode for XR service provider 
- Added an option in LeapImageRetriever to hide Rigel device's debug information 
- Enable the use of multiple image retrievers in a scene that correspond to different devices 
- Better visualization for a tracking device’s position and rotation and its FOV as gizmos 

 
### Fixed 

- Automatic Volume visualization does not work in multi device mode 
- Switching between HMD and Screentop using ChangeTrackingMode() briefly switches to Desktop 
- when rendering a passthrough image with OpenGL, the hand visualization is flipped in the undistorted view 
- Changing tracking mode on the same frame as enabling a service provider has no effect 
- Capsule Hands "Cylinder Radius" only updates after hitting play 
- LeapEyeDislocator updates distortion values whenever a new device is plugged in, even if that device is not used for retrieving an image 

### Known issues 
- Scenes containing the infrared viewer render incorrectly on systems using single pass stereo with the XR plugin system - e.g. Windows Mixed Reality headsets. SteamVR headsets may also default to single pass stereo, showing the same issue. However in this case, the OpenVR settings can be changed to multipass which resolves the problem. 
- Scenes containing the infrared viewer render incorrectly on Android build targets and in scriptable render pipelines such as URP and HDRP. 
- Demo scenes do not start at the correct height for a seated user. The XR Plugin Management System adjusts the camera height. This means the user has to adjust components in the scene to the correct height - e.g. camera height. Currently our position is to support the legacy XR system height settings. 
- Possible hand offset issues on XR2 headsets using SVR plugin 
- Hands in Desktop scenes can appear far away from the camera 
- Interactions callback scene allows blocks to be moved without doing a grasp pose. 
- Capsule hands don't have a joint colour in HDRP 
- Hand UI can become detached from hand when hand is removed from view
 

## [5.8.0] - 28/04/2022

### Added
- A Leap Provider can now be specified for attachment hands

### Fixed
- SIR170 Tracking Volume Visualisation was not appearing
- The automatic option on Tracking Volume Visualisation was not working for SIR170s or 3Dis in single device usage
- Unit tests break downstream package dependencies [[#1182]](https://github.com/ultraleap/UnityPlugin/issues/1182)
- reassigned Low Poly Hand material to prefab
- An image from the image Retriever would freeze when switching devices on the relevant Service Provider

### Known issues
- Scenes containing the infrared viewer render incorrectly on systems using single pass stereo with the XR plugin system - e.g. Windows Mixed Reality headsets. SteamVR headsets may also default to single pass stereo, showing the same issue. However in this case, the OpenVR settings can be changed to multipass which resolves the problem.
- Scenes containing the infrared viewer render incorrectly on Android build targets and in scriptable render pipelines such as URP and HDRP.
- Demo scenes do not start at the correct height for a seated user. The XR Plugin Management System adjusts the camera height. This means the user has to adjust components in the scene to the correct height - e.g. camera height. Currently our position is to support the legacy XR system height settings.
- Possible hand offset issues on XR2 headsets using SVR plugin
- Hands in Desktop scenes can appear far away from the camera
- Interactions callback scene allows blocks to be moved without doing a grasp pose.
- Automatic Volume visualization does not work in multi device mode
- Capsule hands don't have a joint colour in HDRP

## [5.7.0] - 19/04/2022

### Added
- Added a new post process provider to distort tracking data to the 3D visuals
- Added the ability to generate a leap hand from a bound hand (Hand Binder) 
- Can now set different tracking optimization modes on tracking devices when running with multiple devices
- method 'GetFingerStrength' in HandUtils, that returns a value indicating how strongly a finger is curled
- Added option to flip image in the passthrough shaders

### Changed
- Policy flags are now handled on a per device basis / contain information about the device they relate to
- ActiveDevice replaced by ActiveDevices. ActiveDevice marked as obsolete
- Legacy SetPolicy/ClearPolicy/IsPolicySet methods on IController marked as obsolete. Use new methods that also take a Device
- In multiple Device Mode = specific, if the specific serial number is null or an empty string, no device is tracking

### Fixed
- Occasional ThreadAbortException on connection polling thread
- Sometimes Frame objects where being constructed without a device ID, even if known
- Multiple device mode remembers device serial numbers after devices are disconnected
- Service provider in multi-device scene does not track using selected device (by serial number) unless it's been selected in the editor
- clear LeapServiceProvider._currentDevice, if the device is unplugged (DeviceLost)

### Known issues
- Scenes containing the infrared viewer render incorrectly on systems using single pass stereo with the XR plugin system - e.g. Windows Mixed Reality headsets. SteamVR headsets may also default to single pass stereo, showing the same issue. However in this case, the OpenVR settings can be changed to multipass which resolves the problem.
- Scenes containing the infrared viewer render incorrectly on Android build targets and in scriptable render pipelines such as URP and HDRP.
- Demo scenes do not start at the correct height for a seated user. The XR Plugin Management System adjusts the camera height. This means the user has to adjust components in the scene to the correct height - e.g. camera height. Currently our position is to support the legacy XR system height settings.
- Possible hand offset issues on XR2 headsets using SVR plugin
- Hands in Desktop scenes can appear far away from the camera
- Interactions callback scene allows blocks to be moved without doing a grasp pose.
- Interactions object scene platform/stage seems to move a lot


## [5.6.0] - 04/04/2022

### Added
- The LeapServiceProvider provides a list of connected devices (LeapServiceProvider.Devices)
- Example scene for multiple devices
- Generic Hand Model that has an Arm and no metacarpal bones (added to example scene 'Rigged Hands (Desktop) (Standard)')
- Accessor for Service version info in the Controller

### Changed
- In 'Multiple Device Mode' = 'Specific', Serial Numbers can be changed at Runtime via the Inspector or via code (new public property LeapServiceProvider.SpecificSerialNumber)
- Exposed SimpleFacingCameraCallbacks.IsFacingCamera in the Interaction Engine
- Allow mesh hands that use the hand binder to be scaled during editor
- Updated the LeapC.dll client to 5.5.0.22-57dcaafe

### Removed

### Fixed
- Lag and stuttering when using multiple devices
- Scene View opens when connecting / disconnecting devices
- Fixed issues with multi-device interpolation failing

### Known issues
- Multiple device mode remembers device serial numbers after devices are disconnected
- Service provider in multi-device scene does not track using selected device (by serial number) unless it's been selected in the editor
- Scenes containing the infrared viewer render incorrectly on systems using single pass stereo with the XR plugin system - e.g. Windows Mixed Reality headsets. SteamVR headsets may also default to single pass stereo, showing the same issue. However in this case, the OpenVR settings can be changed to multipass which resolves the problem.
- Demo scenes do not start at the correct height for a seated user. The XR Plugin Management System adjusts the camera height. This means the user has to adjust components in the scene to the correct height - e.g. camera height. Currently our position is to support the legacy XR system height settings.
- Possible hand offset issues on XR2 headsets using SVR plugin
- Hands in Desktop scenes can appear far away from the camera
- Interactions callback scene allows blocks to be moved without doing a grasp pose.
- Interactions object scene platform/stage seems to move a lot
- Dynamic UI objects throwing backwards most of the time.


## [5.5.0] - 17/03/2022

### Added
- Hand Binder Scale feature, uniformly scale the 3D model model up or down based on the ratio between the leap data and the 3D model. This will require a rebind to calculate the correct scale.
- tracking service version check for multiple device mode. Warning appears if trying to select the 'specific' multi device mode in a service version < 5.3.6

### Changed
- Serial numbers for 'multiple device mode' = 'Specific' can be chosen from a drop down list in the inspector instead of a text field. Using Device indices is no longer supported.

### Removed
- x86 LeapC.dll

### Fixed
- Dynamic UI scene - blocks sometimes did not expand when undocked
-	Capsule hands appear small compared to size of 'IR hands' of user using HDRP / URP and do not line up. Using standard rendering on Unity 2019.4 LTS  hands are usually not visible (but are being tracked). When they appear they do not line up with the hands in the image.
- A check has been added to ensure a subscription to device events won't happen if the leapProvider is null.

### Known issues
-	Scenes containing the infrared viewer render incorrectly on systems using single pass stereo with the XR plugin system - e.g. Windows Mixed Reality headsets. SteamVR headsets may also default to single pass stereo, showing the same issue. However in this case, the OpenVR settings can be changed to multipass which resolves the problem.
-	Demo scenes do not start at the correct height for a seated user. The XR Plugin Management System adjusts the camera height. This means the user has to adjust components in the scene to the correct height - e.g. camera height. Currently our position is to support the legacy XR system height settings.
- Possible hand offset issues on XR2 headsets using SVR plugin
- Hands in Desktop scenes can appear far away from the camera
- Interactions callback scene allows blocks to be moved without doing a grasp pose.
- Interactions object scene platform/stage seems to move a lot
- Dynamic UI objects throwing backwards most of the time.


## [5.4.0] 

### Added
- Basic support for specifying which device a LeapProvider should connect to. Can be specified by device index or serial number. If multiple service providers are in a scene set to use the multiple device mode, they must be set to use the same tracking optimization mode. _(Multiple Device Mode is only supported on the Ultraleap Tracking Service version 5.3.6 and above)_
- Added ability to get / set custom capsule hand colours in code

### Changed
- Updated LeapC.dll client to latest service release. Service supports multiple devices.

### Removed

### Fixed
- Fixed issue with incorrect enum ordering in eLeapEventType (now matches LeapC.h ordering). Inserted eLeapEventType_TrackingMode
- Service Providers not referenced in Hand Post-Process example scene

### Known issues
-	Scenes containing the infrared viewer render incorrectly on systems using single pass stereo with the XR plugin system - e.g. Windows Mixed Reality headsets. SteamVR headsets may also default to single pass stereo, showing the same issue. However in this case, the OpenVR settings can be changed to multipass which resolves the problem.
-	Demo scenes do not start at the correct height for a seated user. The XR Plugin Management System adjusts the camera height. This means the user has to adjust components in the scene to the correct height - e.g. camera height. Currently our position is to support the legacy XR system height settings.
-	Capsule hands appear small compared to size of 'IR hands' of user using HDRP / URP and do not line up. Using standard rendering on Unity 2019.4 LTS  hands are usually not visible (but are being tracked). When they appear they do not line up with the hands in the image.
- Possible hand offset issues on XR2 headsets using SVR plugin
- Hands in Desktop scenes can appear far away from the camera
- Interactions callback scene allows blocks to be moved without doing a grasp pose.
- Interactions object scene platform/stage seems to move a lot
- Dynamic UI objects throwing backwards most of the time.


## [5.3.0] 

### Added

### Changed
- Clear devices list on disconnect of service Connection.cs
- Example scenes now contain a clickable link to take users to https://docs.ultraleap.com/ultralab/
- Removed unused variables from Connection and Controller
- Hand Model Base feature parity with the interaction hand
- LeapXRServiceProvider getter and setter for MainCamera

### Removed

### Fixed
- Outline/Ghost hands sometimes show a shader issue when upgrading to SRP (TOON shader)
- Jittery Sliders and slider problems in moving reference frame
- When using LeapXRServiceProvider with Temporal Warping enabled, the hands fly off in the first few frames.
- Reduced the number of OnContactBegin / OnContactEnd events when a finger is in contact with a slider
- Fixed issues with HDRP and URP example scenes not containing the correct shader when switching graphics pipelines.
- Fixing eye dislocator misalignment
- Unused variables in LeapCSharp Controller and Connection causing warnings [[#1181]](https://github.com/ultraleap/UnityPlugin/issues/1181)

### Known issues
-	Scenes containing the infrared viewer render incorrectly on systems using single pass stereo with the XR plugin system - e.g. Windows Mixed Reality headsets. SteamVR headsets may also default to single pass stereo, showing the same issue. However in this case, the OpenVR settings can be changed to multipass which resolves the problem.
-	Demo scenes do not start at the correct height for a seated user. The XR Plugin Management System adjusts the camera height. This means the user has to adjust components in the scene to the correct height - e.g. camera height. Currently our position is to support the legacy XR system height settings.
-	Capsule hands appear small compared to size of 'IR hands' of user using HDRP / URP and do not line up. Using standard rendering on Unity 2019.4 LTS  hands are usually not visible (but are being tracked). When they appear they do not line up with the hands in the image.
- Possible hand offset issues on XR2 headsets using SVR plugin
- Hands in Desktop scenes can appear far away from the camera
- Interactions callback scene allows blocks to be moved without doing a grasp pose.
- Interactions object scene platform/stage seems to move a lot
- Dynamic UI objects throwing backwards most of the time.
- Service Providers not referenced in Hand Post-Process example scene (to fix: drag 'Intertia Hand Models' into the leap Provider of its children capsule hands)


## [5.2.0]

### Added
- Adding SIR170 leapc/device.
- Adding 3DI leapc/device
- Adding option to grasp interaction objects with a specific hand


### Changed

- Moved SimpleFacingCameraCallbacks.cs to Interaction Engine\Runtime\Scripts\Utility & updated its namespace
- Update main camera provider to enable work on supporting MRTK

### Removed

### Fixed
- https://github.com/ultraleap/UnityPlugin/issues/1177

### Known issues
-	Scenes containing the infrared viewer render incorrectly on systems using single pass stereo with the XR plugin system - e.g. Windows Mixed Reality headsets. SteamVR headsets may also default to single pass stereo, showing the same issue. However in this case, the OpenVR settings can be changed to multipass which resolves the problem.
-	Demo scenes do not start at the correct height for a seated user. The XR Plugin Management System adjusts the camera height. This means the user has to adjust components in the scene to the correct height - e.g. camera height. Currently our position is to support the legacy XR system height settings.
-	Capsule hands appear small compared to size of 'IR hands' of user using HDRP / URP and do not line up. Using standard rendering on Unity 2019.4 LTS  hands are usually not visible (but are being tracked). When they appear they do not line up with the hands in the image.
- Outline/Ghost hands sometimes show a shader issue when upgrading to SRP (TOON shader)
- Issues with slider button movements not being possible or registering false presses in moving reference frames scene when frame is moving (inconsistent). Only affects slider buttons - normal buttons work fine.
- Possible hand offset issues on XR2 headsets using SVR plugin
- Hands in Desktop scenes can appear far away from the camera
- Interactions callback scene allows blocks to be moved without doing a grasp pose.
- Interactions object scene platform/stage seems to move a lot
- Dynamic UI objects throwing backwards most of the time.

## [5.1.0]

### Added
- Adding coloring options to the capsule hands
- New option to initialise only the index finger in the interaction hand

### Changed
- Size of the Skeleton hand assets has been significantly reduced

### Removed

### Fixed
- Generic Hand Model rendering issue with transparency
- Updated XR2 preview documentation ('How to Build a Unity Application that Shows Tracked Hands on an XR2') to account for asset path changes, name changes to preview packages in V5.0.0 (from expermimental) and in response to internal user testing
- Minor changes to anchors example scene

### Known issues
-	Scenes containing the infrared viewer render incorrectly on systems using single pass stereo with the XR plugin system - e.g. Windows Mixed Reality headsets. SteamVR headsets may also default to single pass stereo, showing the same issue. However in this case, the OpenVR settings can be changed to multipass which resolves the problem.
-	Demo scenes do not start at the correct height for a seated user. The XR Plugin Management System adjusts the camera height. This means the user has to adjust components in the scene to the correct height - e.g. camera height. Currently our position is to support the legacy XR system height settings.
-	Capsule hands appear small compared to size of 'IR hands' of user using HDRP / URP and do not line up. Using standard rendering on Unity 2019.4 LTS  hands are usually not visible (but are being tracked). When they appear they do not line up with the hands in the image.
- Outline/Ghost hands sometimes show a shader issue when upgrading to SRP (TOON shader)
- Issues with slider button movements not being possible or registering false presses in moving reference frames scene when frame is moving (inconsistent). Only affects slider buttons - normal buttons work fine.
- Possible hand offset issues on XR2 headsets using SVR plugin


## [5.0.0]
### Added
- Support for Unity HDRP and URP including materials and shaders in all examples
- Hands module shaders for outline, ghost and skeleton hands
- `Service Provider` (XR, Desktop and Screentop) prefabs
- `Image Retriever` prefab
- `HandModels` prefab
- Experimental support for Qualcomm Snapdragon XR2 based headsets within `com.ultraleap.tracking.preview` package.
- MainCameraProvider.cs to get the camera on Android platforms

### Changed
- Reorganized the repository layout to adhere to [UPM Package Structure](https://docs.unity3d.com/Manual/cus-layout.html). Fixes [[#1113]](https://github.com/ultraleap/UnityPlugin/issues/1113)
  - Core, Hands and Interaction Engine modules are in their own sub-folders with Editor/Runtime folders in a `com.ultraleap.tracking` UPM package.
  - Examples for all modules are in hidden `Examples~` folders within their respective package. These can be imported as samples from the package manager window or unhidden by removing the `~` when importing from .unitypackages.
  - UIInput module has is now in a separate preview package "com.ultraleap.tracking.preview".
- The following scripts are no longer required to be put on a `Camera`. Instead, they require a reference to a `Camera`.
  - LeapXRServiceProvider
  - LeapImageRetriever
  - LeapEyeDislocator
  - EnableDepthBuffer
- Reworked how adding hands to a scene works - hands can be added easily. Any type derived from `HandModelBase` can be added directly into the scene and linked with a `LeapProvider` to begin tracking immediately.
- `Frame.Get` renamed to `Frame.GetHandWithChirality`.
- Rebranded Leap Motion Unity Modules Window


### Removed
- `HandModelManager` MonoBehaviour
- `Leap Rig` Prefab
- `Leap Hand Controller` Prefab
- The following example scenes were removed:
  - Rigged Hands (VR - Infrared Viewer)
  - Rigged Hands (VR)
- Experimental modules
  - HierarchyRecording
  - Playback
- Docs - migrated to [Ultraleap Docs][docs-website]
- Internal directory
  - AutoHeader (Moved to CI folder, no longer part of any packages)
  - Generation
  - RealtimeGraph
  - Testing
  - VRVisualizer
- Legacy directory
  - DetectionExamples
  - GraphicRenderer

### Fixed
- Missing rigged hands image (Note that docs moved to [Ultraleap Docs](https://docs.ultraleap.com/unity-api/unity-user-manual/core.html)) [[#1172]](https://github.com/ultraleap/UnityPlugin/issues/1172)
- 'SelectionMode.OnlyUserModifiable' is obsolete [[1167]](https://github.com/ultraleap/UnityPlugin/issues/1167)
- Initializing contact bones of XR controller [[#1085]](https://github.com/ultraleap/UnityPlugin/issues/1085)
- enableContactBoneCollision() called unnecessarily often [[#1062]](https://github.com/ultraleap/UnityPlugin/issues/1062)
- ClearContactTracking() doesn't clear a pooled Hashset before calling Recycle() [[#1061]](https://github.com/ultraleap/UnityPlugin/issues/1061)
- Hand position jumps when using OVRProvider [[#1054]](https://github.com/ultraleap/UnityPlugin/issues/1054) 
- Remove additional audio listeners in example scenes
- Clipping plane in example scenes is not set close enough, Hands models are being clipped
- Images not seen in Core examples - Capsule hands (VR - Infrared Viewer)

### Known issues
-	Scenes containing the infrared viewer render incorrectly on systems using single pass stereo with the XR plugin system - e.g. Windows Mixed Reality headsets. SteamVR headsets may also default to single pass stereo, showing the same issue. However in this case, the OpenVR settings can be changed to multipass which resolves the problem.
-	Demo scenes do not start at the correct height for a seated user. The XR Plugin Management System adjusts the camera height. This means the user has to adjust components in the scene to the correct height - e.g. camera height. Currently our position is to support the legacy XR system height settings.
-	Capsule hands appear small compared to size of 'IR hands' of user using HDRP / URP and do not line up. Using standard rendering on Unity 2019.4 LTS  hands are usually not visible (but are being tracked). When they appear they do not line up with the hands in the image.
- Outline/Ghost hands sometimes show a shader issue when upgrading to SRP (TOON shader)
- Issues with slider button movements not being possible or registering false presses in moving reference frames scene when frame is moving (inconsistent). Only affects slider buttons - normal buttons work fine.
- Possible hand offset issues on XR2 headsets using SVR plugin

## [4.9.1 and older]

[older-releases]: https://github.com/ultraleap/UnityPlugin/releases "UnityPlugin Releases"

Refer to the [release notes page][older-releases] for older releases.<|MERGE_RESOLUTION|>--- conflicted
+++ resolved
@@ -25,12 +25,9 @@
 
 ### Fixed
 - LeapXRServiceProvider ensures default device offset mode is set to new defaults when enabled
-<<<<<<< HEAD
-- (Pinch to Paint Example) Painting sound does not play if pinch began out of tracking range
-=======
 - Attachment Hand Menu is incorrectly rotated
 - (Hand Binder) Hands begin at large/small scale and slowly scale to normal size
->>>>>>> bd082218
+- (Pinch to Paint Example) Painting sound does not play if pinch began out of tracking range
 
 ### Known issues
 - Repeatedly opening scenes can cause memory use increase
