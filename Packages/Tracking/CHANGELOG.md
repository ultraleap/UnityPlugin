--- conflicted
+++ resolved
@@ -17,16 +17,13 @@
 - (Pose Detector) Add a new rule type to match rotation of a joint to a target
 - Help Menu that links out to docs, a place to report bugs & places to get support
 - (XR Hands) Added XRHandsLeapProvider to convert the current XRHandsSubsystem data to a LeapProvider for use with the Ultraleap Unity Plugin features
+- Added the ability to suppress the Android build warnings
 
 ### Changed
 - Changed from using obsolete FindObjectOfType to using newer implementations
 - (Preview Teleportation) Lightweight Pinch Detector's finger detection can be configured
 - Ultraleap settings are now in the project settings window, under "Ultraleap"
-<<<<<<< HEAD
-- Added the ability to suppress the Android build warnings
-=======
 - (Obsolete) Some old unused LeapC APIs have been marked as Obsolete (config, IsSmudged, IsLightingBad)
->>>>>>> 8bd37af0
 
 ### Fixed
 - LeapXRServiceProvider ensures default device offset mode is set to new defaults when enabled
