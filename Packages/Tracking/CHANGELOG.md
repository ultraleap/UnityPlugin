--- conflicted
+++ resolved
@@ -8,26 +8,18 @@
 
 ## [NEXT] - xx/xx/xx
 
-<<<<<<< HEAD
 ### Tracking Client versions
 - Windows 	v5.16.0
 - MacOS 	v5.16.0
 - Android 	v5.16.0
 
 ### Added
-- 
-
-### Changed
-- 
-=======
-### Added
 - (Pose Detector) Add a new rule type to match rotation of a joint to a target
 
 ### Changed
 - Changed from using obsolete FindObjectOfType to using newer implementations
 - (Preview Teleportation) Lightweight Pinch Detector's finger detection can be configured
 - Ultraleap settings are now in the project settings window, under "Ultraleap" 
->>>>>>> b62bd72f
 
 ### Fixed
 - 
@@ -41,7 +33,6 @@
 - The OpenXR Leap Provider palm can be in unexpected position when using pre-1.4.3 OpenXR Layer. A workaround is to ensure you use 1.4.3 or newer - installed by the 5.12.0 or newer Tracking Service Installer
 - Running both the Ultraleap XRHands Subsystem and another XRHands Subsystem at the same time causes unstable results. Only enable one at a time.
 
-<<<<<<< HEAD
 ## [6.12.1] - 28/09/23
 
 ### Tracking Client versions
@@ -81,8 +72,6 @@
 - The OpenXR Leap Provider palm can be in unexpected position when using pre-1.4.3 OpenXR Layer. A workaround is to ensure you use 1.4.3 or newer - installed by the 5.12.0 or newer Tracking Service Installer
 - Running both the Ultraleap XRHands Subsystem and another XRHands Subsystem at the same time causes unstable results. Only enable one at a time.
 
-=======
->>>>>>> b62bd72f
 
 ## [6.12.0] - 12/09/23
 
@@ -113,7 +102,6 @@
     - Please see the updated scripts in the Physics Hands example scene for more information
 - (HandRays) Add methods to invoke handray Frame & State Change in inherited classes
 - (LeapXRServiceProvider) Use of device transforms from the service when using Default device offset mode. This does not include tilt/rotation
-
 
 ### Changed
 - (Physics Hands) Burst compute is now used to improve certain physics calculation performance
@@ -129,7 +117,6 @@
 - (Locomotion) Expose teleport anchor list & last teleported anchor
 - (Locomotion) Moved Jump Gems further away from the arm, to account for sleeves
 - (Locomotion) Added functionality to update the initial position and rotations of the TP anchor after the first Awake
-- (Aggregation) Aggregation and its scripts and shaders are in an asmdef to avoid any missing references
 
 ### Fixed
 - (Physics Hands) Hand forces are reduced when pushing into objects with fingers
