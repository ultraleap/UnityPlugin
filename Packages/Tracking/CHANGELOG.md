# Changelog
All notable changes to this project will be documented in this file.

The format is based on [Keep a Changelog](https://keepachangelog.com/en/1.0.0/),
and this project adheres to [Semantic Versioning](https://semver.org/spec/v2.0.0.html).

[docs-website]: https://docs.ultraleap.com/unity-api/ "Ultraleap Docs"

<<<<<<< HEAD
## [NEXT] - Unreleased 

### Fixed
- Fixed compile error with GenericHandShader's use of TRANSFER_SHADOW
=======
## [NEXT] - Unreleased

### Added
- Getting Started example scene
- Mesh Hands example scenes for XR

### Changed
- Reorganised example scenes for more clarity
- Removed HDRP hands example scenes

### Fixed
- 

### Known issues 
- Scenes containing the infrared viewer render incorrectly on Android build targets and in scriptable render pipelines such as URP and HDRP. 
- Interactions callback scene allows blocks to be moved without doing a grasp pose. 
- Capsule hands don't have a joint colour in HDRP 
- Use of the LeapCSharp Config class is unavailable with v5.X tracking service
- Repeatedly opening scenes can cause memory use increase
- Currently the Ultraleap Hand Tracking feature for OpenXR requires the New and Legacy input systems to be enabled, to simultaneously use OpenXR and the Ultraleap Unity Plugin's features.
- The OpenXR Leap Provider does not currently support the `Confidence` hand property (and will return fixed values)
- If using OpenXR with OpenXR package imported, when using Unity 2020 and Ultraleap Tracking Plugin via .unitypackage, an error will appear on import relating to HandTrackingFeature. This has been fixed by Unity on Unity 2021
	- A workarond is to right click on \ThirdParty\Ultraleap\Tracking\OpenXR\Runtime\Scripts\HandTrackingFeature.cs and select 'Reimport'
>>>>>>> 7f268f04

## [6.1.0] - 09/09/2022

### Added
- Device-Specific RectilinearToPixelEx method
- OpenXR into a conditionally included asmdef taht automatically removes OpenXR Package if necessary
- Getting Started example scene to showcase core features of the Plugin

### Fixed
- Tracking Binding is lost when reloading scenes on Android
- AttachmentHands can get in a popup loop when resetting the component
- RectilinearToPixel returns NaN

### Known issues 
- Scenes containing the infrared viewer render incorrectly on Android build targets and in scriptable render pipelines such as URP and HDRP. 
- Interactions callback scene allows blocks to be moved without doing a grasp pose. 
- Capsule hands don't have a joint colour in HDRP 
- Use of the LeapCSharp Config class is unavailable with v5.X tracking service
- Repeatedly opening scenes can cause memory use increase
- Currently the Ultraleap Hand Tracking feature for OpenXR requires the New and Legacy input systems to be enabled, to simultaneously use OpenXR and the Ultraleap Unity Plugin's features.
- The OpenXR Leap Provider does not currently support the `Confidence` hand property (and will return fixed values)
- If using OpenXR with OpenXR package imported, when using Unity 2020 and Ultraleap Tracking Plugin via .unitypackage, an error will appear on import relating to HandTrackingFeature. This has been fixed by Unity on Unity 2021
	- A workarond is to right click on \ThirdParty\Ultraleap\Tracking\OpenXR\Runtime\Scripts\HandTrackingFeature.cs and select 'Reimport'

## [6.0.0] - 17/08/2022

### Added
- Added a low poly hand model with an arm
- Added create menu options for LeapServiceProviders via GameObject/Ultrealeap/Service Provider (X)
- Added TrackedPoseDriver to all XR example scenes
- Added ability to create LeapServiceProviders from the GameObject/Create menu in editor
- Added Hand Rays to Preview package

### Changed
- Cleaned up the image retriever and LeapServiceProvider Execution order, reducing unnecessary service and log messages
- ImageRetriever prefab and LeapEyeDislocator.cs (formerly used for passthrough) removed and replaced by 'VR Infrared Camera' prefab in the Tracking Examples package
- Example scenes URL
- Hand rigs bones have their  'L and R' prefixes removed
- Removed Hotkey functionality
- Removed use of obsolete methods
- Removed obsolete methods
- Removed pre-2020LTS specific support
- Removed use of SVR
- Changed use of Vector and LeapQuaternion in favour of Vector3 and Quaternion
- Removed Legacy XR support
- Removed MainCaneraProvider in favour of Camera.Main
- All units to be in M rather than MM when getting hand data

### Fixed

- HandBinder scales hands in edit mode when there is no LeapServiceProvider in the scene
- Leap.Controller.InternalFrameReady, LeapInternalFrame is never dispatched
- HandUI example scene panel exists after hand lost
- ChangeTrackingMode and GetTrackingMode on LeapServiceProvider fail when in disabled multi-device mode
- FOV Gizmos are not visible when opening an example scene containing a Service Provider in multiDeviceMode = disabled.
- FOV Gizmos are not visible when changing render pipelines
- AttachmentHands untick bone in inspector UI causes looping error when deleting gameobject in edit mode
- SpatialTracking dependency errors

### Known issues 
- Scenes containing the infrared viewer render incorrectly on Android build targets and in scriptable render pipelines such as URP and HDRP. 
- Interactions callback scene allows blocks to be moved without doing a grasp pose. 
- Capsule hands don't have a joint colour in HDRP 
- Use of the LeapCSharp Config class is unavailable with v5.X tracking service
- Repeatedly opening scenes can cause memory use increase

## [5.13.1] - 26/08/2022

### Announcements

In line with Unity's end of support of Unity 2019 LTS, we will no longer be actively supporting Unity 2019.

We will also be deprecating some functionality and moving core utilities into a separate package.

If you are using classes and methods that are marked as obsolete and will be moved to the new legacy package without a replacement, you may wish to use "#pragma warning disable 0618" at the start and "#pragma warning restore 0618" at the end of your method that makes use of it to suppress the warnings.

If you have any concerns about this, please contact us on [Github Discussions](https://github.com/ultraleap/UnityPlugin/discussions)

### Fixed
- Tracking Binding is lost when reloading scenes on Android

### Known issues 
- Scenes containing the infrared viewer render incorrectly on Android build targets and in scriptable render pipelines such as URP and HDRP. 
- Demo scenes do not start at the correct height for a seated user. The XR Plugin Management System adjusts the camera height. This means the user has to adjust components in the scene to the correct height - e.g. camera height. Currently our position is to support the legacy XR system height settings. 
- Hands in Desktop scenes can appear far away from the camera 
- Interactions callback scene allows blocks to be moved without doing a grasp pose. 
- Capsule hands don't have a joint colour in HDRP 
- Hand UI can become detached from hand when hand is removed from view
- Multi-device (desktop) Scene camera position can become offset
- FOV visualization does not display after changing render pipelines

## [5.13.0] - 21/07/2022

### Announcements

In line with Unity's end of support of Unity 2019 LTS, we will no longer be actively supporting Unity 2019.

We will also be deprecating some functionality and moving core utilities into a separate package.

If you are using classes and methods that are marked as obsolete and will be moved to the new legacy package without a replacement, you may wish to use "#pragma warning disable 0618" at the start and "#pragma warning restore 0618" at the end of your method that makes use of it to suppress the warnings.

If you have any concerns about this, please contact us on [Github Discussions](https://github.com/ultraleap/UnityPlugin/discussions)

### Added
- Added HandModelManager to the Hands Module - an easy way to enable/disable hand models
- Added option to freeze hand state on HandEnableDisable

### Changed
- Changed Rigged Hand Example scenes to use HandModelManager

### Fixed
- Inertia Hands are very jittery and `hand.TimeVisible` is not accurate
- Compile errors in the Infrared Viewer example scene when using Single Pass Stereo rendering mode

### Known issues 
- Scenes containing the infrared viewer render incorrectly on Android build targets and in scriptable render pipelines such as URP and HDRP. 
- Demo scenes do not start at the correct height for a seated user. The XR Plugin Management System adjusts the camera height. This means the user has to adjust components in the scene to the correct height - e.g. camera height. Currently our position is to support the legacy XR system height settings. 
- Hands in Desktop scenes can appear far away from the camera 
- Interactions callback scene allows blocks to be moved without doing a grasp pose. 
- Capsule hands don't have a joint colour in HDRP 
- Hand UI can become detached from hand when hand is removed from view
- Multi-device (desktop) Scene camera position can become offset
- FOV visualization does not display after changing render pipelines
- Use of the LeapCSharp Config class is unavailable with v5.X tracking service

## [5.12.1] - 06/07/2022

### Announcements

In line with Unity's end of support of Unity 2019 LTS, we will no longer be actively supporting Unity 2019.

We will also be deprecating some functionality and moving core utilities into a separate package.

If you are using classes and methods that are marked as obsolete and will be moved to the new legacy package without a replacement, you may wish to use "#pragma warning disable 0618" at the start and "#pragma warning restore 0618" at the end of your method that makes use of it to suppress the warnings.

If you have any concerns about this, please contact us on [Github Discussions](https://github.com/ultraleap/UnityPlugin/discussions)

This release is a hotfix for the 5.12.0 release. It fixes the XRI package dependency issue which affects the tracking preview package,
 
### Fixed 
- XRI package dependency is resolved when using the Tracking Preview package.

### Known issues 
- Scenes containing the infrared viewer render incorrectly on systems using single pass stereo with the XR plugin system - e.g. Windows Mixed Reality headsets. SteamVR headsets may also default to single pass stereo, showing the same issue. However in this case, the OpenVR settings can be changed to multipass which resolves the problem. 
- Scenes containing the infrared viewer render incorrectly on Android build targets and in scriptable render pipelines such as URP and HDRP. 
- Demo scenes do not start at the correct height for a seated user. The XR Plugin Management System adjusts the camera height. This means the user has to adjust components in the scene to the correct height - e.g. camera height. Currently our position is to support the legacy XR system height settings. 
- Hands in Desktop scenes can appear far away from the camera 
- Interactions callback scene allows blocks to be moved without doing a grasp pose. 
- Capsule hands don't have a joint colour in HDRP 
- Hand UI can become detached from hand when hand is removed from view
- Multi-device (desktop) Scene camera position can become offset
- FOV visualization does not display after changing render pipelines


## [5.12.0] - 04/07/2022

### Announcements

In line with Unity's end of support of Unity 2019 LTS, we will no longer be actively supporting Unity 2019.

We will also be deprecating some functionality and moving core utilities into a separate package.

If you are using classes and methods that are marked as obsolete and will be moved to the new legacy package without a replacement, you may wish to use "#pragma warning disable 0618" at the start and "#pragma warning restore 0618" at the end of your method that makes use of it to suppress the warnings.

If you have any concerns about this, please contact us on [Github Discussions](https://github.com/ultraleap/UnityPlugin/discussions)
 
### Changed
- Various classes and methods have been marked as obsolete in preparation for a major version change in the near future
 
### Fixed 
- VertexOffsetShader displays errors in Unity 2021 due to invalid path
- ThreadAbortException in editor when connecting, most commonly found when using milti-device

### Known issues 
- Scenes containing the infrared viewer render incorrectly on systems using single pass stereo with the XR plugin system - e.g. Windows Mixed Reality headsets. SteamVR headsets may also default to single pass stereo, showing the same issue. However in this case, the OpenVR settings can be changed to multipass which resolves the problem. 
- Scenes containing the infrared viewer render incorrectly on Android build targets and in scriptable render pipelines such as URP and HDRP. 
- Demo scenes do not start at the correct height for a seated user. The XR Plugin Management System adjusts the camera height. This means the user has to adjust components in the scene to the correct height - e.g. camera height. Currently our position is to support the legacy XR system height settings. 
- Possible hand offset issues on XR2 headsets using SVR plugin 
- Hands in Desktop scenes can appear far away from the camera 
- Interactions callback scene allows blocks to be moved without doing a grasp pose. 
- Capsule hands don't have a joint colour in HDRP 
- Hand UI can become detached from hand when hand is removed from view
- Multi-device (desktop) Scene camera position can become offset
- FOV visualization does not display after changing render pipelines


## [5.11.0] - 23/06/2022

### Announcements

In line with Unity's end of support of Unity 2019 LTS, we will no longer be actively supporting Unity 2019.

We will also be deprecating some functionality and moving core utilities into a separate package.

If you have any concerns about this, please contact us on [Github Discussions](https://github.com/ultraleap/UnityPlugin/discussions)
 
### Added 
- Added a hand enable and disable script to the GenericHand_Arm prefab

### Changed
- Changed scale calculations on the Auto-Scale function of the Handbinder, to make it more consistent across different tracking models and more stable when using a hand without metacarpal bones. The scales of all hand prefabs have been slightly changed because of that.
- Disable FOV visualization gizmos by default
- Update minimum Unity version to 2020.3 for UPM packages
 
### Fixed 
- Turning on and off multiple image retrievers referencing the same service provider or the same device results in a very low framerate
- When having two image retrievers that both reference the same device and turning one of them off, then the other one shows a grey image
- Initialising contact for an interaction hand while the hand is not tracked does not work and doesn't attempt again once the hand is tracked
- Attachment Hands Example scene has errors when using a project with InputSystem

### Known issues 
- Scenes containing the infrared viewer render incorrectly on systems using single pass stereo with the XR plugin system - e.g. Windows Mixed Reality headsets. SteamVR headsets may also default to single pass stereo, showing the same issue. However in this case, the OpenVR settings can be changed to multipass which resolves the problem. 
- Scenes containing the infrared viewer render incorrectly on Android build targets and in scriptable render pipelines such as URP and HDRP. 
- Demo scenes do not start at the correct height for a seated user. The XR Plugin Management System adjusts the camera height. This means the user has to adjust components in the scene to the correct height - e.g. camera height. Currently our position is to support the legacy XR system height settings. 
- Possible hand offset issues on XR2 headsets using SVR plugin 
- Hands in Desktop scenes can appear far away from the camera 
- Interactions callback scene allows blocks to be moved without doing a grasp pose. 
- Capsule hands don't have a joint colour in HDRP 
- Hand UI can become detached from hand when hand is removed from view


## [5.10.0] - 10/06/2022

### Announcements

In line with Unity's end of support of Unity 2019 LTS, we will no longer be actively supporting Unity 2019.

We will also be deprecating some functionality and moving core utilities into a separate package.

If you have any concerns about this, please contact us on [Github Discussions](https://github.com/ultraleap/UnityPlugin/discussions)
 
### Added 

- Inform user with a popup error dialog when trying to build for Android without ARM64 set as the only target architecture. User can choose to continue the build if this is intended.

### Changed

- The leapProvider on a handModelBase (eg Capsule Hand) cannot be changed anymore at runtime in the inspector
 
### Fixed 

- Tracking Examples Capsule Hands (VR - Infrared Viewer) scene: hands are aligned with passthrough hands
- After removing XR Service Providers from Transforms, the transform is uneditable

### Known issues 
- Scenes containing the infrared viewer render incorrectly on systems using single pass stereo with the XR plugin system - e.g. Windows Mixed Reality headsets. SteamVR headsets may also default to single pass stereo, showing the same issue. However in this case, the OpenVR settings can be changed to multipass which resolves the problem. 
- Scenes containing the infrared viewer render incorrectly on Android build targets and in scriptable render pipelines such as URP and HDRP. 
- Demo scenes do not start at the correct height for a seated user. The XR Plugin Management System adjusts the camera height. This means the user has to adjust components in the scene to the correct height - e.g. camera height. Currently our position is to support the legacy XR system height settings. 
- Possible hand offset issues on XR2 headsets using SVR plugin 
- Hands in Desktop scenes can appear far away from the camera 
- Interactions callback scene allows blocks to be moved without doing a grasp pose. 
- Capsule hands don't have a joint colour in HDRP 
- Hand UI can become detached from hand when hand is removed from view


## [5.9.0] - 27/05/2022

### Announcements

In line with Unity's end of support of Unity 2019 LTS, we will no longer be actively supporting Unity 2019 following this release.

We will also start deprecating some functionality and moving core utilities into a separate package.

If you have any concerns about this, please contact us on [Github Discussions](https://github.com/ultraleap/UnityPlugin/discussions)
 
### Added 

- Add option to prevent initializing tracking mode for XR service provider 
- Added an option in LeapImageRetriever to hide Rigel device's debug information 
- Enable the use of multiple image retrievers in a scene that correspond to different devices 
- Better visualization for a tracking device’s position and rotation and its FOV as gizmos 

 
### Fixed 

- Automatic Volume visualization does not work in multi device mode 
- Switching between HMD and Screentop using ChangeTrackingMode() briefly switches to Desktop 
- when rendering a passthrough image with OpenGL, the hand visualization is flipped in the undistorted view 
- Changing tracking mode on the same frame as enabling a service provider has no effect 
- Capsule Hands "Cylinder Radius" only updates after hitting play 
- LeapEyeDislocator updates distortion values whenever a new device is plugged in, even if that device is not used for retrieving an image 

### Known issues 
- Scenes containing the infrared viewer render incorrectly on systems using single pass stereo with the XR plugin system - e.g. Windows Mixed Reality headsets. SteamVR headsets may also default to single pass stereo, showing the same issue. However in this case, the OpenVR settings can be changed to multipass which resolves the problem. 
- Scenes containing the infrared viewer render incorrectly on Android build targets and in scriptable render pipelines such as URP and HDRP. 
- Demo scenes do not start at the correct height for a seated user. The XR Plugin Management System adjusts the camera height. This means the user has to adjust components in the scene to the correct height - e.g. camera height. Currently our position is to support the legacy XR system height settings. 
- Possible hand offset issues on XR2 headsets using SVR plugin 
- Hands in Desktop scenes can appear far away from the camera 
- Interactions callback scene allows blocks to be moved without doing a grasp pose. 
- Capsule hands don't have a joint colour in HDRP 
- Hand UI can become detached from hand when hand is removed from view
 

## [5.8.0] - 28/04/2022

### Added
- A Leap Provider can now be specified for attachment hands

### Fixed
- SIR170 Tracking Volume Visualisation was not appearing
- The automatic option on Tracking Volume Visualisation was not working for SIR170s or 3Dis in single device usage
- Unit tests break downstream package dependencies [[#1182]](https://github.com/ultraleap/UnityPlugin/issues/1182)
- reassigned Low Poly Hand material to prefab
- An image from the image Retriever would freeze when switching devices on the relevant Service Provider

### Known issues
- Scenes containing the infrared viewer render incorrectly on systems using single pass stereo with the XR plugin system - e.g. Windows Mixed Reality headsets. SteamVR headsets may also default to single pass stereo, showing the same issue. However in this case, the OpenVR settings can be changed to multipass which resolves the problem.
- Scenes containing the infrared viewer render incorrectly on Android build targets and in scriptable render pipelines such as URP and HDRP.
- Demo scenes do not start at the correct height for a seated user. The XR Plugin Management System adjusts the camera height. This means the user has to adjust components in the scene to the correct height - e.g. camera height. Currently our position is to support the legacy XR system height settings.
- Possible hand offset issues on XR2 headsets using SVR plugin
- Hands in Desktop scenes can appear far away from the camera
- Interactions callback scene allows blocks to be moved without doing a grasp pose.
- Automatic Volume visualization does not work in multi device mode
- Capsule hands don't have a joint colour in HDRP

## [5.7.0] - 19/04/2022

### Added
- Added a new post process provider to distort tracking data to the 3D visuals
- Added the ability to generate a leap hand from a bound hand (Hand Binder) 
- Can now set different tracking optimization modes on tracking devices when running with multiple devices
- method 'GetFingerStrength' in HandUtils, that returns a value indicating how strongly a finger is curled
- Added option to flip image in the passthrough shaders

### Changed
- Policy flags are now handled on a per device basis / contain information about the device they relate to
- ActiveDevice replaced by ActiveDevices. ActiveDevice marked as obsolete
- Legacy SetPolicy/ClearPolicy/IsPolicySet methods on IController marked as obsolete. Use new methods that also take a Device
- In multiple Device Mode = specific, if the specific serial number is null or an empty string, no device is tracking

### Fixed
- Occasional ThreadAbortException on connection polling thread
- Sometimes Frame objects where being constructed without a device ID, even if known
- Multiple device mode remembers device serial numbers after devices are disconnected
- Service provider in multi-device scene does not track using selected device (by serial number) unless it's been selected in the editor
- clear LeapServiceProvider._currentDevice, if the device is unplugged (DeviceLost)

### Known issues
- Scenes containing the infrared viewer render incorrectly on systems using single pass stereo with the XR plugin system - e.g. Windows Mixed Reality headsets. SteamVR headsets may also default to single pass stereo, showing the same issue. However in this case, the OpenVR settings can be changed to multipass which resolves the problem.
- Scenes containing the infrared viewer render incorrectly on Android build targets and in scriptable render pipelines such as URP and HDRP.
- Demo scenes do not start at the correct height for a seated user. The XR Plugin Management System adjusts the camera height. This means the user has to adjust components in the scene to the correct height - e.g. camera height. Currently our position is to support the legacy XR system height settings.
- Possible hand offset issues on XR2 headsets using SVR plugin
- Hands in Desktop scenes can appear far away from the camera
- Interactions callback scene allows blocks to be moved without doing a grasp pose.
- Interactions object scene platform/stage seems to move a lot


## [5.6.0] - 04/04/2022

### Added
- The LeapServiceProvider provides a list of connected devices (LeapServiceProvider.Devices)
- Example scene for multiple devices
- Generic Hand Model that has an Arm and no metacarpal bones (added to example scene 'Rigged Hands (Desktop) (Standard)')
- Accessor for Service version info in the Controller

### Changed
- In 'Multiple Device Mode' = 'Specific', Serial Numbers can be changed at Runtime via the Inspector or via code (new public property LeapServiceProvider.SpecificSerialNumber)
- Exposed SimpleFacingCameraCallbacks.IsFacingCamera in the Interaction Engine
- Allow mesh hands that use the hand binder to be scaled during editor
- Updated the LeapC.dll client to 5.5.0.22-57dcaafe

### Removed

### Fixed
- Lag and stuttering when using multiple devices
- Scene View opens when connecting / disconnecting devices
- Fixed issues with multi-device interpolation failing

### Known issues
- Multiple device mode remembers device serial numbers after devices are disconnected
- Service provider in multi-device scene does not track using selected device (by serial number) unless it's been selected in the editor
- Scenes containing the infrared viewer render incorrectly on systems using single pass stereo with the XR plugin system - e.g. Windows Mixed Reality headsets. SteamVR headsets may also default to single pass stereo, showing the same issue. However in this case, the OpenVR settings can be changed to multipass which resolves the problem.
- Demo scenes do not start at the correct height for a seated user. The XR Plugin Management System adjusts the camera height. This means the user has to adjust components in the scene to the correct height - e.g. camera height. Currently our position is to support the legacy XR system height settings.
- Possible hand offset issues on XR2 headsets using SVR plugin
- Hands in Desktop scenes can appear far away from the camera
- Interactions callback scene allows blocks to be moved without doing a grasp pose.
- Interactions object scene platform/stage seems to move a lot
- Dynamic UI objects throwing backwards most of the time.


## [5.5.0] - 17/03/2022

### Added
- Hand Binder Scale feature, uniformly scale the 3D model model up or down based on the ratio between the leap data and the 3D model. This will require a rebind to calculate the correct scale.
- tracking service version check for multiple device mode. Warning appears if trying to select the 'specific' multi device mode in a service version < 5.3.6

### Changed
- Serial numbers for 'multiple device mode' = 'Specific' can be chosen from a drop down list in the inspector instead of a text field. Using Device indices is no longer supported.

### Removed
- x86 LeapC.dll

### Fixed
- Dynamic UI scene - blocks sometimes did not expand when undocked
-	Capsule hands appear small compared to size of 'IR hands' of user using HDRP / URP and do not line up. Using standard rendering on Unity 2019.4 LTS  hands are usually not visible (but are being tracked). When they appear they do not line up with the hands in the image.
- A check has been added to ensure a subscription to device events won't happen if the leapProvider is null.

### Known issues
-	Scenes containing the infrared viewer render incorrectly on systems using single pass stereo with the XR plugin system - e.g. Windows Mixed Reality headsets. SteamVR headsets may also default to single pass stereo, showing the same issue. However in this case, the OpenVR settings can be changed to multipass which resolves the problem.
-	Demo scenes do not start at the correct height for a seated user. The XR Plugin Management System adjusts the camera height. This means the user has to adjust components in the scene to the correct height - e.g. camera height. Currently our position is to support the legacy XR system height settings.
- Possible hand offset issues on XR2 headsets using SVR plugin
- Hands in Desktop scenes can appear far away from the camera
- Interactions callback scene allows blocks to be moved without doing a grasp pose.
- Interactions object scene platform/stage seems to move a lot
- Dynamic UI objects throwing backwards most of the time.


## [5.4.0] 

### Added
- Basic support for specifying which device a LeapProvider should connect to. Can be specified by device index or serial number. If multiple service providers are in a scene set to use the multiple device mode, they must be set to use the same tracking optimization mode. _(Multiple Device Mode is only supported on the Ultraleap Tracking Service version 5.3.6 and above)_
- Added ability to get / set custom capsule hand colours in code

### Changed
- Updated LeapC.dll client to latest service release. Service supports multiple devices.

### Removed

### Fixed
- Fixed issue with incorrect enum ordering in eLeapEventType (now matches LeapC.h ordering). Inserted eLeapEventType_TrackingMode
- Service Providers not referenced in Hand Post-Process example scene

### Known issues
-	Scenes containing the infrared viewer render incorrectly on systems using single pass stereo with the XR plugin system - e.g. Windows Mixed Reality headsets. SteamVR headsets may also default to single pass stereo, showing the same issue. However in this case, the OpenVR settings can be changed to multipass which resolves the problem.
-	Demo scenes do not start at the correct height for a seated user. The XR Plugin Management System adjusts the camera height. This means the user has to adjust components in the scene to the correct height - e.g. camera height. Currently our position is to support the legacy XR system height settings.
-	Capsule hands appear small compared to size of 'IR hands' of user using HDRP / URP and do not line up. Using standard rendering on Unity 2019.4 LTS  hands are usually not visible (but are being tracked). When they appear they do not line up with the hands in the image.
- Possible hand offset issues on XR2 headsets using SVR plugin
- Hands in Desktop scenes can appear far away from the camera
- Interactions callback scene allows blocks to be moved without doing a grasp pose.
- Interactions object scene platform/stage seems to move a lot
- Dynamic UI objects throwing backwards most of the time.


## [5.3.0] 

### Added

### Changed
- Clear devices list on disconnect of service Connection.cs
- Example scenes now contain a clickable link to take users to https://docs.ultraleap.com/ultralab/
- Removed unused variables from Connection and Controller
- Hand Model Base feature parity with the interaction hand
- LeapXRServiceProvider getter and setter for MainCamera

### Removed

### Fixed
- Outline/Ghost hands sometimes show a shader issue when upgrading to SRP (TOON shader)
- Jittery Sliders and slider problems in moving reference frame
- When using LeapXRServiceProvider with Temporal Warping enabled, the hands fly off in the first few frames.
- Reduced the number of OnContactBegin / OnContactEnd events when a finger is in contact with a slider
- Fixed issues with HDRP and URP example scenes not containing the correct shader when switching graphics pipelines.
- Fixing eye dislocator misalignment
- Unused variables in LeapCSharp Controller and Connection causing warnings [[#1181]](https://github.com/ultraleap/UnityPlugin/issues/1181)

### Known issues
-	Scenes containing the infrared viewer render incorrectly on systems using single pass stereo with the XR plugin system - e.g. Windows Mixed Reality headsets. SteamVR headsets may also default to single pass stereo, showing the same issue. However in this case, the OpenVR settings can be changed to multipass which resolves the problem.
-	Demo scenes do not start at the correct height for a seated user. The XR Plugin Management System adjusts the camera height. This means the user has to adjust components in the scene to the correct height - e.g. camera height. Currently our position is to support the legacy XR system height settings.
-	Capsule hands appear small compared to size of 'IR hands' of user using HDRP / URP and do not line up. Using standard rendering on Unity 2019.4 LTS  hands are usually not visible (but are being tracked). When they appear they do not line up with the hands in the image.
- Possible hand offset issues on XR2 headsets using SVR plugin
- Hands in Desktop scenes can appear far away from the camera
- Interactions callback scene allows blocks to be moved without doing a grasp pose.
- Interactions object scene platform/stage seems to move a lot
- Dynamic UI objects throwing backwards most of the time.
- Service Providers not referenced in Hand Post-Process example scene (to fix: drag 'Intertia Hand Models' into the leap Provider of its children capsule hands)


## [5.2.0]

### Added
- Adding SIR170 leapc/device.
- Adding 3DI leapc/device
- Adding option to grasp interaction objects with a specific hand


### Changed

- Moved SimpleFacingCameraCallbacks.cs to Interaction Engine\Runtime\Scripts\Utility & updated its namespace
- Update main camera provider to enable work on supporting MRTK

### Removed

### Fixed
- https://github.com/ultraleap/UnityPlugin/issues/1177

### Known issues
-	Scenes containing the infrared viewer render incorrectly on systems using single pass stereo with the XR plugin system - e.g. Windows Mixed Reality headsets. SteamVR headsets may also default to single pass stereo, showing the same issue. However in this case, the OpenVR settings can be changed to multipass which resolves the problem.
-	Demo scenes do not start at the correct height for a seated user. The XR Plugin Management System adjusts the camera height. This means the user has to adjust components in the scene to the correct height - e.g. camera height. Currently our position is to support the legacy XR system height settings.
-	Capsule hands appear small compared to size of 'IR hands' of user using HDRP / URP and do not line up. Using standard rendering on Unity 2019.4 LTS  hands are usually not visible (but are being tracked). When they appear they do not line up with the hands in the image.
- Outline/Ghost hands sometimes show a shader issue when upgrading to SRP (TOON shader)
- Issues with slider button movements not being possible or registering false presses in moving reference frames scene when frame is moving (inconsistent). Only affects slider buttons - normal buttons work fine.
- Possible hand offset issues on XR2 headsets using SVR plugin
- Hands in Desktop scenes can appear far away from the camera
- Interactions callback scene allows blocks to be moved without doing a grasp pose.
- Interactions object scene platform/stage seems to move a lot
- Dynamic UI objects throwing backwards most of the time.

## [5.1.0]

### Added
- Adding coloring options to the capsule hands
- New option to initialise only the index finger in the interaction hand

### Changed
- Size of the Skeleton hand assets has been significantly reduced

### Removed

### Fixed
- Generic Hand Model rendering issue with transparency
- Updated XR2 preview documentation ('How to Build a Unity Application that Shows Tracked Hands on an XR2') to account for asset path changes, name changes to preview packages in V5.0.0 (from expermimental) and in response to internal user testing
- Minor changes to anchors example scene

### Known issues
-	Scenes containing the infrared viewer render incorrectly on systems using single pass stereo with the XR plugin system - e.g. Windows Mixed Reality headsets. SteamVR headsets may also default to single pass stereo, showing the same issue. However in this case, the OpenVR settings can be changed to multipass which resolves the problem.
-	Demo scenes do not start at the correct height for a seated user. The XR Plugin Management System adjusts the camera height. This means the user has to adjust components in the scene to the correct height - e.g. camera height. Currently our position is to support the legacy XR system height settings.
-	Capsule hands appear small compared to size of 'IR hands' of user using HDRP / URP and do not line up. Using standard rendering on Unity 2019.4 LTS  hands are usually not visible (but are being tracked). When they appear they do not line up with the hands in the image.
- Outline/Ghost hands sometimes show a shader issue when upgrading to SRP (TOON shader)
- Issues with slider button movements not being possible or registering false presses in moving reference frames scene when frame is moving (inconsistent). Only affects slider buttons - normal buttons work fine.
- Possible hand offset issues on XR2 headsets using SVR plugin


## [5.0.0]
### Added
- Support for Unity HDRP and URP including materials and shaders in all examples
- Hands module shaders for outline, ghost and skeleton hands
- `Service Provider` (XR, Desktop and Screentop) prefabs
- `Image Retriever` prefab
- `HandModels` prefab
- Experimental support for Qualcomm Snapdragon XR2 based headsets within `com.ultraleap.tracking.preview` package.
- MainCameraProvider.cs to get the camera on Android platforms

### Changed
- Reorganized the repository layout to adhere to [UPM Package Structure](https://docs.unity3d.com/Manual/cus-layout.html). Fixes [[#1113]](https://github.com/ultraleap/UnityPlugin/issues/1113)
  - Core, Hands and Interaction Engine modules are in their own sub-folders with Editor/Runtime folders in a `com.ultraleap.tracking` UPM package.
  - Examples for all modules are in hidden `Examples~` folders within their respective package. These can be imported as samples from the package manager window or unhidden by removing the `~` when importing from .unitypackages.
  - UIInput module has is now in a separate preview package "com.ultraleap.tracking.preview".
- The following scripts are no longer required to be put on a `Camera`. Instead, they require a reference to a `Camera`.
  - LeapXRServiceProvider
  - LeapImageRetriever
  - LeapEyeDislocator
  - EnableDepthBuffer
- Reworked how adding hands to a scene works - hands can be added easily. Any type derived from `HandModelBase` can be added directly into the scene and linked with a `LeapProvider` to begin tracking immediately.
- `Frame.Get` renamed to `Frame.GetHandWithChirality`.
- Rebranded Leap Motion Unity Modules Window


### Removed
- `HandModelManager` MonoBehaviour
- `Leap Rig` Prefab
- `Leap Hand Controller` Prefab
- The following example scenes were removed:
  - Rigged Hands (VR - Infrared Viewer)
  - Rigged Hands (VR)
- Experimental modules
  - HierarchyRecording
  - Playback
- Docs - migrated to [Ultraleap Docs][docs-website]
- Internal directory
  - AutoHeader (Moved to CI folder, no longer part of any packages)
  - Generation
  - RealtimeGraph
  - Testing
  - VRVisualizer
- Legacy directory
  - DetectionExamples
  - GraphicRenderer

### Fixed
- Missing rigged hands image (Note that docs moved to [Ultraleap Docs](https://docs.ultraleap.com/unity-api/unity-user-manual/core.html)) [[#1172]](https://github.com/ultraleap/UnityPlugin/issues/1172)
- 'SelectionMode.OnlyUserModifiable' is obsolete [[1167]](https://github.com/ultraleap/UnityPlugin/issues/1167)
- Initializing contact bones of XR controller [[#1085]](https://github.com/ultraleap/UnityPlugin/issues/1085)
- enableContactBoneCollision() called unnecessarily often [[#1062]](https://github.com/ultraleap/UnityPlugin/issues/1062)
- ClearContactTracking() doesn't clear a pooled Hashset before calling Recycle() [[#1061]](https://github.com/ultraleap/UnityPlugin/issues/1061)
- Hand position jumps when using OVRProvider [[#1054]](https://github.com/ultraleap/UnityPlugin/issues/1054) 
- Remove additional audio listeners in example scenes
- Clipping plane in example scenes is not set close enough, Hands models are being clipped
- Images not seen in Core examples - Capsule hands (VR - Infrared Viewer)

### Known issues
-	Scenes containing the infrared viewer render incorrectly on systems using single pass stereo with the XR plugin system - e.g. Windows Mixed Reality headsets. SteamVR headsets may also default to single pass stereo, showing the same issue. However in this case, the OpenVR settings can be changed to multipass which resolves the problem.
-	Demo scenes do not start at the correct height for a seated user. The XR Plugin Management System adjusts the camera height. This means the user has to adjust components in the scene to the correct height - e.g. camera height. Currently our position is to support the legacy XR system height settings.
-	Capsule hands appear small compared to size of 'IR hands' of user using HDRP / URP and do not line up. Using standard rendering on Unity 2019.4 LTS  hands are usually not visible (but are being tracked). When they appear they do not line up with the hands in the image.
- Outline/Ghost hands sometimes show a shader issue when upgrading to SRP (TOON shader)
- Issues with slider button movements not being possible or registering false presses in moving reference frames scene when frame is moving (inconsistent). Only affects slider buttons - normal buttons work fine.
- Possible hand offset issues on XR2 headsets using SVR plugin

## [4.9.1 and older]

[older-releases]: https://github.com/ultraleap/UnityPlugin/releases "UnityPlugin Releases"

Refer to the [release notes page][older-releases] for older releases.<|MERGE_RESOLUTION|>--- conflicted
+++ resolved
@@ -6,12 +6,6 @@
 
 [docs-website]: https://docs.ultraleap.com/unity-api/ "Ultraleap Docs"
 
-<<<<<<< HEAD
-## [NEXT] - Unreleased 
-
-### Fixed
-- Fixed compile error with GenericHandShader's use of TRANSFER_SHADOW
-=======
 ## [NEXT] - Unreleased
 
 ### Added
@@ -23,7 +17,7 @@
 - Removed HDRP hands example scenes
 
 ### Fixed
-- 
+- Fixed compile error with GenericHandShader's use of TRANSFER_SHADOW
 
 ### Known issues 
 - Scenes containing the infrared viewer render incorrectly on Android build targets and in scriptable render pipelines such as URP and HDRP. 
@@ -35,14 +29,12 @@
 - The OpenXR Leap Provider does not currently support the `Confidence` hand property (and will return fixed values)
 - If using OpenXR with OpenXR package imported, when using Unity 2020 and Ultraleap Tracking Plugin via .unitypackage, an error will appear on import relating to HandTrackingFeature. This has been fixed by Unity on Unity 2021
 	- A workarond is to right click on \ThirdParty\Ultraleap\Tracking\OpenXR\Runtime\Scripts\HandTrackingFeature.cs and select 'Reimport'
->>>>>>> 7f268f04
 
 ## [6.1.0] - 09/09/2022
 
 ### Added
 - Device-Specific RectilinearToPixelEx method
 - OpenXR into a conditionally included asmdef taht automatically removes OpenXR Package if necessary
-- Getting Started example scene to showcase core features of the Plugin
 
 ### Fixed
 - Tracking Binding is lost when reloading scenes on Android
