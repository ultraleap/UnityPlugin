# Changelog
All notable changes to this project will be documented in this file.

The format is based on [Keep a Changelog](https://keepachangelog.com/en/1.0.0/),
and this project adheres to [Semantic Versioning](https://semver.org/spec/v2.0.0.html).

[docs-website]: https://docs.ultraleap.com/unity-api/ "Ultraleap Docs"

## [NEXT] - --/--/--

### Added
- (Physics Hands) In-editor readme for example scene
<<<<<<< HEAD
- (Attachment Hands) Predicted pinch position
=======
- (LeapServiceProvider) Ability to change the number of Service connection attempts and interval
>>>>>>> 8bfd4f1e

### Changed
- (HandUtils) Only cache static Provider and CameraRig references when they are requested
- (HandUtils) Mark Provider-dependant methods as obsolete and point to suitable replacements
- (UIInput) Cursors are disabled by default and enabled when required
- (LeapXRServiceProvider) When using Default offset, updated values will be used automatically
- (Utils) All references to Utils in the Plugin specify Leap.Unity.Utils to avoid clashes with other Utils classes

### Fixed
- (OpenXRProvider) Hand `Rotation`, `Direction`, `PalmPosition`, `PalmNormal` and `StabilisedPalmPosition` do not match LeapC when using OpenXR layer 1.4.4
- (OpenXRProvider) Elbow length incorrectly calculated.
- (OpenXRProvider) Finger `Direction` is incorrectly set to the tip bone direction rather than the intermediate
- (OpenXRProvider) Hand `GrabStrength` is computed before all required information is available
- (UIInput) When hand lost or leaves canvas near hovered button, button stays hovered
- (Jump Gem Locomotion) Jump Gems look for audio sources in their children, even if the audio source was set

### Known issues 
- Use of the LeapCSharp Config class is unavailable with v5.X tracking service
- Repeatedly opening scenes can cause memory use increase
- Currently the Ultraleap Hand Tracking feature for OpenXR requires the New and Legacy input systems to be enabled, to simultaneously use OpenXR and the Ultraleap Unity Plugin's features.
- The OpenXR Leap Provider does not currently support the `Confidence` hand property (and will return fixed values)
- If using OpenXR when using Unity 2020 and Ultraleap Tracking Plugin via .unitypackage, an error will appear on import relating to HandTrackingFeature. This has been fixed by Unity on Unity 2021
	- A workaround is to right click on \ThirdParty\Ultraleap\Tracking\OpenXR\Runtime\Scripts\HandTrackingFeature.cs and select 'Reimport'
- After using Ultraleap OpenXR in Unity Editor, the tracking mode of device 0 will be set to HMD until the Unity Editor session ends. This can stop the testing of non-XR scenes until the Unity Editor is re-opened

## [6.8.1] - 19/05/23

### Added
- 

### Changed
- Changed OpenXRLeapProvider to calculate a LeapC-style palm width and pinch strength

### Fixed
- Preview package version dependency mismatch for XRI when using InputSystem 1.4.4
- (Passthrough) change the handling of the distortion matrix for vertical alignment across device types

### Known issues 
- Scenes containing the infrared viewer render incorrectly on Android build targets and in scriptable render pipelines such as URP and HDRP. 
- Use of the LeapCSharp Config class is unavailable with v5.X tracking service
- Repeatedly opening scenes can cause memory use increase
- Currently the Ultraleap Hand Tracking feature for OpenXR requires the New and Legacy input systems to be enabled, to simultaneously use OpenXR and the Ultraleap Unity Plugin's features.
- The OpenXR Leap Provider does not currently support the `Confidence` hand property (and will return fixed values)
- If using OpenXR when using Unity 2020 and Ultraleap Tracking Plugin via .unitypackage, an error will appear on import relating to HandTrackingFeature. This has been fixed by Unity on Unity 2021
	- A workaround is to right click on \ThirdParty\Ultraleap\Tracking\OpenXR\Runtime\Scripts\HandTrackingFeature.cs and select 'Reimport'
- DrawMeshInstanced error log on certain Unity versions when using Capsule Hands. [Unity Issue Tracker](https://issuetracker.unity3d.com/issues/drawmeshinstanced-does-not-support-dot-dot-dot-error-in-the-console-pops-up-when-the-shader-does-support-instanced-rendering)
- After using Ultraleap OpenXR in Unity Editor, the tracking mode of device 0 will be set to HMD until the Unity Editor session ends. This can stop the testing of non-XR scenes until the Unity Editor is re-opened

## [6.8.0] - 12/05/23

### Added
- (Anchorable Behaviour) Code to automatically create a basic curve for attraction reach distance on new instance of the script
- (Interaction Engine) New options to the create menu under "Interaction", can now create:
	- Interaction Cube, 3D Button, 3D UI panel, Anchor, Anchorable Object, Attachment Hand Menu, Interaction Manager
- (Physics Hands) Added function to check if a grasped object has been pinched
- Option to show Upper Arm for Capsule Hands. (Works best in XR)
- (Preview) XRI implementation now supports more Input Actions similar to that of OpenXRs Interaction Profiles

### Changed
- (Anchorable Behaviour) Ability to change the speed at which an object is attracted to the hand
- (Physics Hands) Significantly improved palm latency
- (Physics Hands) Reduced overall forces of hands and fingers
- (Physics Hands) Improved object weight movement (less wobbly, overall faster and more predictable)
- (Physics Hands) Improved contact information of helpers
- (Physics Hands) Removed grasp distance
- (Physics Hands) Removed "strength" from the provider and replaced with per hand velocity limits
- (Physics Hands) Grasp helpers now modify object mass on grasp and restore it on release
- (Hand Rays) TransformWristShoulderRay interpolates direction, rather than aim position
- LeapXRServiceProvider Default offset mode now uses known device transforms or falls back to a default value
- (Interaction) Grab ball now has an option to Continuously restrict the grab balls distance from the player. This allows grab balls to follow the player
- Leap provider can now be set manually in leap provider manager
- Removed Infrared Viewer example scene and prefab

### Fixed
- (Physics Hands) Fixed joints exploding when teleporting the hand for one frame
- (Physics Hands) Fixed wrist position becoming misaligned over time

### Known issues 
- Scenes containing the infrared viewer render incorrectly on Android build targets and in scriptable render pipelines such as URP and HDRP. 
- Use of the LeapCSharp Config class is unavailable with v5.X tracking service
- Repeatedly opening scenes can cause memory use increase
- Currently the Ultraleap Hand Tracking feature for OpenXR requires the New and Legacy input systems to be enabled, to simultaneously use OpenXR and the Ultraleap Unity Plugin's features.
- The OpenXR Leap Provider does not currently support the `Confidence` hand property (and will return fixed values)
- If using OpenXR when using Unity 2020 and Ultraleap Tracking Plugin via .unitypackage, an error will appear on import relating to HandTrackingFeature. This has been fixed by Unity on Unity 2021
	- A workaround is to right click on \ThirdParty\Ultraleap\Tracking\OpenXR\Runtime\Scripts\HandTrackingFeature.cs and select 'Reimport'
- DrawMeshInstanced error log on certain Unity versions when using Capsule Hands. [Unity Issue Tracker](https://issuetracker.unity3d.com/issues/drawmeshinstanced-does-not-support-dot-dot-dot-error-in-the-console-pops-up-when-the-shader-does-support-instanced-rendering)
- After using Ultraleap OpenXR in Unity Editor, the tracking mode of device 0 will be set to HMD until the Unity Editor session ends. This can stop the testing of non-XR scenes until the Unity Editor is re-opened

## [6.7.0] - 3/4/23

### Added
- Brand new pose detection feature!
	- Pose Detector (Invokes events when the chosen pose is made)
	- Pose Detection Library (A library of pre-defined poses)
		- Thumbs up, OK, Point, Open palm, Fist, Horns
	- Pose Recorder (To record poses of your own)
	- New Example Scenes
		- Pose Recorder (A scene set up for you to record poses of your own)
		- Pose Detection (A barebones scene to show how you can use the detector in your own scenes)
		- Pose Showcase (To view and try out our new library of poses)
			- Thumbs up, Thumbs down, OK, Point, Open palm up, Open palm down, Fist, Horns
- (Physics Hands) Warnings for gravity and timestep settings
- (Physics Hands) Exposed interaction mask
- (Physics Hands) Dynamically adjusting fingers when grabbing objects
- (Physics Hands) Distance calculations and values for each bone
- Per finger pinch distances in HandUtils
- Ability for AnchorableBehaviours to attach on demand
- Added advanced option to LeapXRServiceProvider to avoid adding TrackedPoseDrivers to MainCamera
- Ability to clear all attachments on AttachmentHands component
- (UIInput) Added an option to hide the pointer cursor when hands are interacting with UI elements in direct/tactile mode

### Changed
- (Physics Hands) Reduced hand to object collision radius when throwing and testing overlaps
- (Physics Hands) Thumb joints reverted to revolute for non-0th thumb joints
- (Physics Hands) Default physics hands solver iterations & presets
- (Physics Hands) Heuristic calculations moved to WaitForFixedUpdate
- (Physics Hands) Non-0th joints are now only revolute once again
- Reordered example assets to make it easier to traverse


### Fixed
- (Physics Hands) Bone directions when converting back to Leap Hands
- (Physics Hands) Incorrect setup and positioning of physics buttons
- 0th thumb bone rotation values when using OpenXR
- "Pullcord" jitters when being interacted with
- Hand Binder finger tip scale disproportionately when LeapProvider Transform is scaled
- Creating objects from GameObject/Ultraleap/ menu makes more than just prefabs - Ghost Hands (with Arms)
- (UIInput) several interaction events not firing when both direct and indirect interaction is enabled 
- Incorrect warning of duplicate InteractionHands in InteractionManager

### Known issues 
- Scenes containing the infrared viewer render incorrectly on Android build targets and in scriptable render pipelines such as URP and HDRP. 
- Use of the LeapCSharp Config class is unavailable with v5.X tracking service
- Repeatedly opening scenes can cause memory use increase
- Currently the Ultraleap Hand Tracking feature for OpenXR requires the New and Legacy input systems to be enabled, to simultaneously use OpenXR and the Ultraleap Unity Plugin's features.
- The OpenXR Leap Provider does not currently support the `Confidence` hand property (and will return fixed values)
- If using OpenXR when using Unity 2020 and Ultraleap Tracking Plugin via .unitypackage, an error will appear on import relating to HandTrackingFeature. This has been fixed by Unity on Unity 2021
	- A workaround is to right click on \ThirdParty\Ultraleap\Tracking\OpenXR\Runtime\Scripts\HandTrackingFeature.cs and select 'Reimport'
- DrawMeshInstanced error log on certain Unity versions when using Capsule Hands. [Unity Issue Tracker](https://issuetracker.unity3d.com/issues/drawmeshinstanced-does-not-support-dot-dot-dot-error-in-the-console-pops-up-when-the-shader-does-support-instanced-rendering)
- After using Ultraleap OpenXR in Unity Editor, the tracking mode of device 0 will be set to HMD until the Unity Editor session ends. This can stop the testing of non-XR scenes until the Unity Editor is re-opened

## [6.6.0] - 17/02/23

### Added
- Interaction Grab Ball for 3D UI

### Changed
- Capsule Hands pinky metacarpal position to better represent the actual joint position
- Reduced performance overhead of OpenXRLeapProvider
- Reduced performance overhead when accessing Hands via Hands.Right, Hands.Left and Hands.GetHand
- Reduced performance overhead when transforming Leap.Frames, Leap.Hands and Leap.Bones using Basis
- Reduced performance overhead when accessing scale in Capsule Hands
- Reduced performance overhead when using Preview UI Input Cursor

### Fixed
- Preview package example scene referencing a prefab in the non-preview package

### Known issues 
- Scenes containing the infrared viewer render incorrectly on Android build targets and in scriptable render pipelines such as URP and HDRP. 
- Use of the LeapCSharp Config class is unavailable with v5.X tracking service
- Repeatedly opening scenes can cause memory use increase
- Currently the Ultraleap Hand Tracking feature for OpenXR requires the New and Legacy input systems to be enabled, to simultaneously use OpenXR and the Ultraleap Unity Plugin's features.
- The OpenXR Leap Provider does not currently support the `Confidence` hand property (and will return fixed values)
- If using OpenXR when using Unity 2020 and Ultraleap Tracking Plugin via .unitypackage, an error will appear on import relating to HandTrackingFeature. This has been fixed by Unity on Unity 2021
	- A workaround is to right click on \ThirdParty\Ultraleap\Tracking\OpenXR\Runtime\Scripts\HandTrackingFeature.cs and select 'Reimport'
- DrawMeshInstanced error log on certain Unity versions when using Capsule Hands. [Unity Issue Tracker](https://issuetracker.unity3d.com/issues/drawmeshinstanced-does-not-support-dot-dot-dot-error-in-the-console-pops-up-when-the-shader-does-support-instanced-rendering)
- After using Ultraleap OpenXR in Unity Editor, the tracking mode of device 0 will be set to HMD until the Unity Editor session ends. This can stop the testing of non-XR scenes until the Unity Editor is re-opened

## [6.5.0] - 26/01/23

### Added
- Public toggle for interpolation on LeapServiceProviders
- Hands prefabs added to GameObject/Ultraleap/Hands create menu
- Action-based XRI implementation with Example scene in Preview package
- Added const S_TO_US as replacement for incorrectly named S_TO_NS in LeapServiceProvider
- Check box in Hand Binder under fine tuning options to enable or disable moving the elbow based on forearm scale

### Changed
- "Hands.Provider" static function now searches for subjectively the best LeapProvider available in the scene. Will use PostProcessProvider first rather than LeapServiceProvider
- Removed the OVRProvider from the Preview Package. This is now achievable via the OpenXR Provider in the main Tracking Package

### Fixed
- Offset between skeleton hand wrist and forearm in sample scenes
- OpenXRLeapProvider CheckOpenXRAvailable has a nullref when XRGeneralSettings activeloader is not set up
- XrLeapProviderManager initialising when there is no active XR Loader - [Github Issue 1360](https://github.com/ultraleap/UnityPlugin/issues/1360)
- OnAnchorDisabled not being called when an Anchor gameobject is disabled
- Documentation for Finger.Direction says it is tip direction but should say intermediate direction
- OpenXR thumb joint rotation offsets do not align with LeapC expectations

### Known issues 
- Scenes containing the infrared viewer render incorrectly on Android build targets and in scriptable render pipelines such as URP and HDRP. 
- Use of the LeapCSharp Config class is unavailable with v5.X tracking service
- Repeatedly opening scenes can cause memory use increase
- Currently the Ultraleap Hand Tracking feature for OpenXR requires the New and Legacy input systems to be enabled, to simultaneously use OpenXR and the Ultraleap Unity Plugin's features.
- The OpenXR Leap Provider does not currently support the `Confidence` hand property (and will return fixed values)
- If using OpenXR when using Unity 2020 and Ultraleap Tracking Plugin via .unitypackage, an error will appear on import relating to HandTrackingFeature. This has been fixed by Unity on Unity 2021
	- A workaround is to right click on \ThirdParty\Ultraleap\Tracking\OpenXR\Runtime\Scripts\HandTrackingFeature.cs and select 'Reimport'
- DrawMeshInstanced error log on certain Unity versions when using Capsule Hands. [Unity Issue Tracker](https://issuetracker.unity3d.com/issues/drawmeshinstanced-does-not-support-dot-dot-dot-error-in-the-console-pops-up-when-the-shader-does-support-instanced-rendering)
- After using Ultraleap OpenXR in Unity Editor, the tracking mode of device 0 will be set to HMD until the Unity Editor session ends. This can stop the testing of non-XR scenes until the Unity Editor is re-opened

## [6.4.0] - 05/01/23

### Added
- Pinch To Paint example scene
- Explanation text to all XR example scenes
- Turntable and Pullcord example scene
- Locomotion teleportation system and example scenes in Preview Package

### Fixed
- Android Manifest auto-population when building for OpenXR always adds permissions
- OpenXR finger lengths wrongly include metacarpal lengths
- On contact start and end being called every 20 frames when only 1 bone is colliding

### Known issues 
- Offset between skeleton hand wrist and forearm in sample scenes
- Outline hands aren't displaying
- Scenes containing the infrared viewer render incorrectly on Android build targets and in scriptable render pipelines such as URP and HDRP. 
- Interactions callback scene allows blocks to be moved without doing a grasp pose. 
- Capsule hands don't have a joint colour in HDRP 
- Use of the LeapCSharp Config class is unavailable with v5.X tracking service
- Repeatedly opening scenes can cause memory use increase
- Currently the Ultraleap Hand Tracking feature for OpenXR requires the New and Legacy input systems to be enabled, to simultaneously use OpenXR and the Ultraleap Unity Plugin's features.
- The OpenXR Leap Provider does not currently support the `Confidence` hand property (and will return fixed values)
- If using OpenXR with OpenXR package imported, when using Unity 2020 and Ultraleap Tracking Plugin via .unitypackage, an error will appear on import relating to HandTrackingFeature. This has been fixed by Unity on Unity 2021
	- A workaround is to right click on \ThirdParty\Ultraleap\Tracking\OpenXR\Runtime\Scripts\HandTrackingFeature.cs and select 'Reimport'
- DrawMeshInstanced error log on certain Unity versions when using Capsule Hands. [Unity Issue Tracker](https://issuetracker.unity3d.com/issues/drawmeshinstanced-does-not-support-dot-dot-dot-error-in-the-console-pops-up-when-the-shader-does-support-instanced-rendering)
- After using Ultraleap OpenXR in Unity Editor, the tracking mode of device 0 will be set to HMD until the Unity Editor session ends. This can stop the testing of non-XR scenes until the Unity Editor is re-opened

## [6.3.0] - 02/12/22

### Added
- Added XRLeapProviderManager script and Prefab which auto-selects a LeapXRServiceProvider or OpenXRLeapProvider depending on the availability of OpenXR
- Added GetChirality extension method to hand which returns the Chirality enum of the hand
- Added ability to change HandBinder scaling speed

### Changed
- Reduced the contact offset for Interaction Hands colliders so contact is closer

### Fixed
- Check for main camera being null in (get) EditTimeFrame in OpenXRLeapProvider
- Detector null reference error when creating a detector at runtime
- InteractionSlider now raises event for value changes when setting values via the Horizontal and Vertical Percent properties
- XRServiceProvider and OpenXRLeapProvider do not scale when the player scales
- `timeVisible` was not populated on the OpenXR Provider for `Finger`s
- Fix issue with generic hand-shader giving compile errors in some circumstances

### Known issues 
- Offset between skeleton hand wrist and forearm in sample scenes
- Outline hands aren't displaying
- Scenes containing the infrared viewer render incorrectly on Android build targets and in scriptable render pipelines such as URP and HDRP. 
- Interactions callback scene allows blocks to be moved without doing a grasp pose. 
- Capsule hands don't have a joint colour in HDRP 
- Use of the LeapCSharp Config class is unavailable with v5.X tracking service
- Repeatedly opening scenes can cause memory use increase
- Currently the Ultraleap Hand Tracking feature for OpenXR requires the New and Legacy input systems to be enabled, to simultaneously use OpenXR and the Ultraleap Unity Plugin's features.
- The OpenXR Leap Provider does not currently support the `Confidence` hand property (and will return fixed values)
- If using OpenXR with OpenXR package imported, when using Unity 2020 and Ultraleap Tracking Plugin via .unitypackage, an error will appear on import relating to HandTrackingFeature. This has been fixed by Unity on Unity 2021
	- A workaround is to right click on \ThirdParty\Ultraleap\Tracking\OpenXR\Runtime\Scripts\HandTrackingFeature.cs and select 'Reimport'
- DrawMeshInstanced error log on certain Unity versions when using Capsule Hands. [Unity Issue Tracker](https://issuetracker.unity3d.com/issues/drawmeshinstanced-does-not-support-dot-dot-dot-error-in-the-console-pops-up-when-the-shader-does-support-instanced-rendering)
- After using Ultraleap OpenXR in Unity Editor, the tracking mode of device 0 will be set to HMD until the Unity Editor session ends. This can stop the testing of non-XR scenes until the Unity Editor is re-opened

## [6.2.1] - 07/10/2022

### Fixed
- Fixed `DeviceID`, `Timestamp` and `CurrentFramesPerSecond` for `Frames` from the OpenXR Provider

### Known issues 
- Offset between skeleton hand wrist and forearm in sample scenes
- Outline hands aren't displaying
- Scenes containing the infrared viewer render incorrectly on Android build targets and in scriptable render pipelines such as URP and HDRP. 
- Interactions callback scene allows blocks to be moved without doing a grasp pose. 
- Capsule hands don't have a joint colour in HDRP 
- Use of the LeapCSharp Config class is unavailable with v5.X tracking service
- Repeatedly opening scenes can cause memory use increase
- Currently the Ultraleap Hand Tracking feature for OpenXR requires the New and Legacy input systems to be enabled, to simultaneously use OpenXR and the Ultraleap Unity Plugin's features.
- The OpenXR Leap Provider does not currently support the `Confidence` hand property (and will return fixed values)
- If using OpenXR with OpenXR package imported, when using Unity 2020 and Ultraleap Tracking Plugin via .unitypackage, an error will appear on import relating to HandTrackingFeature. This has been fixed by Unity on Unity 2021
	- A workaround is to right click on \ThirdParty\Ultraleap\Tracking\OpenXR\Runtime\Scripts\HandTrackingFeature.cs and select 'Reimport'

## [6.2.0] - 23/09/2022

### Added
- Getting Started example scene
- Mesh Hands example scenes for XR

### Changed
- Reorganised example scenes for more clarity
- Removed HDRP hands example scenes

### Fixed
- Fixed compile error with GenericHandShader's use of TRANSFER_SHADOW

### Known issues 
- Offset between skeleton hand wrist and forearm in sample scenes
- Outline hands aren't displaying
- Scenes containing the infrared viewer render incorrectly on Android build targets and in scriptable render pipelines such as URP and HDRP. 
- Interactions callback scene allows blocks to be moved without doing a grasp pose. 
- Capsule hands don't have a joint colour in HDRP 
- Use of the LeapCSharp Config class is unavailable with v5.X tracking service
- Repeatedly opening scenes can cause memory use increase
- Currently the Ultraleap Hand Tracking feature for OpenXR requires the New and Legacy input systems to be enabled, to simultaneously use OpenXR and the Ultraleap Unity Plugin's features.
- The OpenXR Leap Provider does not currently support the `Confidence` hand property (and will return fixed values)
- If using OpenXR with OpenXR package imported, when using Unity 2020 and Ultraleap Tracking Plugin via .unitypackage, an error will appear on import relating to HandTrackingFeature. This has been fixed by Unity on Unity 2021
	- A workarond is to right click on \ThirdParty\Ultraleap\Tracking\OpenXR\Runtime\Scripts\HandTrackingFeature.cs and select 'Reimport'

## [6.1.0] - 09/09/2022

### Added
- Device-Specific RectilinearToPixelEx method
- OpenXR into a conditionally included asmdef taht automatically removes OpenXR Package if necessary

### Fixed
- Tracking Binding is lost when reloading scenes on Android
- AttachmentHands can get in a popup loop when resetting the component
- RectilinearToPixel returns NaN

### Known issues 
- Scenes containing the infrared viewer render incorrectly on Android build targets and in scriptable render pipelines such as URP and HDRP. 
- Interactions callback scene allows blocks to be moved without doing a grasp pose. 
- Capsule hands don't have a joint colour in HDRP 
- Use of the LeapCSharp Config class is unavailable with v5.X tracking service
- Repeatedly opening scenes can cause memory use increase
- Currently the Ultraleap Hand Tracking feature for OpenXR requires the New and Legacy input systems to be enabled, to simultaneously use OpenXR and the Ultraleap Unity Plugin's features.
- The OpenXR Leap Provider does not currently support the `Confidence` hand property (and will return fixed values)
- If using OpenXR with OpenXR package imported, when using Unity 2020 and Ultraleap Tracking Plugin via .unitypackage, an error will appear on import relating to HandTrackingFeature. This has been fixed by Unity on Unity 2021
	- A workarond is to right click on \ThirdParty\Ultraleap\Tracking\OpenXR\Runtime\Scripts\HandTrackingFeature.cs and select 'Reimport'

## [6.0.0] - 17/08/2022

### Added
- Added a low poly hand model with an arm
- Added create menu options for LeapServiceProviders via GameObject/Ultrealeap/Service Provider (X)
- Added TrackedPoseDriver to all XR example scenes
- Added ability to create LeapServiceProviders from the GameObject/Create menu in editor
- Added Hand Rays to Preview package

### Changed
- Cleaned up the image retriever and LeapServiceProvider Execution order, reducing unnecessary service and log messages
- ImageRetriever prefab and LeapEyeDislocator.cs (formerly used for passthrough) removed and replaced by 'VR Infrared Camera' prefab in the Tracking Examples package
- Example scenes URL
- Hand rigs bones have their  'L and R' prefixes removed
- Removed Hotkey functionality
- Removed use of obsolete methods
- Removed obsolete methods
- Removed pre-2020LTS specific support
- Removed use of SVR
- Changed use of Vector and LeapQuaternion in favour of Vector3 and Quaternion
- Removed Legacy XR support
- Removed MainCaneraProvider in favour of Camera.Main
- All units to be in M rather than MM when getting hand data

### Fixed

- HandBinder scales hands in edit mode when there is no LeapServiceProvider in the scene
- Leap.Controller.InternalFrameReady, LeapInternalFrame is never dispatched
- HandUI example scene panel exists after hand lost
- ChangeTrackingMode and GetTrackingMode on LeapServiceProvider fail when in disabled multi-device mode
- FOV Gizmos are not visible when opening an example scene containing a Service Provider in multiDeviceMode = disabled.
- FOV Gizmos are not visible when changing render pipelines
- AttachmentHands untick bone in inspector UI causes looping error when deleting gameobject in edit mode
- SpatialTracking dependency errors

### Known issues 
- Scenes containing the infrared viewer render incorrectly on Android build targets and in scriptable render pipelines such as URP and HDRP. 
- Interactions callback scene allows blocks to be moved without doing a grasp pose. 
- Capsule hands don't have a joint colour in HDRP 
- Use of the LeapCSharp Config class is unavailable with v5.X tracking service
- Repeatedly opening scenes can cause memory use increase

## [5.13.1] - 26/08/2022

### Announcements

In line with Unity's end of support of Unity 2019 LTS, we will no longer be actively supporting Unity 2019.

We will also be deprecating some functionality and moving core utilities into a separate package.

If you are using classes and methods that are marked as obsolete and will be moved to the new legacy package without a replacement, you may wish to use "#pragma warning disable 0618" at the start and "#pragma warning restore 0618" at the end of your method that makes use of it to suppress the warnings.

If you have any concerns about this, please contact us on [Github Discussions](https://github.com/ultraleap/UnityPlugin/discussions)

### Fixed
- Tracking Binding is lost when reloading scenes on Android

### Known issues 
- Scenes containing the infrared viewer render incorrectly on Android build targets and in scriptable render pipelines such as URP and HDRP. 
- Demo scenes do not start at the correct height for a seated user. The XR Plugin Management System adjusts the camera height. This means the user has to adjust components in the scene to the correct height - e.g. camera height. Currently our position is to support the legacy XR system height settings. 
- Hands in Desktop scenes can appear far away from the camera 
- Interactions callback scene allows blocks to be moved without doing a grasp pose. 
- Capsule hands don't have a joint colour in HDRP 
- Hand UI can become detached from hand when hand is removed from view
- Multi-device (desktop) Scene camera position can become offset
- FOV visualization does not display after changing render pipelines

## [5.13.0] - 21/07/2022

### Announcements

In line with Unity's end of support of Unity 2019 LTS, we will no longer be actively supporting Unity 2019.

We will also be deprecating some functionality and moving core utilities into a separate package.

If you are using classes and methods that are marked as obsolete and will be moved to the new legacy package without a replacement, you may wish to use "#pragma warning disable 0618" at the start and "#pragma warning restore 0618" at the end of your method that makes use of it to suppress the warnings.

If you have any concerns about this, please contact us on [Github Discussions](https://github.com/ultraleap/UnityPlugin/discussions)

### Added
- Added HandModelManager to the Hands Module - an easy way to enable/disable hand models
- Added option to freeze hand state on HandEnableDisable

### Changed
- Changed Rigged Hand Example scenes to use HandModelManager

### Fixed
- Inertia Hands are very jittery and `hand.TimeVisible` is not accurate
- Compile errors in the Infrared Viewer example scene when using Single Pass Stereo rendering mode

### Known issues 
- Scenes containing the infrared viewer render incorrectly on Android build targets and in scriptable render pipelines such as URP and HDRP. 
- Demo scenes do not start at the correct height for a seated user. The XR Plugin Management System adjusts the camera height. This means the user has to adjust components in the scene to the correct height - e.g. camera height. Currently our position is to support the legacy XR system height settings. 
- Hands in Desktop scenes can appear far away from the camera 
- Interactions callback scene allows blocks to be moved without doing a grasp pose. 
- Capsule hands don't have a joint colour in HDRP 
- Hand UI can become detached from hand when hand is removed from view
- Multi-device (desktop) Scene camera position can become offset
- FOV visualization does not display after changing render pipelines
- Use of the LeapCSharp Config class is unavailable with v5.X tracking service

## [5.12.1] - 06/07/2022

### Announcements

In line with Unity's end of support of Unity 2019 LTS, we will no longer be actively supporting Unity 2019.

We will also be deprecating some functionality and moving core utilities into a separate package.

If you are using classes and methods that are marked as obsolete and will be moved to the new legacy package without a replacement, you may wish to use "#pragma warning disable 0618" at the start and "#pragma warning restore 0618" at the end of your method that makes use of it to suppress the warnings.

If you have any concerns about this, please contact us on [Github Discussions](https://github.com/ultraleap/UnityPlugin/discussions)

This release is a hotfix for the 5.12.0 release. It fixes the XRI package dependency issue which affects the tracking preview package,
 
### Fixed 
- XRI package dependency is resolved when using the Tracking Preview package.

### Known issues 
- Scenes containing the infrared viewer render incorrectly on systems using single pass stereo with the XR plugin system - e.g. Windows Mixed Reality headsets. SteamVR headsets may also default to single pass stereo, showing the same issue. However in this case, the OpenVR settings can be changed to multipass which resolves the problem. 
- Scenes containing the infrared viewer render incorrectly on Android build targets and in scriptable render pipelines such as URP and HDRP. 
- Demo scenes do not start at the correct height for a seated user. The XR Plugin Management System adjusts the camera height. This means the user has to adjust components in the scene to the correct height - e.g. camera height. Currently our position is to support the legacy XR system height settings. 
- Hands in Desktop scenes can appear far away from the camera 
- Interactions callback scene allows blocks to be moved without doing a grasp pose. 
- Capsule hands don't have a joint colour in HDRP 
- Hand UI can become detached from hand when hand is removed from view
- Multi-device (desktop) Scene camera position can become offset
- FOV visualization does not display after changing render pipelines


## [5.12.0] - 04/07/2022

### Announcements

In line with Unity's end of support of Unity 2019 LTS, we will no longer be actively supporting Unity 2019.

We will also be deprecating some functionality and moving core utilities into a separate package.

If you are using classes and methods that are marked as obsolete and will be moved to the new legacy package without a replacement, you may wish to use "#pragma warning disable 0618" at the start and "#pragma warning restore 0618" at the end of your method that makes use of it to suppress the warnings.

If you have any concerns about this, please contact us on [Github Discussions](https://github.com/ultraleap/UnityPlugin/discussions)
 
### Changed
- Various classes and methods have been marked as obsolete in preparation for a major version change in the near future
 
### Fixed 
- VertexOffsetShader displays errors in Unity 2021 due to invalid path
- ThreadAbortException in editor when connecting, most commonly found when using milti-device

### Known issues 
- Scenes containing the infrared viewer render incorrectly on systems using single pass stereo with the XR plugin system - e.g. Windows Mixed Reality headsets. SteamVR headsets may also default to single pass stereo, showing the same issue. However in this case, the OpenVR settings can be changed to multipass which resolves the problem. 
- Scenes containing the infrared viewer render incorrectly on Android build targets and in scriptable render pipelines such as URP and HDRP. 
- Demo scenes do not start at the correct height for a seated user. The XR Plugin Management System adjusts the camera height. This means the user has to adjust components in the scene to the correct height - e.g. camera height. Currently our position is to support the legacy XR system height settings. 
- Possible hand offset issues on XR2 headsets using SVR plugin 
- Hands in Desktop scenes can appear far away from the camera 
- Interactions callback scene allows blocks to be moved without doing a grasp pose. 
- Capsule hands don't have a joint colour in HDRP 
- Hand UI can become detached from hand when hand is removed from view
- Multi-device (desktop) Scene camera position can become offset
- FOV visualization does not display after changing render pipelines


## [5.11.0] - 23/06/2022

### Announcements

In line with Unity's end of support of Unity 2019 LTS, we will no longer be actively supporting Unity 2019.

We will also be deprecating some functionality and moving core utilities into a separate package.

If you have any concerns about this, please contact us on [Github Discussions](https://github.com/ultraleap/UnityPlugin/discussions)
 
### Added 
- Added a hand enable and disable script to the GenericHand_Arm prefab

### Changed
- Changed scale calculations on the Auto-Scale function of the Handbinder, to make it more consistent across different tracking models and more stable when using a hand without metacarpal bones. The scales of all hand prefabs have been slightly changed because of that.
- Disable FOV visualization gizmos by default
- Update minimum Unity version to 2020.3 for UPM packages
 
### Fixed 
- Turning on and off multiple image retrievers referencing the same service provider or the same device results in a very low framerate
- When having two image retrievers that both reference the same device and turning one of them off, then the other one shows a grey image
- Initialising contact for an interaction hand while the hand is not tracked does not work and doesn't attempt again once the hand is tracked
- Attachment Hands Example scene has errors when using a project with InputSystem

### Known issues 
- Scenes containing the infrared viewer render incorrectly on systems using single pass stereo with the XR plugin system - e.g. Windows Mixed Reality headsets. SteamVR headsets may also default to single pass stereo, showing the same issue. However in this case, the OpenVR settings can be changed to multipass which resolves the problem. 
- Scenes containing the infrared viewer render incorrectly on Android build targets and in scriptable render pipelines such as URP and HDRP. 
- Demo scenes do not start at the correct height for a seated user. The XR Plugin Management System adjusts the camera height. This means the user has to adjust components in the scene to the correct height - e.g. camera height. Currently our position is to support the legacy XR system height settings. 
- Possible hand offset issues on XR2 headsets using SVR plugin 
- Hands in Desktop scenes can appear far away from the camera 
- Interactions callback scene allows blocks to be moved without doing a grasp pose. 
- Capsule hands don't have a joint colour in HDRP 
- Hand UI can become detached from hand when hand is removed from view


## [5.10.0] - 10/06/2022

### Announcements

In line with Unity's end of support of Unity 2019 LTS, we will no longer be actively supporting Unity 2019.

We will also be deprecating some functionality and moving core utilities into a separate package.

If you have any concerns about this, please contact us on [Github Discussions](https://github.com/ultraleap/UnityPlugin/discussions)
 
### Added 

- Inform user with a popup error dialog when trying to build for Android without ARM64 set as the only target architecture. User can choose to continue the build if this is intended.

### Changed

- The leapProvider on a handModelBase (eg Capsule Hand) cannot be changed anymore at runtime in the inspector
 
### Fixed 

- Tracking Examples Capsule Hands (VR - Infrared Viewer) scene: hands are aligned with passthrough hands
- After removing XR Service Providers from Transforms, the transform is uneditable

### Known issues 
- Scenes containing the infrared viewer render incorrectly on systems using single pass stereo with the XR plugin system - e.g. Windows Mixed Reality headsets. SteamVR headsets may also default to single pass stereo, showing the same issue. However in this case, the OpenVR settings can be changed to multipass which resolves the problem. 
- Scenes containing the infrared viewer render incorrectly on Android build targets and in scriptable render pipelines such as URP and HDRP. 
- Demo scenes do not start at the correct height for a seated user. The XR Plugin Management System adjusts the camera height. This means the user has to adjust components in the scene to the correct height - e.g. camera height. Currently our position is to support the legacy XR system height settings. 
- Possible hand offset issues on XR2 headsets using SVR plugin 
- Hands in Desktop scenes can appear far away from the camera 
- Interactions callback scene allows blocks to be moved without doing a grasp pose. 
- Capsule hands don't have a joint colour in HDRP 
- Hand UI can become detached from hand when hand is removed from view


## [5.9.0] - 27/05/2022

### Announcements

In line with Unity's end of support of Unity 2019 LTS, we will no longer be actively supporting Unity 2019 following this release.

We will also start deprecating some functionality and moving core utilities into a separate package.

If you have any concerns about this, please contact us on [Github Discussions](https://github.com/ultraleap/UnityPlugin/discussions)
 
### Added 

- Add option to prevent initializing tracking mode for XR service provider 
- Added an option in LeapImageRetriever to hide Rigel device's debug information 
- Enable the use of multiple image retrievers in a scene that correspond to different devices 
- Better visualization for a tracking device’s position and rotation and its FOV as gizmos 

 
### Fixed 

- Automatic Volume visualization does not work in multi device mode 
- Switching between HMD and Screentop using ChangeTrackingMode() briefly switches to Desktop 
- when rendering a passthrough image with OpenGL, the hand visualization is flipped in the undistorted view 
- Changing tracking mode on the same frame as enabling a service provider has no effect 
- Capsule Hands "Cylinder Radius" only updates after hitting play 
- LeapEyeDislocator updates distortion values whenever a new device is plugged in, even if that device is not used for retrieving an image 

### Known issues 
- Scenes containing the infrared viewer render incorrectly on systems using single pass stereo with the XR plugin system - e.g. Windows Mixed Reality headsets. SteamVR headsets may also default to single pass stereo, showing the same issue. However in this case, the OpenVR settings can be changed to multipass which resolves the problem. 
- Scenes containing the infrared viewer render incorrectly on Android build targets and in scriptable render pipelines such as URP and HDRP. 
- Demo scenes do not start at the correct height for a seated user. The XR Plugin Management System adjusts the camera height. This means the user has to adjust components in the scene to the correct height - e.g. camera height. Currently our position is to support the legacy XR system height settings. 
- Possible hand offset issues on XR2 headsets using SVR plugin 
- Hands in Desktop scenes can appear far away from the camera 
- Interactions callback scene allows blocks to be moved without doing a grasp pose. 
- Capsule hands don't have a joint colour in HDRP 
- Hand UI can become detached from hand when hand is removed from view
 

## [5.8.0] - 28/04/2022

### Added
- A Leap Provider can now be specified for attachment hands

### Fixed
- SIR170 Tracking Volume Visualisation was not appearing
- The automatic option on Tracking Volume Visualisation was not working for SIR170s or 3Dis in single device usage
- Unit tests break downstream package dependencies [[#1182]](https://github.com/ultraleap/UnityPlugin/issues/1182)
- reassigned Low Poly Hand material to prefab
- An image from the image Retriever would freeze when switching devices on the relevant Service Provider

### Known issues
- Scenes containing the infrared viewer render incorrectly on systems using single pass stereo with the XR plugin system - e.g. Windows Mixed Reality headsets. SteamVR headsets may also default to single pass stereo, showing the same issue. However in this case, the OpenVR settings can be changed to multipass which resolves the problem.
- Scenes containing the infrared viewer render incorrectly on Android build targets and in scriptable render pipelines such as URP and HDRP.
- Demo scenes do not start at the correct height for a seated user. The XR Plugin Management System adjusts the camera height. This means the user has to adjust components in the scene to the correct height - e.g. camera height. Currently our position is to support the legacy XR system height settings.
- Possible hand offset issues on XR2 headsets using SVR plugin
- Hands in Desktop scenes can appear far away from the camera
- Interactions callback scene allows blocks to be moved without doing a grasp pose.
- Automatic Volume visualization does not work in multi device mode
- Capsule hands don't have a joint colour in HDRP

## [5.7.0] - 19/04/2022

### Added
- Added a new post process provider to distort tracking data to the 3D visuals
- Added the ability to generate a leap hand from a bound hand (Hand Binder) 
- Can now set different tracking optimization modes on tracking devices when running with multiple devices
- method 'GetFingerStrength' in HandUtils, that returns a value indicating how strongly a finger is curled
- Added option to flip image in the passthrough shaders

### Changed
- Policy flags are now handled on a per device basis / contain information about the device they relate to
- ActiveDevice replaced by ActiveDevices. ActiveDevice marked as obsolete
- Legacy SetPolicy/ClearPolicy/IsPolicySet methods on IController marked as obsolete. Use new methods that also take a Device
- In multiple Device Mode = specific, if the specific serial number is null or an empty string, no device is tracking

### Fixed
- Occasional ThreadAbortException on connection polling thread
- Sometimes Frame objects where being constructed without a device ID, even if known
- Multiple device mode remembers device serial numbers after devices are disconnected
- Service provider in multi-device scene does not track using selected device (by serial number) unless it's been selected in the editor
- clear LeapServiceProvider._currentDevice, if the device is unplugged (DeviceLost)

### Known issues
- Scenes containing the infrared viewer render incorrectly on systems using single pass stereo with the XR plugin system - e.g. Windows Mixed Reality headsets. SteamVR headsets may also default to single pass stereo, showing the same issue. However in this case, the OpenVR settings can be changed to multipass which resolves the problem.
- Scenes containing the infrared viewer render incorrectly on Android build targets and in scriptable render pipelines such as URP and HDRP.
- Demo scenes do not start at the correct height for a seated user. The XR Plugin Management System adjusts the camera height. This means the user has to adjust components in the scene to the correct height - e.g. camera height. Currently our position is to support the legacy XR system height settings.
- Possible hand offset issues on XR2 headsets using SVR plugin
- Hands in Desktop scenes can appear far away from the camera
- Interactions callback scene allows blocks to be moved without doing a grasp pose.
- Interactions object scene platform/stage seems to move a lot


## [5.6.0] - 04/04/2022

### Added
- The LeapServiceProvider provides a list of connected devices (LeapServiceProvider.Devices)
- Example scene for multiple devices
- Generic Hand Model that has an Arm and no metacarpal bones (added to example scene 'Rigged Hands (Desktop) (Standard)')
- Accessor for Service version info in the Controller

### Changed
- In 'Multiple Device Mode' = 'Specific', Serial Numbers can be changed at Runtime via the Inspector or via code (new public property LeapServiceProvider.SpecificSerialNumber)
- Exposed SimpleFacingCameraCallbacks.IsFacingCamera in the Interaction Engine
- Allow mesh hands that use the hand binder to be scaled during editor
- Updated the LeapC.dll client to 5.5.0.22-57dcaafe

### Removed

### Fixed
- Lag and stuttering when using multiple devices
- Scene View opens when connecting / disconnecting devices
- Fixed issues with multi-device interpolation failing

### Known issues
- Multiple device mode remembers device serial numbers after devices are disconnected
- Service provider in multi-device scene does not track using selected device (by serial number) unless it's been selected in the editor
- Scenes containing the infrared viewer render incorrectly on systems using single pass stereo with the XR plugin system - e.g. Windows Mixed Reality headsets. SteamVR headsets may also default to single pass stereo, showing the same issue. However in this case, the OpenVR settings can be changed to multipass which resolves the problem.
- Demo scenes do not start at the correct height for a seated user. The XR Plugin Management System adjusts the camera height. This means the user has to adjust components in the scene to the correct height - e.g. camera height. Currently our position is to support the legacy XR system height settings.
- Possible hand offset issues on XR2 headsets using SVR plugin
- Hands in Desktop scenes can appear far away from the camera
- Interactions callback scene allows blocks to be moved without doing a grasp pose.
- Interactions object scene platform/stage seems to move a lot
- Dynamic UI objects throwing backwards most of the time.


## [5.5.0] - 17/03/2022

### Added
- Hand Binder Scale feature, uniformly scale the 3D model model up or down based on the ratio between the leap data and the 3D model. This will require a rebind to calculate the correct scale.
- tracking service version check for multiple device mode. Warning appears if trying to select the 'specific' multi device mode in a service version < 5.3.6

### Changed
- Serial numbers for 'multiple device mode' = 'Specific' can be chosen from a drop down list in the inspector instead of a text field. Using Device indices is no longer supported.

### Removed
- x86 LeapC.dll

### Fixed
- Dynamic UI scene - blocks sometimes did not expand when undocked
-	Capsule hands appear small compared to size of 'IR hands' of user using HDRP / URP and do not line up. Using standard rendering on Unity 2019.4 LTS  hands are usually not visible (but are being tracked). When they appear they do not line up with the hands in the image.
- A check has been added to ensure a subscription to device events won't happen if the leapProvider is null.

### Known issues
-	Scenes containing the infrared viewer render incorrectly on systems using single pass stereo with the XR plugin system - e.g. Windows Mixed Reality headsets. SteamVR headsets may also default to single pass stereo, showing the same issue. However in this case, the OpenVR settings can be changed to multipass which resolves the problem.
-	Demo scenes do not start at the correct height for a seated user. The XR Plugin Management System adjusts the camera height. This means the user has to adjust components in the scene to the correct height - e.g. camera height. Currently our position is to support the legacy XR system height settings.
- Possible hand offset issues on XR2 headsets using SVR plugin
- Hands in Desktop scenes can appear far away from the camera
- Interactions callback scene allows blocks to be moved without doing a grasp pose.
- Interactions object scene platform/stage seems to move a lot
- Dynamic UI objects throwing backwards most of the time.


## [5.4.0] 

### Added
- Basic support for specifying which device a LeapProvider should connect to. Can be specified by device index or serial number. If multiple service providers are in a scene set to use the multiple device mode, they must be set to use the same tracking optimization mode. _(Multiple Device Mode is only supported on the Ultraleap Tracking Service version 5.3.6 and above)_
- Added ability to get / set custom capsule hand colours in code

### Changed
- Updated LeapC.dll client to latest service release. Service supports multiple devices.

### Removed

### Fixed
- Fixed issue with incorrect enum ordering in eLeapEventType (now matches LeapC.h ordering). Inserted eLeapEventType_TrackingMode
- Service Providers not referenced in Hand Post-Process example scene

### Known issues
-	Scenes containing the infrared viewer render incorrectly on systems using single pass stereo with the XR plugin system - e.g. Windows Mixed Reality headsets. SteamVR headsets may also default to single pass stereo, showing the same issue. However in this case, the OpenVR settings can be changed to multipass which resolves the problem.
-	Demo scenes do not start at the correct height for a seated user. The XR Plugin Management System adjusts the camera height. This means the user has to adjust components in the scene to the correct height - e.g. camera height. Currently our position is to support the legacy XR system height settings.
-	Capsule hands appear small compared to size of 'IR hands' of user using HDRP / URP and do not line up. Using standard rendering on Unity 2019.4 LTS  hands are usually not visible (but are being tracked). When they appear they do not line up with the hands in the image.
- Possible hand offset issues on XR2 headsets using SVR plugin
- Hands in Desktop scenes can appear far away from the camera
- Interactions callback scene allows blocks to be moved without doing a grasp pose.
- Interactions object scene platform/stage seems to move a lot
- Dynamic UI objects throwing backwards most of the time.


## [5.3.0] 

### Added

### Changed
- Clear devices list on disconnect of service Connection.cs
- Example scenes now contain a clickable link to take users to https://docs.ultraleap.com/ultralab/
- Removed unused variables from Connection and Controller
- Hand Model Base feature parity with the interaction hand
- LeapXRServiceProvider getter and setter for MainCamera

### Removed

### Fixed
- Outline/Ghost hands sometimes show a shader issue when upgrading to SRP (TOON shader)
- Jittery Sliders and slider problems in moving reference frame
- When using LeapXRServiceProvider with Temporal Warping enabled, the hands fly off in the first few frames.
- Reduced the number of OnContactBegin / OnContactEnd events when a finger is in contact with a slider
- Fixed issues with HDRP and URP example scenes not containing the correct shader when switching graphics pipelines.
- Fixing eye dislocator misalignment
- Unused variables in LeapCSharp Controller and Connection causing warnings [[#1181]](https://github.com/ultraleap/UnityPlugin/issues/1181)

### Known issues
-	Scenes containing the infrared viewer render incorrectly on systems using single pass stereo with the XR plugin system - e.g. Windows Mixed Reality headsets. SteamVR headsets may also default to single pass stereo, showing the same issue. However in this case, the OpenVR settings can be changed to multipass which resolves the problem.
-	Demo scenes do not start at the correct height for a seated user. The XR Plugin Management System adjusts the camera height. This means the user has to adjust components in the scene to the correct height - e.g. camera height. Currently our position is to support the legacy XR system height settings.
-	Capsule hands appear small compared to size of 'IR hands' of user using HDRP / URP and do not line up. Using standard rendering on Unity 2019.4 LTS  hands are usually not visible (but are being tracked). When they appear they do not line up with the hands in the image.
- Possible hand offset issues on XR2 headsets using SVR plugin
- Hands in Desktop scenes can appear far away from the camera
- Interactions callback scene allows blocks to be moved without doing a grasp pose.
- Interactions object scene platform/stage seems to move a lot
- Dynamic UI objects throwing backwards most of the time.
- Service Providers not referenced in Hand Post-Process example scene (to fix: drag 'Intertia Hand Models' into the leap Provider of its children capsule hands)


## [5.2.0]

### Added
- Adding SIR170 leapc/device.
- Adding 3DI leapc/device
- Adding option to grasp interaction objects with a specific hand


### Changed

- Moved SimpleFacingCameraCallbacks.cs to Interaction Engine\Runtime\Scripts\Utility & updated its namespace
- Update main camera provider to enable work on supporting MRTK

### Removed

### Fixed
- https://github.com/ultraleap/UnityPlugin/issues/1177

### Known issues
-	Scenes containing the infrared viewer render incorrectly on systems using single pass stereo with the XR plugin system - e.g. Windows Mixed Reality headsets. SteamVR headsets may also default to single pass stereo, showing the same issue. However in this case, the OpenVR settings can be changed to multipass which resolves the problem.
-	Demo scenes do not start at the correct height for a seated user. The XR Plugin Management System adjusts the camera height. This means the user has to adjust components in the scene to the correct height - e.g. camera height. Currently our position is to support the legacy XR system height settings.
-	Capsule hands appear small compared to size of 'IR hands' of user using HDRP / URP and do not line up. Using standard rendering on Unity 2019.4 LTS  hands are usually not visible (but are being tracked). When they appear they do not line up with the hands in the image.
- Outline/Ghost hands sometimes show a shader issue when upgrading to SRP (TOON shader)
- Issues with slider button movements not being possible or registering false presses in moving reference frames scene when frame is moving (inconsistent). Only affects slider buttons - normal buttons work fine.
- Possible hand offset issues on XR2 headsets using SVR plugin
- Hands in Desktop scenes can appear far away from the camera
- Interactions callback scene allows blocks to be moved without doing a grasp pose.
- Interactions object scene platform/stage seems to move a lot
- Dynamic UI objects throwing backwards most of the time.

## [5.1.0]

### Added
- Adding coloring options to the capsule hands
- New option to initialise only the index finger in the interaction hand

### Changed
- Size of the Skeleton hand assets has been significantly reduced

### Removed

### Fixed
- Generic Hand Model rendering issue with transparency
- Updated XR2 preview documentation ('How to Build a Unity Application that Shows Tracked Hands on an XR2') to account for asset path changes, name changes to preview packages in V5.0.0 (from expermimental) and in response to internal user testing
- Minor changes to anchors example scene

### Known issues
-	Scenes containing the infrared viewer render incorrectly on systems using single pass stereo with the XR plugin system - e.g. Windows Mixed Reality headsets. SteamVR headsets may also default to single pass stereo, showing the same issue. However in this case, the OpenVR settings can be changed to multipass which resolves the problem.
-	Demo scenes do not start at the correct height for a seated user. The XR Plugin Management System adjusts the camera height. This means the user has to adjust components in the scene to the correct height - e.g. camera height. Currently our position is to support the legacy XR system height settings.
-	Capsule hands appear small compared to size of 'IR hands' of user using HDRP / URP and do not line up. Using standard rendering on Unity 2019.4 LTS  hands are usually not visible (but are being tracked). When they appear they do not line up with the hands in the image.
- Outline/Ghost hands sometimes show a shader issue when upgrading to SRP (TOON shader)
- Issues with slider button movements not being possible or registering false presses in moving reference frames scene when frame is moving (inconsistent). Only affects slider buttons - normal buttons work fine.
- Possible hand offset issues on XR2 headsets using SVR plugin


## [5.0.0]
### Added
- Support for Unity HDRP and URP including materials and shaders in all examples
- Hands module shaders for outline, ghost and skeleton hands
- `Service Provider` (XR, Desktop and Screentop) prefabs
- `Image Retriever` prefab
- `HandModels` prefab
- Experimental support for Qualcomm Snapdragon XR2 based headsets within `com.ultraleap.tracking.preview` package.
- MainCameraProvider.cs to get the camera on Android platforms

### Changed
- Reorganized the repository layout to adhere to [UPM Package Structure](https://docs.unity3d.com/Manual/cus-layout.html). Fixes [[#1113]](https://github.com/ultraleap/UnityPlugin/issues/1113)
  - Core, Hands and Interaction Engine modules are in their own sub-folders with Editor/Runtime folders in a `com.ultraleap.tracking` UPM package.
  - Examples for all modules are in hidden `Examples~` folders within their respective package. These can be imported as samples from the package manager window or unhidden by removing the `~` when importing from .unitypackages.
  - UIInput module has is now in a separate preview package "com.ultraleap.tracking.preview".
- The following scripts are no longer required to be put on a `Camera`. Instead, they require a reference to a `Camera`.
  - LeapXRServiceProvider
  - LeapImageRetriever
  - LeapEyeDislocator
  - EnableDepthBuffer
- Reworked how adding hands to a scene works - hands can be added easily. Any type derived from `HandModelBase` can be added directly into the scene and linked with a `LeapProvider` to begin tracking immediately.
- `Frame.Get` renamed to `Frame.GetHandWithChirality`.
- Rebranded Leap Motion Unity Modules Window


### Removed
- `HandModelManager` MonoBehaviour
- `Leap Rig` Prefab
- `Leap Hand Controller` Prefab
- The following example scenes were removed:
  - Rigged Hands (VR - Infrared Viewer)
  - Rigged Hands (VR)
- Experimental modules
  - HierarchyRecording
  - Playback
- Docs - migrated to [Ultraleap Docs][docs-website]
- Internal directory
  - AutoHeader (Moved to CI folder, no longer part of any packages)
  - Generation
  - RealtimeGraph
  - Testing
  - VRVisualizer
- Legacy directory
  - DetectionExamples
  - GraphicRenderer

### Fixed
- Missing rigged hands image (Note that docs moved to [Ultraleap Docs](https://docs.ultraleap.com/unity-api/unity-user-manual/core.html)) [[#1172]](https://github.com/ultraleap/UnityPlugin/issues/1172)
- 'SelectionMode.OnlyUserModifiable' is obsolete [[1167]](https://github.com/ultraleap/UnityPlugin/issues/1167)
- Initializing contact bones of XR controller [[#1085]](https://github.com/ultraleap/UnityPlugin/issues/1085)
- enableContactBoneCollision() called unnecessarily often [[#1062]](https://github.com/ultraleap/UnityPlugin/issues/1062)
- ClearContactTracking() doesn't clear a pooled Hashset before calling Recycle() [[#1061]](https://github.com/ultraleap/UnityPlugin/issues/1061)
- Hand position jumps when using OVRProvider [[#1054]](https://github.com/ultraleap/UnityPlugin/issues/1054) 
- Remove additional audio listeners in example scenes
- Clipping plane in example scenes is not set close enough, Hands models are being clipped
- Images not seen in Core examples - Capsule hands (VR - Infrared Viewer)

### Known issues
-	Scenes containing the infrared viewer render incorrectly on systems using single pass stereo with the XR plugin system - e.g. Windows Mixed Reality headsets. SteamVR headsets may also default to single pass stereo, showing the same issue. However in this case, the OpenVR settings can be changed to multipass which resolves the problem.
-	Demo scenes do not start at the correct height for a seated user. The XR Plugin Management System adjusts the camera height. This means the user has to adjust components in the scene to the correct height - e.g. camera height. Currently our position is to support the legacy XR system height settings.
-	Capsule hands appear small compared to size of 'IR hands' of user using HDRP / URP and do not line up. Using standard rendering on Unity 2019.4 LTS  hands are usually not visible (but are being tracked). When they appear they do not line up with the hands in the image.
- Outline/Ghost hands sometimes show a shader issue when upgrading to SRP (TOON shader)
- Issues with slider button movements not being possible or registering false presses in moving reference frames scene when frame is moving (inconsistent). Only affects slider buttons - normal buttons work fine.
- Possible hand offset issues on XR2 headsets using SVR plugin

## [4.9.1 and older]

[older-releases]: https://github.com/ultraleap/UnityPlugin/releases "UnityPlugin Releases"

Refer to the [release notes page][older-releases] for older releases.<|MERGE_RESOLUTION|>--- conflicted
+++ resolved
@@ -10,11 +10,8 @@
 
 ### Added
 - (Physics Hands) In-editor readme for example scene
-<<<<<<< HEAD
 - (Attachment Hands) Predicted pinch position
-=======
 - (LeapServiceProvider) Ability to change the number of Service connection attempts and interval
->>>>>>> 8bfd4f1e
 
 ### Changed
 - (HandUtils) Only cache static Provider and CameraRig references when they are requested
