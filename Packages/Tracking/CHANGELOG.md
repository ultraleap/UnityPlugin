--- conflicted
+++ resolved
@@ -16,12 +16,9 @@
 - 
 
 ### Fixed
-<<<<<<< HEAD
 - OpenXRLeapProvider CheckOpenXRAvailable has a nullref when XRGeneralSettings activeloader is not set up
-=======
 - XrLeapProviderManager initialising when there is no active XR Loader
 - OnAnchorDisabled not being called when an Anchor gameobject is disabled
->>>>>>> 350ca240
 
 ### Known issues 
 - Offset between skeleton hand wrist and forearm in sample scenes
