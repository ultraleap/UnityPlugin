--- conflicted
+++ resolved
@@ -15,11 +15,8 @@
 
 ### Added
 - (Pose Detector) Add a new rule type to match rotation of a joint to a target
-<<<<<<< HEAD
+- Help Menu that links out to docs, a place to report bugs & places to get support
 - (Service Provider) Expose service IP and port as user settable variables
-=======
-- Help Menu that links out to docs, a place to report bugs & places to get support
->>>>>>> 6ba46fe8
 
 ### Changed
 - Changed from using obsolete FindObjectOfType to using newer implementations
