# Changelog
All notable changes to this project will be documented in this file.

The format is based on [Keep a Changelog](https://keepachangelog.com/en/1.0.0/),
and this project adheres to [Semantic Versioning](https://semver.org/spec/v2.0.0.html).

[docs-website]: https://docs.ultraleap.com/unity-api/ "Ultraleap Docs"

## [NEXT] - unreleased

### Added
- Public toggle for interpolation on LeapServiceProviders
- Hands prefabs added to GameObject/Ultraleap/Hands create menu

### Changed
- 

### Fixed
<<<<<<< HEAD
- XrLeapProviderManager initialising when there is no active XR Loader
=======
- OnAnchorDisabled not being called when an Anchor gameobject is disabled
>>>>>>> 6077ffe8

### Known issues 
- Offset between skeleton hand wrist and forearm in sample scenes
- Outline hands aren't displaying
- Scenes containing the infrared viewer render incorrectly on Android build targets and in scriptable render pipelines such as URP and HDRP. 
- Interactions callback scene allows blocks to be moved without doing a grasp pose. 
- Capsule hands don't have a joint colour in HDRP 
- Use of the LeapCSharp Config class is unavailable with v5.X tracking service
- Repeatedly opening scenes can cause memory use increase
- Currently the Ultraleap Hand Tracking feature for OpenXR requires the New and Legacy input systems to be enabled, to simultaneously use OpenXR and the Ultraleap Unity Plugin's features.
- The OpenXR Leap Provider does not currently support the `Confidence` hand property (and will return fixed values)
- If using OpenXR with OpenXR package imported, when using Unity 2020 and Ultraleap Tracking Plugin via .unitypackage, an error will appear on import relating to HandTrackingFeature. This has been fixed by Unity on Unity 2021
	- A workaround is to right click on \ThirdParty\Ultraleap\Tracking\OpenXR\Runtime\Scripts\HandTrackingFeature.cs and select 'Reimport'
- DrawMeshInstanced error log on certain Unity versions when using Capsule Hands. [Unity Issue Tracker](https://issuetracker.unity3d.com/issues/drawmeshinstanced-does-not-support-dot-dot-dot-error-in-the-console-pops-up-when-the-shader-does-support-instanced-rendering)
- After using Ultraleap OpenXR in Unity Editor, the tracking mode of device 0 will be set to HMD until the Unity Editor session ends. This can stop the testing of non-XR scenes until the Unity Editor is re-opened

## [6.4.0] - 05/01/23

### Added
- Pinch To Paint example scene
- Explanation text to all XR example scenes
- Turntable and Pullcord example scene
- Locomotion teleportation system and example scenes in Preview Package

### Fixed
- Android Manifest auto-population when building for OpenXR always adds permissions
- OpenXR finger lengths wrongly include metacarpal lengths

### Known issues 
- Offset between skeleton hand wrist and forearm in sample scenes
- Outline hands aren't displaying
- Scenes containing the infrared viewer render incorrectly on Android build targets and in scriptable render pipelines such as URP and HDRP. 
- Interactions callback scene allows blocks to be moved without doing a grasp pose. 
- Capsule hands don't have a joint colour in HDRP 
- Use of the LeapCSharp Config class is unavailable with v5.X tracking service
- Repeatedly opening scenes can cause memory use increase
- Currently the Ultraleap Hand Tracking feature for OpenXR requires the New and Legacy input systems to be enabled, to simultaneously use OpenXR and the Ultraleap Unity Plugin's features.
- The OpenXR Leap Provider does not currently support the `Confidence` hand property (and will return fixed values)
- If using OpenXR with OpenXR package imported, when using Unity 2020 and Ultraleap Tracking Plugin via .unitypackage, an error will appear on import relating to HandTrackingFeature. This has been fixed by Unity on Unity 2021
	- A workaround is to right click on \ThirdParty\Ultraleap\Tracking\OpenXR\Runtime\Scripts\HandTrackingFeature.cs and select 'Reimport'
- DrawMeshInstanced error log on certain Unity versions when using Capsule Hands. [Unity Issue Tracker](https://issuetracker.unity3d.com/issues/drawmeshinstanced-does-not-support-dot-dot-dot-error-in-the-console-pops-up-when-the-shader-does-support-instanced-rendering)
- After using Ultraleap OpenXR in Unity Editor, the tracking mode of device 0 will be set to HMD until the Unity Editor session ends. This can stop the testing of non-XR scenes until the Unity Editor is re-opened

## [6.3.0] - 02/12/22

### Added
- Added XRLeapProviderManager script and Prefab which auto-selects a LeapXRServiceProvider or OpenXRLeapProvider depending on the availability of OpenXR
- Added GetChirality extension method to hand which returns the Chirality enum of the hand
- Added ability to change HandBinder scaling speed

### Changed
- Reduced the contact offset for Interaction Hands colliders so contact is closer

### Fixed
- Check for main camera being null in (get) EditTimeFrame in OpenXRLeapProvider
- Detector null reference error when creating a detector at runtime
- InteractionSlider now raises event for value changes when setting values via the Horizontal and Vertical Percent properties
- XRServiceProvider and OpenXRLeapProvider do not scale when the player scales
- `timeVisible` was not populated on the OpenXR Provider for `Finger`s
- Fix issue with generic hand-shader giving compile errors in some circumstances

### Known issues 
- Offset between skeleton hand wrist and forearm in sample scenes
- Outline hands aren't displaying
- Scenes containing the infrared viewer render incorrectly on Android build targets and in scriptable render pipelines such as URP and HDRP. 
- Interactions callback scene allows blocks to be moved without doing a grasp pose. 
- Capsule hands don't have a joint colour in HDRP 
- Use of the LeapCSharp Config class is unavailable with v5.X tracking service
- Repeatedly opening scenes can cause memory use increase
- Currently the Ultraleap Hand Tracking feature for OpenXR requires the New and Legacy input systems to be enabled, to simultaneously use OpenXR and the Ultraleap Unity Plugin's features.
- The OpenXR Leap Provider does not currently support the `Confidence` hand property (and will return fixed values)
- If using OpenXR with OpenXR package imported, when using Unity 2020 and Ultraleap Tracking Plugin via .unitypackage, an error will appear on import relating to HandTrackingFeature. This has been fixed by Unity on Unity 2021
	- A workaround is to right click on \ThirdParty\Ultraleap\Tracking\OpenXR\Runtime\Scripts\HandTrackingFeature.cs and select 'Reimport'
- DrawMeshInstanced error log on certain Unity versions when using Capsule Hands. [Unity Issue Tracker](https://issuetracker.unity3d.com/issues/drawmeshinstanced-does-not-support-dot-dot-dot-error-in-the-console-pops-up-when-the-shader-does-support-instanced-rendering)
- After using Ultraleap OpenXR in Unity Editor, the tracking mode of device 0 will be set to HMD until the Unity Editor session ends. This can stop the testing of non-XR scenes until the Unity Editor is re-opened

## [6.2.1] - 07/10/2022

### Fixed
- Fixed `DeviceID`, `Timestamp` and `CurrentFramesPerSecond` for `Frames` from the OpenXR Provider

### Known issues 
- Offset between skeleton hand wrist and forearm in sample scenes
- Outline hands aren't displaying
- Scenes containing the infrared viewer render incorrectly on Android build targets and in scriptable render pipelines such as URP and HDRP. 
- Interactions callback scene allows blocks to be moved without doing a grasp pose. 
- Capsule hands don't have a joint colour in HDRP 
- Use of the LeapCSharp Config class is unavailable with v5.X tracking service
- Repeatedly opening scenes can cause memory use increase
- Currently the Ultraleap Hand Tracking feature for OpenXR requires the New and Legacy input systems to be enabled, to simultaneously use OpenXR and the Ultraleap Unity Plugin's features.
- The OpenXR Leap Provider does not currently support the `Confidence` hand property (and will return fixed values)
- If using OpenXR with OpenXR package imported, when using Unity 2020 and Ultraleap Tracking Plugin via .unitypackage, an error will appear on import relating to HandTrackingFeature. This has been fixed by Unity on Unity 2021
	- A workaround is to right click on \ThirdParty\Ultraleap\Tracking\OpenXR\Runtime\Scripts\HandTrackingFeature.cs and select 'Reimport'

## [6.2.0] - 23/09/2022

### Added
- Getting Started example scene
- Mesh Hands example scenes for XR

### Changed
- Reorganised example scenes for more clarity
- Removed HDRP hands example scenes

### Fixed
- Fixed compile error with GenericHandShader's use of TRANSFER_SHADOW

### Known issues 
- Offset between skeleton hand wrist and forearm in sample scenes
- Outline hands aren't displaying
- Scenes containing the infrared viewer render incorrectly on Android build targets and in scriptable render pipelines such as URP and HDRP. 
- Interactions callback scene allows blocks to be moved without doing a grasp pose. 
- Capsule hands don't have a joint colour in HDRP 
- Use of the LeapCSharp Config class is unavailable with v5.X tracking service
- Repeatedly opening scenes can cause memory use increase
- Currently the Ultraleap Hand Tracking feature for OpenXR requires the New and Legacy input systems to be enabled, to simultaneously use OpenXR and the Ultraleap Unity Plugin's features.
- The OpenXR Leap Provider does not currently support the `Confidence` hand property (and will return fixed values)
- If using OpenXR with OpenXR package imported, when using Unity 2020 and Ultraleap Tracking Plugin via .unitypackage, an error will appear on import relating to HandTrackingFeature. This has been fixed by Unity on Unity 2021
	- A workarond is to right click on \ThirdParty\Ultraleap\Tracking\OpenXR\Runtime\Scripts\HandTrackingFeature.cs and select 'Reimport'

## [6.1.0] - 09/09/2022

### Added
- Device-Specific RectilinearToPixelEx method
- OpenXR into a conditionally included asmdef taht automatically removes OpenXR Package if necessary

### Fixed
- Tracking Binding is lost when reloading scenes on Android
- AttachmentHands can get in a popup loop when resetting the component
- RectilinearToPixel returns NaN

### Known issues 
- Scenes containing the infrared viewer render incorrectly on Android build targets and in scriptable render pipelines such as URP and HDRP. 
- Interactions callback scene allows blocks to be moved without doing a grasp pose. 
- Capsule hands don't have a joint colour in HDRP 
- Use of the LeapCSharp Config class is unavailable with v5.X tracking service
- Repeatedly opening scenes can cause memory use increase
- Currently the Ultraleap Hand Tracking feature for OpenXR requires the New and Legacy input systems to be enabled, to simultaneously use OpenXR and the Ultraleap Unity Plugin's features.
- The OpenXR Leap Provider does not currently support the `Confidence` hand property (and will return fixed values)
- If using OpenXR with OpenXR package imported, when using Unity 2020 and Ultraleap Tracking Plugin via .unitypackage, an error will appear on import relating to HandTrackingFeature. This has been fixed by Unity on Unity 2021
	- A workarond is to right click on \ThirdParty\Ultraleap\Tracking\OpenXR\Runtime\Scripts\HandTrackingFeature.cs and select 'Reimport'

## [6.0.0] - 17/08/2022

### Added
- Added a low poly hand model with an arm
- Added create menu options for LeapServiceProviders via GameObject/Ultrealeap/Service Provider (X)
- Added TrackedPoseDriver to all XR example scenes
- Added ability to create LeapServiceProviders from the GameObject/Create menu in editor
- Added Hand Rays to Preview package

### Changed
- Cleaned up the image retriever and LeapServiceProvider Execution order, reducing unnecessary service and log messages
- ImageRetriever prefab and LeapEyeDislocator.cs (formerly used for passthrough) removed and replaced by 'VR Infrared Camera' prefab in the Tracking Examples package
- Example scenes URL
- Hand rigs bones have their  'L and R' prefixes removed
- Removed Hotkey functionality
- Removed use of obsolete methods
- Removed obsolete methods
- Removed pre-2020LTS specific support
- Removed use of SVR
- Changed use of Vector and LeapQuaternion in favour of Vector3 and Quaternion
- Removed Legacy XR support
- Removed MainCaneraProvider in favour of Camera.Main
- All units to be in M rather than MM when getting hand data

### Fixed

- HandBinder scales hands in edit mode when there is no LeapServiceProvider in the scene
- Leap.Controller.InternalFrameReady, LeapInternalFrame is never dispatched
- HandUI example scene panel exists after hand lost
- ChangeTrackingMode and GetTrackingMode on LeapServiceProvider fail when in disabled multi-device mode
- FOV Gizmos are not visible when opening an example scene containing a Service Provider in multiDeviceMode = disabled.
- FOV Gizmos are not visible when changing render pipelines
- AttachmentHands untick bone in inspector UI causes looping error when deleting gameobject in edit mode
- SpatialTracking dependency errors

### Known issues 
- Scenes containing the infrared viewer render incorrectly on Android build targets and in scriptable render pipelines such as URP and HDRP. 
- Interactions callback scene allows blocks to be moved without doing a grasp pose. 
- Capsule hands don't have a joint colour in HDRP 
- Use of the LeapCSharp Config class is unavailable with v5.X tracking service
- Repeatedly opening scenes can cause memory use increase

## [5.13.1] - 26/08/2022

### Announcements

In line with Unity's end of support of Unity 2019 LTS, we will no longer be actively supporting Unity 2019.

We will also be deprecating some functionality and moving core utilities into a separate package.

If you are using classes and methods that are marked as obsolete and will be moved to the new legacy package without a replacement, you may wish to use "#pragma warning disable 0618" at the start and "#pragma warning restore 0618" at the end of your method that makes use of it to suppress the warnings.

If you have any concerns about this, please contact us on [Github Discussions](https://github.com/ultraleap/UnityPlugin/discussions)

### Fixed
- Tracking Binding is lost when reloading scenes on Android

### Known issues 
- Scenes containing the infrared viewer render incorrectly on Android build targets and in scriptable render pipelines such as URP and HDRP. 
- Demo scenes do not start at the correct height for a seated user. The XR Plugin Management System adjusts the camera height. This means the user has to adjust components in the scene to the correct height - e.g. camera height. Currently our position is to support the legacy XR system height settings. 
- Hands in Desktop scenes can appear far away from the camera 
- Interactions callback scene allows blocks to be moved without doing a grasp pose. 
- Capsule hands don't have a joint colour in HDRP 
- Hand UI can become detached from hand when hand is removed from view
- Multi-device (desktop) Scene camera position can become offset
- FOV visualization does not display after changing render pipelines

## [5.13.0] - 21/07/2022

### Announcements

In line with Unity's end of support of Unity 2019 LTS, we will no longer be actively supporting Unity 2019.

We will also be deprecating some functionality and moving core utilities into a separate package.

If you are using classes and methods that are marked as obsolete and will be moved to the new legacy package without a replacement, you may wish to use "#pragma warning disable 0618" at the start and "#pragma warning restore 0618" at the end of your method that makes use of it to suppress the warnings.

If you have any concerns about this, please contact us on [Github Discussions](https://github.com/ultraleap/UnityPlugin/discussions)

### Added
- Added HandModelManager to the Hands Module - an easy way to enable/disable hand models
- Added option to freeze hand state on HandEnableDisable

### Changed
- Changed Rigged Hand Example scenes to use HandModelManager

### Fixed
- Inertia Hands are very jittery and `hand.TimeVisible` is not accurate
- Compile errors in the Infrared Viewer example scene when using Single Pass Stereo rendering mode

### Known issues 
- Scenes containing the infrared viewer render incorrectly on Android build targets and in scriptable render pipelines such as URP and HDRP. 
- Demo scenes do not start at the correct height for a seated user. The XR Plugin Management System adjusts the camera height. This means the user has to adjust components in the scene to the correct height - e.g. camera height. Currently our position is to support the legacy XR system height settings. 
- Hands in Desktop scenes can appear far away from the camera 
- Interactions callback scene allows blocks to be moved without doing a grasp pose. 
- Capsule hands don't have a joint colour in HDRP 
- Hand UI can become detached from hand when hand is removed from view
- Multi-device (desktop) Scene camera position can become offset
- FOV visualization does not display after changing render pipelines
- Use of the LeapCSharp Config class is unavailable with v5.X tracking service

## [5.12.1] - 06/07/2022

### Announcements

In line with Unity's end of support of Unity 2019 LTS, we will no longer be actively supporting Unity 2019.

We will also be deprecating some functionality and moving core utilities into a separate package.

If you are using classes and methods that are marked as obsolete and will be moved to the new legacy package without a replacement, you may wish to use "#pragma warning disable 0618" at the start and "#pragma warning restore 0618" at the end of your method that makes use of it to suppress the warnings.

If you have any concerns about this, please contact us on [Github Discussions](https://github.com/ultraleap/UnityPlugin/discussions)

This release is a hotfix for the 5.12.0 release. It fixes the XRI package dependency issue which affects the tracking preview package,
 
### Fixed 
- XRI package dependency is resolved when using the Tracking Preview package.

### Known issues 
- Scenes containing the infrared viewer render incorrectly on systems using single pass stereo with the XR plugin system - e.g. Windows Mixed Reality headsets. SteamVR headsets may also default to single pass stereo, showing the same issue. However in this case, the OpenVR settings can be changed to multipass which resolves the problem. 
- Scenes containing the infrared viewer render incorrectly on Android build targets and in scriptable render pipelines such as URP and HDRP. 
- Demo scenes do not start at the correct height for a seated user. The XR Plugin Management System adjusts the camera height. This means the user has to adjust components in the scene to the correct height - e.g. camera height. Currently our position is to support the legacy XR system height settings. 
- Hands in Desktop scenes can appear far away from the camera 
- Interactions callback scene allows blocks to be moved without doing a grasp pose. 
- Capsule hands don't have a joint colour in HDRP 
- Hand UI can become detached from hand when hand is removed from view
- Multi-device (desktop) Scene camera position can become offset
- FOV visualization does not display after changing render pipelines


## [5.12.0] - 04/07/2022

### Announcements

In line with Unity's end of support of Unity 2019 LTS, we will no longer be actively supporting Unity 2019.

We will also be deprecating some functionality and moving core utilities into a separate package.

If you are using classes and methods that are marked as obsolete and will be moved to the new legacy package without a replacement, you may wish to use "#pragma warning disable 0618" at the start and "#pragma warning restore 0618" at the end of your method that makes use of it to suppress the warnings.

If you have any concerns about this, please contact us on [Github Discussions](https://github.com/ultraleap/UnityPlugin/discussions)
 
### Changed
- Various classes and methods have been marked as obsolete in preparation for a major version change in the near future
 
### Fixed 
- VertexOffsetShader displays errors in Unity 2021 due to invalid path
- ThreadAbortException in editor when connecting, most commonly found when using milti-device

### Known issues 
- Scenes containing the infrared viewer render incorrectly on systems using single pass stereo with the XR plugin system - e.g. Windows Mixed Reality headsets. SteamVR headsets may also default to single pass stereo, showing the same issue. However in this case, the OpenVR settings can be changed to multipass which resolves the problem. 
- Scenes containing the infrared viewer render incorrectly on Android build targets and in scriptable render pipelines such as URP and HDRP. 
- Demo scenes do not start at the correct height for a seated user. The XR Plugin Management System adjusts the camera height. This means the user has to adjust components in the scene to the correct height - e.g. camera height. Currently our position is to support the legacy XR system height settings. 
- Possible hand offset issues on XR2 headsets using SVR plugin 
- Hands in Desktop scenes can appear far away from the camera 
- Interactions callback scene allows blocks to be moved without doing a grasp pose. 
- Capsule hands don't have a joint colour in HDRP 
- Hand UI can become detached from hand when hand is removed from view
- Multi-device (desktop) Scene camera position can become offset
- FOV visualization does not display after changing render pipelines


## [5.11.0] - 23/06/2022

### Announcements

In line with Unity's end of support of Unity 2019 LTS, we will no longer be actively supporting Unity 2019.

We will also be deprecating some functionality and moving core utilities into a separate package.

If you have any concerns about this, please contact us on [Github Discussions](https://github.com/ultraleap/UnityPlugin/discussions)
 
### Added 
- Added a hand enable and disable script to the GenericHand_Arm prefab

### Changed
- Changed scale calculations on the Auto-Scale function of the Handbinder, to make it more consistent across different tracking models and more stable when using a hand without metacarpal bones. The scales of all hand prefabs have been slightly changed because of that.
- Disable FOV visualization gizmos by default
- Update minimum Unity version to 2020.3 for UPM packages
 
### Fixed 
- Turning on and off multiple image retrievers referencing the same service provider or the same device results in a very low framerate
- When having two image retrievers that both reference the same device and turning one of them off, then the other one shows a grey image
- Initialising contact for an interaction hand while the hand is not tracked does not work and doesn't attempt again once the hand is tracked
- Attachment Hands Example scene has errors when using a project with InputSystem

### Known issues 
- Scenes containing the infrared viewer render incorrectly on systems using single pass stereo with the XR plugin system - e.g. Windows Mixed Reality headsets. SteamVR headsets may also default to single pass stereo, showing the same issue. However in this case, the OpenVR settings can be changed to multipass which resolves the problem. 
- Scenes containing the infrared viewer render incorrectly on Android build targets and in scriptable render pipelines such as URP and HDRP. 
- Demo scenes do not start at the correct height for a seated user. The XR Plugin Management System adjusts the camera height. This means the user has to adjust components in the scene to the correct height - e.g. camera height. Currently our position is to support the legacy XR system height settings. 
- Possible hand offset issues on XR2 headsets using SVR plugin 
- Hands in Desktop scenes can appear far away from the camera 
- Interactions callback scene allows blocks to be moved without doing a grasp pose. 
- Capsule hands don't have a joint colour in HDRP 
- Hand UI can become detached from hand when hand is removed from view


## [5.10.0] - 10/06/2022

### Announcements

In line with Unity's end of support of Unity 2019 LTS, we will no longer be actively supporting Unity 2019.

We will also be deprecating some functionality and moving core utilities into a separate package.

If you have any concerns about this, please contact us on [Github Discussions](https://github.com/ultraleap/UnityPlugin/discussions)
 
### Added 

- Inform user with a popup error dialog when trying to build for Android without ARM64 set as the only target architecture. User can choose to continue the build if this is intended.

### Changed

- The leapProvider on a handModelBase (eg Capsule Hand) cannot be changed anymore at runtime in the inspector
 
### Fixed 

- Tracking Examples Capsule Hands (VR - Infrared Viewer) scene: hands are aligned with passthrough hands
- After removing XR Service Providers from Transforms, the transform is uneditable

### Known issues 
- Scenes containing the infrared viewer render incorrectly on systems using single pass stereo with the XR plugin system - e.g. Windows Mixed Reality headsets. SteamVR headsets may also default to single pass stereo, showing the same issue. However in this case, the OpenVR settings can be changed to multipass which resolves the problem. 
- Scenes containing the infrared viewer render incorrectly on Android build targets and in scriptable render pipelines such as URP and HDRP. 
- Demo scenes do not start at the correct height for a seated user. The XR Plugin Management System adjusts the camera height. This means the user has to adjust components in the scene to the correct height - e.g. camera height. Currently our position is to support the legacy XR system height settings. 
- Possible hand offset issues on XR2 headsets using SVR plugin 
- Hands in Desktop scenes can appear far away from the camera 
- Interactions callback scene allows blocks to be moved without doing a grasp pose. 
- Capsule hands don't have a joint colour in HDRP 
- Hand UI can become detached from hand when hand is removed from view


## [5.9.0] - 27/05/2022

### Announcements

In line with Unity's end of support of Unity 2019 LTS, we will no longer be actively supporting Unity 2019 following this release.

We will also start deprecating some functionality and moving core utilities into a separate package.

If you have any concerns about this, please contact us on [Github Discussions](https://github.com/ultraleap/UnityPlugin/discussions)
 
### Added 

- Add option to prevent initializing tracking mode for XR service provider 
- Added an option in LeapImageRetriever to hide Rigel device's debug information 
- Enable the use of multiple image retrievers in a scene that correspond to different devices 
- Better visualization for a tracking device’s position and rotation and its FOV as gizmos 

 
### Fixed 

- Automatic Volume visualization does not work in multi device mode 
- Switching between HMD and Screentop using ChangeTrackingMode() briefly switches to Desktop 
- when rendering a passthrough image with OpenGL, the hand visualization is flipped in the undistorted view 
- Changing tracking mode on the same frame as enabling a service provider has no effect 
- Capsule Hands "Cylinder Radius" only updates after hitting play 
- LeapEyeDislocator updates distortion values whenever a new device is plugged in, even if that device is not used for retrieving an image 

### Known issues 
- Scenes containing the infrared viewer render incorrectly on systems using single pass stereo with the XR plugin system - e.g. Windows Mixed Reality headsets. SteamVR headsets may also default to single pass stereo, showing the same issue. However in this case, the OpenVR settings can be changed to multipass which resolves the problem. 
- Scenes containing the infrared viewer render incorrectly on Android build targets and in scriptable render pipelines such as URP and HDRP. 
- Demo scenes do not start at the correct height for a seated user. The XR Plugin Management System adjusts the camera height. This means the user has to adjust components in the scene to the correct height - e.g. camera height. Currently our position is to support the legacy XR system height settings. 
- Possible hand offset issues on XR2 headsets using SVR plugin 
- Hands in Desktop scenes can appear far away from the camera 
- Interactions callback scene allows blocks to be moved without doing a grasp pose. 
- Capsule hands don't have a joint colour in HDRP 
- Hand UI can become detached from hand when hand is removed from view
 

## [5.8.0] - 28/04/2022

### Added
- A Leap Provider can now be specified for attachment hands

### Fixed
- SIR170 Tracking Volume Visualisation was not appearing
- The automatic option on Tracking Volume Visualisation was not working for SIR170s or 3Dis in single device usage
- Unit tests break downstream package dependencies [[#1182]](https://github.com/ultraleap/UnityPlugin/issues/1182)
- reassigned Low Poly Hand material to prefab
- An image from the image Retriever would freeze when switching devices on the relevant Service Provider

### Known issues
- Scenes containing the infrared viewer render incorrectly on systems using single pass stereo with the XR plugin system - e.g. Windows Mixed Reality headsets. SteamVR headsets may also default to single pass stereo, showing the same issue. However in this case, the OpenVR settings can be changed to multipass which resolves the problem.
- Scenes containing the infrared viewer render incorrectly on Android build targets and in scriptable render pipelines such as URP and HDRP.
- Demo scenes do not start at the correct height for a seated user. The XR Plugin Management System adjusts the camera height. This means the user has to adjust components in the scene to the correct height - e.g. camera height. Currently our position is to support the legacy XR system height settings.
- Possible hand offset issues on XR2 headsets using SVR plugin
- Hands in Desktop scenes can appear far away from the camera
- Interactions callback scene allows blocks to be moved without doing a grasp pose.
- Automatic Volume visualization does not work in multi device mode
- Capsule hands don't have a joint colour in HDRP

## [5.7.0] - 19/04/2022

### Added
- Added a new post process provider to distort tracking data to the 3D visuals
- Added the ability to generate a leap hand from a bound hand (Hand Binder) 
- Can now set different tracking optimization modes on tracking devices when running with multiple devices
- method 'GetFingerStrength' in HandUtils, that returns a value indicating how strongly a finger is curled
- Added option to flip image in the passthrough shaders

### Changed
- Policy flags are now handled on a per device basis / contain information about the device they relate to
- ActiveDevice replaced by ActiveDevices. ActiveDevice marked as obsolete
- Legacy SetPolicy/ClearPolicy/IsPolicySet methods on IController marked as obsolete. Use new methods that also take a Device
- In multiple Device Mode = specific, if the specific serial number is null or an empty string, no device is tracking

### Fixed
- Occasional ThreadAbortException on connection polling thread
- Sometimes Frame objects where being constructed without a device ID, even if known
- Multiple device mode remembers device serial numbers after devices are disconnected
- Service provider in multi-device scene does not track using selected device (by serial number) unless it's been selected in the editor
- clear LeapServiceProvider._currentDevice, if the device is unplugged (DeviceLost)

### Known issues
- Scenes containing the infrared viewer render incorrectly on systems using single pass stereo with the XR plugin system - e.g. Windows Mixed Reality headsets. SteamVR headsets may also default to single pass stereo, showing the same issue. However in this case, the OpenVR settings can be changed to multipass which resolves the problem.
- Scenes containing the infrared viewer render incorrectly on Android build targets and in scriptable render pipelines such as URP and HDRP.
- Demo scenes do not start at the correct height for a seated user. The XR Plugin Management System adjusts the camera height. This means the user has to adjust components in the scene to the correct height - e.g. camera height. Currently our position is to support the legacy XR system height settings.
- Possible hand offset issues on XR2 headsets using SVR plugin
- Hands in Desktop scenes can appear far away from the camera
- Interactions callback scene allows blocks to be moved without doing a grasp pose.
- Interactions object scene platform/stage seems to move a lot


## [5.6.0] - 04/04/2022

### Added
- The LeapServiceProvider provides a list of connected devices (LeapServiceProvider.Devices)
- Example scene for multiple devices
- Generic Hand Model that has an Arm and no metacarpal bones (added to example scene 'Rigged Hands (Desktop) (Standard)')
- Accessor for Service version info in the Controller

### Changed
- In 'Multiple Device Mode' = 'Specific', Serial Numbers can be changed at Runtime via the Inspector or via code (new public property LeapServiceProvider.SpecificSerialNumber)
- Exposed SimpleFacingCameraCallbacks.IsFacingCamera in the Interaction Engine
- Allow mesh hands that use the hand binder to be scaled during editor
- Updated the LeapC.dll client to 5.5.0.22-57dcaafe

### Removed

### Fixed
- Lag and stuttering when using multiple devices
- Scene View opens when connecting / disconnecting devices
- Fixed issues with multi-device interpolation failing

### Known issues
- Multiple device mode remembers device serial numbers after devices are disconnected
- Service provider in multi-device scene does not track using selected device (by serial number) unless it's been selected in the editor
- Scenes containing the infrared viewer render incorrectly on systems using single pass stereo with the XR plugin system - e.g. Windows Mixed Reality headsets. SteamVR headsets may also default to single pass stereo, showing the same issue. However in this case, the OpenVR settings can be changed to multipass which resolves the problem.
- Demo scenes do not start at the correct height for a seated user. The XR Plugin Management System adjusts the camera height. This means the user has to adjust components in the scene to the correct height - e.g. camera height. Currently our position is to support the legacy XR system height settings.
- Possible hand offset issues on XR2 headsets using SVR plugin
- Hands in Desktop scenes can appear far away from the camera
- Interactions callback scene allows blocks to be moved without doing a grasp pose.
- Interactions object scene platform/stage seems to move a lot
- Dynamic UI objects throwing backwards most of the time.


## [5.5.0] - 17/03/2022

### Added
- Hand Binder Scale feature, uniformly scale the 3D model model up or down based on the ratio between the leap data and the 3D model. This will require a rebind to calculate the correct scale.
- tracking service version check for multiple device mode. Warning appears if trying to select the 'specific' multi device mode in a service version < 5.3.6

### Changed
- Serial numbers for 'multiple device mode' = 'Specific' can be chosen from a drop down list in the inspector instead of a text field. Using Device indices is no longer supported.

### Removed
- x86 LeapC.dll

### Fixed
- Dynamic UI scene - blocks sometimes did not expand when undocked
-	Capsule hands appear small compared to size of 'IR hands' of user using HDRP / URP and do not line up. Using standard rendering on Unity 2019.4 LTS  hands are usually not visible (but are being tracked). When they appear they do not line up with the hands in the image.
- A check has been added to ensure a subscription to device events won't happen if the leapProvider is null.

### Known issues
-	Scenes containing the infrared viewer render incorrectly on systems using single pass stereo with the XR plugin system - e.g. Windows Mixed Reality headsets. SteamVR headsets may also default to single pass stereo, showing the same issue. However in this case, the OpenVR settings can be changed to multipass which resolves the problem.
-	Demo scenes do not start at the correct height for a seated user. The XR Plugin Management System adjusts the camera height. This means the user has to adjust components in the scene to the correct height - e.g. camera height. Currently our position is to support the legacy XR system height settings.
- Possible hand offset issues on XR2 headsets using SVR plugin
- Hands in Desktop scenes can appear far away from the camera
- Interactions callback scene allows blocks to be moved without doing a grasp pose.
- Interactions object scene platform/stage seems to move a lot
- Dynamic UI objects throwing backwards most of the time.


## [5.4.0] 

### Added
- Basic support for specifying which device a LeapProvider should connect to. Can be specified by device index or serial number. If multiple service providers are in a scene set to use the multiple device mode, they must be set to use the same tracking optimization mode. _(Multiple Device Mode is only supported on the Ultraleap Tracking Service version 5.3.6 and above)_
- Added ability to get / set custom capsule hand colours in code

### Changed
- Updated LeapC.dll client to latest service release. Service supports multiple devices.

### Removed

### Fixed
- Fixed issue with incorrect enum ordering in eLeapEventType (now matches LeapC.h ordering). Inserted eLeapEventType_TrackingMode
- Service Providers not referenced in Hand Post-Process example scene

### Known issues
-	Scenes containing the infrared viewer render incorrectly on systems using single pass stereo with the XR plugin system - e.g. Windows Mixed Reality headsets. SteamVR headsets may also default to single pass stereo, showing the same issue. However in this case, the OpenVR settings can be changed to multipass which resolves the problem.
-	Demo scenes do not start at the correct height for a seated user. The XR Plugin Management System adjusts the camera height. This means the user has to adjust components in the scene to the correct height - e.g. camera height. Currently our position is to support the legacy XR system height settings.
-	Capsule hands appear small compared to size of 'IR hands' of user using HDRP / URP and do not line up. Using standard rendering on Unity 2019.4 LTS  hands are usually not visible (but are being tracked). When they appear they do not line up with the hands in the image.
- Possible hand offset issues on XR2 headsets using SVR plugin
- Hands in Desktop scenes can appear far away from the camera
- Interactions callback scene allows blocks to be moved without doing a grasp pose.
- Interactions object scene platform/stage seems to move a lot
- Dynamic UI objects throwing backwards most of the time.


## [5.3.0] 

### Added

### Changed
- Clear devices list on disconnect of service Connection.cs
- Example scenes now contain a clickable link to take users to https://docs.ultraleap.com/ultralab/
- Removed unused variables from Connection and Controller
- Hand Model Base feature parity with the interaction hand
- LeapXRServiceProvider getter and setter for MainCamera

### Removed

### Fixed
- Outline/Ghost hands sometimes show a shader issue when upgrading to SRP (TOON shader)
- Jittery Sliders and slider problems in moving reference frame
- When using LeapXRServiceProvider with Temporal Warping enabled, the hands fly off in the first few frames.
- Reduced the number of OnContactBegin / OnContactEnd events when a finger is in contact with a slider
- Fixed issues with HDRP and URP example scenes not containing the correct shader when switching graphics pipelines.
- Fixing eye dislocator misalignment
- Unused variables in LeapCSharp Controller and Connection causing warnings [[#1181]](https://github.com/ultraleap/UnityPlugin/issues/1181)

### Known issues
-	Scenes containing the infrared viewer render incorrectly on systems using single pass stereo with the XR plugin system - e.g. Windows Mixed Reality headsets. SteamVR headsets may also default to single pass stereo, showing the same issue. However in this case, the OpenVR settings can be changed to multipass which resolves the problem.
-	Demo scenes do not start at the correct height for a seated user. The XR Plugin Management System adjusts the camera height. This means the user has to adjust components in the scene to the correct height - e.g. camera height. Currently our position is to support the legacy XR system height settings.
-	Capsule hands appear small compared to size of 'IR hands' of user using HDRP / URP and do not line up. Using standard rendering on Unity 2019.4 LTS  hands are usually not visible (but are being tracked). When they appear they do not line up with the hands in the image.
- Possible hand offset issues on XR2 headsets using SVR plugin
- Hands in Desktop scenes can appear far away from the camera
- Interactions callback scene allows blocks to be moved without doing a grasp pose.
- Interactions object scene platform/stage seems to move a lot
- Dynamic UI objects throwing backwards most of the time.
- Service Providers not referenced in Hand Post-Process example scene (to fix: drag 'Intertia Hand Models' into the leap Provider of its children capsule hands)


## [5.2.0]

### Added
- Adding SIR170 leapc/device.
- Adding 3DI leapc/device
- Adding option to grasp interaction objects with a specific hand


### Changed

- Moved SimpleFacingCameraCallbacks.cs to Interaction Engine\Runtime\Scripts\Utility & updated its namespace
- Update main camera provider to enable work on supporting MRTK

### Removed

### Fixed
- https://github.com/ultraleap/UnityPlugin/issues/1177

### Known issues
-	Scenes containing the infrared viewer render incorrectly on systems using single pass stereo with the XR plugin system - e.g. Windows Mixed Reality headsets. SteamVR headsets may also default to single pass stereo, showing the same issue. However in this case, the OpenVR settings can be changed to multipass which resolves the problem.
-	Demo scenes do not start at the correct height for a seated user. The XR Plugin Management System adjusts the camera height. This means the user has to adjust components in the scene to the correct height - e.g. camera height. Currently our position is to support the legacy XR system height settings.
-	Capsule hands appear small compared to size of 'IR hands' of user using HDRP / URP and do not line up. Using standard rendering on Unity 2019.4 LTS  hands are usually not visible (but are being tracked). When they appear they do not line up with the hands in the image.
- Outline/Ghost hands sometimes show a shader issue when upgrading to SRP (TOON shader)
- Issues with slider button movements not being possible or registering false presses in moving reference frames scene when frame is moving (inconsistent). Only affects slider buttons - normal buttons work fine.
- Possible hand offset issues on XR2 headsets using SVR plugin
- Hands in Desktop scenes can appear far away from the camera
- Interactions callback scene allows blocks to be moved without doing a grasp pose.
- Interactions object scene platform/stage seems to move a lot
- Dynamic UI objects throwing backwards most of the time.

## [5.1.0]

### Added
- Adding coloring options to the capsule hands
- New option to initialise only the index finger in the interaction hand

### Changed
- Size of the Skeleton hand assets has been significantly reduced

### Removed

### Fixed
- Generic Hand Model rendering issue with transparency
- Updated XR2 preview documentation ('How to Build a Unity Application that Shows Tracked Hands on an XR2') to account for asset path changes, name changes to preview packages in V5.0.0 (from expermimental) and in response to internal user testing
- Minor changes to anchors example scene

### Known issues
-	Scenes containing the infrared viewer render incorrectly on systems using single pass stereo with the XR plugin system - e.g. Windows Mixed Reality headsets. SteamVR headsets may also default to single pass stereo, showing the same issue. However in this case, the OpenVR settings can be changed to multipass which resolves the problem.
-	Demo scenes do not start at the correct height for a seated user. The XR Plugin Management System adjusts the camera height. This means the user has to adjust components in the scene to the correct height - e.g. camera height. Currently our position is to support the legacy XR system height settings.
-	Capsule hands appear small compared to size of 'IR hands' of user using HDRP / URP and do not line up. Using standard rendering on Unity 2019.4 LTS  hands are usually not visible (but are being tracked). When they appear they do not line up with the hands in the image.
- Outline/Ghost hands sometimes show a shader issue when upgrading to SRP (TOON shader)
- Issues with slider button movements not being possible or registering false presses in moving reference frames scene when frame is moving (inconsistent). Only affects slider buttons - normal buttons work fine.
- Possible hand offset issues on XR2 headsets using SVR plugin


## [5.0.0]
### Added
- Support for Unity HDRP and URP including materials and shaders in all examples
- Hands module shaders for outline, ghost and skeleton hands
- `Service Provider` (XR, Desktop and Screentop) prefabs
- `Image Retriever` prefab
- `HandModels` prefab
- Experimental support for Qualcomm Snapdragon XR2 based headsets within `com.ultraleap.tracking.preview` package.
- MainCameraProvider.cs to get the camera on Android platforms

### Changed
- Reorganized the repository layout to adhere to [UPM Package Structure](https://docs.unity3d.com/Manual/cus-layout.html). Fixes [[#1113]](https://github.com/ultraleap/UnityPlugin/issues/1113)
  - Core, Hands and Interaction Engine modules are in their own sub-folders with Editor/Runtime folders in a `com.ultraleap.tracking` UPM package.
  - Examples for all modules are in hidden `Examples~` folders within their respective package. These can be imported as samples from the package manager window or unhidden by removing the `~` when importing from .unitypackages.
  - UIInput module has is now in a separate preview package "com.ultraleap.tracking.preview".
- The following scripts are no longer required to be put on a `Camera`. Instead, they require a reference to a `Camera`.
  - LeapXRServiceProvider
  - LeapImageRetriever
  - LeapEyeDislocator
  - EnableDepthBuffer
- Reworked how adding hands to a scene works - hands can be added easily. Any type derived from `HandModelBase` can be added directly into the scene and linked with a `LeapProvider` to begin tracking immediately.
- `Frame.Get` renamed to `Frame.GetHandWithChirality`.
- Rebranded Leap Motion Unity Modules Window


### Removed
- `HandModelManager` MonoBehaviour
- `Leap Rig` Prefab
- `Leap Hand Controller` Prefab
- The following example scenes were removed:
  - Rigged Hands (VR - Infrared Viewer)
  - Rigged Hands (VR)
- Experimental modules
  - HierarchyRecording
  - Playback
- Docs - migrated to [Ultraleap Docs][docs-website]
- Internal directory
  - AutoHeader (Moved to CI folder, no longer part of any packages)
  - Generation
  - RealtimeGraph
  - Testing
  - VRVisualizer
- Legacy directory
  - DetectionExamples
  - GraphicRenderer

### Fixed
- Missing rigged hands image (Note that docs moved to [Ultraleap Docs](https://docs.ultraleap.com/unity-api/unity-user-manual/core.html)) [[#1172]](https://github.com/ultraleap/UnityPlugin/issues/1172)
- 'SelectionMode.OnlyUserModifiable' is obsolete [[1167]](https://github.com/ultraleap/UnityPlugin/issues/1167)
- Initializing contact bones of XR controller [[#1085]](https://github.com/ultraleap/UnityPlugin/issues/1085)
- enableContactBoneCollision() called unnecessarily often [[#1062]](https://github.com/ultraleap/UnityPlugin/issues/1062)
- ClearContactTracking() doesn't clear a pooled Hashset before calling Recycle() [[#1061]](https://github.com/ultraleap/UnityPlugin/issues/1061)
- Hand position jumps when using OVRProvider [[#1054]](https://github.com/ultraleap/UnityPlugin/issues/1054) 
- Remove additional audio listeners in example scenes
- Clipping plane in example scenes is not set close enough, Hands models are being clipped
- Images not seen in Core examples - Capsule hands (VR - Infrared Viewer)

### Known issues
-	Scenes containing the infrared viewer render incorrectly on systems using single pass stereo with the XR plugin system - e.g. Windows Mixed Reality headsets. SteamVR headsets may also default to single pass stereo, showing the same issue. However in this case, the OpenVR settings can be changed to multipass which resolves the problem.
-	Demo scenes do not start at the correct height for a seated user. The XR Plugin Management System adjusts the camera height. This means the user has to adjust components in the scene to the correct height - e.g. camera height. Currently our position is to support the legacy XR system height settings.
-	Capsule hands appear small compared to size of 'IR hands' of user using HDRP / URP and do not line up. Using standard rendering on Unity 2019.4 LTS  hands are usually not visible (but are being tracked). When they appear they do not line up with the hands in the image.
- Outline/Ghost hands sometimes show a shader issue when upgrading to SRP (TOON shader)
- Issues with slider button movements not being possible or registering false presses in moving reference frames scene when frame is moving (inconsistent). Only affects slider buttons - normal buttons work fine.
- Possible hand offset issues on XR2 headsets using SVR plugin

## [4.9.1 and older]

[older-releases]: https://github.com/ultraleap/UnityPlugin/releases "UnityPlugin Releases"

Refer to the [release notes page][older-releases] for older releases.<|MERGE_RESOLUTION|>--- conflicted
+++ resolved
@@ -16,11 +16,8 @@
 - 
 
 ### Fixed
-<<<<<<< HEAD
 - XrLeapProviderManager initialising when there is no active XR Loader
-=======
 - OnAnchorDisabled not being called when an Anchor gameobject is disabled
->>>>>>> 6077ffe8
 
 ### Known issues 
 - Offset between skeleton hand wrist and forearm in sample scenes
