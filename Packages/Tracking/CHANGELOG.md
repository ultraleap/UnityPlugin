# Changelog
All notable changes to this project will be documented in this file.

The format is based on [Keep a Changelog](https://keepachangelog.com/en/1.0.0/),
and this project adheres to [Semantic Versioning](https://semver.org/spec/v2.0.0.html).

[docs-website]: https://docs.ultraleap.com/unity-api/ "Ultraleap Docs"

## [6.10.0] - 05/07/23

This release was tested against Unity 2021.3 LTS and 2022.3 LTS

### Added
<<<<<<< HEAD
- (Physics Hands) Finger displacement values to each finger
- (Physics Hands) Interface based events for easier development
    - Please see the updated scripts in the Physics Hands example scene for more information


### Changed
- (Hand Pose) Removed unnecessary Hand Pose scriptable context menu option
- (Physics Hands) Burst compute is now used to improve certain physics calculation performance
    - In Unity 2020+ this is used for "hand is colliding" functions only
	- In Unity 2022+ all collision functions are handled by Burst
- (Physics Hands) Parameters of the hand (e.g. contact distance) are now controlled at the provider level and have adjusted defaults for better interactions
- (Physics Hands) OnObjectStateChange event has been replaced with SubscribeToStateChanges
    - This is tailored to handle specific Rigidbodies and will only fire when your subscribed Rigidbody is affected
- (Physics Hands) Hand and bone states have been improved and are more consistent with expectations
- (Physics Hands) Updated example scene with new events and better visuals


### Fixed
- (Preview) CPU performance issues on PICO when re-connecting tracking device
- (Physics Hands) Hand forces are reduced when pushing into objects with fingers

=======
- (XRHands) Direct Leap XRHands Subsystem
- (UlrealeapSettings) Ultraleap Settings ScriptableObject to toggle features
- (InputSystem) A XRHands to Leap InputActions and Meta Aim InputActions converter

### Changed
- (Hand Pose) Removed unnecessary Hand Pose scriptable context menu option
- (Multi device aggregation) Added wrist and arm to ConfidenceInterpolation aggregator
- (Preview XRI) Removed XRI content from Preview Package in favour of XRHands+XRI content in Tracking Package. Follow the Ultraleap [XR Docs](https://docs.ultraleap.com/unity-api/The-Examples/XR/index.html) for XRI and XRHands to get started

### Fixed
- (Preview) CPU performance issues on PICO when re-connecting tracking device
- (Locomotion) Jump gems could occasionally break and not show their ray
>>>>>>> ebf554f5

### Known issues 
- Use of the LeapCSharp Config class is unavailable with v5.X tracking service
- Repeatedly opening scenes can cause memory use increase
- Currently the Ultraleap Hand Tracking feature for OpenXR requires the New and Legacy input systems to be enabled, to simultaneously use OpenXR and the Ultraleap Unity Plugin's features.
- The OpenXR Leap Provider does not currently support the `Confidence` hand property (and will return fixed values)
- If using OpenXR when using Unity 2020 and Ultraleap Tracking Plugin via .unitypackage, an error will appear on import relating to HandTrackingFeature. This has been fixed by Unity on Unity 2021
	- A workaround is to right click on \ThirdParty\Ultraleap\Tracking\OpenXR\Runtime\Scripts\HandTrackingFeature.cs and select 'Reimport'
- After using Ultraleap OpenXR in Unity Editor, the tracking mode of device 0 will be set to HMD until the Unity Editor session ends. This can stop the testing of non-XR scenes until the Unity Editor is re-opened
- The OpenXR Leap Provider palm can be in unexpected position when using pre-1.4.3 OpenXR Layer. A workaround is to ensure you use 1.4.3 or newer - installed by the 5.12.0 or newer Tracking Service Installer
- Running both the Ultraleap XRHands Subsystem and another XRHands Subsystem at the same time causes unstable results. Only enable one at a time.

## [6.9.0] - 08/06/23

### Added
- (Physics Hands) In-editor readme for example scene
- (Attachment Hands) Predicted pinch position
- (LeapServiceProvider) Ability to change the number of Service connection attempts and interval

### Changed
- (HandUtils) Only cache static Provider and CameraRig references when they are requested
- (HandUtils) Mark Provider-dependant methods as obsolete and point to suitable replacements
- (UIInput) Cursors are disabled by default and enabled when required
- (LeapXRServiceProvider) When using Default offset, updated values will be used automatically
- (Utils) All references to Utils in the Plugin specify Leap.Unity.Utils to avoid clashes with other Utils classes

### Fixed
- (OpenXRProvider) Hand `Rotation`, `Direction`, `PalmPosition`, `PalmNormal` and `StabilisedPalmPosition` do not match LeapC when using OpenXR layer 1.4.4
- (OpenXRProvider) Elbow length incorrectly calculated.
- (OpenXRProvider) Finger `Direction` is incorrectly set to the tip bone direction rather than the intermediate
- (OpenXRProvider) Hand `GrabStrength` is computed before all required information is available
- (UIInput) When hand lost or leaves canvas near hovered button, button stays hovered
- (Jump Gem Locomotion) Jump Gems look for audio sources in their children, even if the audio source was set

### Known issues 
- Use of the LeapCSharp Config class is unavailable with v5.X tracking service
- Repeatedly opening scenes can cause memory use increase
- Currently the Ultraleap Hand Tracking feature for OpenXR requires the New and Legacy input systems to be enabled, to simultaneously use OpenXR and the Ultraleap Unity Plugin's features.
- The OpenXR Leap Provider does not currently support the `Confidence` hand property (and will return fixed values)
- If using OpenXR when using Unity 2020 and Ultraleap Tracking Plugin via .unitypackage, an error will appear on import relating to HandTrackingFeature. This has been fixed by Unity on Unity 2021
	- A workaround is to right click on \ThirdParty\Ultraleap\Tracking\OpenXR\Runtime\Scripts\HandTrackingFeature.cs and select 'Reimport'
- After using Ultraleap OpenXR in Unity Editor, the tracking mode of device 0 will be set to HMD until the Unity Editor session ends. This can stop the testing of non-XR scenes until the Unity Editor is re-opened
- The OpenXR Leap Provider palm can be in unexpected position when using pre-1.4.3 OpenXR Layer. A workaround is to ensure you use 1.4.3 or newer - installed by the 5.12.0 or newer Tracking Service Installer

## [6.8.1] - 19/05/23

### Added
- Runtime unit tests for pose detection

### Changed
- Changed OpenXRLeapProvider to calculate a LeapC-style palm width and pinch strength

### Fixed
- Preview package version dependency mismatch for XRI when using InputSystem 1.4.4
- (Passthrough) change the handling of the distortion matrix for vertical alignment across device types

### Known issues 
- Scenes containing the infrared viewer render incorrectly on Android build targets and in scriptable render pipelines such as URP and HDRP. 
- Use of the LeapCSharp Config class is unavailable with v5.X tracking service
- Repeatedly opening scenes can cause memory use increase
- Currently the Ultraleap Hand Tracking feature for OpenXR requires the New and Legacy input systems to be enabled, to simultaneously use OpenXR and the Ultraleap Unity Plugin's features.
- The OpenXR Leap Provider does not currently support the `Confidence` hand property (and will return fixed values)
- If using OpenXR when using Unity 2020 and Ultraleap Tracking Plugin via .unitypackage, an error will appear on import relating to HandTrackingFeature. This has been fixed by Unity on Unity 2021
	- A workaround is to right click on \ThirdParty\Ultraleap\Tracking\OpenXR\Runtime\Scripts\HandTrackingFeature.cs and select 'Reimport'
- DrawMeshInstanced error log on certain Unity versions when using Capsule Hands. [Unity Issue Tracker](https://issuetracker.unity3d.com/issues/drawmeshinstanced-does-not-support-dot-dot-dot-error-in-the-console-pops-up-when-the-shader-does-support-instanced-rendering)
- After using Ultraleap OpenXR in Unity Editor, the tracking mode of device 0 will be set to HMD until the Unity Editor session ends. This can stop the testing of non-XR scenes until the Unity Editor is re-opened

## [6.8.0] - 12/05/23

### Added
- (Anchorable Behaviour) Code to automatically create a basic curve for attraction reach distance on new instance of the script
- (Interaction Engine) New options to the create menu under "Interaction", can now create:
	- Interaction Cube, 3D Button, 3D UI panel, Anchor, Anchorable Object, Attachment Hand Menu, Interaction Manager
- (Physics Hands) Added function to check if a grasped object has been pinched
- Presets to Capsule Hands to be able to change the way they look easily
- Options for Capsule Hands to change disable particular joints
- Option to show Upper Arm for Capsule Hands. (Works best in XR)
- (Preview) XRI implementation now supports more Input Actions similar to that of OpenXRs Interaction Profiles

### Changed
- (Anchorable Behaviour) Ability to change the speed at which an object is attracted to the hand
- (Physics Hands) Significantly improved palm latency
- (Physics Hands) Reduced overall forces of hands and fingers
- (Physics Hands) Improved object weight movement (less wobbly, overall faster and more predictable)
- (Physics Hands) Improved contact information of helpers
- (Physics Hands) Removed grasp distance
- (Physics Hands) Removed "strength" from the provider and replaced with per hand velocity limits
- (Physics Hands) Grasp helpers now modify object mass on grasp and restore it on release
- (Hand Rays) TransformWristShoulderRay interpolates direction, rather than aim position
- LeapXRServiceProvider Default offset mode now uses known device transforms or falls back to a default value
- (Interaction) Grab ball now has an option to Continuously restrict the grab balls distance from the player. This allows grab balls to follow the player
- Leap provider can now be set manually in leap provider manager
- Removed Infrared Viewer example scene and prefab

### Fixed
- (Physics Hands) Fixed joints exploding when teleporting the hand for one frame
- (Physics Hands) Fixed wrist position becoming misaligned over time

### Known issues 
- Scenes containing the infrared viewer render incorrectly on Android build targets and in scriptable render pipelines such as URP and HDRP. 
- Use of the LeapCSharp Config class is unavailable with v5.X tracking service
- Repeatedly opening scenes can cause memory use increase
- Currently the Ultraleap Hand Tracking feature for OpenXR requires the New and Legacy input systems to be enabled, to simultaneously use OpenXR and the Ultraleap Unity Plugin's features.
- The OpenXR Leap Provider does not currently support the `Confidence` hand property (and will return fixed values)
- If using OpenXR when using Unity 2020 and Ultraleap Tracking Plugin via .unitypackage, an error will appear on import relating to HandTrackingFeature. This has been fixed by Unity on Unity 2021
	- A workaround is to right click on \ThirdParty\Ultraleap\Tracking\OpenXR\Runtime\Scripts\HandTrackingFeature.cs and select 'Reimport'
- DrawMeshInstanced error log on certain Unity versions when using Capsule Hands. [Unity Issue Tracker](https://issuetracker.unity3d.com/issues/drawmeshinstanced-does-not-support-dot-dot-dot-error-in-the-console-pops-up-when-the-shader-does-support-instanced-rendering)
- After using Ultraleap OpenXR in Unity Editor, the tracking mode of device 0 will be set to HMD until the Unity Editor session ends. This can stop the testing of non-XR scenes until the Unity Editor is re-opened

## [6.7.0] - 3/4/23

### Added
- Brand new pose detection feature!
	- Pose Detector (Invokes events when the chosen pose is made)
	- Pose Detection Library (A library of pre-defined poses)
		- Thumbs up, OK, Point, Open palm, Fist, Horns
	- Pose Recorder (To record poses of your own)
	- New Example Scenes
		- Pose Recorder (A scene set up for you to record poses of your own)
		- Pose Detection (A barebones scene to show how you can use the detector in your own scenes)
		- Pose Showcase (To view and try out our new library of poses)
			- Thumbs up, Thumbs down, OK, Point, Open palm up, Open palm down, Fist, Horns
- (Physics Hands) Warnings for gravity and timestep settings
- (Physics Hands) Exposed interaction mask
- (Physics Hands) Dynamically adjusting fingers when grabbing objects
- (Physics Hands) Distance calculations and values for each bone
- Per finger pinch distances in HandUtils
- Ability for AnchorableBehaviours to attach on demand
- Added advanced option to LeapXRServiceProvider to avoid adding TrackedPoseDrivers to MainCamera
- Ability to clear all attachments on AttachmentHands component
- (UIInput) Added an option to hide the pointer cursor when hands are interacting with UI elements in direct/tactile mode

### Changed
- (Physics Hands) Reduced hand to object collision radius when throwing and testing overlaps
- (Physics Hands) Thumb joints reverted to revolute for non-0th thumb joints
- (Physics Hands) Default physics hands solver iterations & presets
- (Physics Hands) Heuristic calculations moved to WaitForFixedUpdate
- (Physics Hands) Non-0th joints are now only revolute once again
- Reordered example assets to make it easier to traverse


### Fixed
- (Physics Hands) Bone directions when converting back to Leap Hands
- (Physics Hands) Incorrect setup and positioning of physics buttons
- 0th thumb bone rotation values when using OpenXR
- "Pullcord" jitters when being interacted with
- Hand Binder finger tip scale disproportionately when LeapProvider Transform is scaled
- Creating objects from GameObject/Ultraleap/ menu makes more than just prefabs - Ghost Hands (with Arms)
- (UIInput) several interaction events not firing when both direct and indirect interaction is enabled 
- Incorrect warning of duplicate InteractionHands in InteractionManager

### Known issues 
- Scenes containing the infrared viewer render incorrectly on Android build targets and in scriptable render pipelines such as URP and HDRP. 
- Use of the LeapCSharp Config class is unavailable with v5.X tracking service
- Repeatedly opening scenes can cause memory use increase
- Currently the Ultraleap Hand Tracking feature for OpenXR requires the New and Legacy input systems to be enabled, to simultaneously use OpenXR and the Ultraleap Unity Plugin's features.
- The OpenXR Leap Provider does not currently support the `Confidence` hand property (and will return fixed values)
- If using OpenXR when using Unity 2020 and Ultraleap Tracking Plugin via .unitypackage, an error will appear on import relating to HandTrackingFeature. This has been fixed by Unity on Unity 2021
	- A workaround is to right click on \ThirdParty\Ultraleap\Tracking\OpenXR\Runtime\Scripts\HandTrackingFeature.cs and select 'Reimport'
- DrawMeshInstanced error log on certain Unity versions when using Capsule Hands. [Unity Issue Tracker](https://issuetracker.unity3d.com/issues/drawmeshinstanced-does-not-support-dot-dot-dot-error-in-the-console-pops-up-when-the-shader-does-support-instanced-rendering)
- After using Ultraleap OpenXR in Unity Editor, the tracking mode of device 0 will be set to HMD until the Unity Editor session ends. This can stop the testing of non-XR scenes until the Unity Editor is re-opened

## [6.6.0] - 17/02/23

### Added
- Interaction Grab Ball for 3D UI

### Changed
- Capsule Hands pinky metacarpal position to better represent the actual joint position
- Reduced performance overhead of OpenXRLeapProvider
- Reduced performance overhead when accessing Hands via Hands.Right, Hands.Left and Hands.GetHand
- Reduced performance overhead when transforming Leap.Frames, Leap.Hands and Leap.Bones using Basis
- Reduced performance overhead when accessing scale in Capsule Hands
- Reduced performance overhead when using Preview UI Input Cursor

### Fixed
- Preview package example scene referencing a prefab in the non-preview package

### Known issues 
- Scenes containing the infrared viewer render incorrectly on Android build targets and in scriptable render pipelines such as URP and HDRP. 
- Use of the LeapCSharp Config class is unavailable with v5.X tracking service
- Repeatedly opening scenes can cause memory use increase
- Currently the Ultraleap Hand Tracking feature for OpenXR requires the New and Legacy input systems to be enabled, to simultaneously use OpenXR and the Ultraleap Unity Plugin's features.
- The OpenXR Leap Provider does not currently support the `Confidence` hand property (and will return fixed values)
- If using OpenXR when using Unity 2020 and Ultraleap Tracking Plugin via .unitypackage, an error will appear on import relating to HandTrackingFeature. This has been fixed by Unity on Unity 2021
	- A workaround is to right click on \ThirdParty\Ultraleap\Tracking\OpenXR\Runtime\Scripts\HandTrackingFeature.cs and select 'Reimport'
- DrawMeshInstanced error log on certain Unity versions when using Capsule Hands. [Unity Issue Tracker](https://issuetracker.unity3d.com/issues/drawmeshinstanced-does-not-support-dot-dot-dot-error-in-the-console-pops-up-when-the-shader-does-support-instanced-rendering)
- After using Ultraleap OpenXR in Unity Editor, the tracking mode of device 0 will be set to HMD until the Unity Editor session ends. This can stop the testing of non-XR scenes until the Unity Editor is re-opened

## [6.5.0] - 26/01/23

### Added
- Public toggle for interpolation on LeapServiceProviders
- Hands prefabs added to GameObject/Ultraleap/Hands create menu
- Action-based XRI implementation with Example scene in Preview package
- Added const S_TO_US as replacement for incorrectly named S_TO_NS in LeapServiceProvider
- Check box in Hand Binder under fine tuning options to enable or disable moving the elbow based on forearm scale

### Changed
- "Hands.Provider" static function now searches for subjectively the best LeapProvider available in the scene. Will use PostProcessProvider first rather than LeapServiceProvider
- Removed the OVRProvider from the Preview Package. This is now achievable via the OpenXR Provider in the main Tracking Package

### Fixed
- Offset between skeleton hand wrist and forearm in sample scenes
- OpenXRLeapProvider CheckOpenXRAvailable has a nullref when XRGeneralSettings activeloader is not set up
- XrLeapProviderManager initialising when there is no active XR Loader - [Github Issue 1360](https://github.com/ultraleap/UnityPlugin/issues/1360)
- OnAnchorDisabled not being called when an Anchor gameobject is disabled
- Documentation for Finger.Direction says it is tip direction but should say intermediate direction
- OpenXR thumb joint rotation offsets do not align with LeapC expectations

### Known issues 
- Scenes containing the infrared viewer render incorrectly on Android build targets and in scriptable render pipelines such as URP and HDRP. 
- Use of the LeapCSharp Config class is unavailable with v5.X tracking service
- Repeatedly opening scenes can cause memory use increase
- Currently the Ultraleap Hand Tracking feature for OpenXR requires the New and Legacy input systems to be enabled, to simultaneously use OpenXR and the Ultraleap Unity Plugin's features.
- The OpenXR Leap Provider does not currently support the `Confidence` hand property (and will return fixed values)
- If using OpenXR when using Unity 2020 and Ultraleap Tracking Plugin via .unitypackage, an error will appear on import relating to HandTrackingFeature. This has been fixed by Unity on Unity 2021
	- A workaround is to right click on \ThirdParty\Ultraleap\Tracking\OpenXR\Runtime\Scripts\HandTrackingFeature.cs and select 'Reimport'
- DrawMeshInstanced error log on certain Unity versions when using Capsule Hands. [Unity Issue Tracker](https://issuetracker.unity3d.com/issues/drawmeshinstanced-does-not-support-dot-dot-dot-error-in-the-console-pops-up-when-the-shader-does-support-instanced-rendering)
- After using Ultraleap OpenXR in Unity Editor, the tracking mode of device 0 will be set to HMD until the Unity Editor session ends. This can stop the testing of non-XR scenes until the Unity Editor is re-opened

## [6.4.0] - 05/01/23

### Added
- Pinch To Paint example scene
- Explanation text to all XR example scenes
- Turntable and Pullcord example scene
- Locomotion teleportation system and example scenes in Preview Package

### Fixed
- Android Manifest auto-population when building for OpenXR always adds permissions
- OpenXR finger lengths wrongly include metacarpal lengths
- On contact start and end being called every 20 frames when only 1 bone is colliding

### Known issues 
- Offset between skeleton hand wrist and forearm in sample scenes
- Outline hands aren't displaying
- Scenes containing the infrared viewer render incorrectly on Android build targets and in scriptable render pipelines such as URP and HDRP. 
- Interactions callback scene allows blocks to be moved without doing a grasp pose. 
- Capsule hands don't have a joint colour in HDRP 
- Use of the LeapCSharp Config class is unavailable with v5.X tracking service
- Repeatedly opening scenes can cause memory use increase
- Currently the Ultraleap Hand Tracking feature for OpenXR requires the New and Legacy input systems to be enabled, to simultaneously use OpenXR and the Ultraleap Unity Plugin's features.
- The OpenXR Leap Provider does not currently support the `Confidence` hand property (and will return fixed values)
- If using OpenXR with OpenXR package imported, when using Unity 2020 and Ultraleap Tracking Plugin via .unitypackage, an error will appear on import relating to HandTrackingFeature. This has been fixed by Unity on Unity 2021
	- A workaround is to right click on \ThirdParty\Ultraleap\Tracking\OpenXR\Runtime\Scripts\HandTrackingFeature.cs and select 'Reimport'
- DrawMeshInstanced error log on certain Unity versions when using Capsule Hands. [Unity Issue Tracker](https://issuetracker.unity3d.com/issues/drawmeshinstanced-does-not-support-dot-dot-dot-error-in-the-console-pops-up-when-the-shader-does-support-instanced-rendering)
- After using Ultraleap OpenXR in Unity Editor, the tracking mode of device 0 will be set to HMD until the Unity Editor session ends. This can stop the testing of non-XR scenes until the Unity Editor is re-opened

## [6.3.0] - 02/12/22

### Added
- Added XRLeapProviderManager script and Prefab which auto-selects a LeapXRServiceProvider or OpenXRLeapProvider depending on the availability of OpenXR
- Added GetChirality extension method to hand which returns the Chirality enum of the hand
- Added ability to change HandBinder scaling speed

### Changed
- Reduced the contact offset for Interaction Hands colliders so contact is closer

### Fixed
- Check for main camera being null in (get) EditTimeFrame in OpenXRLeapProvider
- Detector null reference error when creating a detector at runtime
- InteractionSlider now raises event for value changes when setting values via the Horizontal and Vertical Percent properties
- XRServiceProvider and OpenXRLeapProvider do not scale when the player scales
- `timeVisible` was not populated on the OpenXR Provider for `Finger`s
- Fix issue with generic hand-shader giving compile errors in some circumstances

### Known issues 
- Offset between skeleton hand wrist and forearm in sample scenes
- Outline hands aren't displaying
- Scenes containing the infrared viewer render incorrectly on Android build targets and in scriptable render pipelines such as URP and HDRP. 
- Interactions callback scene allows blocks to be moved without doing a grasp pose. 
- Capsule hands don't have a joint colour in HDRP 
- Use of the LeapCSharp Config class is unavailable with v5.X tracking service
- Repeatedly opening scenes can cause memory use increase
- Currently the Ultraleap Hand Tracking feature for OpenXR requires the New and Legacy input systems to be enabled, to simultaneously use OpenXR and the Ultraleap Unity Plugin's features.
- The OpenXR Leap Provider does not currently support the `Confidence` hand property (and will return fixed values)
- If using OpenXR with OpenXR package imported, when using Unity 2020 and Ultraleap Tracking Plugin via .unitypackage, an error will appear on import relating to HandTrackingFeature. This has been fixed by Unity on Unity 2021
	- A workaround is to right click on \ThirdParty\Ultraleap\Tracking\OpenXR\Runtime\Scripts\HandTrackingFeature.cs and select 'Reimport'
- DrawMeshInstanced error log on certain Unity versions when using Capsule Hands. [Unity Issue Tracker](https://issuetracker.unity3d.com/issues/drawmeshinstanced-does-not-support-dot-dot-dot-error-in-the-console-pops-up-when-the-shader-does-support-instanced-rendering)
- After using Ultraleap OpenXR in Unity Editor, the tracking mode of device 0 will be set to HMD until the Unity Editor session ends. This can stop the testing of non-XR scenes until the Unity Editor is re-opened

## [6.2.1] - 07/10/2022

### Fixed
- Fixed `DeviceID`, `Timestamp` and `CurrentFramesPerSecond` for `Frames` from the OpenXR Provider

### Known issues 
- Offset between skeleton hand wrist and forearm in sample scenes
- Outline hands aren't displaying
- Scenes containing the infrared viewer render incorrectly on Android build targets and in scriptable render pipelines such as URP and HDRP. 
- Interactions callback scene allows blocks to be moved without doing a grasp pose. 
- Capsule hands don't have a joint colour in HDRP 
- Use of the LeapCSharp Config class is unavailable with v5.X tracking service
- Repeatedly opening scenes can cause memory use increase
- Currently the Ultraleap Hand Tracking feature for OpenXR requires the New and Legacy input systems to be enabled, to simultaneously use OpenXR and the Ultraleap Unity Plugin's features.
- The OpenXR Leap Provider does not currently support the `Confidence` hand property (and will return fixed values)
- If using OpenXR with OpenXR package imported, when using Unity 2020 and Ultraleap Tracking Plugin via .unitypackage, an error will appear on import relating to HandTrackingFeature. This has been fixed by Unity on Unity 2021
	- A workaround is to right click on \ThirdParty\Ultraleap\Tracking\OpenXR\Runtime\Scripts\HandTrackingFeature.cs and select 'Reimport'

## [6.2.0] - 23/09/2022

### Added
- Getting Started example scene
- Mesh Hands example scenes for XR

### Changed
- Reorganised example scenes for more clarity
- Removed HDRP hands example scenes

### Fixed
- Fixed compile error with GenericHandShader's use of TRANSFER_SHADOW

### Known issues 
- Offset between skeleton hand wrist and forearm in sample scenes
- Outline hands aren't displaying
- Scenes containing the infrared viewer render incorrectly on Android build targets and in scriptable render pipelines such as URP and HDRP. 
- Interactions callback scene allows blocks to be moved without doing a grasp pose. 
- Capsule hands don't have a joint colour in HDRP 
- Use of the LeapCSharp Config class is unavailable with v5.X tracking service
- Repeatedly opening scenes can cause memory use increase
- Currently the Ultraleap Hand Tracking feature for OpenXR requires the New and Legacy input systems to be enabled, to simultaneously use OpenXR and the Ultraleap Unity Plugin's features.
- The OpenXR Leap Provider does not currently support the `Confidence` hand property (and will return fixed values)
- If using OpenXR with OpenXR package imported, when using Unity 2020 and Ultraleap Tracking Plugin via .unitypackage, an error will appear on import relating to HandTrackingFeature. This has been fixed by Unity on Unity 2021
	- A workarond is to right click on \ThirdParty\Ultraleap\Tracking\OpenXR\Runtime\Scripts\HandTrackingFeature.cs and select 'Reimport'

## [6.1.0] - 09/09/2022

### Added
- Device-Specific RectilinearToPixelEx method
- OpenXR into a conditionally included asmdef taht automatically removes OpenXR Package if necessary

### Fixed
- Tracking Binding is lost when reloading scenes on Android
- AttachmentHands can get in a popup loop when resetting the component
- RectilinearToPixel returns NaN

### Known issues 
- Scenes containing the infrared viewer render incorrectly on Android build targets and in scriptable render pipelines such as URP and HDRP. 
- Interactions callback scene allows blocks to be moved without doing a grasp pose. 
- Capsule hands don't have a joint colour in HDRP 
- Use of the LeapCSharp Config class is unavailable with v5.X tracking service
- Repeatedly opening scenes can cause memory use increase
- Currently the Ultraleap Hand Tracking feature for OpenXR requires the New and Legacy input systems to be enabled, to simultaneously use OpenXR and the Ultraleap Unity Plugin's features.
- The OpenXR Leap Provider does not currently support the `Confidence` hand property (and will return fixed values)
- If using OpenXR with OpenXR package imported, when using Unity 2020 and Ultraleap Tracking Plugin via .unitypackage, an error will appear on import relating to HandTrackingFeature. This has been fixed by Unity on Unity 2021
	- A workarond is to right click on \ThirdParty\Ultraleap\Tracking\OpenXR\Runtime\Scripts\HandTrackingFeature.cs and select 'Reimport'

## [6.0.0] - 17/08/2022

### Added
- Added a low poly hand model with an arm
- Added create menu options for LeapServiceProviders via GameObject/Ultrealeap/Service Provider (X)
- Added TrackedPoseDriver to all XR example scenes
- Added ability to create LeapServiceProviders from the GameObject/Create menu in editor
- Added Hand Rays to Preview package

### Changed
- Cleaned up the image retriever and LeapServiceProvider Execution order, reducing unnecessary service and log messages
- ImageRetriever prefab and LeapEyeDislocator.cs (formerly used for passthrough) removed and replaced by 'VR Infrared Camera' prefab in the Tracking Examples package
- Example scenes URL
- Hand rigs bones have their  'L and R' prefixes removed
- Removed Hotkey functionality
- Removed use of obsolete methods
- Removed obsolete methods
- Removed pre-2020LTS specific support
- Removed use of SVR
- Changed use of Vector and LeapQuaternion in favour of Vector3 and Quaternion
- Removed Legacy XR support
- Removed MainCaneraProvider in favour of Camera.Main
- All units to be in M rather than MM when getting hand data

### Fixed

- HandBinder scales hands in edit mode when there is no LeapServiceProvider in the scene
- Leap.Controller.InternalFrameReady, LeapInternalFrame is never dispatched
- HandUI example scene panel exists after hand lost
- ChangeTrackingMode and GetTrackingMode on LeapServiceProvider fail when in disabled multi-device mode
- FOV Gizmos are not visible when opening an example scene containing a Service Provider in multiDeviceMode = disabled.
- FOV Gizmos are not visible when changing render pipelines
- AttachmentHands untick bone in inspector UI causes looping error when deleting gameobject in edit mode
- SpatialTracking dependency errors

### Known issues 
- Scenes containing the infrared viewer render incorrectly on Android build targets and in scriptable render pipelines such as URP and HDRP. 
- Interactions callback scene allows blocks to be moved without doing a grasp pose. 
- Capsule hands don't have a joint colour in HDRP 
- Use of the LeapCSharp Config class is unavailable with v5.X tracking service
- Repeatedly opening scenes can cause memory use increase

## [5.13.1] - 26/08/2022

### Announcements

In line with Unity's end of support of Unity 2019 LTS, we will no longer be actively supporting Unity 2019.

We will also be deprecating some functionality and moving core utilities into a separate package.

If you are using classes and methods that are marked as obsolete and will be moved to the new legacy package without a replacement, you may wish to use "#pragma warning disable 0618" at the start and "#pragma warning restore 0618" at the end of your method that makes use of it to suppress the warnings.

If you have any concerns about this, please contact us on [Github Discussions](https://github.com/ultraleap/UnityPlugin/discussions)

### Fixed
- Tracking Binding is lost when reloading scenes on Android

### Known issues 
- Scenes containing the infrared viewer render incorrectly on Android build targets and in scriptable render pipelines such as URP and HDRP. 
- Demo scenes do not start at the correct height for a seated user. The XR Plugin Management System adjusts the camera height. This means the user has to adjust components in the scene to the correct height - e.g. camera height. Currently our position is to support the legacy XR system height settings. 
- Hands in Desktop scenes can appear far away from the camera 
- Interactions callback scene allows blocks to be moved without doing a grasp pose. 
- Capsule hands don't have a joint colour in HDRP 
- Hand UI can become detached from hand when hand is removed from view
- Multi-device (desktop) Scene camera position can become offset
- FOV visualization does not display after changing render pipelines

## [5.13.0] - 21/07/2022

### Announcements

In line with Unity's end of support of Unity 2019 LTS, we will no longer be actively supporting Unity 2019.

We will also be deprecating some functionality and moving core utilities into a separate package.

If you are using classes and methods that are marked as obsolete and will be moved to the new legacy package without a replacement, you may wish to use "#pragma warning disable 0618" at the start and "#pragma warning restore 0618" at the end of your method that makes use of it to suppress the warnings.

If you have any concerns about this, please contact us on [Github Discussions](https://github.com/ultraleap/UnityPlugin/discussions)

### Added
- Added HandModelManager to the Hands Module - an easy way to enable/disable hand models
- Added option to freeze hand state on HandEnableDisable

### Changed
- Changed Rigged Hand Example scenes to use HandModelManager

### Fixed
- Inertia Hands are very jittery and `hand.TimeVisible` is not accurate
- Compile errors in the Infrared Viewer example scene when using Single Pass Stereo rendering mode

### Known issues 
- Scenes containing the infrared viewer render incorrectly on Android build targets and in scriptable render pipelines such as URP and HDRP. 
- Demo scenes do not start at the correct height for a seated user. The XR Plugin Management System adjusts the camera height. This means the user has to adjust components in the scene to the correct height - e.g. camera height. Currently our position is to support the legacy XR system height settings. 
- Hands in Desktop scenes can appear far away from the camera 
- Interactions callback scene allows blocks to be moved without doing a grasp pose. 
- Capsule hands don't have a joint colour in HDRP 
- Hand UI can become detached from hand when hand is removed from view
- Multi-device (desktop) Scene camera position can become offset
- FOV visualization does not display after changing render pipelines
- Use of the LeapCSharp Config class is unavailable with v5.X tracking service

## [5.12.1] - 06/07/2022

### Announcements

In line with Unity's end of support of Unity 2019 LTS, we will no longer be actively supporting Unity 2019.

We will also be deprecating some functionality and moving core utilities into a separate package.

If you are using classes and methods that are marked as obsolete and will be moved to the new legacy package without a replacement, you may wish to use "#pragma warning disable 0618" at the start and "#pragma warning restore 0618" at the end of your method that makes use of it to suppress the warnings.

If you have any concerns about this, please contact us on [Github Discussions](https://github.com/ultraleap/UnityPlugin/discussions)

This release is a hotfix for the 5.12.0 release. It fixes the XRI package dependency issue which affects the tracking preview package,
 
### Fixed 
- XRI package dependency is resolved when using the Tracking Preview package.

### Known issues 
- Scenes containing the infrared viewer render incorrectly on systems using single pass stereo with the XR plugin system - e.g. Windows Mixed Reality headsets. SteamVR headsets may also default to single pass stereo, showing the same issue. However in this case, the OpenVR settings can be changed to multipass which resolves the problem. 
- Scenes containing the infrared viewer render incorrectly on Android build targets and in scriptable render pipelines such as URP and HDRP. 
- Demo scenes do not start at the correct height for a seated user. The XR Plugin Management System adjusts the camera height. This means the user has to adjust components in the scene to the correct height - e.g. camera height. Currently our position is to support the legacy XR system height settings. 
- Hands in Desktop scenes can appear far away from the camera 
- Interactions callback scene allows blocks to be moved without doing a grasp pose. 
- Capsule hands don't have a joint colour in HDRP 
- Hand UI can become detached from hand when hand is removed from view
- Multi-device (desktop) Scene camera position can become offset
- FOV visualization does not display after changing render pipelines


## [5.12.0] - 04/07/2022

### Announcements

In line with Unity's end of support of Unity 2019 LTS, we will no longer be actively supporting Unity 2019.

We will also be deprecating some functionality and moving core utilities into a separate package.

If you are using classes and methods that are marked as obsolete and will be moved to the new legacy package without a replacement, you may wish to use "#pragma warning disable 0618" at the start and "#pragma warning restore 0618" at the end of your method that makes use of it to suppress the warnings.

If you have any concerns about this, please contact us on [Github Discussions](https://github.com/ultraleap/UnityPlugin/discussions)
 
### Changed
- Various classes and methods have been marked as obsolete in preparation for a major version change in the near future
 
### Fixed 
- VertexOffsetShader displays errors in Unity 2021 due to invalid path
- ThreadAbortException in editor when connecting, most commonly found when using milti-device

### Known issues 
- Scenes containing the infrared viewer render incorrectly on systems using single pass stereo with the XR plugin system - e.g. Windows Mixed Reality headsets. SteamVR headsets may also default to single pass stereo, showing the same issue. However in this case, the OpenVR settings can be changed to multipass which resolves the problem. 
- Scenes containing the infrared viewer render incorrectly on Android build targets and in scriptable render pipelines such as URP and HDRP. 
- Demo scenes do not start at the correct height for a seated user. The XR Plugin Management System adjusts the camera height. This means the user has to adjust components in the scene to the correct height - e.g. camera height. Currently our position is to support the legacy XR system height settings. 
- Possible hand offset issues on XR2 headsets using SVR plugin 
- Hands in Desktop scenes can appear far away from the camera 
- Interactions callback scene allows blocks to be moved without doing a grasp pose. 
- Capsule hands don't have a joint colour in HDRP 
- Hand UI can become detached from hand when hand is removed from view
- Multi-device (desktop) Scene camera position can become offset
- FOV visualization does not display after changing render pipelines


## [5.11.0] - 23/06/2022

### Announcements

In line with Unity's end of support of Unity 2019 LTS, we will no longer be actively supporting Unity 2019.

We will also be deprecating some functionality and moving core utilities into a separate package.

If you have any concerns about this, please contact us on [Github Discussions](https://github.com/ultraleap/UnityPlugin/discussions)
 
### Added 
- Added a hand enable and disable script to the GenericHand_Arm prefab

### Changed
- Changed scale calculations on the Auto-Scale function of the Handbinder, to make it more consistent across different tracking models and more stable when using a hand without metacarpal bones. The scales of all hand prefabs have been slightly changed because of that.
- Disable FOV visualization gizmos by default
- Update minimum Unity version to 2020.3 for UPM packages
 
### Fixed 
- Turning on and off multiple image retrievers referencing the same service provider or the same device results in a very low framerate
- When having two image retrievers that both reference the same device and turning one of them off, then the other one shows a grey image
- Initialising contact for an interaction hand while the hand is not tracked does not work and doesn't attempt again once the hand is tracked
- Attachment Hands Example scene has errors when using a project with InputSystem

### Known issues 
- Scenes containing the infrared viewer render incorrectly on systems using single pass stereo with the XR plugin system - e.g. Windows Mixed Reality headsets. SteamVR headsets may also default to single pass stereo, showing the same issue. However in this case, the OpenVR settings can be changed to multipass which resolves the problem. 
- Scenes containing the infrared viewer render incorrectly on Android build targets and in scriptable render pipelines such as URP and HDRP. 
- Demo scenes do not start at the correct height for a seated user. The XR Plugin Management System adjusts the camera height. This means the user has to adjust components in the scene to the correct height - e.g. camera height. Currently our position is to support the legacy XR system height settings. 
- Possible hand offset issues on XR2 headsets using SVR plugin 
- Hands in Desktop scenes can appear far away from the camera 
- Interactions callback scene allows blocks to be moved without doing a grasp pose. 
- Capsule hands don't have a joint colour in HDRP 
- Hand UI can become detached from hand when hand is removed from view


## [5.10.0] - 10/06/2022

### Announcements

In line with Unity's end of support of Unity 2019 LTS, we will no longer be actively supporting Unity 2019.

We will also be deprecating some functionality and moving core utilities into a separate package.

If you have any concerns about this, please contact us on [Github Discussions](https://github.com/ultraleap/UnityPlugin/discussions)
 
### Added 

- Inform user with a popup error dialog when trying to build for Android without ARM64 set as the only target architecture. User can choose to continue the build if this is intended.

### Changed

- The leapProvider on a handModelBase (eg Capsule Hand) cannot be changed anymore at runtime in the inspector
 
### Fixed 

- Tracking Examples Capsule Hands (VR - Infrared Viewer) scene: hands are aligned with passthrough hands
- After removing XR Service Providers from Transforms, the transform is uneditable

### Known issues 
- Scenes containing the infrared viewer render incorrectly on systems using single pass stereo with the XR plugin system - e.g. Windows Mixed Reality headsets. SteamVR headsets may also default to single pass stereo, showing the same issue. However in this case, the OpenVR settings can be changed to multipass which resolves the problem. 
- Scenes containing the infrared viewer render incorrectly on Android build targets and in scriptable render pipelines such as URP and HDRP. 
- Demo scenes do not start at the correct height for a seated user. The XR Plugin Management System adjusts the camera height. This means the user has to adjust components in the scene to the correct height - e.g. camera height. Currently our position is to support the legacy XR system height settings. 
- Possible hand offset issues on XR2 headsets using SVR plugin 
- Hands in Desktop scenes can appear far away from the camera 
- Interactions callback scene allows blocks to be moved without doing a grasp pose. 
- Capsule hands don't have a joint colour in HDRP 
- Hand UI can become detached from hand when hand is removed from view


## [5.9.0] - 27/05/2022

### Announcements

In line with Unity's end of support of Unity 2019 LTS, we will no longer be actively supporting Unity 2019 following this release.

We will also start deprecating some functionality and moving core utilities into a separate package.

If you have any concerns about this, please contact us on [Github Discussions](https://github.com/ultraleap/UnityPlugin/discussions)
 
### Added 

- Add option to prevent initializing tracking mode for XR service provider 
- Added an option in LeapImageRetriever to hide Rigel device's debug information 
- Enable the use of multiple image retrievers in a scene that correspond to different devices 
- Better visualization for a tracking device’s position and rotation and its FOV as gizmos 

 
### Fixed 

- Automatic Volume visualization does not work in multi device mode 
- Switching between HMD and Screentop using ChangeTrackingMode() briefly switches to Desktop 
- when rendering a passthrough image with OpenGL, the hand visualization is flipped in the undistorted view 
- Changing tracking mode on the same frame as enabling a service provider has no effect 
- Capsule Hands "Cylinder Radius" only updates after hitting play 
- LeapEyeDislocator updates distortion values whenever a new device is plugged in, even if that device is not used for retrieving an image 

### Known issues 
- Scenes containing the infrared viewer render incorrectly on systems using single pass stereo with the XR plugin system - e.g. Windows Mixed Reality headsets. SteamVR headsets may also default to single pass stereo, showing the same issue. However in this case, the OpenVR settings can be changed to multipass which resolves the problem. 
- Scenes containing the infrared viewer render incorrectly on Android build targets and in scriptable render pipelines such as URP and HDRP. 
- Demo scenes do not start at the correct height for a seated user. The XR Plugin Management System adjusts the camera height. This means the user has to adjust components in the scene to the correct height - e.g. camera height. Currently our position is to support the legacy XR system height settings. 
- Possible hand offset issues on XR2 headsets using SVR plugin 
- Hands in Desktop scenes can appear far away from the camera 
- Interactions callback scene allows blocks to be moved without doing a grasp pose. 
- Capsule hands don't have a joint colour in HDRP 
- Hand UI can become detached from hand when hand is removed from view
 

## [5.8.0] - 28/04/2022

### Added
- A Leap Provider can now be specified for attachment hands

### Fixed
- SIR170 Tracking Volume Visualisation was not appearing
- The automatic option on Tracking Volume Visualisation was not working for SIR170s or 3Dis in single device usage
- Unit tests break downstream package dependencies [[#1182]](https://github.com/ultraleap/UnityPlugin/issues/1182)
- reassigned Low Poly Hand material to prefab
- An image from the image Retriever would freeze when switching devices on the relevant Service Provider

### Known issues
- Scenes containing the infrared viewer render incorrectly on systems using single pass stereo with the XR plugin system - e.g. Windows Mixed Reality headsets. SteamVR headsets may also default to single pass stereo, showing the same issue. However in this case, the OpenVR settings can be changed to multipass which resolves the problem.
- Scenes containing the infrared viewer render incorrectly on Android build targets and in scriptable render pipelines such as URP and HDRP.
- Demo scenes do not start at the correct height for a seated user. The XR Plugin Management System adjusts the camera height. This means the user has to adjust components in the scene to the correct height - e.g. camera height. Currently our position is to support the legacy XR system height settings.
- Possible hand offset issues on XR2 headsets using SVR plugin
- Hands in Desktop scenes can appear far away from the camera
- Interactions callback scene allows blocks to be moved without doing a grasp pose.
- Automatic Volume visualization does not work in multi device mode
- Capsule hands don't have a joint colour in HDRP

## [5.7.0] - 19/04/2022

### Added
- Added a new post process provider to distort tracking data to the 3D visuals
- Added the ability to generate a leap hand from a bound hand (Hand Binder) 
- Can now set different tracking optimization modes on tracking devices when running with multiple devices
- method 'GetFingerStrength' in HandUtils, that returns a value indicating how strongly a finger is curled
- Added option to flip image in the passthrough shaders

### Changed
- Policy flags are now handled on a per device basis / contain information about the device they relate to
- ActiveDevice replaced by ActiveDevices. ActiveDevice marked as obsolete
- Legacy SetPolicy/ClearPolicy/IsPolicySet methods on IController marked as obsolete. Use new methods that also take a Device
- In multiple Device Mode = specific, if the specific serial number is null or an empty string, no device is tracking

### Fixed
- Occasional ThreadAbortException on connection polling thread
- Sometimes Frame objects where being constructed without a device ID, even if known
- Multiple device mode remembers device serial numbers after devices are disconnected
- Service provider in multi-device scene does not track using selected device (by serial number) unless it's been selected in the editor
- clear LeapServiceProvider._currentDevice, if the device is unplugged (DeviceLost)

### Known issues
- Scenes containing the infrared viewer render incorrectly on systems using single pass stereo with the XR plugin system - e.g. Windows Mixed Reality headsets. SteamVR headsets may also default to single pass stereo, showing the same issue. However in this case, the OpenVR settings can be changed to multipass which resolves the problem.
- Scenes containing the infrared viewer render incorrectly on Android build targets and in scriptable render pipelines such as URP and HDRP.
- Demo scenes do not start at the correct height for a seated user. The XR Plugin Management System adjusts the camera height. This means the user has to adjust components in the scene to the correct height - e.g. camera height. Currently our position is to support the legacy XR system height settings.
- Possible hand offset issues on XR2 headsets using SVR plugin
- Hands in Desktop scenes can appear far away from the camera
- Interactions callback scene allows blocks to be moved without doing a grasp pose.
- Interactions object scene platform/stage seems to move a lot


## [5.6.0] - 04/04/2022

### Added
- The LeapServiceProvider provides a list of connected devices (LeapServiceProvider.Devices)
- Example scene for multiple devices
- Generic Hand Model that has an Arm and no metacarpal bones (added to example scene 'Rigged Hands (Desktop) (Standard)')
- Accessor for Service version info in the Controller

### Changed
- In 'Multiple Device Mode' = 'Specific', Serial Numbers can be changed at Runtime via the Inspector or via code (new public property LeapServiceProvider.SpecificSerialNumber)
- Exposed SimpleFacingCameraCallbacks.IsFacingCamera in the Interaction Engine
- Allow mesh hands that use the hand binder to be scaled during editor
- Updated the LeapC.dll client to 5.5.0.22-57dcaafe

### Removed

### Fixed
- Lag and stuttering when using multiple devices
- Scene View opens when connecting / disconnecting devices
- Fixed issues with multi-device interpolation failing

### Known issues
- Multiple device mode remembers device serial numbers after devices are disconnected
- Service provider in multi-device scene does not track using selected device (by serial number) unless it's been selected in the editor
- Scenes containing the infrared viewer render incorrectly on systems using single pass stereo with the XR plugin system - e.g. Windows Mixed Reality headsets. SteamVR headsets may also default to single pass stereo, showing the same issue. However in this case, the OpenVR settings can be changed to multipass which resolves the problem.
- Demo scenes do not start at the correct height for a seated user. The XR Plugin Management System adjusts the camera height. This means the user has to adjust components in the scene to the correct height - e.g. camera height. Currently our position is to support the legacy XR system height settings.
- Possible hand offset issues on XR2 headsets using SVR plugin
- Hands in Desktop scenes can appear far away from the camera
- Interactions callback scene allows blocks to be moved without doing a grasp pose.
- Interactions object scene platform/stage seems to move a lot
- Dynamic UI objects throwing backwards most of the time.


## [5.5.0] - 17/03/2022

### Added
- Hand Binder Scale feature, uniformly scale the 3D model model up or down based on the ratio between the leap data and the 3D model. This will require a rebind to calculate the correct scale.
- tracking service version check for multiple device mode. Warning appears if trying to select the 'specific' multi device mode in a service version < 5.3.6

### Changed
- Serial numbers for 'multiple device mode' = 'Specific' can be chosen from a drop down list in the inspector instead of a text field. Using Device indices is no longer supported.

### Removed
- x86 LeapC.dll

### Fixed
- Dynamic UI scene - blocks sometimes did not expand when undocked
-	Capsule hands appear small compared to size of 'IR hands' of user using HDRP / URP and do not line up. Using standard rendering on Unity 2019.4 LTS  hands are usually not visible (but are being tracked). When they appear they do not line up with the hands in the image.
- A check has been added to ensure a subscription to device events won't happen if the leapProvider is null.

### Known issues
-	Scenes containing the infrared viewer render incorrectly on systems using single pass stereo with the XR plugin system - e.g. Windows Mixed Reality headsets. SteamVR headsets may also default to single pass stereo, showing the same issue. However in this case, the OpenVR settings can be changed to multipass which resolves the problem.
-	Demo scenes do not start at the correct height for a seated user. The XR Plugin Management System adjusts the camera height. This means the user has to adjust components in the scene to the correct height - e.g. camera height. Currently our position is to support the legacy XR system height settings.
- Possible hand offset issues on XR2 headsets using SVR plugin
- Hands in Desktop scenes can appear far away from the camera
- Interactions callback scene allows blocks to be moved without doing a grasp pose.
- Interactions object scene platform/stage seems to move a lot
- Dynamic UI objects throwing backwards most of the time.


## [5.4.0] 

### Added
- Basic support for specifying which device a LeapProvider should connect to. Can be specified by device index or serial number. If multiple service providers are in a scene set to use the multiple device mode, they must be set to use the same tracking optimization mode. _(Multiple Device Mode is only supported on the Ultraleap Tracking Service version 5.3.6 and above)_
- Added ability to get / set custom capsule hand colours in code

### Changed
- Updated LeapC.dll client to latest service release. Service supports multiple devices.

### Removed

### Fixed
- Fixed issue with incorrect enum ordering in eLeapEventType (now matches LeapC.h ordering). Inserted eLeapEventType_TrackingMode
- Service Providers not referenced in Hand Post-Process example scene

### Known issues
-	Scenes containing the infrared viewer render incorrectly on systems using single pass stereo with the XR plugin system - e.g. Windows Mixed Reality headsets. SteamVR headsets may also default to single pass stereo, showing the same issue. However in this case, the OpenVR settings can be changed to multipass which resolves the problem.
-	Demo scenes do not start at the correct height for a seated user. The XR Plugin Management System adjusts the camera height. This means the user has to adjust components in the scene to the correct height - e.g. camera height. Currently our position is to support the legacy XR system height settings.
-	Capsule hands appear small compared to size of 'IR hands' of user using HDRP / URP and do not line up. Using standard rendering on Unity 2019.4 LTS  hands are usually not visible (but are being tracked). When they appear they do not line up with the hands in the image.
- Possible hand offset issues on XR2 headsets using SVR plugin
- Hands in Desktop scenes can appear far away from the camera
- Interactions callback scene allows blocks to be moved without doing a grasp pose.
- Interactions object scene platform/stage seems to move a lot
- Dynamic UI objects throwing backwards most of the time.


## [5.3.0] 

### Added

### Changed
- Clear devices list on disconnect of service Connection.cs
- Example scenes now contain a clickable link to take users to https://docs.ultraleap.com/ultralab/
- Removed unused variables from Connection and Controller
- Hand Model Base feature parity with the interaction hand
- LeapXRServiceProvider getter and setter for MainCamera

### Removed

### Fixed
- Outline/Ghost hands sometimes show a shader issue when upgrading to SRP (TOON shader)
- Jittery Sliders and slider problems in moving reference frame
- When using LeapXRServiceProvider with Temporal Warping enabled, the hands fly off in the first few frames.
- Reduced the number of OnContactBegin / OnContactEnd events when a finger is in contact with a slider
- Fixed issues with HDRP and URP example scenes not containing the correct shader when switching graphics pipelines.
- Fixing eye dislocator misalignment
- Unused variables in LeapCSharp Controller and Connection causing warnings [[#1181]](https://github.com/ultraleap/UnityPlugin/issues/1181)

### Known issues
-	Scenes containing the infrared viewer render incorrectly on systems using single pass stereo with the XR plugin system - e.g. Windows Mixed Reality headsets. SteamVR headsets may also default to single pass stereo, showing the same issue. However in this case, the OpenVR settings can be changed to multipass which resolves the problem.
-	Demo scenes do not start at the correct height for a seated user. The XR Plugin Management System adjusts the camera height. This means the user has to adjust components in the scene to the correct height - e.g. camera height. Currently our position is to support the legacy XR system height settings.
-	Capsule hands appear small compared to size of 'IR hands' of user using HDRP / URP and do not line up. Using standard rendering on Unity 2019.4 LTS  hands are usually not visible (but are being tracked). When they appear they do not line up with the hands in the image.
- Possible hand offset issues on XR2 headsets using SVR plugin
- Hands in Desktop scenes can appear far away from the camera
- Interactions callback scene allows blocks to be moved without doing a grasp pose.
- Interactions object scene platform/stage seems to move a lot
- Dynamic UI objects throwing backwards most of the time.
- Service Providers not referenced in Hand Post-Process example scene (to fix: drag 'Intertia Hand Models' into the leap Provider of its children capsule hands)


## [5.2.0]

### Added
- Adding SIR170 leapc/device.
- Adding 3DI leapc/device
- Adding option to grasp interaction objects with a specific hand


### Changed

- Moved SimpleFacingCameraCallbacks.cs to Interaction Engine\Runtime\Scripts\Utility & updated its namespace
- Update main camera provider to enable work on supporting MRTK

### Removed

### Fixed
- https://github.com/ultraleap/UnityPlugin/issues/1177

### Known issues
-	Scenes containing the infrared viewer render incorrectly on systems using single pass stereo with the XR plugin system - e.g. Windows Mixed Reality headsets. SteamVR headsets may also default to single pass stereo, showing the same issue. However in this case, the OpenVR settings can be changed to multipass which resolves the problem.
-	Demo scenes do not start at the correct height for a seated user. The XR Plugin Management System adjusts the camera height. This means the user has to adjust components in the scene to the correct height - e.g. camera height. Currently our position is to support the legacy XR system height settings.
-	Capsule hands appear small compared to size of 'IR hands' of user using HDRP / URP and do not line up. Using standard rendering on Unity 2019.4 LTS  hands are usually not visible (but are being tracked). When they appear they do not line up with the hands in the image.
- Outline/Ghost hands sometimes show a shader issue when upgrading to SRP (TOON shader)
- Issues with slider button movements not being possible or registering false presses in moving reference frames scene when frame is moving (inconsistent). Only affects slider buttons - normal buttons work fine.
- Possible hand offset issues on XR2 headsets using SVR plugin
- Hands in Desktop scenes can appear far away from the camera
- Interactions callback scene allows blocks to be moved without doing a grasp pose.
- Interactions object scene platform/stage seems to move a lot
- Dynamic UI objects throwing backwards most of the time.

## [5.1.0]

### Added
- Adding coloring options to the capsule hands
- New option to initialise only the index finger in the interaction hand

### Changed
- Size of the Skeleton hand assets has been significantly reduced

### Removed

### Fixed
- Generic Hand Model rendering issue with transparency
- Updated XR2 preview documentation ('How to Build a Unity Application that Shows Tracked Hands on an XR2') to account for asset path changes, name changes to preview packages in V5.0.0 (from expermimental) and in response to internal user testing
- Minor changes to anchors example scene

### Known issues
-	Scenes containing the infrared viewer render incorrectly on systems using single pass stereo with the XR plugin system - e.g. Windows Mixed Reality headsets. SteamVR headsets may also default to single pass stereo, showing the same issue. However in this case, the OpenVR settings can be changed to multipass which resolves the problem.
-	Demo scenes do not start at the correct height for a seated user. The XR Plugin Management System adjusts the camera height. This means the user has to adjust components in the scene to the correct height - e.g. camera height. Currently our position is to support the legacy XR system height settings.
-	Capsule hands appear small compared to size of 'IR hands' of user using HDRP / URP and do not line up. Using standard rendering on Unity 2019.4 LTS  hands are usually not visible (but are being tracked). When they appear they do not line up with the hands in the image.
- Outline/Ghost hands sometimes show a shader issue when upgrading to SRP (TOON shader)
- Issues with slider button movements not being possible or registering false presses in moving reference frames scene when frame is moving (inconsistent). Only affects slider buttons - normal buttons work fine.
- Possible hand offset issues on XR2 headsets using SVR plugin


## [5.0.0]
### Added
- Support for Unity HDRP and URP including materials and shaders in all examples
- Hands module shaders for outline, ghost and skeleton hands
- `Service Provider` (XR, Desktop and Screentop) prefabs
- `Image Retriever` prefab
- `HandModels` prefab
- Experimental support for Qualcomm Snapdragon XR2 based headsets within `com.ultraleap.tracking.preview` package.
- MainCameraProvider.cs to get the camera on Android platforms

### Changed
- Reorganized the repository layout to adhere to [UPM Package Structure](https://docs.unity3d.com/Manual/cus-layout.html). Fixes [[#1113]](https://github.com/ultraleap/UnityPlugin/issues/1113)
  - Core, Hands and Interaction Engine modules are in their own sub-folders with Editor/Runtime folders in a `com.ultraleap.tracking` UPM package.
  - Examples for all modules are in hidden `Examples~` folders within their respective package. These can be imported as samples from the package manager window or unhidden by removing the `~` when importing from .unitypackages.
  - UIInput module has is now in a separate preview package "com.ultraleap.tracking.preview".
- The following scripts are no longer required to be put on a `Camera`. Instead, they require a reference to a `Camera`.
  - LeapXRServiceProvider
  - LeapImageRetriever
  - LeapEyeDislocator
  - EnableDepthBuffer
- Reworked how adding hands to a scene works - hands can be added easily. Any type derived from `HandModelBase` can be added directly into the scene and linked with a `LeapProvider` to begin tracking immediately.
- `Frame.Get` renamed to `Frame.GetHandWithChirality`.
- Rebranded Leap Motion Unity Modules Window


### Removed
- `HandModelManager` MonoBehaviour
- `Leap Rig` Prefab
- `Leap Hand Controller` Prefab
- The following example scenes were removed:
  - Rigged Hands (VR - Infrared Viewer)
  - Rigged Hands (VR)
- Experimental modules
  - HierarchyRecording
  - Playback
- Docs - migrated to [Ultraleap Docs][docs-website]
- Internal directory
  - AutoHeader (Moved to CI folder, no longer part of any packages)
  - Generation
  - RealtimeGraph
  - Testing
  - VRVisualizer
- Legacy directory
  - DetectionExamples
  - GraphicRenderer

### Fixed
- Missing rigged hands image (Note that docs moved to [Ultraleap Docs](https://docs.ultraleap.com/unity-api/unity-user-manual/core.html)) [[#1172]](https://github.com/ultraleap/UnityPlugin/issues/1172)
- 'SelectionMode.OnlyUserModifiable' is obsolete [[1167]](https://github.com/ultraleap/UnityPlugin/issues/1167)
- Initializing contact bones of XR controller [[#1085]](https://github.com/ultraleap/UnityPlugin/issues/1085)
- enableContactBoneCollision() called unnecessarily often [[#1062]](https://github.com/ultraleap/UnityPlugin/issues/1062)
- ClearContactTracking() doesn't clear a pooled Hashset before calling Recycle() [[#1061]](https://github.com/ultraleap/UnityPlugin/issues/1061)
- Hand position jumps when using OVRProvider [[#1054]](https://github.com/ultraleap/UnityPlugin/issues/1054) 
- Remove additional audio listeners in example scenes
- Clipping plane in example scenes is not set close enough, Hands models are being clipped
- Images not seen in Core examples - Capsule hands (VR - Infrared Viewer)

### Known issues
-	Scenes containing the infrared viewer render incorrectly on systems using single pass stereo with the XR plugin system - e.g. Windows Mixed Reality headsets. SteamVR headsets may also default to single pass stereo, showing the same issue. However in this case, the OpenVR settings can be changed to multipass which resolves the problem.
-	Demo scenes do not start at the correct height for a seated user. The XR Plugin Management System adjusts the camera height. This means the user has to adjust components in the scene to the correct height - e.g. camera height. Currently our position is to support the legacy XR system height settings.
-	Capsule hands appear small compared to size of 'IR hands' of user using HDRP / URP and do not line up. Using standard rendering on Unity 2019.4 LTS  hands are usually not visible (but are being tracked). When they appear they do not line up with the hands in the image.
- Outline/Ghost hands sometimes show a shader issue when upgrading to SRP (TOON shader)
- Issues with slider button movements not being possible or registering false presses in moving reference frames scene when frame is moving (inconsistent). Only affects slider buttons - normal buttons work fine.
- Possible hand offset issues on XR2 headsets using SVR plugin

## [4.9.1 and older]

[older-releases]: https://github.com/ultraleap/UnityPlugin/releases "UnityPlugin Releases"

Refer to the [release notes page][older-releases] for older releases.<|MERGE_RESOLUTION|>--- conflicted
+++ resolved
@@ -6,19 +6,14 @@
 
 [docs-website]: https://docs.ultraleap.com/unity-api/ "Ultraleap Docs"
 
-## [6.10.0] - 05/07/23
-
-This release was tested against Unity 2021.3 LTS and 2022.3 LTS
-
-### Added
-<<<<<<< HEAD
+## [NEXT] - xx/xx/xx
+
+### Added
 - (Physics Hands) Finger displacement values to each finger
 - (Physics Hands) Interface based events for easier development
     - Please see the updated scripts in the Physics Hands example scene for more information
 
-
-### Changed
-- (Hand Pose) Removed unnecessary Hand Pose scriptable context menu option
+### Changed
 - (Physics Hands) Burst compute is now used to improve certain physics calculation performance
     - In Unity 2020+ this is used for "hand is colliding" functions only
 	- In Unity 2022+ all collision functions are handled by Burst
@@ -28,14 +23,27 @@
 - (Physics Hands) Hand and bone states have been improved and are more consistent with expectations
 - (Physics Hands) Updated example scene with new events and better visuals
 
-
-### Fixed
-- (Preview) CPU performance issues on PICO when re-connecting tracking device
+### Fixed
 - (Physics Hands) Hand forces are reduced when pushing into objects with fingers
 
-=======
+### Known issues 
+- Use of the LeapCSharp Config class is unavailable with v5.X tracking service
+- Repeatedly opening scenes can cause memory use increase
+- Currently the Ultraleap Hand Tracking feature for OpenXR requires the New and Legacy input systems to be enabled, to simultaneously use OpenXR and the Ultraleap Unity Plugin's features.
+- The OpenXR Leap Provider does not currently support the `Confidence` hand property (and will return fixed values)
+- If using OpenXR when using Unity 2020 and Ultraleap Tracking Plugin via .unitypackage, an error will appear on import relating to HandTrackingFeature. This has been fixed by Unity on Unity 2021
+	- A workaround is to right click on \ThirdParty\Ultraleap\Tracking\OpenXR\Runtime\Scripts\HandTrackingFeature.cs and select 'Reimport'
+- After using Ultraleap OpenXR in Unity Editor, the tracking mode of device 0 will be set to HMD until the Unity Editor session ends. This can stop the testing of non-XR scenes until the Unity Editor is re-opened
+- The OpenXR Leap Provider palm can be in unexpected position when using pre-1.4.3 OpenXR Layer. A workaround is to ensure you use 1.4.3 or newer - installed by the 5.12.0 or newer Tracking Service Installer
+- Running both the Ultraleap XRHands Subsystem and another XRHands Subsystem at the same time causes unstable results. Only enable one at a time.
+
+## [6.10.0] - 05/07/23
+
+This release was tested against Unity 2021.3 LTS and 2022.3 LTS
+
+### Added
 - (XRHands) Direct Leap XRHands Subsystem
-- (UlrealeapSettings) Ultraleap Settings ScriptableObject to toggle features
+- (UltraleapSettings) Ultraleap Settings ScriptableObject to toggle features
 - (InputSystem) A XRHands to Leap InputActions and Meta Aim InputActions converter
 
 ### Changed
@@ -46,7 +54,6 @@
 ### Fixed
 - (Preview) CPU performance issues on PICO when re-connecting tracking device
 - (Locomotion) Jump gems could occasionally break and not show their ray
->>>>>>> ebf554f5
 
 ### Known issues 
 - Use of the LeapCSharp Config class is unavailable with v5.X tracking service
