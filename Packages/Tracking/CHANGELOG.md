--- conflicted
+++ resolved
@@ -30,10 +30,8 @@
 - XRLeapProviderManager renamed LEAP_DIRECT to ULTRALEAP
 - Accessors for Hand.Finger, Hand.Bone and Finger.Bone
 - Renamed BoneType enum entries to remove redundancies
-<<<<<<< HEAD
 - Replaced use of PinchStrength for IsPinching with PinchDistance
 - PinchDistance is now measured in Metres not Millimetres
-=======
 - Removed old PhysicalHandsButton
 - Anchors no longer require Interaction Engine
 - Turntable and Pullcord example scene now uses Physical Hands
@@ -45,7 +43,6 @@
 - Prefab Create Menu chooses URP hands where available
 - Shaders use _Color as the default color property name
 - Shaders all come under the Ultraleap folder
->>>>>>> 2d46e731
 
 ### Fixed
 - Issue with the method signature for LeapPixelToRectilinearEx
