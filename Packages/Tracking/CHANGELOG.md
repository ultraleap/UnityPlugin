# Changelog
All notable changes to this project will be documented in this file.

The format is based on [Keep a Changelog](https://keepachangelog.com/en/1.0.0/),
and this project adheres to [Semantic Versioning](https://semver.org/spec/v2.0.0.html).

[docs-website]: https://docs.ultraleap.com/unity-api/ "Ultraleap Docs"

## [NEXT] - xx/xx/xx

### Tracking Client versions
- Windows 	v6.0.0
- MacOS 	v6.0.0
- Android 	v6.0.0

### Added
- Support for reading the camera matrix

### Changed
- 

### Fixed
- 

## [6.15.0] - 19/04/24

### Tracking Client versions
- Windows 	v6.0.0
- MacOS 	v6.0.0
- Android 	v6.0.0

### Added
- LeapServiceProvider accessor for world space position of the Tracking Camera
- LeapXRServiceProvider accessor for world space position of the Tracking Camera
- LeapServiceProvider accessor for world space position of the Tracking Camera
- LeapXRServiceProvider accessor for world space position of the Tracking Camera
- (Physical Hands) Ability to ignore collisions on single object or all children
- (Physical Hands) Added toggle to GrabHelper to allow kinematic object movement
- (Physical Hands) Ignore Physical hands component can now choose which hand(s) it should be applied to
- (Physical Hands) Edit time representation of hands via Physical Hands Manager
- (Attachment Hands) Do not show warning again this session when deleting attachment points
- (Optional) Metadata capture to help improve the Plugin
- (Physical Hands) Ability to create IgnorePhysicalHands at runtime
- (Fiducial Marker Tracking) Fiducial Marker Tracking support using AprilTag

### Changed
- (Config) Additional uses of Config marked as Obsolete
- Any LeapServiceProvider can be used with MRTK subsystem
- Example content to be split by XR, Tabletop and URP Examples
- Combined example content to be part of the main Ultraleap Tracking .unitypackage when importing via .unitypackage
- Added fog and gradient sky for all XR example scenes
- (Hand Rays) Exposed dot product used to test if the hand is facing camera
- (Hinting) Added support for startup setting of Hand Tracking Hints via the Ultraleap Settings window
- (Hinting) Added support for runtime changing of Hand Tracking Hints via static HandTrackingHintManager
- (Hinting) Added support for setting OpenXR Hand Tracking Hints via the OpenXR HandTrackingFeature
- Access of Physical Hands extensions
- Added public accessors to various Physical Hands utilities
- Unified use of TrackedPoseDrivers across XR LeapProviders

### Fixed
- Errors in Editor when using pre-2023.3.18 LTS due to FindObjectByType issue
- (Physical Hands) Objects are sticky when they ignore collision with hard contact hands
<<<<<<< HEAD
- Issue with the method signature for LeapPixelToRectilinearEx
=======
- (Physical Hands) Ability to toggle ignore Physical hands options from the inspector at runtime.
- (Locomotion) IsPinching wouldn't fire when between Activate and Deactivate values in LightweightPinchDetector
- (Physical Hands) Soft contact button difficult to press in physical hands playground scene when not using UI layer
- (Physical Hands) Disabled Ignore Physical hands components still affecting grab and collision at runtime
- (Physical Hands) Button Prefab uses mesh from example assets
- (Physical Hands) Button gets stuck down if disabled after pressing
- (UI Input Preview) Null UIInput events cause unnecessary error logs
- Memory increase when repeatedly opening scenes with LeapServiceProviders
- ThreadAbort when changing scenes in editor that use multidevice or display the tracking device gizmo
- (LeapServiceProvider) OnDeviceChanged event is not raised when multidevice mode is disabled
- (LeapXRServiceProvider) LeapXRServiceProvider wrongly uses transform relative to camera when offset mode set to transform
- (Hand Binder) incorrect upperArm name definition for elbow joint
- (Physical Hands) Soft Contact NAN collider error when using OpenXR tracking on Android devices
- (Physical Hands) Hand stuck in pose, unable to grab if object is disabled while grabbing
- (Physical Hands) Errors when destroying objects that are grabbed
- (Physical Hands) Errors when adding Physical Hands Manager prefab for the first time
- Use of Device Transforms does not apply rotations
- OpenXR API Layer Service query intent was missing sometimes, preventing API layers functioning correctly
- OpenXR checks minSdkVersion rather than targetSdkVersion for query intents
- (Physical Hands) PhysHands Settings are not localized when using decimals
>>>>>>> 0754efbf

## [6.14.0] - 24/01/24

### Tracking Client versions
- Windows 	v5.17.1
- MacOS 	v5.17.1
- Android 	v5.17.1

### Added
- Physical Hands. This introduces a new way of interacting with object in the virtual world using your hands and unitys physics engine.

### Changed
- Removed Physics Hands from the preview package as Physical Hands has replaced it.

### Known issues
- Repeatedly opening scenes can cause memory use increase
- The OpenXR Leap Provider does not currently support the `Confidence` hand property (and will return fixed values)
- After using Ultraleap OpenXR in Unity Editor, the tracking mode of device 0 will be set to HMD until the Unity Editor session ends. This can stop the testing of non-XR scenes until the Unity Editor is re-opened

## [6.13.0] - 24/11/23

### Tracking Client versions
- Windows 	v5.17.1
- MacOS 	v5.17.1
- Android 	v5.17.1

### Added
- (Hands Recorder Preview) A new Hand Recorder to record animation clips of hands and additional objects to produce re-playable actions (e.g for tutorials)
- (Pose Detector) Add a new rule type to match rotation of a joint to a target
- (XR Hands) Added XRHandsLeapProvider to convert the current XRHandsSubsystem data to a LeapProvider for use with the Ultraleap Unity Plugin features
- Added the ability to suppress the Android build warnings
- Help Menu that links out to docs, a place to report bugs & places to get support

### Changed
- (Preview Teleportation) Lightweight Pinch Detector's finger detection can be configured
- (Obsolete) Some old unused LeapC APIs have been marked as Obsolete (config, IsSmudged, IsLightingBad)
- Changed from using obsolete FindObjectOfType to using newer implementations
- Ultraleap settings are now in the project settings window, under "Ultraleap"

### Fixed
- (Hand Binder) Hands begin at large/small scale and slowly scale to normal size
- (Pinch to Paint Example) Painting sound does not play if pinch began out of tracking range
- LeapXRServiceProvider ensures default device offset mode is set to new defaults when enabled
- Attachment Hand Menu is incorrectly rotated

### Known issues
- Repeatedly opening scenes can cause memory use increase
- The OpenXR Leap Provider does not currently support the `Confidence` hand property (and will return fixed values)
- After using Ultraleap OpenXR in Unity Editor, the tracking mode of device 0 will be set to HMD until the Unity Editor session ends. This can stop the testing of non-XR scenes until the Unity Editor is re-opened

## [6.12.1] - 28/09/23

### Tracking Client versions
- Windows 	v5.16.0
- MacOS 	v5.16.0
- Android 	v5.16.0

### Fixed
- (leapXRServiceProvider) Hands offset incorrectly on Windows when using Leap 2

### Known issues 
- Use of the LeapCSharp Config class is unavailable with v5.X tracking service
- Repeatedly opening scenes can cause memory use increase
- Currently the Ultraleap Hand Tracking feature for OpenXR requires the New and Legacy input systems to be enabled, to simultaneously use OpenXR and the Ultraleap Unity Plugin's features.
- The OpenXR Leap Provider does not currently support the `Confidence` hand property (and will return fixed values)
- After using Ultraleap OpenXR in Unity Editor, the tracking mode of device 0 will be set to HMD until the Unity Editor session ends. This can stop the testing of non-XR scenes until the Unity Editor is re-opened
- Running both the Ultraleap XRHands Subsystem and another XRHands Subsystem at the same time causes unstable results. Only enable one at a time.


## [6.12.0] - 12/09/23

### Added
- (MRTK Support) Added an MRTK3 subsystem for using Leap tracking directly (non-OpenXR)

### Changed
- (XRHands) XRHands subsystem will now use existing LeapXRServiceProviders found in the scene before considering generating new ones

### Fixed
- (XRHands) XRHands double-translates tracking data causing XRI InputActions to be wrongly positioned when the XROrigin is moved

### Known issues 
- Use of the LeapCSharp Config class is unavailable with v5.X tracking service
- Repeatedly opening scenes can cause memory use increase
- Currently the Ultraleap Hand Tracking feature for OpenXR requires the New and Legacy input systems to be enabled, to simultaneously use OpenXR and the Ultraleap Unity Plugin's features.
- The OpenXR Leap Provider does not currently support the `Confidence` hand property (and will return fixed values)
- After using Ultraleap OpenXR in Unity Editor, the tracking mode of device 0 will be set to HMD until the Unity Editor session ends. This can stop the testing of non-XR scenes until the Unity Editor is re-opened
- The OpenXR Leap Provider palm can be in unexpected position when using pre-1.4.3 OpenXR Layer. A workaround is to ensure you use 1.4.3 or newer - installed by the 5.12.0 or newer Tracking Service Installer
- Running both the Ultraleap XRHands Subsystem and another XRHands Subsystem at the same time causes unstable results. Only enable one at a time.


## [6.12.0] - 12/09/23

### Added
- (MRTK Support) Added an MRTK3 subsystem for using Leap tracking directly (non-OpenXR)

### Changed
- (XRHands) XRHands subsystem will now use existing LeapXRServiceProviders found in the scene before considering generating new ones

### Fixed
- (XRHands) XRHands double-translates tracking data causing XRI InputActions to be wrongly positioned when the XROrigin is moved

### Known issues 
- Use of the LeapCSharp Config class is unavailable with v5.X tracking service
- Repeatedly opening scenes can cause memory use increase
- Currently the Ultraleap Hand Tracking feature for OpenXR requires the New and Legacy input systems to be enabled, to simultaneously use OpenXR and the Ultraleap Unity Plugin's features.
- The OpenXR Leap Provider does not currently support the `Confidence` hand property (and will return fixed values)
- After using Ultraleap OpenXR in Unity Editor, the tracking mode of device 0 will be set to HMD until the Unity Editor session ends. This can stop the testing of non-XR scenes until the Unity Editor is re-opened
- The OpenXR Leap Provider palm can be in unexpected position when using pre-1.4.3 OpenXR Layer. A workaround is to ensure you use 1.4.3 or newer - installed by the 5.12.0 or newer Tracking Service Installer
- Running both the Ultraleap XRHands Subsystem and another XRHands Subsystem at the same time causes unstable results. Only enable one at a time.


## [6.11.0] - 14/08/23

### Added
- (Physics Hands) Finger displacement values to each finger
- (Physics Hands) Interface based events for easier development
    - Please see the updated scripts in the Physics Hands example scene for more information
- (HandRays) Add methods to invoke handray Frame & State Change in inherited classes
- (LeapXRServiceProvider) Use of device transforms from the service when using Default device offset mode. This does not include tilt/rotation

### Changed
- (Physics Hands) Burst compute is now used to improve certain physics calculation performance
    - In Unity 2020+ this is used for "hand is colliding" functions only
	- In Unity 2022+ all collision functions are handled by Burst
- (Physics Hands) Parameters of the hand (e.g. contact distance) are now controlled at the provider level and have adjusted defaults for better interactions
- (Physics Hands) OnObjectStateChange event has been replaced with SubscribeToStateChanges
    - This is tailored to handle specific Rigidbodies and will only fire when your subscribed Rigidbody is affected
- (Physics Hands) Hand and bone states have been improved and are more consistent with expectations
- (Physics Hands) Updated example scene with new events and better visuals
- (Physics Hands) Updated PhysicsBone IsObjectGrabbable calculations to use the closest point on the bone to the hovered object
- (Physics Hands) Improved Physics Hands grasp helpers to take into account grabs where bones are facing each other
- (Locomotion) Expose teleport anchor list & last teleported anchor
- (Locomotion) Moved Jump Gems further away from the arm, to account for sleeves
- (Locomotion) Added functionality to update the initial position and rotations of the TP anchor after the first Awake

### Fixed
- (Physics Hands) Hand forces are reduced when pushing into objects with fingers
- (Physics Hands) Stopped physics buttons from rotating incorrectly
- (Locomotion) Jump Gems look for audio sources in their children, even if the audio source was set
- (Locomotion) If pinched gem was null, jump gem teleport could still be in a selected state
- (Locomotion) Teleport ray did not change to an invalid colour when no colliders were hit
- (Core) Fixed hands juddering in XR when interpolation is turned off on the LeapXRServiceProvider. Turning off interpolation now turns off head pose interpolation
- (PoseViewer) Pose viewer rotation does not match the targets rotation

### Known issues 
- Use of the LeapCSharp Config class is unavailable with v5.X tracking service
- Repeatedly opening scenes can cause memory use increase
- Currently the Ultraleap Hand Tracking feature for OpenXR requires the New and Legacy input systems to be enabled, to simultaneously use OpenXR and the Ultraleap Unity Plugin's features.
- The OpenXR Leap Provider does not currently support the `Confidence` hand property (and will return fixed values)
- After using Ultraleap OpenXR in Unity Editor, the tracking mode of device 0 will be set to HMD until the Unity Editor session ends. This can stop the testing of non-XR scenes until the Unity Editor is re-opened
- The OpenXR Leap Provider palm can be in unexpected position when using pre-1.4.3 OpenXR Layer. A workaround is to ensure you use 1.4.3 or newer - installed by the 5.12.0 or newer Tracking Service Installer
- Running both the Ultraleap XRHands Subsystem and another XRHands Subsystem at the same time causes unstable results. Only enable one at a time.

## [6.10.0] - 05/07/23

This release was tested against Unity 2021.3 LTS and 2022.3 LTS

### Added
- (XRHands) Direct Leap XRHands Subsystem
- (UltraleapSettings) Ultraleap Settings ScriptableObject to toggle features
- (InputSystem) A XRHands to Leap InputActions and Meta Aim InputActions converter

### Changed
- (Hand Pose) Removed unnecessary Hand Pose scriptable context menu option
- (Multi device aggregation) Added wrist and arm to ConfidenceInterpolation aggregator
- (Preview XRI) Removed XRI content from Preview Package in favour of XRHands+XRI content in Tracking Package. Follow the Ultraleap [XR Docs](https://docs.ultraleap.com/unity-api/The-Examples/XR/index.html) for XRI and XRHands to get started

### Fixed
- (Preview) CPU performance issues on PICO when re-connecting tracking device
- (Locomotion) Jump gems could occasionally break and not show their ray
- VectorHand bone directions and thumb rotations

### Known issues 
- Use of the LeapCSharp Config class is unavailable with v5.X tracking service
- Repeatedly opening scenes can cause memory use increase
- Currently the Ultraleap Hand Tracking feature for OpenXR requires the New and Legacy input systems to be enabled, to simultaneously use OpenXR and the Ultraleap Unity Plugin's features.
- The OpenXR Leap Provider does not currently support the `Confidence` hand property (and will return fixed values)
- If using OpenXR when using Unity 2020 and Ultraleap Tracking Plugin via .unitypackage, an error will appear on import relating to HandTrackingFeature. This has been fixed by Unity on Unity 2021
	- A workaround is to right click on \ThirdParty\Ultraleap\Tracking\OpenXR\Runtime\Scripts\HandTrackingFeature.cs and select 'Reimport'
- After using Ultraleap OpenXR in Unity Editor, the tracking mode of device 0 will be set to HMD until the Unity Editor session ends. This can stop the testing of non-XR scenes until the Unity Editor is re-opened
- The OpenXR Leap Provider palm can be in unexpected position when using pre-1.4.3 OpenXR Layer. A workaround is to ensure you use 1.4.3 or newer - installed by the 5.12.0 or newer Tracking Service Installer
- Running both the Ultraleap XRHands Subsystem and another XRHands Subsystem at the same time causes unstable results. Only enable one at a time.

## [6.9.0] - 08/06/23

### Added
- (Physics Hands) In-editor readme for example scene
- (Attachment Hands) Predicted pinch position
- (LeapServiceProvider) Ability to change the number of Service connection attempts and interval


### Changed
- (HandUtils) Only cache static Provider and CameraRig references when they are requested
- (HandUtils) Mark Provider-dependant methods as obsolete and point to suitable replacements
- (UIInput) Cursors are disabled by default and enabled when required
- (LeapXRServiceProvider) When using Default offset, updated values will be used automatically
- (Utils) All references to Utils in the Plugin specify Leap.Unity.Utils to avoid clashes with other Utils classes

### Fixed
- (OpenXRProvider) Hand `Rotation`, `Direction`, `PalmPosition`, `PalmNormal` and `StabilisedPalmPosition` do not match LeapC when using OpenXR layer 1.4.4
- (OpenXRProvider) Elbow length incorrectly calculated.
- (OpenXRProvider) Finger `Direction` is incorrectly set to the tip bone direction rather than the intermediate
- (OpenXRProvider) Hand `GrabStrength` is computed before all required information is available
- (UIInput) When hand lost or leaves canvas near hovered button, button stays hovered


### Known issues 
- Use of the LeapCSharp Config class is unavailable with v5.X tracking service
- Repeatedly opening scenes can cause memory use increase
- Currently the Ultraleap Hand Tracking feature for OpenXR requires the New and Legacy input systems to be enabled, to simultaneously use OpenXR and the Ultraleap Unity Plugin's features.
- The OpenXR Leap Provider does not currently support the `Confidence` hand property (and will return fixed values)
- If using OpenXR when using Unity 2020 and Ultraleap Tracking Plugin via .unitypackage, an error will appear on import relating to HandTrackingFeature. This has been fixed by Unity on Unity 2021
	- A workaround is to right click on \ThirdParty\Ultraleap\Tracking\OpenXR\Runtime\Scripts\HandTrackingFeature.cs and select 'Reimport'
- After using Ultraleap OpenXR in Unity Editor, the tracking mode of device 0 will be set to HMD until the Unity Editor session ends. This can stop the testing of non-XR scenes until the Unity Editor is re-opened
- The OpenXR Leap Provider palm can be in unexpected position when using pre-1.4.3 OpenXR Layer. A workaround is to ensure you use 1.4.3 or newer - installed by the 5.12.0 or newer Tracking Service Installer

## [6.8.1] - 19/05/23

### Added
- Runtime unit tests for pose detection

### Changed
- Changed OpenXRLeapProvider to calculate a LeapC-style palm width and pinch strength

### Fixed
- Preview package version dependency mismatch for XRI when using InputSystem 1.4.4
- (Passthrough) change the handling of the distortion matrix for vertical alignment across device types

### Known issues 
- Scenes containing the infrared viewer render incorrectly on Android build targets and in scriptable render pipelines such as URP and HDRP. 
- Use of the LeapCSharp Config class is unavailable with v5.X tracking service
- Repeatedly opening scenes can cause memory use increase
- Currently the Ultraleap Hand Tracking feature for OpenXR requires the New and Legacy input systems to be enabled, to simultaneously use OpenXR and the Ultraleap Unity Plugin's features.
- The OpenXR Leap Provider does not currently support the `Confidence` hand property (and will return fixed values)
- If using OpenXR when using Unity 2020 and Ultraleap Tracking Plugin via .unitypackage, an error will appear on import relating to HandTrackingFeature. This has been fixed by Unity on Unity 2021
	- A workaround is to right click on \ThirdParty\Ultraleap\Tracking\OpenXR\Runtime\Scripts\HandTrackingFeature.cs and select 'Reimport'
- DrawMeshInstanced error log on certain Unity versions when using Capsule Hands. [Unity Issue Tracker](https://issuetracker.unity3d.com/issues/drawmeshinstanced-does-not-support-dot-dot-dot-error-in-the-console-pops-up-when-the-shader-does-support-instanced-rendering)
- After using Ultraleap OpenXR in Unity Editor, the tracking mode of device 0 will be set to HMD until the Unity Editor session ends. This can stop the testing of non-XR scenes until the Unity Editor is re-opened

## [6.8.0] - 12/05/23

### Added
- (Anchorable Behaviour) Code to automatically create a basic curve for attraction reach distance on new instance of the script
- (Interaction Engine) New options to the create menu under "Interaction", can now create:
	- Interaction Cube, 3D Button, 3D UI panel, Anchor, Anchorable Object, Attachment Hand Menu, Interaction Manager
- (Physics Hands) Added function to check if a grasped object has been pinched
- Presets to Capsule Hands to be able to change the way they look easily
- Options for Capsule Hands to change disable particular joints
- Option to show Upper Arm for Capsule Hands. (Works best in XR)
- (Preview) XRI implementation now supports more Input Actions similar to that of OpenXRs Interaction Profiles

### Changed
- (Anchorable Behaviour) Ability to change the speed at which an object is attracted to the hand
- (Physics Hands) Significantly improved palm latency
- (Physics Hands) Reduced overall forces of hands and fingers
- (Physics Hands) Improved object weight movement (less wobbly, overall faster and more predictable)
- (Physics Hands) Improved contact information of helpers
- (Physics Hands) Removed grasp distance
- (Physics Hands) Removed "strength" from the provider and replaced with per hand velocity limits
- (Physics Hands) Grasp helpers now modify object mass on grasp and restore it on release
- (Hand Rays) TransformWristShoulderRay interpolates direction, rather than aim position
- LeapXRServiceProvider Default offset mode now uses known device transforms or falls back to a default value
- (Interaction) Grab ball now has an option to Continuously restrict the grab balls distance from the player. This allows grab balls to follow the player
- Leap provider can now be set manually in leap provider manager
- Removed Infrared Viewer example scene and prefab

### Fixed
- (Physics Hands) Fixed joints exploding when teleporting the hand for one frame
- (Physics Hands) Fixed wrist position becoming misaligned over time

### Known issues 
- Scenes containing the infrared viewer render incorrectly on Android build targets and in scriptable render pipelines such as URP and HDRP. 
- Use of the LeapCSharp Config class is unavailable with v5.X tracking service
- Repeatedly opening scenes can cause memory use increase
- Currently the Ultraleap Hand Tracking feature for OpenXR requires the New and Legacy input systems to be enabled, to simultaneously use OpenXR and the Ultraleap Unity Plugin's features.
- The OpenXR Leap Provider does not currently support the `Confidence` hand property (and will return fixed values)
- If using OpenXR when using Unity 2020 and Ultraleap Tracking Plugin via .unitypackage, an error will appear on import relating to HandTrackingFeature. This has been fixed by Unity on Unity 2021
	- A workaround is to right click on \ThirdParty\Ultraleap\Tracking\OpenXR\Runtime\Scripts\HandTrackingFeature.cs and select 'Reimport'
- DrawMeshInstanced error log on certain Unity versions when using Capsule Hands. [Unity Issue Tracker](https://issuetracker.unity3d.com/issues/drawmeshinstanced-does-not-support-dot-dot-dot-error-in-the-console-pops-up-when-the-shader-does-support-instanced-rendering)
- After using Ultraleap OpenXR in Unity Editor, the tracking mode of device 0 will be set to HMD until the Unity Editor session ends. This can stop the testing of non-XR scenes until the Unity Editor is re-opened

## [6.7.0] - 3/4/23

### Added
- Brand new pose detection feature!
	- Pose Detector (Invokes events when the chosen pose is made)
	- Pose Detection Library (A library of pre-defined poses)
		- Thumbs up, OK, Point, Open palm, Fist, Horns
	- Pose Recorder (To record poses of your own)
	- New Example Scenes
		- Pose Recorder (A scene set up for you to record poses of your own)
		- Pose Detection (A barebones scene to show how you can use the detector in your own scenes)
		- Pose Showcase (To view and try out our new library of poses)
			- Thumbs up, Thumbs down, OK, Point, Open palm up, Open palm down, Fist, Horns
- (Physics Hands) Warnings for gravity and timestep settings
- (Physics Hands) Exposed interaction mask
- (Physics Hands) Dynamically adjusting fingers when grabbing objects
- (Physics Hands) Distance calculations and values for each bone
- Per finger pinch distances in HandUtils
- Ability for AnchorableBehaviours to attach on demand
- Added advanced option to LeapXRServiceProvider to avoid adding TrackedPoseDrivers to MainCamera
- Ability to clear all attachments on AttachmentHands component
- (UIInput) Added an option to hide the pointer cursor when hands are interacting with UI elements in direct/tactile mode

### Changed
- (Physics Hands) Reduced hand to object collision radius when throwing and testing overlaps
- (Physics Hands) Thumb joints reverted to revolute for non-0th thumb joints
- (Physics Hands) Default physics hands solver iterations & presets
- (Physics Hands) Heuristic calculations moved to WaitForFixedUpdate
- (Physics Hands) Non-0th joints are now only revolute once again
- Reordered example assets to make it easier to traverse


### Fixed
- (Physics Hands) Bone directions when converting back to Leap Hands
- (Physics Hands) Incorrect setup and positioning of physics buttons
- 0th thumb bone rotation values when using OpenXR
- "Pullcord" jitters when being interacted with
- Hand Binder finger tip scale disproportionately when LeapProvider Transform is scaled
- Creating objects from GameObject/Ultraleap/ menu makes more than just prefabs - Ghost Hands (with Arms)
- (UIInput) several interaction events not firing when both direct and indirect interaction is enabled 
- Incorrect warning of duplicate InteractionHands in InteractionManager

### Known issues 
- Scenes containing the infrared viewer render incorrectly on Android build targets and in scriptable render pipelines such as URP and HDRP. 
- Use of the LeapCSharp Config class is unavailable with v5.X tracking service
- Repeatedly opening scenes can cause memory use increase
- Currently the Ultraleap Hand Tracking feature for OpenXR requires the New and Legacy input systems to be enabled, to simultaneously use OpenXR and the Ultraleap Unity Plugin's features.
- The OpenXR Leap Provider does not currently support the `Confidence` hand property (and will return fixed values)
- If using OpenXR when using Unity 2020 and Ultraleap Tracking Plugin via .unitypackage, an error will appear on import relating to HandTrackingFeature. This has been fixed by Unity on Unity 2021
	- A workaround is to right click on \ThirdParty\Ultraleap\Tracking\OpenXR\Runtime\Scripts\HandTrackingFeature.cs and select 'Reimport'
- DrawMeshInstanced error log on certain Unity versions when using Capsule Hands. [Unity Issue Tracker](https://issuetracker.unity3d.com/issues/drawmeshinstanced-does-not-support-dot-dot-dot-error-in-the-console-pops-up-when-the-shader-does-support-instanced-rendering)
- After using Ultraleap OpenXR in Unity Editor, the tracking mode of device 0 will be set to HMD until the Unity Editor session ends. This can stop the testing of non-XR scenes until the Unity Editor is re-opened

## [6.6.0] - 17/02/23

### Added
- Interaction Grab Ball for 3D UI

### Changed
- Capsule Hands pinky metacarpal position to better represent the actual joint position
- Reduced performance overhead of OpenXRLeapProvider
- Reduced performance overhead when accessing Hands via Hands.Right, Hands.Left and Hands.GetHand
- Reduced performance overhead when transforming Leap.Frames, Leap.Hands and Leap.Bones using Basis
- Reduced performance overhead when accessing scale in Capsule Hands
- Reduced performance overhead when using Preview UI Input Cursor

### Fixed
- Preview package example scene referencing a prefab in the non-preview package

### Known issues 
- Scenes containing the infrared viewer render incorrectly on Android build targets and in scriptable render pipelines such as URP and HDRP. 
- Use of the LeapCSharp Config class is unavailable with v5.X tracking service
- Repeatedly opening scenes can cause memory use increase
- Currently the Ultraleap Hand Tracking feature for OpenXR requires the New and Legacy input systems to be enabled, to simultaneously use OpenXR and the Ultraleap Unity Plugin's features.
- The OpenXR Leap Provider does not currently support the `Confidence` hand property (and will return fixed values)
- If using OpenXR when using Unity 2020 and Ultraleap Tracking Plugin via .unitypackage, an error will appear on import relating to HandTrackingFeature. This has been fixed by Unity on Unity 2021
	- A workaround is to right click on \ThirdParty\Ultraleap\Tracking\OpenXR\Runtime\Scripts\HandTrackingFeature.cs and select 'Reimport'
- DrawMeshInstanced error log on certain Unity versions when using Capsule Hands. [Unity Issue Tracker](https://issuetracker.unity3d.com/issues/drawmeshinstanced-does-not-support-dot-dot-dot-error-in-the-console-pops-up-when-the-shader-does-support-instanced-rendering)
- After using Ultraleap OpenXR in Unity Editor, the tracking mode of device 0 will be set to HMD until the Unity Editor session ends. This can stop the testing of non-XR scenes until the Unity Editor is re-opened

## [6.5.0] - 26/01/23

### Added
- Public toggle for interpolation on LeapServiceProviders
- Hands prefabs added to GameObject/Ultraleap/Hands create menu
- Action-based XRI implementation with Example scene in Preview package
- Added const S_TO_US as replacement for incorrectly named S_TO_NS in LeapServiceProvider
- Check box in Hand Binder under fine tuning options to enable or disable moving the elbow based on forearm scale

### Changed
- "Hands.Provider" static function now searches for subjectively the best LeapProvider available in the scene. Will use PostProcessProvider first rather than LeapServiceProvider
- Removed the OVRProvider from the Preview Package. This is now achievable via the OpenXR Provider in the main Tracking Package

### Fixed
- Offset between skeleton hand wrist and forearm in sample scenes
- OpenXRLeapProvider CheckOpenXRAvailable has a nullref when XRGeneralSettings activeloader is not set up
- XrLeapProviderManager initialising when there is no active XR Loader - [Github Issue 1360](https://github.com/ultraleap/UnityPlugin/issues/1360)
- OnAnchorDisabled not being called when an Anchor gameobject is disabled
- Documentation for Finger.Direction says it is tip direction but should say intermediate direction
- OpenXR thumb joint rotation offsets do not align with LeapC expectations

### Known issues 
- Scenes containing the infrared viewer render incorrectly on Android build targets and in scriptable render pipelines such as URP and HDRP. 
- Use of the LeapCSharp Config class is unavailable with v5.X tracking service
- Repeatedly opening scenes can cause memory use increase
- Currently the Ultraleap Hand Tracking feature for OpenXR requires the New and Legacy input systems to be enabled, to simultaneously use OpenXR and the Ultraleap Unity Plugin's features.
- The OpenXR Leap Provider does not currently support the `Confidence` hand property (and will return fixed values)
- If using OpenXR when using Unity 2020 and Ultraleap Tracking Plugin via .unitypackage, an error will appear on import relating to HandTrackingFeature. This has been fixed by Unity on Unity 2021
	- A workaround is to right click on \ThirdParty\Ultraleap\Tracking\OpenXR\Runtime\Scripts\HandTrackingFeature.cs and select 'Reimport'
- DrawMeshInstanced error log on certain Unity versions when using Capsule Hands. [Unity Issue Tracker](https://issuetracker.unity3d.com/issues/drawmeshinstanced-does-not-support-dot-dot-dot-error-in-the-console-pops-up-when-the-shader-does-support-instanced-rendering)
- After using Ultraleap OpenXR in Unity Editor, the tracking mode of device 0 will be set to HMD until the Unity Editor session ends. This can stop the testing of non-XR scenes until the Unity Editor is re-opened

## [6.4.0] - 05/01/23

### Added
- Pinch To Paint example scene
- Explanation text to all XR example scenes
- Turntable and Pullcord example scene
- Locomotion teleportation system and example scenes in Preview Package

### Fixed
- Android Manifest auto-population when building for OpenXR always adds permissions
- OpenXR finger lengths wrongly include metacarpal lengths
- On contact start and end being called every 20 frames when only 1 bone is colliding

### Known issues 
- Offset between skeleton hand wrist and forearm in sample scenes
- Outline hands aren't displaying
- Scenes containing the infrared viewer render incorrectly on Android build targets and in scriptable render pipelines such as URP and HDRP. 
- Interactions callback scene allows blocks to be moved without doing a grasp pose. 
- Capsule hands don't have a joint colour in HDRP 
- Use of the LeapCSharp Config class is unavailable with v5.X tracking service
- Repeatedly opening scenes can cause memory use increase
- Currently the Ultraleap Hand Tracking feature for OpenXR requires the New and Legacy input systems to be enabled, to simultaneously use OpenXR and the Ultraleap Unity Plugin's features.
- The OpenXR Leap Provider does not currently support the `Confidence` hand property (and will return fixed values)
- If using OpenXR with OpenXR package imported, when using Unity 2020 and Ultraleap Tracking Plugin via .unitypackage, an error will appear on import relating to HandTrackingFeature. This has been fixed by Unity on Unity 2021
	- A workaround is to right click on \ThirdParty\Ultraleap\Tracking\OpenXR\Runtime\Scripts\HandTrackingFeature.cs and select 'Reimport'
- DrawMeshInstanced error log on certain Unity versions when using Capsule Hands. [Unity Issue Tracker](https://issuetracker.unity3d.com/issues/drawmeshinstanced-does-not-support-dot-dot-dot-error-in-the-console-pops-up-when-the-shader-does-support-instanced-rendering)
- After using Ultraleap OpenXR in Unity Editor, the tracking mode of device 0 will be set to HMD until the Unity Editor session ends. This can stop the testing of non-XR scenes until the Unity Editor is re-opened

## [6.3.0] - 02/12/22

### Added
- Added XRLeapProviderManager script and Prefab which auto-selects a LeapXRServiceProvider or OpenXRLeapProvider depending on the availability of OpenXR
- Added GetChirality extension method to hand which returns the Chirality enum of the hand
- Added ability to change HandBinder scaling speed

### Changed
- Reduced the contact offset for Interaction Hands colliders so contact is closer

### Fixed
- Check for main camera being null in (get) EditTimeFrame in OpenXRLeapProvider
- Detector null reference error when creating a detector at runtime
- InteractionSlider now raises event for value changes when setting values via the Horizontal and Vertical Percent properties
- XRServiceProvider and OpenXRLeapProvider do not scale when the player scales
- `timeVisible` was not populated on the OpenXR Provider for `Finger`s
- Fix issue with generic hand-shader giving compile errors in some circumstances

### Known issues 
- Offset between skeleton hand wrist and forearm in sample scenes
- Outline hands aren't displaying
- Scenes containing the infrared viewer render incorrectly on Android build targets and in scriptable render pipelines such as URP and HDRP. 
- Interactions callback scene allows blocks to be moved without doing a grasp pose. 
- Capsule hands don't have a joint colour in HDRP 
- Use of the LeapCSharp Config class is unavailable with v5.X tracking service
- Repeatedly opening scenes can cause memory use increase
- Currently the Ultraleap Hand Tracking feature for OpenXR requires the New and Legacy input systems to be enabled, to simultaneously use OpenXR and the Ultraleap Unity Plugin's features.
- The OpenXR Leap Provider does not currently support the `Confidence` hand property (and will return fixed values)
- If using OpenXR with OpenXR package imported, when using Unity 2020 and Ultraleap Tracking Plugin via .unitypackage, an error will appear on import relating to HandTrackingFeature. This has been fixed by Unity on Unity 2021
	- A workaround is to right click on \ThirdParty\Ultraleap\Tracking\OpenXR\Runtime\Scripts\HandTrackingFeature.cs and select 'Reimport'
- DrawMeshInstanced error log on certain Unity versions when using Capsule Hands. [Unity Issue Tracker](https://issuetracker.unity3d.com/issues/drawmeshinstanced-does-not-support-dot-dot-dot-error-in-the-console-pops-up-when-the-shader-does-support-instanced-rendering)
- After using Ultraleap OpenXR in Unity Editor, the tracking mode of device 0 will be set to HMD until the Unity Editor session ends. This can stop the testing of non-XR scenes until the Unity Editor is re-opened

## [6.2.1] - 07/10/2022

### Fixed
- Fixed `DeviceID`, `Timestamp` and `CurrentFramesPerSecond` for `Frames` from the OpenXR Provider

### Known issues 
- Offset between skeleton hand wrist and forearm in sample scenes
- Outline hands aren't displaying
- Scenes containing the infrared viewer render incorrectly on Android build targets and in scriptable render pipelines such as URP and HDRP. 
- Interactions callback scene allows blocks to be moved without doing a grasp pose. 
- Capsule hands don't have a joint colour in HDRP 
- Use of the LeapCSharp Config class is unavailable with v5.X tracking service
- Repeatedly opening scenes can cause memory use increase
- Currently the Ultraleap Hand Tracking feature for OpenXR requires the New and Legacy input systems to be enabled, to simultaneously use OpenXR and the Ultraleap Unity Plugin's features.
- The OpenXR Leap Provider does not currently support the `Confidence` hand property (and will return fixed values)
- If using OpenXR with OpenXR package imported, when using Unity 2020 and Ultraleap Tracking Plugin via .unitypackage, an error will appear on import relating to HandTrackingFeature. This has been fixed by Unity on Unity 2021
	- A workaround is to right click on \ThirdParty\Ultraleap\Tracking\OpenXR\Runtime\Scripts\HandTrackingFeature.cs and select 'Reimport'

## [6.2.0] - 23/09/2022

### Added
- Getting Started example scene
- Mesh Hands example scenes for XR

### Changed
- Reorganised example scenes for more clarity
- Removed HDRP hands example scenes

### Fixed
- Fixed compile error with GenericHandShader's use of TRANSFER_SHADOW

### Known issues 
- Offset between skeleton hand wrist and forearm in sample scenes
- Outline hands aren't displaying
- Scenes containing the infrared viewer render incorrectly on Android build targets and in scriptable render pipelines such as URP and HDRP. 
- Interactions callback scene allows blocks to be moved without doing a grasp pose. 
- Capsule hands don't have a joint colour in HDRP 
- Use of the LeapCSharp Config class is unavailable with v5.X tracking service
- Repeatedly opening scenes can cause memory use increase
- Currently the Ultraleap Hand Tracking feature for OpenXR requires the New and Legacy input systems to be enabled, to simultaneously use OpenXR and the Ultraleap Unity Plugin's features.
- The OpenXR Leap Provider does not currently support the `Confidence` hand property (and will return fixed values)
- If using OpenXR with OpenXR package imported, when using Unity 2020 and Ultraleap Tracking Plugin via .unitypackage, an error will appear on import relating to HandTrackingFeature. This has been fixed by Unity on Unity 2021
	- A workarond is to right click on \ThirdParty\Ultraleap\Tracking\OpenXR\Runtime\Scripts\HandTrackingFeature.cs and select 'Reimport'

## [6.1.0] - 09/09/2022

### Added
- Device-Specific RectilinearToPixelEx method
- OpenXR into a conditionally included asmdef taht automatically removes OpenXR Package if necessary

### Fixed
- Tracking Binding is lost when reloading scenes on Android
- AttachmentHands can get in a popup loop when resetting the component
- RectilinearToPixel returns NaN

### Known issues 
- Scenes containing the infrared viewer render incorrectly on Android build targets and in scriptable render pipelines such as URP and HDRP. 
- Interactions callback scene allows blocks to be moved without doing a grasp pose. 
- Capsule hands don't have a joint colour in HDRP 
- Use of the LeapCSharp Config class is unavailable with v5.X tracking service
- Repeatedly opening scenes can cause memory use increase
- Currently the Ultraleap Hand Tracking feature for OpenXR requires the New and Legacy input systems to be enabled, to simultaneously use OpenXR and the Ultraleap Unity Plugin's features.
- The OpenXR Leap Provider does not currently support the `Confidence` hand property (and will return fixed values)
- If using OpenXR with OpenXR package imported, when using Unity 2020 and Ultraleap Tracking Plugin via .unitypackage, an error will appear on import relating to HandTrackingFeature. This has been fixed by Unity on Unity 2021
	- A workarond is to right click on \ThirdParty\Ultraleap\Tracking\OpenXR\Runtime\Scripts\HandTrackingFeature.cs and select 'Reimport'

## [6.0.0] - 17/08/2022

### Added
- Added a low poly hand model with an arm
- Added create menu options for LeapServiceProviders via GameObject/Ultrealeap/Service Provider (X)
- Added TrackedPoseDriver to all XR example scenes
- Added ability to create LeapServiceProviders from the GameObject/Create menu in editor
- Added Hand Rays to Preview package

### Changed
- Cleaned up the image retriever and LeapServiceProvider Execution order, reducing unnecessary service and log messages
- ImageRetriever prefab and LeapEyeDislocator.cs (formerly used for passthrough) removed and replaced by 'VR Infrared Camera' prefab in the Tracking Examples package
- Example scenes URL
- Hand rigs bones have their  'L and R' prefixes removed
- Removed Hotkey functionality
- Removed use of obsolete methods
- Removed obsolete methods
- Removed pre-2020LTS specific support
- Removed use of SVR
- Changed use of Vector and LeapQuaternion in favour of Vector3 and Quaternion
- Removed Legacy XR support
- Removed MainCaneraProvider in favour of Camera.Main
- All units to be in M rather than MM when getting hand data

### Fixed

- HandBinder scales hands in edit mode when there is no LeapServiceProvider in the scene
- Leap.Controller.InternalFrameReady, LeapInternalFrame is never dispatched
- HandUI example scene panel exists after hand lost
- ChangeTrackingMode and GetTrackingMode on LeapServiceProvider fail when in disabled multi-device mode
- FOV Gizmos are not visible when opening an example scene containing a Service Provider in multiDeviceMode = disabled.
- FOV Gizmos are not visible when changing render pipelines
- AttachmentHands untick bone in inspector UI causes looping error when deleting gameobject in edit mode
- SpatialTracking dependency errors

### Known issues 
- Scenes containing the infrared viewer render incorrectly on Android build targets and in scriptable render pipelines such as URP and HDRP. 
- Interactions callback scene allows blocks to be moved without doing a grasp pose. 
- Capsule hands don't have a joint colour in HDRP 
- Use of the LeapCSharp Config class is unavailable with v5.X tracking service
- Repeatedly opening scenes can cause memory use increase

## [5.13.1] - 26/08/2022

### Announcements

In line with Unity's end of support of Unity 2019 LTS, we will no longer be actively supporting Unity 2019.

We will also be deprecating some functionality and moving core utilities into a separate package.

If you are using classes and methods that are marked as obsolete and will be moved to the new legacy package without a replacement, you may wish to use "#pragma warning disable 0618" at the start and "#pragma warning restore 0618" at the end of your method that makes use of it to suppress the warnings.

If you have any concerns about this, please contact us on [Github Discussions](https://github.com/ultraleap/UnityPlugin/discussions)

### Fixed
- Tracking Binding is lost when reloading scenes on Android

### Known issues 
- Scenes containing the infrared viewer render incorrectly on Android build targets and in scriptable render pipelines such as URP and HDRP. 
- Demo scenes do not start at the correct height for a seated user. The XR Plugin Management System adjusts the camera height. This means the user has to adjust components in the scene to the correct height - e.g. camera height. Currently our position is to support the legacy XR system height settings. 
- Hands in Desktop scenes can appear far away from the camera 
- Interactions callback scene allows blocks to be moved without doing a grasp pose. 
- Capsule hands don't have a joint colour in HDRP 
- Hand UI can become detached from hand when hand is removed from view
- Multi-device (desktop) Scene camera position can become offset
- FOV visualization does not display after changing render pipelines

## [5.13.0] - 21/07/2022

### Announcements

In line with Unity's end of support of Unity 2019 LTS, we will no longer be actively supporting Unity 2019.

We will also be deprecating some functionality and moving core utilities into a separate package.

If you are using classes and methods that are marked as obsolete and will be moved to the new legacy package without a replacement, you may wish to use "#pragma warning disable 0618" at the start and "#pragma warning restore 0618" at the end of your method that makes use of it to suppress the warnings.

If you have any concerns about this, please contact us on [Github Discussions](https://github.com/ultraleap/UnityPlugin/discussions)

### Added
- Added HandModelManager to the Hands Module - an easy way to enable/disable hand models
- Added option to freeze hand state on HandEnableDisable

### Changed
- Changed Rigged Hand Example scenes to use HandModelManager

### Fixed
- Inertia Hands are very jittery and `hand.TimeVisible` is not accurate
- Compile errors in the Infrared Viewer example scene when using Single Pass Stereo rendering mode

### Known issues 
- Scenes containing the infrared viewer render incorrectly on Android build targets and in scriptable render pipelines such as URP and HDRP. 
- Demo scenes do not start at the correct height for a seated user. The XR Plugin Management System adjusts the camera height. This means the user has to adjust components in the scene to the correct height - e.g. camera height. Currently our position is to support the legacy XR system height settings. 
- Hands in Desktop scenes can appear far away from the camera 
- Interactions callback scene allows blocks to be moved without doing a grasp pose. 
- Capsule hands don't have a joint colour in HDRP 
- Hand UI can become detached from hand when hand is removed from view
- Multi-device (desktop) Scene camera position can become offset
- FOV visualization does not display after changing render pipelines
- Use of the LeapCSharp Config class is unavailable with v5.X tracking service

## [5.12.1] - 06/07/2022

### Announcements

In line with Unity's end of support of Unity 2019 LTS, we will no longer be actively supporting Unity 2019.

We will also be deprecating some functionality and moving core utilities into a separate package.

If you are using classes and methods that are marked as obsolete and will be moved to the new legacy package without a replacement, you may wish to use "#pragma warning disable 0618" at the start and "#pragma warning restore 0618" at the end of your method that makes use of it to suppress the warnings.

If you have any concerns about this, please contact us on [Github Discussions](https://github.com/ultraleap/UnityPlugin/discussions)

This release is a hotfix for the 5.12.0 release. It fixes the XRI package dependency issue which affects the tracking preview package,
 
### Fixed 
- XRI package dependency is resolved when using the Tracking Preview package.

### Known issues 
- Scenes containing the infrared viewer render incorrectly on systems using single pass stereo with the XR plugin system - e.g. Windows Mixed Reality headsets. SteamVR headsets may also default to single pass stereo, showing the same issue. However in this case, the OpenVR settings can be changed to multipass which resolves the problem. 
- Scenes containing the infrared viewer render incorrectly on Android build targets and in scriptable render pipelines such as URP and HDRP. 
- Demo scenes do not start at the correct height for a seated user. The XR Plugin Management System adjusts the camera height. This means the user has to adjust components in the scene to the correct height - e.g. camera height. Currently our position is to support the legacy XR system height settings. 
- Hands in Desktop scenes can appear far away from the camera 
- Interactions callback scene allows blocks to be moved without doing a grasp pose. 
- Capsule hands don't have a joint colour in HDRP 
- Hand UI can become detached from hand when hand is removed from view
- Multi-device (desktop) Scene camera position can become offset
- FOV visualization does not display after changing render pipelines


## [5.12.0] - 04/07/2022

### Announcements

In line with Unity's end of support of Unity 2019 LTS, we will no longer be actively supporting Unity 2019.

We will also be deprecating some functionality and moving core utilities into a separate package.

If you are using classes and methods that are marked as obsolete and will be moved to the new legacy package without a replacement, you may wish to use "#pragma warning disable 0618" at the start and "#pragma warning restore 0618" at the end of your method that makes use of it to suppress the warnings.

If you have any concerns about this, please contact us on [Github Discussions](https://github.com/ultraleap/UnityPlugin/discussions)
 
### Changed
- Various classes and methods have been marked as obsolete in preparation for a major version change in the near future
 
### Fixed 
- VertexOffsetShader displays errors in Unity 2021 due to invalid path
- ThreadAbortException in editor when connecting, most commonly found when using milti-device

### Known issues 
- Scenes containing the infrared viewer render incorrectly on systems using single pass stereo with the XR plugin system - e.g. Windows Mixed Reality headsets. SteamVR headsets may also default to single pass stereo, showing the same issue. However in this case, the OpenVR settings can be changed to multipass which resolves the problem. 
- Scenes containing the infrared viewer render incorrectly on Android build targets and in scriptable render pipelines such as URP and HDRP. 
- Demo scenes do not start at the correct height for a seated user. The XR Plugin Management System adjusts the camera height. This means the user has to adjust components in the scene to the correct height - e.g. camera height. Currently our position is to support the legacy XR system height settings. 
- Possible hand offset issues on XR2 headsets using SVR plugin 
- Hands in Desktop scenes can appear far away from the camera 
- Interactions callback scene allows blocks to be moved without doing a grasp pose. 
- Capsule hands don't have a joint colour in HDRP 
- Hand UI can become detached from hand when hand is removed from view
- Multi-device (desktop) Scene camera position can become offset
- FOV visualization does not display after changing render pipelines


## [5.11.0] - 23/06/2022

### Announcements

In line with Unity's end of support of Unity 2019 LTS, we will no longer be actively supporting Unity 2019.

We will also be deprecating some functionality and moving core utilities into a separate package.

If you have any concerns about this, please contact us on [Github Discussions](https://github.com/ultraleap/UnityPlugin/discussions)
 
### Added 
- Added a hand enable and disable script to the GenericHand_Arm prefab

### Changed
- Changed scale calculations on the Auto-Scale function of the Handbinder, to make it more consistent across different tracking models and more stable when using a hand without metacarpal bones. The scales of all hand prefabs have been slightly changed because of that.
- Disable FOV visualization gizmos by default
- Update minimum Unity version to 2020.3 for UPM packages
 
### Fixed 
- Turning on and off multiple image retrievers referencing the same service provider or the same device results in a very low framerate
- When having two image retrievers that both reference the same device and turning one of them off, then the other one shows a grey image
- Initialising contact for an interaction hand while the hand is not tracked does not work and doesn't attempt again once the hand is tracked
- Attachment Hands Example scene has errors when using a project with InputSystem

### Known issues 
- Scenes containing the infrared viewer render incorrectly on systems using single pass stereo with the XR plugin system - e.g. Windows Mixed Reality headsets. SteamVR headsets may also default to single pass stereo, showing the same issue. However in this case, the OpenVR settings can be changed to multipass which resolves the problem. 
- Scenes containing the infrared viewer render incorrectly on Android build targets and in scriptable render pipelines such as URP and HDRP. 
- Demo scenes do not start at the correct height for a seated user. The XR Plugin Management System adjusts the camera height. This means the user has to adjust components in the scene to the correct height - e.g. camera height. Currently our position is to support the legacy XR system height settings. 
- Possible hand offset issues on XR2 headsets using SVR plugin 
- Hands in Desktop scenes can appear far away from the camera 
- Interactions callback scene allows blocks to be moved without doing a grasp pose. 
- Capsule hands don't have a joint colour in HDRP 
- Hand UI can become detached from hand when hand is removed from view


## [5.10.0] - 10/06/2022

### Announcements

In line with Unity's end of support of Unity 2019 LTS, we will no longer be actively supporting Unity 2019.

We will also be deprecating some functionality and moving core utilities into a separate package.

If you have any concerns about this, please contact us on [Github Discussions](https://github.com/ultraleap/UnityPlugin/discussions)
 
### Added 

- Inform user with a popup error dialog when trying to build for Android without ARM64 set as the only target architecture. User can choose to continue the build if this is intended.

### Changed

- The leapProvider on a handModelBase (eg Capsule Hand) cannot be changed anymore at runtime in the inspector
 
### Fixed 

- Tracking Examples Capsule Hands (VR - Infrared Viewer) scene: hands are aligned with passthrough hands
- After removing XR Service Providers from Transforms, the transform is uneditable

### Known issues 
- Scenes containing the infrared viewer render incorrectly on systems using single pass stereo with the XR plugin system - e.g. Windows Mixed Reality headsets. SteamVR headsets may also default to single pass stereo, showing the same issue. However in this case, the OpenVR settings can be changed to multipass which resolves the problem. 
- Scenes containing the infrared viewer render incorrectly on Android build targets and in scriptable render pipelines such as URP and HDRP. 
- Demo scenes do not start at the correct height for a seated user. The XR Plugin Management System adjusts the camera height. This means the user has to adjust components in the scene to the correct height - e.g. camera height. Currently our position is to support the legacy XR system height settings. 
- Possible hand offset issues on XR2 headsets using SVR plugin 
- Hands in Desktop scenes can appear far away from the camera 
- Interactions callback scene allows blocks to be moved without doing a grasp pose. 
- Capsule hands don't have a joint colour in HDRP 
- Hand UI can become detached from hand when hand is removed from view


## [5.9.0] - 27/05/2022

### Announcements

In line with Unity's end of support of Unity 2019 LTS, we will no longer be actively supporting Unity 2019 following this release.

We will also start deprecating some functionality and moving core utilities into a separate package.

If you have any concerns about this, please contact us on [Github Discussions](https://github.com/ultraleap/UnityPlugin/discussions)
 
### Added 

- Add option to prevent initializing tracking mode for XR service provider 
- Added an option in LeapImageRetriever to hide Rigel device's debug information 
- Enable the use of multiple image retrievers in a scene that correspond to different devices 
- Better visualization for a tracking device’s position and rotation and its FOV as gizmos 

 
### Fixed 

- Automatic Volume visualization does not work in multi device mode 
- Switching between HMD and Screentop using ChangeTrackingMode() briefly switches to Desktop 
- when rendering a passthrough image with OpenGL, the hand visualization is flipped in the undistorted view 
- Changing tracking mode on the same frame as enabling a service provider has no effect 
- Capsule Hands "Cylinder Radius" only updates after hitting play 
- LeapEyeDislocator updates distortion values whenever a new device is plugged in, even if that device is not used for retrieving an image 

### Known issues 
- Scenes containing the infrared viewer render incorrectly on systems using single pass stereo with the XR plugin system - e.g. Windows Mixed Reality headsets. SteamVR headsets may also default to single pass stereo, showing the same issue. However in this case, the OpenVR settings can be changed to multipass which resolves the problem. 
- Scenes containing the infrared viewer render incorrectly on Android build targets and in scriptable render pipelines such as URP and HDRP. 
- Demo scenes do not start at the correct height for a seated user. The XR Plugin Management System adjusts the camera height. This means the user has to adjust components in the scene to the correct height - e.g. camera height. Currently our position is to support the legacy XR system height settings. 
- Possible hand offset issues on XR2 headsets using SVR plugin 
- Hands in Desktop scenes can appear far away from the camera 
- Interactions callback scene allows blocks to be moved without doing a grasp pose. 
- Capsule hands don't have a joint colour in HDRP 
- Hand UI can become detached from hand when hand is removed from view
 

## [5.8.0] - 28/04/2022

### Added
- A Leap Provider can now be specified for attachment hands

### Fixed
- SIR170 Tracking Volume Visualisation was not appearing
- The automatic option on Tracking Volume Visualisation was not working for SIR170s or 3Dis in single device usage
- Unit tests break downstream package dependencies [[#1182]](https://github.com/ultraleap/UnityPlugin/issues/1182)
- reassigned Low Poly Hand material to prefab
- An image from the image Retriever would freeze when switching devices on the relevant Service Provider

### Known issues
- Scenes containing the infrared viewer render incorrectly on systems using single pass stereo with the XR plugin system - e.g. Windows Mixed Reality headsets. SteamVR headsets may also default to single pass stereo, showing the same issue. However in this case, the OpenVR settings can be changed to multipass which resolves the problem.
- Scenes containing the infrared viewer render incorrectly on Android build targets and in scriptable render pipelines such as URP and HDRP.
- Demo scenes do not start at the correct height for a seated user. The XR Plugin Management System adjusts the camera height. This means the user has to adjust components in the scene to the correct height - e.g. camera height. Currently our position is to support the legacy XR system height settings.
- Possible hand offset issues on XR2 headsets using SVR plugin
- Hands in Desktop scenes can appear far away from the camera
- Interactions callback scene allows blocks to be moved without doing a grasp pose.
- Automatic Volume visualization does not work in multi device mode
- Capsule hands don't have a joint colour in HDRP

## [5.7.0] - 19/04/2022

### Added
- Added a new post process provider to distort tracking data to the 3D visuals
- Added the ability to generate a leap hand from a bound hand (Hand Binder) 
- Can now set different tracking optimization modes on tracking devices when running with multiple devices
- method 'GetFingerStrength' in HandUtils, that returns a value indicating how strongly a finger is curled
- Added option to flip image in the passthrough shaders

### Changed
- Policy flags are now handled on a per device basis / contain information about the device they relate to
- ActiveDevice replaced by ActiveDevices. ActiveDevice marked as obsolete
- Legacy SetPolicy/ClearPolicy/IsPolicySet methods on IController marked as obsolete. Use new methods that also take a Device
- In multiple Device Mode = specific, if the specific serial number is null or an empty string, no device is tracking

### Fixed
- Occasional ThreadAbortException on connection polling thread
- Sometimes Frame objects where being constructed without a device ID, even if known
- Multiple device mode remembers device serial numbers after devices are disconnected
- Service provider in multi-device scene does not track using selected device (by serial number) unless it's been selected in the editor
- clear LeapServiceProvider._currentDevice, if the device is unplugged (DeviceLost)

### Known issues
- Scenes containing the infrared viewer render incorrectly on systems using single pass stereo with the XR plugin system - e.g. Windows Mixed Reality headsets. SteamVR headsets may also default to single pass stereo, showing the same issue. However in this case, the OpenVR settings can be changed to multipass which resolves the problem.
- Scenes containing the infrared viewer render incorrectly on Android build targets and in scriptable render pipelines such as URP and HDRP.
- Demo scenes do not start at the correct height for a seated user. The XR Plugin Management System adjusts the camera height. This means the user has to adjust components in the scene to the correct height - e.g. camera height. Currently our position is to support the legacy XR system height settings.
- Possible hand offset issues on XR2 headsets using SVR plugin
- Hands in Desktop scenes can appear far away from the camera
- Interactions callback scene allows blocks to be moved without doing a grasp pose.
- Interactions object scene platform/stage seems to move a lot


## [5.6.0] - 04/04/2022

### Added
- The LeapServiceProvider provides a list of connected devices (LeapServiceProvider.Devices)
- Example scene for multiple devices
- Generic Hand Model that has an Arm and no metacarpal bones (added to example scene 'Rigged Hands (Desktop) (Standard)')
- Accessor for Service version info in the Controller

### Changed
- In 'Multiple Device Mode' = 'Specific', Serial Numbers can be changed at Runtime via the Inspector or via code (new public property LeapServiceProvider.SpecificSerialNumber)
- Exposed SimpleFacingCameraCallbacks.IsFacingCamera in the Interaction Engine
- Allow mesh hands that use the hand binder to be scaled during editor
- Updated the LeapC.dll client to 5.5.0.22-57dcaafe

### Removed

### Fixed
- Lag and stuttering when using multiple devices
- Scene View opens when connecting / disconnecting devices
- Fixed issues with multi-device interpolation failing

### Known issues
- Multiple device mode remembers device serial numbers after devices are disconnected
- Service provider in multi-device scene does not track using selected device (by serial number) unless it's been selected in the editor
- Scenes containing the infrared viewer render incorrectly on systems using single pass stereo with the XR plugin system - e.g. Windows Mixed Reality headsets. SteamVR headsets may also default to single pass stereo, showing the same issue. However in this case, the OpenVR settings can be changed to multipass which resolves the problem.
- Demo scenes do not start at the correct height for a seated user. The XR Plugin Management System adjusts the camera height. This means the user has to adjust components in the scene to the correct height - e.g. camera height. Currently our position is to support the legacy XR system height settings.
- Possible hand offset issues on XR2 headsets using SVR plugin
- Hands in Desktop scenes can appear far away from the camera
- Interactions callback scene allows blocks to be moved without doing a grasp pose.
- Interactions object scene platform/stage seems to move a lot
- Dynamic UI objects throwing backwards most of the time.


## [5.5.0] - 17/03/2022

### Added
- Hand Binder Scale feature, uniformly scale the 3D model model up or down based on the ratio between the leap data and the 3D model. This will require a rebind to calculate the correct scale.
- tracking service version check for multiple device mode. Warning appears if trying to select the 'specific' multi device mode in a service version < 5.3.6

### Changed
- Serial numbers for 'multiple device mode' = 'Specific' can be chosen from a drop down list in the inspector instead of a text field. Using Device indices is no longer supported.

### Removed
- x86 LeapC.dll

### Fixed
- Dynamic UI scene - blocks sometimes did not expand when undocked
-	Capsule hands appear small compared to size of 'IR hands' of user using HDRP / URP and do not line up. Using standard rendering on Unity 2019.4 LTS  hands are usually not visible (but are being tracked). When they appear they do not line up with the hands in the image.
- A check has been added to ensure a subscription to device events won't happen if the leapProvider is null.

### Known issues
-	Scenes containing the infrared viewer render incorrectly on systems using single pass stereo with the XR plugin system - e.g. Windows Mixed Reality headsets. SteamVR headsets may also default to single pass stereo, showing the same issue. However in this case, the OpenVR settings can be changed to multipass which resolves the problem.
-	Demo scenes do not start at the correct height for a seated user. The XR Plugin Management System adjusts the camera height. This means the user has to adjust components in the scene to the correct height - e.g. camera height. Currently our position is to support the legacy XR system height settings.
- Possible hand offset issues on XR2 headsets using SVR plugin
- Hands in Desktop scenes can appear far away from the camera
- Interactions callback scene allows blocks to be moved without doing a grasp pose.
- Interactions object scene platform/stage seems to move a lot
- Dynamic UI objects throwing backwards most of the time.


## [5.4.0] 

### Added
- Basic support for specifying which device a LeapProvider should connect to. Can be specified by device index or serial number. If multiple service providers are in a scene set to use the multiple device mode, they must be set to use the same tracking optimization mode. _(Multiple Device Mode is only supported on the Ultraleap Tracking Service version 5.3.6 and above)_
- Added ability to get / set custom capsule hand colours in code

### Changed
- Updated LeapC.dll client to latest service release. Service supports multiple devices.

### Removed

### Fixed
- Fixed issue with incorrect enum ordering in eLeapEventType (now matches LeapC.h ordering). Inserted eLeapEventType_TrackingMode
- Service Providers not referenced in Hand Post-Process example scene

### Known issues
-	Scenes containing the infrared viewer render incorrectly on systems using single pass stereo with the XR plugin system - e.g. Windows Mixed Reality headsets. SteamVR headsets may also default to single pass stereo, showing the same issue. However in this case, the OpenVR settings can be changed to multipass which resolves the problem.
-	Demo scenes do not start at the correct height for a seated user. The XR Plugin Management System adjusts the camera height. This means the user has to adjust components in the scene to the correct height - e.g. camera height. Currently our position is to support the legacy XR system height settings.
-	Capsule hands appear small compared to size of 'IR hands' of user using HDRP / URP and do not line up. Using standard rendering on Unity 2019.4 LTS  hands are usually not visible (but are being tracked). When they appear they do not line up with the hands in the image.
- Possible hand offset issues on XR2 headsets using SVR plugin
- Hands in Desktop scenes can appear far away from the camera
- Interactions callback scene allows blocks to be moved without doing a grasp pose.
- Interactions object scene platform/stage seems to move a lot
- Dynamic UI objects throwing backwards most of the time.


## [5.3.0] 

### Added

### Changed
- Clear devices list on disconnect of service Connection.cs
- Example scenes now contain a clickable link to take users to https://docs.ultraleap.com/ultralab/
- Removed unused variables from Connection and Controller
- Hand Model Base feature parity with the interaction hand
- LeapXRServiceProvider getter and setter for MainCamera

### Removed

### Fixed
- Outline/Ghost hands sometimes show a shader issue when upgrading to SRP (TOON shader)
- Jittery Sliders and slider problems in moving reference frame
- When using LeapXRServiceProvider with Temporal Warping enabled, the hands fly off in the first few frames.
- Reduced the number of OnContactBegin / OnContactEnd events when a finger is in contact with a slider
- Fixed issues with HDRP and URP example scenes not containing the correct shader when switching graphics pipelines.
- Fixing eye dislocator misalignment
- Unused variables in LeapCSharp Controller and Connection causing warnings [[#1181]](https://github.com/ultraleap/UnityPlugin/issues/1181)

### Known issues
-	Scenes containing the infrared viewer render incorrectly on systems using single pass stereo with the XR plugin system - e.g. Windows Mixed Reality headsets. SteamVR headsets may also default to single pass stereo, showing the same issue. However in this case, the OpenVR settings can be changed to multipass which resolves the problem.
-	Demo scenes do not start at the correct height for a seated user. The XR Plugin Management System adjusts the camera height. This means the user has to adjust components in the scene to the correct height - e.g. camera height. Currently our position is to support the legacy XR system height settings.
-	Capsule hands appear small compared to size of 'IR hands' of user using HDRP / URP and do not line up. Using standard rendering on Unity 2019.4 LTS  hands are usually not visible (but are being tracked). When they appear they do not line up with the hands in the image.
- Possible hand offset issues on XR2 headsets using SVR plugin
- Hands in Desktop scenes can appear far away from the camera
- Interactions callback scene allows blocks to be moved without doing a grasp pose.
- Interactions object scene platform/stage seems to move a lot
- Dynamic UI objects throwing backwards most of the time.
- Service Providers not referenced in Hand Post-Process example scene (to fix: drag 'Intertia Hand Models' into the leap Provider of its children capsule hands)


## [5.2.0]

### Added
- Adding SIR170 leapc/device.
- Adding 3DI leapc/device
- Adding option to grasp interaction objects with a specific hand


### Changed

- Moved SimpleFacingCameraCallbacks.cs to Interaction Engine\Runtime\Scripts\Utility & updated its namespace
- Update main camera provider to enable work on supporting MRTK

### Removed

### Fixed
- https://github.com/ultraleap/UnityPlugin/issues/1177

### Known issues
-	Scenes containing the infrared viewer render incorrectly on systems using single pass stereo with the XR plugin system - e.g. Windows Mixed Reality headsets. SteamVR headsets may also default to single pass stereo, showing the same issue. However in this case, the OpenVR settings can be changed to multipass which resolves the problem.
-	Demo scenes do not start at the correct height for a seated user. The XR Plugin Management System adjusts the camera height. This means the user has to adjust components in the scene to the correct height - e.g. camera height. Currently our position is to support the legacy XR system height settings.
-	Capsule hands appear small compared to size of 'IR hands' of user using HDRP / URP and do not line up. Using standard rendering on Unity 2019.4 LTS  hands are usually not visible (but are being tracked). When they appear they do not line up with the hands in the image.
- Outline/Ghost hands sometimes show a shader issue when upgrading to SRP (TOON shader)
- Issues with slider button movements not being possible or registering false presses in moving reference frames scene when frame is moving (inconsistent). Only affects slider buttons - normal buttons work fine.
- Possible hand offset issues on XR2 headsets using SVR plugin
- Hands in Desktop scenes can appear far away from the camera
- Interactions callback scene allows blocks to be moved without doing a grasp pose.
- Interactions object scene platform/stage seems to move a lot
- Dynamic UI objects throwing backwards most of the time.

## [5.1.0]

### Added
- Adding coloring options to the capsule hands
- New option to initialise only the index finger in the interaction hand

### Changed
- Size of the Skeleton hand assets has been significantly reduced

### Removed

### Fixed
- Generic Hand Model rendering issue with transparency
- Updated XR2 preview documentation ('How to Build a Unity Application that Shows Tracked Hands on an XR2') to account for asset path changes, name changes to preview packages in V5.0.0 (from expermimental) and in response to internal user testing
- Minor changes to anchors example scene

### Known issues
-	Scenes containing the infrared viewer render incorrectly on systems using single pass stereo with the XR plugin system - e.g. Windows Mixed Reality headsets. SteamVR headsets may also default to single pass stereo, showing the same issue. However in this case, the OpenVR settings can be changed to multipass which resolves the problem.
-	Demo scenes do not start at the correct height for a seated user. The XR Plugin Management System adjusts the camera height. This means the user has to adjust components in the scene to the correct height - e.g. camera height. Currently our position is to support the legacy XR system height settings.
-	Capsule hands appear small compared to size of 'IR hands' of user using HDRP / URP and do not line up. Using standard rendering on Unity 2019.4 LTS  hands are usually not visible (but are being tracked). When they appear they do not line up with the hands in the image.
- Outline/Ghost hands sometimes show a shader issue when upgrading to SRP (TOON shader)
- Issues with slider button movements not being possible or registering false presses in moving reference frames scene when frame is moving (inconsistent). Only affects slider buttons - normal buttons work fine.
- Possible hand offset issues on XR2 headsets using SVR plugin


## [5.0.0]
### Added
- Support for Unity HDRP and URP including materials and shaders in all examples
- Hands module shaders for outline, ghost and skeleton hands
- `Service Provider` (XR, Desktop and Screentop) prefabs
- `Image Retriever` prefab
- `HandModels` prefab
- Experimental support for Qualcomm Snapdragon XR2 based headsets within `com.ultraleap.tracking.preview` package.
- MainCameraProvider.cs to get the camera on Android platforms

### Changed
- Reorganized the repository layout to adhere to [UPM Package Structure](https://docs.unity3d.com/Manual/cus-layout.html). Fixes [[#1113]](https://github.com/ultraleap/UnityPlugin/issues/1113)
  - Core, Hands and Interaction Engine modules are in their own sub-folders with Editor/Runtime folders in a `com.ultraleap.tracking` UPM package.
  - Examples for all modules are in hidden `Examples~` folders within their respective package. These can be imported as samples from the package manager window or unhidden by removing the `~` when importing from .unitypackages.
  - UIInput module has is now in a separate preview package "com.ultraleap.tracking.preview".
- The following scripts are no longer required to be put on a `Camera`. Instead, they require a reference to a `Camera`.
  - LeapXRServiceProvider
  - LeapImageRetriever
  - LeapEyeDislocator
  - EnableDepthBuffer
- Reworked how adding hands to a scene works - hands can be added easily. Any type derived from `HandModelBase` can be added directly into the scene and linked with a `LeapProvider` to begin tracking immediately.
- `Frame.Get` renamed to `Frame.GetHandWithChirality`.
- Rebranded Leap Motion Unity Modules Window


### Removed
- `HandModelManager` MonoBehaviour
- `Leap Rig` Prefab
- `Leap Hand Controller` Prefab
- The following example scenes were removed:
  - Rigged Hands (VR - Infrared Viewer)
  - Rigged Hands (VR)
- Experimental modules
  - HierarchyRecording
  - Playback
- Docs - migrated to [Ultraleap Docs][docs-website]
- Internal directory
  - AutoHeader (Moved to CI folder, no longer part of any packages)
  - Generation
  - RealtimeGraph
  - Testing
  - VRVisualizer
- Legacy directory
  - DetectionExamples
  - GraphicRenderer

### Fixed
- Missing rigged hands image (Note that docs moved to [Ultraleap Docs](https://docs.ultraleap.com/unity-api/unity-user-manual/core.html)) [[#1172]](https://github.com/ultraleap/UnityPlugin/issues/1172)
- 'SelectionMode.OnlyUserModifiable' is obsolete [[1167]](https://github.com/ultraleap/UnityPlugin/issues/1167)
- Initializing contact bones of XR controller [[#1085]](https://github.com/ultraleap/UnityPlugin/issues/1085)
- enableContactBoneCollision() called unnecessarily often [[#1062]](https://github.com/ultraleap/UnityPlugin/issues/1062)
- ClearContactTracking() doesn't clear a pooled Hashset before calling Recycle() [[#1061]](https://github.com/ultraleap/UnityPlugin/issues/1061)
- Hand position jumps when using OVRProvider [[#1054]](https://github.com/ultraleap/UnityPlugin/issues/1054) 
- Remove additional audio listeners in example scenes
- Clipping plane in example scenes is not set close enough, Hands models are being clipped
- Images not seen in Core examples - Capsule hands (VR - Infrared Viewer)

### Known issues
-	Scenes containing the infrared viewer render incorrectly on systems using single pass stereo with the XR plugin system - e.g. Windows Mixed Reality headsets. SteamVR headsets may also default to single pass stereo, showing the same issue. However in this case, the OpenVR settings can be changed to multipass which resolves the problem.
-	Demo scenes do not start at the correct height for a seated user. The XR Plugin Management System adjusts the camera height. This means the user has to adjust components in the scene to the correct height - e.g. camera height. Currently our position is to support the legacy XR system height settings.
-	Capsule hands appear small compared to size of 'IR hands' of user using HDRP / URP and do not line up. Using standard rendering on Unity 2019.4 LTS  hands are usually not visible (but are being tracked). When they appear they do not line up with the hands in the image.
- Outline/Ghost hands sometimes show a shader issue when upgrading to SRP (TOON shader)
- Issues with slider button movements not being possible or registering false presses in moving reference frames scene when frame is moving (inconsistent). Only affects slider buttons - normal buttons work fine.
- Possible hand offset issues on XR2 headsets using SVR plugin

## [4.9.1 and older]

[older-releases]: https://github.com/ultraleap/UnityPlugin/releases "UnityPlugin Releases"

Refer to the [release notes page][older-releases] for older releases.<|MERGE_RESOLUTION|>--- conflicted
+++ resolved
@@ -20,7 +20,7 @@
 - 
 
 ### Fixed
-- 
+- Issue with the method signature for LeapPixelToRectilinearEx
 
 ## [6.15.0] - 19/04/24
 
@@ -60,9 +60,6 @@
 ### Fixed
 - Errors in Editor when using pre-2023.3.18 LTS due to FindObjectByType issue
 - (Physical Hands) Objects are sticky when they ignore collision with hard contact hands
-<<<<<<< HEAD
-- Issue with the method signature for LeapPixelToRectilinearEx
-=======
 - (Physical Hands) Ability to toggle ignore Physical hands options from the inspector at runtime.
 - (Locomotion) IsPinching wouldn't fire when between Activate and Deactivate values in LightweightPinchDetector
 - (Physical Hands) Soft contact button difficult to press in physical hands playground scene when not using UI layer
@@ -83,7 +80,6 @@
 - OpenXR API Layer Service query intent was missing sometimes, preventing API layers functioning correctly
 - OpenXR checks minSdkVersion rather than targetSdkVersion for query intents
 - (Physical Hands) PhysHands Settings are not localized when using decimals
->>>>>>> 0754efbf
 
 ## [6.14.0] - 24/01/24
 
