# Changelog
All notable changes to this project will be documented in this file.

The format is based on [Keep a Changelog](https://keepachangelog.com/en/1.0.0/),
and this project adheres to [Semantic Versioning](https://semver.org/spec/v2.0.0.html).

[docs-website]: https://docs.ultraleap.com/unity-api/ "Ultraleap Docs"


## [NEXT] - unreleased

### Added
- (Physics Hands) Warnings for gravity and timestep settings
- (Physics Hands) Exposed interaction mask
### Changed
- (Physics Hands) Reduced hand to object collision radius when throwing and testing overlaps
- (Physics Hands) Thumb joints reverted to revolute for non-0th thumb joints
- (Physics Hands) Default physics hands solver iterations & presets
### Fixed
<<<<<<< HEAD
- (Physics Hands) Bone directions when converting back to Leap Hands
- (Physics Hands) Incorrect setup and positioning of physics buttons
- 
=======
- 0th thumb bone rotation values when using OpenXR
- "Pullcord" jitters when being interacted with

>>>>>>> 2ce07faa
### Known issues 
- Scenes containing the infrared viewer render incorrectly on Android build targets and in scriptable render pipelines such as URP and HDRP. 
- Use of the LeapCSharp Config class is unavailable with v5.X tracking service
- Repeatedly opening scenes can cause memory use increase
- Currently the Ultraleap Hand Tracking feature for OpenXR requires the New and Legacy input systems to be enabled, to simultaneously use OpenXR and the Ultraleap Unity Plugin's features.
- The OpenXR Leap Provider does not currently support the `Confidence` hand property (and will return fixed values)
- If using OpenXR when using Unity 2020 and Ultraleap Tracking Plugin via .unitypackage, an error will appear on import relating to HandTrackingFeature. This has been fixed by Unity on Unity 2021
	- A workaround is to right click on \ThirdParty\Ultraleap\Tracking\OpenXR\Runtime\Scripts\HandTrackingFeature.cs and select 'Reimport'
- DrawMeshInstanced error log on certain Unity versions when using Capsule Hands. [Unity Issue Tracker](https://issuetracker.unity3d.com/issues/drawmeshinstanced-does-not-support-dot-dot-dot-error-in-the-console-pops-up-when-the-shader-does-support-instanced-rendering)
- After using Ultraleap OpenXR in Unity Editor, the tracking mode of device 0 will be set to HMD until the Unity Editor session ends. This can stop the testing of non-XR scenes until the Unity Editor is re-opened



## [6.6.0] - 17/02/23

### Added
- Interaction Grab Ball for 3D UI

### Changed
- Capsule Hands pinky metacarpal position to better represent the actual joint position
- Reduced performance overhead of OpenXRLeapProvider
- Reduced performance overhead when accessing Hands via Hands.Right, Hands.Left and Hands.GetHand
- Reduced performance overhead when transforming Leap.Frames, Leap.Hands and Leap.Bones using Basis
- Reduced performance overhead when accessing scale in Capsule Hands
- Reduced performance overhead when using Preview UI Input Cursor

### Fixed
- Preview package example scene referencing a prefab in the non-preview package

### Known issues 
- Scenes containing the infrared viewer render incorrectly on Android build targets and in scriptable render pipelines such as URP and HDRP. 
- Use of the LeapCSharp Config class is unavailable with v5.X tracking service
- Repeatedly opening scenes can cause memory use increase
- Currently the Ultraleap Hand Tracking feature for OpenXR requires the New and Legacy input systems to be enabled, to simultaneously use OpenXR and the Ultraleap Unity Plugin's features.
- The OpenXR Leap Provider does not currently support the `Confidence` hand property (and will return fixed values)
- If using OpenXR when using Unity 2020 and Ultraleap Tracking Plugin via .unitypackage, an error will appear on import relating to HandTrackingFeature. This has been fixed by Unity on Unity 2021
	- A workaround is to right click on \ThirdParty\Ultraleap\Tracking\OpenXR\Runtime\Scripts\HandTrackingFeature.cs and select 'Reimport'
- DrawMeshInstanced error log on certain Unity versions when using Capsule Hands. [Unity Issue Tracker](https://issuetracker.unity3d.com/issues/drawmeshinstanced-does-not-support-dot-dot-dot-error-in-the-console-pops-up-when-the-shader-does-support-instanced-rendering)
- After using Ultraleap OpenXR in Unity Editor, the tracking mode of device 0 will be set to HMD until the Unity Editor session ends. This can stop the testing of non-XR scenes until the Unity Editor is re-opened

## [6.5.0] - 26/01/23

### Added
- Public toggle for interpolation on LeapServiceProviders
- Hands prefabs added to GameObject/Ultraleap/Hands create menu
- Action-based XRI implementation with Example scene in Preview package
- Added const S_TO_US as replacement for incorrectly named S_TO_NS in LeapServiceProvider
- Check box in Hand Binder under fine tuning options to enable or disable moving the elbow based on forearm scale

### Changed
- "Hands.Provider" static function now searches for subjectively the best LeapProvider available in the scene. Will use PostProcessProvider first rather than LeapServiceProvider
- Removed the OVRProvider from the Preview Package. This is now achievable via the OpenXR Provider in the main Tracking Package

### Fixed
- Offset between skeleton hand wrist and forearm in sample scenes
- OpenXRLeapProvider CheckOpenXRAvailable has a nullref when XRGeneralSettings activeloader is not set up
- XrLeapProviderManager initialising when there is no active XR Loader - [Github Issue 1360](https://github.com/ultraleap/UnityPlugin/issues/1360)
- OnAnchorDisabled not being called when an Anchor gameobject is disabled
- Documentation for Finger.Direction says it is tip direction but should say intermediate direction
- OpenXR thumb joint rotation offsets do not align with LeapC expectations

### Known issues 
- Scenes containing the infrared viewer render incorrectly on Android build targets and in scriptable render pipelines such as URP and HDRP. 
- Use of the LeapCSharp Config class is unavailable with v5.X tracking service
- Repeatedly opening scenes can cause memory use increase
- Currently the Ultraleap Hand Tracking feature for OpenXR requires the New and Legacy input systems to be enabled, to simultaneously use OpenXR and the Ultraleap Unity Plugin's features.
- The OpenXR Leap Provider does not currently support the `Confidence` hand property (and will return fixed values)
- If using OpenXR when using Unity 2020 and Ultraleap Tracking Plugin via .unitypackage, an error will appear on import relating to HandTrackingFeature. This has been fixed by Unity on Unity 2021
	- A workaround is to right click on \ThirdParty\Ultraleap\Tracking\OpenXR\Runtime\Scripts\HandTrackingFeature.cs and select 'Reimport'
- DrawMeshInstanced error log on certain Unity versions when using Capsule Hands. [Unity Issue Tracker](https://issuetracker.unity3d.com/issues/drawmeshinstanced-does-not-support-dot-dot-dot-error-in-the-console-pops-up-when-the-shader-does-support-instanced-rendering)
- After using Ultraleap OpenXR in Unity Editor, the tracking mode of device 0 will be set to HMD until the Unity Editor session ends. This can stop the testing of non-XR scenes until the Unity Editor is re-opened

## [6.4.0] - 05/01/23

### Added
- Pinch To Paint example scene
- Explanation text to all XR example scenes
- Turntable and Pullcord example scene
- Locomotion teleportation system and example scenes in Preview Package

### Fixed
- Android Manifest auto-population when building for OpenXR always adds permissions
- OpenXR finger lengths wrongly include metacarpal lengths
- On contact start and end being called every 20 frames when only 1 bone is colliding

### Known issues 
- Offset between skeleton hand wrist and forearm in sample scenes
- Outline hands aren't displaying
- Scenes containing the infrared viewer render incorrectly on Android build targets and in scriptable render pipelines such as URP and HDRP. 
- Interactions callback scene allows blocks to be moved without doing a grasp pose. 
- Capsule hands don't have a joint colour in HDRP 
- Use of the LeapCSharp Config class is unavailable with v5.X tracking service
- Repeatedly opening scenes can cause memory use increase
- Currently the Ultraleap Hand Tracking feature for OpenXR requires the New and Legacy input systems to be enabled, to simultaneously use OpenXR and the Ultraleap Unity Plugin's features.
- The OpenXR Leap Provider does not currently support the `Confidence` hand property (and will return fixed values)
- If using OpenXR with OpenXR package imported, when using Unity 2020 and Ultraleap Tracking Plugin via .unitypackage, an error will appear on import relating to HandTrackingFeature. This has been fixed by Unity on Unity 2021
	- A workaround is to right click on \ThirdParty\Ultraleap\Tracking\OpenXR\Runtime\Scripts\HandTrackingFeature.cs and select 'Reimport'
- DrawMeshInstanced error log on certain Unity versions when using Capsule Hands. [Unity Issue Tracker](https://issuetracker.unity3d.com/issues/drawmeshinstanced-does-not-support-dot-dot-dot-error-in-the-console-pops-up-when-the-shader-does-support-instanced-rendering)
- After using Ultraleap OpenXR in Unity Editor, the tracking mode of device 0 will be set to HMD until the Unity Editor session ends. This can stop the testing of non-XR scenes until the Unity Editor is re-opened

## [6.3.0] - 02/12/22

### Added
- Added XRLeapProviderManager script and Prefab which auto-selects a LeapXRServiceProvider or OpenXRLeapProvider depending on the availability of OpenXR
- Added GetChirality extension method to hand which returns the Chirality enum of the hand
- Added ability to change HandBinder scaling speed

### Changed
- Reduced the contact offset for Interaction Hands colliders so contact is closer

### Fixed
- Check for main camera being null in (get) EditTimeFrame in OpenXRLeapProvider
- Detector null reference error when creating a detector at runtime
- InteractionSlider now raises event for value changes when setting values via the Horizontal and Vertical Percent properties
- XRServiceProvider and OpenXRLeapProvider do not scale when the player scales
- `timeVisible` was not populated on the OpenXR Provider for `Finger`s
- Fix issue with generic hand-shader giving compile errors in some circumstances

### Known issues 
- Offset between skeleton hand wrist and forearm in sample scenes
- Outline hands aren't displaying
- Scenes containing the infrared viewer render incorrectly on Android build targets and in scriptable render pipelines such as URP and HDRP. 
- Interactions callback scene allows blocks to be moved without doing a grasp pose. 
- Capsule hands don't have a joint colour in HDRP 
- Use of the LeapCSharp Config class is unavailable with v5.X tracking service
- Repeatedly opening scenes can cause memory use increase
- Currently the Ultraleap Hand Tracking feature for OpenXR requires the New and Legacy input systems to be enabled, to simultaneously use OpenXR and the Ultraleap Unity Plugin's features.
- The OpenXR Leap Provider does not currently support the `Confidence` hand property (and will return fixed values)
- If using OpenXR with OpenXR package imported, when using Unity 2020 and Ultraleap Tracking Plugin via .unitypackage, an error will appear on import relating to HandTrackingFeature. This has been fixed by Unity on Unity 2021
	- A workaround is to right click on \ThirdParty\Ultraleap\Tracking\OpenXR\Runtime\Scripts\HandTrackingFeature.cs and select 'Reimport'
- DrawMeshInstanced error log on certain Unity versions when using Capsule Hands. [Unity Issue Tracker](https://issuetracker.unity3d.com/issues/drawmeshinstanced-does-not-support-dot-dot-dot-error-in-the-console-pops-up-when-the-shader-does-support-instanced-rendering)
- After using Ultraleap OpenXR in Unity Editor, the tracking mode of device 0 will be set to HMD until the Unity Editor session ends. This can stop the testing of non-XR scenes until the Unity Editor is re-opened

## [6.2.1] - 07/10/2022

### Fixed
- Fixed `DeviceID`, `Timestamp` and `CurrentFramesPerSecond` for `Frames` from the OpenXR Provider

### Known issues 
- Offset between skeleton hand wrist and forearm in sample scenes
- Outline hands aren't displaying
- Scenes containing the infrared viewer render incorrectly on Android build targets and in scriptable render pipelines such as URP and HDRP. 
- Interactions callback scene allows blocks to be moved without doing a grasp pose. 
- Capsule hands don't have a joint colour in HDRP 
- Use of the LeapCSharp Config class is unavailable with v5.X tracking service
- Repeatedly opening scenes can cause memory use increase
- Currently the Ultraleap Hand Tracking feature for OpenXR requires the New and Legacy input systems to be enabled, to simultaneously use OpenXR and the Ultraleap Unity Plugin's features.
- The OpenXR Leap Provider does not currently support the `Confidence` hand property (and will return fixed values)
- If using OpenXR with OpenXR package imported, when using Unity 2020 and Ultraleap Tracking Plugin via .unitypackage, an error will appear on import relating to HandTrackingFeature. This has been fixed by Unity on Unity 2021
	- A workaround is to right click on \ThirdParty\Ultraleap\Tracking\OpenXR\Runtime\Scripts\HandTrackingFeature.cs and select 'Reimport'

## [6.2.0] - 23/09/2022

### Added
- Getting Started example scene
- Mesh Hands example scenes for XR

### Changed
- Reorganised example scenes for more clarity
- Removed HDRP hands example scenes

### Fixed
- Fixed compile error with GenericHandShader's use of TRANSFER_SHADOW

### Known issues 
- Offset between skeleton hand wrist and forearm in sample scenes
- Outline hands aren't displaying
- Scenes containing the infrared viewer render incorrectly on Android build targets and in scriptable render pipelines such as URP and HDRP. 
- Interactions callback scene allows blocks to be moved without doing a grasp pose. 
- Capsule hands don't have a joint colour in HDRP 
- Use of the LeapCSharp Config class is unavailable with v5.X tracking service
- Repeatedly opening scenes can cause memory use increase
- Currently the Ultraleap Hand Tracking feature for OpenXR requires the New and Legacy input systems to be enabled, to simultaneously use OpenXR and the Ultraleap Unity Plugin's features.
- The OpenXR Leap Provider does not currently support the `Confidence` hand property (and will return fixed values)
- If using OpenXR with OpenXR package imported, when using Unity 2020 and Ultraleap Tracking Plugin via .unitypackage, an error will appear on import relating to HandTrackingFeature. This has been fixed by Unity on Unity 2021
	- A workarond is to right click on \ThirdParty\Ultraleap\Tracking\OpenXR\Runtime\Scripts\HandTrackingFeature.cs and select 'Reimport'

## [6.1.0] - 09/09/2022

### Added
- Device-Specific RectilinearToPixelEx method
- OpenXR into a conditionally included asmdef taht automatically removes OpenXR Package if necessary

### Fixed
- Tracking Binding is lost when reloading scenes on Android
- AttachmentHands can get in a popup loop when resetting the component
- RectilinearToPixel returns NaN

### Known issues 
- Scenes containing the infrared viewer render incorrectly on Android build targets and in scriptable render pipelines such as URP and HDRP. 
- Interactions callback scene allows blocks to be moved without doing a grasp pose. 
- Capsule hands don't have a joint colour in HDRP 
- Use of the LeapCSharp Config class is unavailable with v5.X tracking service
- Repeatedly opening scenes can cause memory use increase
- Currently the Ultraleap Hand Tracking feature for OpenXR requires the New and Legacy input systems to be enabled, to simultaneously use OpenXR and the Ultraleap Unity Plugin's features.
- The OpenXR Leap Provider does not currently support the `Confidence` hand property (and will return fixed values)
- If using OpenXR with OpenXR package imported, when using Unity 2020 and Ultraleap Tracking Plugin via .unitypackage, an error will appear on import relating to HandTrackingFeature. This has been fixed by Unity on Unity 2021
	- A workarond is to right click on \ThirdParty\Ultraleap\Tracking\OpenXR\Runtime\Scripts\HandTrackingFeature.cs and select 'Reimport'

## [6.0.0] - 17/08/2022

### Added
- Added a low poly hand model with an arm
- Added create menu options for LeapServiceProviders via GameObject/Ultrealeap/Service Provider (X)
- Added TrackedPoseDriver to all XR example scenes
- Added ability to create LeapServiceProviders from the GameObject/Create menu in editor
- Added Hand Rays to Preview package

### Changed
- Cleaned up the image retriever and LeapServiceProvider Execution order, reducing unnecessary service and log messages
- ImageRetriever prefab and LeapEyeDislocator.cs (formerly used for passthrough) removed and replaced by 'VR Infrared Camera' prefab in the Tracking Examples package
- Example scenes URL
- Hand rigs bones have their  'L and R' prefixes removed
- Removed Hotkey functionality
- Removed use of obsolete methods
- Removed obsolete methods
- Removed pre-2020LTS specific support
- Removed use of SVR
- Changed use of Vector and LeapQuaternion in favour of Vector3 and Quaternion
- Removed Legacy XR support
- Removed MainCaneraProvider in favour of Camera.Main
- All units to be in M rather than MM when getting hand data

### Fixed

- HandBinder scales hands in edit mode when there is no LeapServiceProvider in the scene
- Leap.Controller.InternalFrameReady, LeapInternalFrame is never dispatched
- HandUI example scene panel exists after hand lost
- ChangeTrackingMode and GetTrackingMode on LeapServiceProvider fail when in disabled multi-device mode
- FOV Gizmos are not visible when opening an example scene containing a Service Provider in multiDeviceMode = disabled.
- FOV Gizmos are not visible when changing render pipelines
- AttachmentHands untick bone in inspector UI causes looping error when deleting gameobject in edit mode
- SpatialTracking dependency errors

### Known issues 
- Scenes containing the infrared viewer render incorrectly on Android build targets and in scriptable render pipelines such as URP and HDRP. 
- Interactions callback scene allows blocks to be moved without doing a grasp pose. 
- Capsule hands don't have a joint colour in HDRP 
- Use of the LeapCSharp Config class is unavailable with v5.X tracking service
- Repeatedly opening scenes can cause memory use increase

## [5.13.1] - 26/08/2022

### Announcements

In line with Unity's end of support of Unity 2019 LTS, we will no longer be actively supporting Unity 2019.

We will also be deprecating some functionality and moving core utilities into a separate package.

If you are using classes and methods that are marked as obsolete and will be moved to the new legacy package without a replacement, you may wish to use "#pragma warning disable 0618" at the start and "#pragma warning restore 0618" at the end of your method that makes use of it to suppress the warnings.

If you have any concerns about this, please contact us on [Github Discussions](https://github.com/ultraleap/UnityPlugin/discussions)

### Fixed
- Tracking Binding is lost when reloading scenes on Android

### Known issues 
- Scenes containing the infrared viewer render incorrectly on Android build targets and in scriptable render pipelines such as URP and HDRP. 
- Demo scenes do not start at the correct height for a seated user. The XR Plugin Management System adjusts the camera height. This means the user has to adjust components in the scene to the correct height - e.g. camera height. Currently our position is to support the legacy XR system height settings. 
- Hands in Desktop scenes can appear far away from the camera 
- Interactions callback scene allows blocks to be moved without doing a grasp pose. 
- Capsule hands don't have a joint colour in HDRP 
- Hand UI can become detached from hand when hand is removed from view
- Multi-device (desktop) Scene camera position can become offset
- FOV visualization does not display after changing render pipelines

## [5.13.0] - 21/07/2022

### Announcements

In line with Unity's end of support of Unity 2019 LTS, we will no longer be actively supporting Unity 2019.

We will also be deprecating some functionality and moving core utilities into a separate package.

If you are using classes and methods that are marked as obsolete and will be moved to the new legacy package without a replacement, you may wish to use "#pragma warning disable 0618" at the start and "#pragma warning restore 0618" at the end of your method that makes use of it to suppress the warnings.

If you have any concerns about this, please contact us on [Github Discussions](https://github.com/ultraleap/UnityPlugin/discussions)

### Added
- Added HandModelManager to the Hands Module - an easy way to enable/disable hand models
- Added option to freeze hand state on HandEnableDisable

### Changed
- Changed Rigged Hand Example scenes to use HandModelManager

### Fixed
- Inertia Hands are very jittery and `hand.TimeVisible` is not accurate
- Compile errors in the Infrared Viewer example scene when using Single Pass Stereo rendering mode

### Known issues 
- Scenes containing the infrared viewer render incorrectly on Android build targets and in scriptable render pipelines such as URP and HDRP. 
- Demo scenes do not start at the correct height for a seated user. The XR Plugin Management System adjusts the camera height. This means the user has to adjust components in the scene to the correct height - e.g. camera height. Currently our position is to support the legacy XR system height settings. 
- Hands in Desktop scenes can appear far away from the camera 
- Interactions callback scene allows blocks to be moved without doing a grasp pose. 
- Capsule hands don't have a joint colour in HDRP 
- Hand UI can become detached from hand when hand is removed from view
- Multi-device (desktop) Scene camera position can become offset
- FOV visualization does not display after changing render pipelines
- Use of the LeapCSharp Config class is unavailable with v5.X tracking service

## [5.12.1] - 06/07/2022

### Announcements

In line with Unity's end of support of Unity 2019 LTS, we will no longer be actively supporting Unity 2019.

We will also be deprecating some functionality and moving core utilities into a separate package.

If you are using classes and methods that are marked as obsolete and will be moved to the new legacy package without a replacement, you may wish to use "#pragma warning disable 0618" at the start and "#pragma warning restore 0618" at the end of your method that makes use of it to suppress the warnings.

If you have any concerns about this, please contact us on [Github Discussions](https://github.com/ultraleap/UnityPlugin/discussions)

This release is a hotfix for the 5.12.0 release. It fixes the XRI package dependency issue which affects the tracking preview package,
 
### Fixed 
- XRI package dependency is resolved when using the Tracking Preview package.

### Known issues 
- Scenes containing the infrared viewer render incorrectly on systems using single pass stereo with the XR plugin system - e.g. Windows Mixed Reality headsets. SteamVR headsets may also default to single pass stereo, showing the same issue. However in this case, the OpenVR settings can be changed to multipass which resolves the problem. 
- Scenes containing the infrared viewer render incorrectly on Android build targets and in scriptable render pipelines such as URP and HDRP. 
- Demo scenes do not start at the correct height for a seated user. The XR Plugin Management System adjusts the camera height. This means the user has to adjust components in the scene to the correct height - e.g. camera height. Currently our position is to support the legacy XR system height settings. 
- Hands in Desktop scenes can appear far away from the camera 
- Interactions callback scene allows blocks to be moved without doing a grasp pose. 
- Capsule hands don't have a joint colour in HDRP 
- Hand UI can become detached from hand when hand is removed from view
- Multi-device (desktop) Scene camera position can become offset
- FOV visualization does not display after changing render pipelines


## [5.12.0] - 04/07/2022

### Announcements

In line with Unity's end of support of Unity 2019 LTS, we will no longer be actively supporting Unity 2019.

We will also be deprecating some functionality and moving core utilities into a separate package.

If you are using classes and methods that are marked as obsolete and will be moved to the new legacy package without a replacement, you may wish to use "#pragma warning disable 0618" at the start and "#pragma warning restore 0618" at the end of your method that makes use of it to suppress the warnings.

If you have any concerns about this, please contact us on [Github Discussions](https://github.com/ultraleap/UnityPlugin/discussions)
 
### Changed
- Various classes and methods have been marked as obsolete in preparation for a major version change in the near future
 
### Fixed 
- VertexOffsetShader displays errors in Unity 2021 due to invalid path
- ThreadAbortException in editor when connecting, most commonly found when using milti-device

### Known issues 
- Scenes containing the infrared viewer render incorrectly on systems using single pass stereo with the XR plugin system - e.g. Windows Mixed Reality headsets. SteamVR headsets may also default to single pass stereo, showing the same issue. However in this case, the OpenVR settings can be changed to multipass which resolves the problem. 
- Scenes containing the infrared viewer render incorrectly on Android build targets and in scriptable render pipelines such as URP and HDRP. 
- Demo scenes do not start at the correct height for a seated user. The XR Plugin Management System adjusts the camera height. This means the user has to adjust components in the scene to the correct height - e.g. camera height. Currently our position is to support the legacy XR system height settings. 
- Possible hand offset issues on XR2 headsets using SVR plugin 
- Hands in Desktop scenes can appear far away from the camera 
- Interactions callback scene allows blocks to be moved without doing a grasp pose. 
- Capsule hands don't have a joint colour in HDRP 
- Hand UI can become detached from hand when hand is removed from view
- Multi-device (desktop) Scene camera position can become offset
- FOV visualization does not display after changing render pipelines


## [5.11.0] - 23/06/2022

### Announcements

In line with Unity's end of support of Unity 2019 LTS, we will no longer be actively supporting Unity 2019.

We will also be deprecating some functionality and moving core utilities into a separate package.

If you have any concerns about this, please contact us on [Github Discussions](https://github.com/ultraleap/UnityPlugin/discussions)
 
### Added 
- Added a hand enable and disable script to the GenericHand_Arm prefab

### Changed
- Changed scale calculations on the Auto-Scale function of the Handbinder, to make it more consistent across different tracking models and more stable when using a hand without metacarpal bones. The scales of all hand prefabs have been slightly changed because of that.
- Disable FOV visualization gizmos by default
- Update minimum Unity version to 2020.3 for UPM packages
 
### Fixed 
- Turning on and off multiple image retrievers referencing the same service provider or the same device results in a very low framerate
- When having two image retrievers that both reference the same device and turning one of them off, then the other one shows a grey image
- Initialising contact for an interaction hand while the hand is not tracked does not work and doesn't attempt again once the hand is tracked
- Attachment Hands Example scene has errors when using a project with InputSystem

### Known issues 
- Scenes containing the infrared viewer render incorrectly on systems using single pass stereo with the XR plugin system - e.g. Windows Mixed Reality headsets. SteamVR headsets may also default to single pass stereo, showing the same issue. However in this case, the OpenVR settings can be changed to multipass which resolves the problem. 
- Scenes containing the infrared viewer render incorrectly on Android build targets and in scriptable render pipelines such as URP and HDRP. 
- Demo scenes do not start at the correct height for a seated user. The XR Plugin Management System adjusts the camera height. This means the user has to adjust components in the scene to the correct height - e.g. camera height. Currently our position is to support the legacy XR system height settings. 
- Possible hand offset issues on XR2 headsets using SVR plugin 
- Hands in Desktop scenes can appear far away from the camera 
- Interactions callback scene allows blocks to be moved without doing a grasp pose. 
- Capsule hands don't have a joint colour in HDRP 
- Hand UI can become detached from hand when hand is removed from view


## [5.10.0] - 10/06/2022

### Announcements

In line with Unity's end of support of Unity 2019 LTS, we will no longer be actively supporting Unity 2019.

We will also be deprecating some functionality and moving core utilities into a separate package.

If you have any concerns about this, please contact us on [Github Discussions](https://github.com/ultraleap/UnityPlugin/discussions)
 
### Added 

- Inform user with a popup error dialog when trying to build for Android without ARM64 set as the only target architecture. User can choose to continue the build if this is intended.

### Changed

- The leapProvider on a handModelBase (eg Capsule Hand) cannot be changed anymore at runtime in the inspector
 
### Fixed 

- Tracking Examples Capsule Hands (VR - Infrared Viewer) scene: hands are aligned with passthrough hands
- After removing XR Service Providers from Transforms, the transform is uneditable

### Known issues 
- Scenes containing the infrared viewer render incorrectly on systems using single pass stereo with the XR plugin system - e.g. Windows Mixed Reality headsets. SteamVR headsets may also default to single pass stereo, showing the same issue. However in this case, the OpenVR settings can be changed to multipass which resolves the problem. 
- Scenes containing the infrared viewer render incorrectly on Android build targets and in scriptable render pipelines such as URP and HDRP. 
- Demo scenes do not start at the correct height for a seated user. The XR Plugin Management System adjusts the camera height. This means the user has to adjust components in the scene to the correct height - e.g. camera height. Currently our position is to support the legacy XR system height settings. 
- Possible hand offset issues on XR2 headsets using SVR plugin 
- Hands in Desktop scenes can appear far away from the camera 
- Interactions callback scene allows blocks to be moved without doing a grasp pose. 
- Capsule hands don't have a joint colour in HDRP 
- Hand UI can become detached from hand when hand is removed from view


## [5.9.0] - 27/05/2022

### Announcements

In line with Unity's end of support of Unity 2019 LTS, we will no longer be actively supporting Unity 2019 following this release.

We will also start deprecating some functionality and moving core utilities into a separate package.

If you have any concerns about this, please contact us on [Github Discussions](https://github.com/ultraleap/UnityPlugin/discussions)
 
### Added 

- Add option to prevent initializing tracking mode for XR service provider 
- Added an option in LeapImageRetriever to hide Rigel device's debug information 
- Enable the use of multiple image retrievers in a scene that correspond to different devices 
- Better visualization for a tracking device’s position and rotation and its FOV as gizmos 

 
### Fixed 

- Automatic Volume visualization does not work in multi device mode 
- Switching between HMD and Screentop using ChangeTrackingMode() briefly switches to Desktop 
- when rendering a passthrough image with OpenGL, the hand visualization is flipped in the undistorted view 
- Changing tracking mode on the same frame as enabling a service provider has no effect 
- Capsule Hands "Cylinder Radius" only updates after hitting play 
- LeapEyeDislocator updates distortion values whenever a new device is plugged in, even if that device is not used for retrieving an image 

### Known issues 
- Scenes containing the infrared viewer render incorrectly on systems using single pass stereo with the XR plugin system - e.g. Windows Mixed Reality headsets. SteamVR headsets may also default to single pass stereo, showing the same issue. However in this case, the OpenVR settings can be changed to multipass which resolves the problem. 
- Scenes containing the infrared viewer render incorrectly on Android build targets and in scriptable render pipelines such as URP and HDRP. 
- Demo scenes do not start at the correct height for a seated user. The XR Plugin Management System adjusts the camera height. This means the user has to adjust components in the scene to the correct height - e.g. camera height. Currently our position is to support the legacy XR system height settings. 
- Possible hand offset issues on XR2 headsets using SVR plugin 
- Hands in Desktop scenes can appear far away from the camera 
- Interactions callback scene allows blocks to be moved without doing a grasp pose. 
- Capsule hands don't have a joint colour in HDRP 
- Hand UI can become detached from hand when hand is removed from view
 

## [5.8.0] - 28/04/2022

### Added
- A Leap Provider can now be specified for attachment hands

### Fixed
- SIR170 Tracking Volume Visualisation was not appearing
- The automatic option on Tracking Volume Visualisation was not working for SIR170s or 3Dis in single device usage
- Unit tests break downstream package dependencies [[#1182]](https://github.com/ultraleap/UnityPlugin/issues/1182)
- reassigned Low Poly Hand material to prefab
- An image from the image Retriever would freeze when switching devices on the relevant Service Provider

### Known issues
- Scenes containing the infrared viewer render incorrectly on systems using single pass stereo with the XR plugin system - e.g. Windows Mixed Reality headsets. SteamVR headsets may also default to single pass stereo, showing the same issue. However in this case, the OpenVR settings can be changed to multipass which resolves the problem.
- Scenes containing the infrared viewer render incorrectly on Android build targets and in scriptable render pipelines such as URP and HDRP.
- Demo scenes do not start at the correct height for a seated user. The XR Plugin Management System adjusts the camera height. This means the user has to adjust components in the scene to the correct height - e.g. camera height. Currently our position is to support the legacy XR system height settings.
- Possible hand offset issues on XR2 headsets using SVR plugin
- Hands in Desktop scenes can appear far away from the camera
- Interactions callback scene allows blocks to be moved without doing a grasp pose.
- Automatic Volume visualization does not work in multi device mode
- Capsule hands don't have a joint colour in HDRP

## [5.7.0] - 19/04/2022

### Added
- Added a new post process provider to distort tracking data to the 3D visuals
- Added the ability to generate a leap hand from a bound hand (Hand Binder) 
- Can now set different tracking optimization modes on tracking devices when running with multiple devices
- method 'GetFingerStrength' in HandUtils, that returns a value indicating how strongly a finger is curled
- Added option to flip image in the passthrough shaders

### Changed
- Policy flags are now handled on a per device basis / contain information about the device they relate to
- ActiveDevice replaced by ActiveDevices. ActiveDevice marked as obsolete
- Legacy SetPolicy/ClearPolicy/IsPolicySet methods on IController marked as obsolete. Use new methods that also take a Device
- In multiple Device Mode = specific, if the specific serial number is null or an empty string, no device is tracking

### Fixed
- Occasional ThreadAbortException on connection polling thread
- Sometimes Frame objects where being constructed without a device ID, even if known
- Multiple device mode remembers device serial numbers after devices are disconnected
- Service provider in multi-device scene does not track using selected device (by serial number) unless it's been selected in the editor
- clear LeapServiceProvider._currentDevice, if the device is unplugged (DeviceLost)

### Known issues
- Scenes containing the infrared viewer render incorrectly on systems using single pass stereo with the XR plugin system - e.g. Windows Mixed Reality headsets. SteamVR headsets may also default to single pass stereo, showing the same issue. However in this case, the OpenVR settings can be changed to multipass which resolves the problem.
- Scenes containing the infrared viewer render incorrectly on Android build targets and in scriptable render pipelines such as URP and HDRP.
- Demo scenes do not start at the correct height for a seated user. The XR Plugin Management System adjusts the camera height. This means the user has to adjust components in the scene to the correct height - e.g. camera height. Currently our position is to support the legacy XR system height settings.
- Possible hand offset issues on XR2 headsets using SVR plugin
- Hands in Desktop scenes can appear far away from the camera
- Interactions callback scene allows blocks to be moved without doing a grasp pose.
- Interactions object scene platform/stage seems to move a lot


## [5.6.0] - 04/04/2022

### Added
- The LeapServiceProvider provides a list of connected devices (LeapServiceProvider.Devices)
- Example scene for multiple devices
- Generic Hand Model that has an Arm and no metacarpal bones (added to example scene 'Rigged Hands (Desktop) (Standard)')
- Accessor for Service version info in the Controller

### Changed
- In 'Multiple Device Mode' = 'Specific', Serial Numbers can be changed at Runtime via the Inspector or via code (new public property LeapServiceProvider.SpecificSerialNumber)
- Exposed SimpleFacingCameraCallbacks.IsFacingCamera in the Interaction Engine
- Allow mesh hands that use the hand binder to be scaled during editor
- Updated the LeapC.dll client to 5.5.0.22-57dcaafe

### Removed

### Fixed
- Lag and stuttering when using multiple devices
- Scene View opens when connecting / disconnecting devices
- Fixed issues with multi-device interpolation failing

### Known issues
- Multiple device mode remembers device serial numbers after devices are disconnected
- Service provider in multi-device scene does not track using selected device (by serial number) unless it's been selected in the editor
- Scenes containing the infrared viewer render incorrectly on systems using single pass stereo with the XR plugin system - e.g. Windows Mixed Reality headsets. SteamVR headsets may also default to single pass stereo, showing the same issue. However in this case, the OpenVR settings can be changed to multipass which resolves the problem.
- Demo scenes do not start at the correct height for a seated user. The XR Plugin Management System adjusts the camera height. This means the user has to adjust components in the scene to the correct height - e.g. camera height. Currently our position is to support the legacy XR system height settings.
- Possible hand offset issues on XR2 headsets using SVR plugin
- Hands in Desktop scenes can appear far away from the camera
- Interactions callback scene allows blocks to be moved without doing a grasp pose.
- Interactions object scene platform/stage seems to move a lot
- Dynamic UI objects throwing backwards most of the time.


## [5.5.0] - 17/03/2022

### Added
- Hand Binder Scale feature, uniformly scale the 3D model model up or down based on the ratio between the leap data and the 3D model. This will require a rebind to calculate the correct scale.
- tracking service version check for multiple device mode. Warning appears if trying to select the 'specific' multi device mode in a service version < 5.3.6

### Changed
- Serial numbers for 'multiple device mode' = 'Specific' can be chosen from a drop down list in the inspector instead of a text field. Using Device indices is no longer supported.

### Removed
- x86 LeapC.dll

### Fixed
- Dynamic UI scene - blocks sometimes did not expand when undocked
-	Capsule hands appear small compared to size of 'IR hands' of user using HDRP / URP and do not line up. Using standard rendering on Unity 2019.4 LTS  hands are usually not visible (but are being tracked). When they appear they do not line up with the hands in the image.
- A check has been added to ensure a subscription to device events won't happen if the leapProvider is null.

### Known issues
-	Scenes containing the infrared viewer render incorrectly on systems using single pass stereo with the XR plugin system - e.g. Windows Mixed Reality headsets. SteamVR headsets may also default to single pass stereo, showing the same issue. However in this case, the OpenVR settings can be changed to multipass which resolves the problem.
-	Demo scenes do not start at the correct height for a seated user. The XR Plugin Management System adjusts the camera height. This means the user has to adjust components in the scene to the correct height - e.g. camera height. Currently our position is to support the legacy XR system height settings.
- Possible hand offset issues on XR2 headsets using SVR plugin
- Hands in Desktop scenes can appear far away from the camera
- Interactions callback scene allows blocks to be moved without doing a grasp pose.
- Interactions object scene platform/stage seems to move a lot
- Dynamic UI objects throwing backwards most of the time.


## [5.4.0] 

### Added
- Basic support for specifying which device a LeapProvider should connect to. Can be specified by device index or serial number. If multiple service providers are in a scene set to use the multiple device mode, they must be set to use the same tracking optimization mode. _(Multiple Device Mode is only supported on the Ultraleap Tracking Service version 5.3.6 and above)_
- Added ability to get / set custom capsule hand colours in code

### Changed
- Updated LeapC.dll client to latest service release. Service supports multiple devices.

### Removed

### Fixed
- Fixed issue with incorrect enum ordering in eLeapEventType (now matches LeapC.h ordering). Inserted eLeapEventType_TrackingMode
- Service Providers not referenced in Hand Post-Process example scene

### Known issues
-	Scenes containing the infrared viewer render incorrectly on systems using single pass stereo with the XR plugin system - e.g. Windows Mixed Reality headsets. SteamVR headsets may also default to single pass stereo, showing the same issue. However in this case, the OpenVR settings can be changed to multipass which resolves the problem.
-	Demo scenes do not start at the correct height for a seated user. The XR Plugin Management System adjusts the camera height. This means the user has to adjust components in the scene to the correct height - e.g. camera height. Currently our position is to support the legacy XR system height settings.
-	Capsule hands appear small compared to size of 'IR hands' of user using HDRP / URP and do not line up. Using standard rendering on Unity 2019.4 LTS  hands are usually not visible (but are being tracked). When they appear they do not line up with the hands in the image.
- Possible hand offset issues on XR2 headsets using SVR plugin
- Hands in Desktop scenes can appear far away from the camera
- Interactions callback scene allows blocks to be moved without doing a grasp pose.
- Interactions object scene platform/stage seems to move a lot
- Dynamic UI objects throwing backwards most of the time.


## [5.3.0] 

### Added

### Changed
- Clear devices list on disconnect of service Connection.cs
- Example scenes now contain a clickable link to take users to https://docs.ultraleap.com/ultralab/
- Removed unused variables from Connection and Controller
- Hand Model Base feature parity with the interaction hand
- LeapXRServiceProvider getter and setter for MainCamera

### Removed

### Fixed
- Outline/Ghost hands sometimes show a shader issue when upgrading to SRP (TOON shader)
- Jittery Sliders and slider problems in moving reference frame
- When using LeapXRServiceProvider with Temporal Warping enabled, the hands fly off in the first few frames.
- Reduced the number of OnContactBegin / OnContactEnd events when a finger is in contact with a slider
- Fixed issues with HDRP and URP example scenes not containing the correct shader when switching graphics pipelines.
- Fixing eye dislocator misalignment
- Unused variables in LeapCSharp Controller and Connection causing warnings [[#1181]](https://github.com/ultraleap/UnityPlugin/issues/1181)

### Known issues
-	Scenes containing the infrared viewer render incorrectly on systems using single pass stereo with the XR plugin system - e.g. Windows Mixed Reality headsets. SteamVR headsets may also default to single pass stereo, showing the same issue. However in this case, the OpenVR settings can be changed to multipass which resolves the problem.
-	Demo scenes do not start at the correct height for a seated user. The XR Plugin Management System adjusts the camera height. This means the user has to adjust components in the scene to the correct height - e.g. camera height. Currently our position is to support the legacy XR system height settings.
-	Capsule hands appear small compared to size of 'IR hands' of user using HDRP / URP and do not line up. Using standard rendering on Unity 2019.4 LTS  hands are usually not visible (but are being tracked). When they appear they do not line up with the hands in the image.
- Possible hand offset issues on XR2 headsets using SVR plugin
- Hands in Desktop scenes can appear far away from the camera
- Interactions callback scene allows blocks to be moved without doing a grasp pose.
- Interactions object scene platform/stage seems to move a lot
- Dynamic UI objects throwing backwards most of the time.
- Service Providers not referenced in Hand Post-Process example scene (to fix: drag 'Intertia Hand Models' into the leap Provider of its children capsule hands)


## [5.2.0]

### Added
- Adding SIR170 leapc/device.
- Adding 3DI leapc/device
- Adding option to grasp interaction objects with a specific hand


### Changed

- Moved SimpleFacingCameraCallbacks.cs to Interaction Engine\Runtime\Scripts\Utility & updated its namespace
- Update main camera provider to enable work on supporting MRTK

### Removed

### Fixed
- https://github.com/ultraleap/UnityPlugin/issues/1177

### Known issues
-	Scenes containing the infrared viewer render incorrectly on systems using single pass stereo with the XR plugin system - e.g. Windows Mixed Reality headsets. SteamVR headsets may also default to single pass stereo, showing the same issue. However in this case, the OpenVR settings can be changed to multipass which resolves the problem.
-	Demo scenes do not start at the correct height for a seated user. The XR Plugin Management System adjusts the camera height. This means the user has to adjust components in the scene to the correct height - e.g. camera height. Currently our position is to support the legacy XR system height settings.
-	Capsule hands appear small compared to size of 'IR hands' of user using HDRP / URP and do not line up. Using standard rendering on Unity 2019.4 LTS  hands are usually not visible (but are being tracked). When they appear they do not line up with the hands in the image.
- Outline/Ghost hands sometimes show a shader issue when upgrading to SRP (TOON shader)
- Issues with slider button movements not being possible or registering false presses in moving reference frames scene when frame is moving (inconsistent). Only affects slider buttons - normal buttons work fine.
- Possible hand offset issues on XR2 headsets using SVR plugin
- Hands in Desktop scenes can appear far away from the camera
- Interactions callback scene allows blocks to be moved without doing a grasp pose.
- Interactions object scene platform/stage seems to move a lot
- Dynamic UI objects throwing backwards most of the time.

## [5.1.0]

### Added
- Adding coloring options to the capsule hands
- New option to initialise only the index finger in the interaction hand

### Changed
- Size of the Skeleton hand assets has been significantly reduced

### Removed

### Fixed
- Generic Hand Model rendering issue with transparency
- Updated XR2 preview documentation ('How to Build a Unity Application that Shows Tracked Hands on an XR2') to account for asset path changes, name changes to preview packages in V5.0.0 (from expermimental) and in response to internal user testing
- Minor changes to anchors example scene

### Known issues
-	Scenes containing the infrared viewer render incorrectly on systems using single pass stereo with the XR plugin system - e.g. Windows Mixed Reality headsets. SteamVR headsets may also default to single pass stereo, showing the same issue. However in this case, the OpenVR settings can be changed to multipass which resolves the problem.
-	Demo scenes do not start at the correct height for a seated user. The XR Plugin Management System adjusts the camera height. This means the user has to adjust components in the scene to the correct height - e.g. camera height. Currently our position is to support the legacy XR system height settings.
-	Capsule hands appear small compared to size of 'IR hands' of user using HDRP / URP and do not line up. Using standard rendering on Unity 2019.4 LTS  hands are usually not visible (but are being tracked). When they appear they do not line up with the hands in the image.
- Outline/Ghost hands sometimes show a shader issue when upgrading to SRP (TOON shader)
- Issues with slider button movements not being possible or registering false presses in moving reference frames scene when frame is moving (inconsistent). Only affects slider buttons - normal buttons work fine.
- Possible hand offset issues on XR2 headsets using SVR plugin


## [5.0.0]
### Added
- Support for Unity HDRP and URP including materials and shaders in all examples
- Hands module shaders for outline, ghost and skeleton hands
- `Service Provider` (XR, Desktop and Screentop) prefabs
- `Image Retriever` prefab
- `HandModels` prefab
- Experimental support for Qualcomm Snapdragon XR2 based headsets within `com.ultraleap.tracking.preview` package.
- MainCameraProvider.cs to get the camera on Android platforms

### Changed
- Reorganized the repository layout to adhere to [UPM Package Structure](https://docs.unity3d.com/Manual/cus-layout.html). Fixes [[#1113]](https://github.com/ultraleap/UnityPlugin/issues/1113)
  - Core, Hands and Interaction Engine modules are in their own sub-folders with Editor/Runtime folders in a `com.ultraleap.tracking` UPM package.
  - Examples for all modules are in hidden `Examples~` folders within their respective package. These can be imported as samples from the package manager window or unhidden by removing the `~` when importing from .unitypackages.
  - UIInput module has is now in a separate preview package "com.ultraleap.tracking.preview".
- The following scripts are no longer required to be put on a `Camera`. Instead, they require a reference to a `Camera`.
  - LeapXRServiceProvider
  - LeapImageRetriever
  - LeapEyeDislocator
  - EnableDepthBuffer
- Reworked how adding hands to a scene works - hands can be added easily. Any type derived from `HandModelBase` can be added directly into the scene and linked with a `LeapProvider` to begin tracking immediately.
- `Frame.Get` renamed to `Frame.GetHandWithChirality`.
- Rebranded Leap Motion Unity Modules Window


### Removed
- `HandModelManager` MonoBehaviour
- `Leap Rig` Prefab
- `Leap Hand Controller` Prefab
- The following example scenes were removed:
  - Rigged Hands (VR - Infrared Viewer)
  - Rigged Hands (VR)
- Experimental modules
  - HierarchyRecording
  - Playback
- Docs - migrated to [Ultraleap Docs][docs-website]
- Internal directory
  - AutoHeader (Moved to CI folder, no longer part of any packages)
  - Generation
  - RealtimeGraph
  - Testing
  - VRVisualizer
- Legacy directory
  - DetectionExamples
  - GraphicRenderer

### Fixed
- Missing rigged hands image (Note that docs moved to [Ultraleap Docs](https://docs.ultraleap.com/unity-api/unity-user-manual/core.html)) [[#1172]](https://github.com/ultraleap/UnityPlugin/issues/1172)
- 'SelectionMode.OnlyUserModifiable' is obsolete [[1167]](https://github.com/ultraleap/UnityPlugin/issues/1167)
- Initializing contact bones of XR controller [[#1085]](https://github.com/ultraleap/UnityPlugin/issues/1085)
- enableContactBoneCollision() called unnecessarily often [[#1062]](https://github.com/ultraleap/UnityPlugin/issues/1062)
- ClearContactTracking() doesn't clear a pooled Hashset before calling Recycle() [[#1061]](https://github.com/ultraleap/UnityPlugin/issues/1061)
- Hand position jumps when using OVRProvider [[#1054]](https://github.com/ultraleap/UnityPlugin/issues/1054) 
- Remove additional audio listeners in example scenes
- Clipping plane in example scenes is not set close enough, Hands models are being clipped
- Images not seen in Core examples - Capsule hands (VR - Infrared Viewer)

### Known issues
-	Scenes containing the infrared viewer render incorrectly on systems using single pass stereo with the XR plugin system - e.g. Windows Mixed Reality headsets. SteamVR headsets may also default to single pass stereo, showing the same issue. However in this case, the OpenVR settings can be changed to multipass which resolves the problem.
-	Demo scenes do not start at the correct height for a seated user. The XR Plugin Management System adjusts the camera height. This means the user has to adjust components in the scene to the correct height - e.g. camera height. Currently our position is to support the legacy XR system height settings.
-	Capsule hands appear small compared to size of 'IR hands' of user using HDRP / URP and do not line up. Using standard rendering on Unity 2019.4 LTS  hands are usually not visible (but are being tracked). When they appear they do not line up with the hands in the image.
- Outline/Ghost hands sometimes show a shader issue when upgrading to SRP (TOON shader)
- Issues with slider button movements not being possible or registering false presses in moving reference frames scene when frame is moving (inconsistent). Only affects slider buttons - normal buttons work fine.
- Possible hand offset issues on XR2 headsets using SVR plugin

## [4.9.1 and older]

[older-releases]: https://github.com/ultraleap/UnityPlugin/releases "UnityPlugin Releases"

Refer to the [release notes page][older-releases] for older releases.<|MERGE_RESOLUTION|>--- conflicted
+++ resolved
@@ -17,15 +17,11 @@
 - (Physics Hands) Thumb joints reverted to revolute for non-0th thumb joints
 - (Physics Hands) Default physics hands solver iterations & presets
 ### Fixed
-<<<<<<< HEAD
 - (Physics Hands) Bone directions when converting back to Leap Hands
 - (Physics Hands) Incorrect setup and positioning of physics buttons
-- 
-=======
 - 0th thumb bone rotation values when using OpenXR
 - "Pullcord" jitters when being interacted with
 
->>>>>>> 2ce07faa
 ### Known issues 
 - Scenes containing the infrared viewer render incorrectly on Android build targets and in scriptable render pipelines such as URP and HDRP. 
 - Use of the LeapCSharp Config class is unavailable with v5.X tracking service
