--- conflicted
+++ resolved
@@ -1,10 +1,6 @@
 {
   "name": "com.ultraleap.tracking.preview",
-<<<<<<< HEAD
-  "version": "5.8.0",
-=======
   "version": "5.9.0",
->>>>>>> 85551159
   "description": "Ultraleap Tracking Preview",
   "displayName": "Ultraleap Tracking Preview",
   "unity": "2019.4",
