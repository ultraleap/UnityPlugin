--- conflicted
+++ resolved
@@ -1,20 +1,12 @@
 {
   "name": "com.ultraleap.tracking.preview",
-<<<<<<< HEAD
-  "version": "6.14.0",
-=======
   "version": "7.0.0",
->>>>>>> 8e53408c
   "description": "Ultraleap Tracking Preview",
   "displayName": "Ultraleap Tracking Preview",
   "unity": "2021.3",
   "license": "Apache-2.0",
   "dependencies": {
-<<<<<<< HEAD
-    "com.ultraleap.tracking": "6.14.0",
-=======
     "com.ultraleap.tracking": "7.0.0",
->>>>>>> 8e53408c
     "com.unity.inputsystem": "1.5.0"
   },
   "keywords": [
