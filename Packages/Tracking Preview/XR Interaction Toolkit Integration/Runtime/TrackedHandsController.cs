--- conflicted
+++ resolved
@@ -14,7 +14,6 @@
 
 namespace Leap.Unity.Preview.XRInteractionToolkit
 {
-#pragma warning disable 0618
     /// <summary>
     /// Integrating hand tracking into the XR Interaction Engine.
     /// This should be used instead of the XRController component and together with either a ray interactor or a direct interactor.
@@ -111,11 +110,7 @@
             controllerState.position = hand.GetPredictedPinchPosition();
             controllerState.inputTrackingState |= InputTrackingState.Position;
 
-<<<<<<< HEAD
-            controllerState.rotation = HandModel.GetLeapHand().Rotation;
-=======
-            controllerState.rotation = hand.Rotation.ToQuaternion();
->>>>>>> 38c5d620
+            controllerState.rotation = hand.Rotation;
             controllerState.inputTrackingState |= InputTrackingState.Rotation;
             if (xrRayInteractor != null)
             {
@@ -216,5 +211,4 @@
             return false;
         }
     }
-#pragma warning restore 0618
 }