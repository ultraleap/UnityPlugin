/******************************************************************************
 * Copyright (C) Ultraleap, Inc. 2011-2021.                                   *
 *                                                                            *
 * Use subject to the terms of the Apache License 2.0 available at            *
 * http://www.apache.org/licenses/LICENSE-2.0, or another agreement           *
 * between Ultraleap and you, your company or other organization.             *
 ******************************************************************************/

using System;
using System.Collections.Generic;
using UnityEngine;
using UnityEngine.EventSystems;
using UnityEngine.UI;

namespace Leap.Unity.InputModule
{
    /// <summary>
    /// Representation of a pointer that can be controlled by the LeapInputModule
    /// </summary>
    [Serializable]
    public class PointerElement : MonoBehaviour
    {
        #region Properties

        public event Action<PointerElement, Hand> OnPointerStateChanged;
<<<<<<< HEAD
        //public event Action<bool> On;
        
=======
        public event Action<bool> On;

>>>>>>> 808fe162
        private Camera mainCamera;
        private LeapProvider leapDataProvider;

        [SerializeField] private EventSystem eventSystem;
        [SerializeField] private UIInputModule module;
        [SerializeField] private UIInputCursor cursor;
        [SerializeField] private bool forceDisable = false;
        [SerializeField] private bool disableWhenOffCanvas = true;

        public Chirality Chirality { get; private set; }

        private PointerEventData EventData { get; set; }
        public PointerStates PointerState { get; private set; }

        private PointerStates PrevState { get; set; }
        private Vector2 PrevScreenPosition { get; set; }
        private Vector2 DragStartPosition { get; set; }

        private GameObject PreviousGameObjectUnderPointer { get; set; }
        private GameObject CurrentGameObject { get; set; }
        private GameObject GameObjectBeingDragged { get; set; }
        private GameObject CurrentGameObjectUnderPointer { get; set; }

        private bool PrevTriggeringInteraction { get; set; }
        private float TimeEnteredCanvas { get; set; }

        private List<RaycastResult> _raycastResultCache = new List<RaycastResult>();

        private static readonly Dictionary<(PointerStates from, PointerStates to), Action<IInputModuleEventHandler, PointerElement>> StateChangeActionMap
            = new Dictionary<(PointerStates prev, PointerStates pointer), Action<IInputModuleEventHandler, PointerElement>>()
        {
            {(PointerStates.OnCanvas, PointerStates.OnElement), (module, pointerElement) => module.OnBeginHover.Invoke(module, pointerElement.transform.position) },
            {(PointerStates.OnCanvas, PointerStates.PinchingToCanvas), (module, pointerElement) => module.OnBeginMissed.Invoke(module, pointerElement.transform.position) },
            {(PointerStates.PinchingToCanvas, PointerStates.OnCanvas), (module, pointerElement) => module.OnEndMissed.Invoke(module, pointerElement.transform.position) },
            {(PointerStates.OnElement, PointerStates.OnCanvas), (module, pointerElement) => module.OnEndHover.Invoke(module, pointerElement.transform.position) },
            {(PointerStates.OnElement, PointerStates.PinchingToElement), (module, pointerElement) => module.OnClickDown.Invoke(module, pointerElement.transform.position) },
            {(PointerStates.PinchingToElement, PointerStates.OnElement), (module, pointerElement) => module.OnClickUp.Invoke(module, pointerElement.transform.position) },
            {(PointerStates.PinchingToElement, PointerStates.OnCanvas), (module, pointerElement) => module.OnClickUp.Invoke(module, pointerElement.transform.position) },
            {(PointerStates.NearCanvas, PointerStates.TouchingElement), (module, pointerElement) => module.OnClickDown.Invoke(module, pointerElement.transform.position) },
            {(PointerStates.NearCanvas, PointerStates.TouchingCanvas), (module, pointerElement) => module.OnBeginMissed.Invoke(module, pointerElement.transform.position) },
            {(PointerStates.TouchingCanvas, PointerStates.NearCanvas), (module, pointerElement) => module.OnEndMissed.Invoke(module, pointerElement.transform.position) },
            {(PointerStates.TouchingElement, PointerStates.NearCanvas), (module, pointerElement) => module.OnClickUp.Invoke(module, pointerElement.transform.position) },
            {(PointerStates.OffCanvas, PointerStates.OffCanvas), (module, pointerElement) => pointerElement.TimeEnteredCanvas = Time.time },
        };

        #endregion

        private void Start()
        {
            EventData = new PointerEventData(eventSystem);

            leapDataProvider = module.LeapDataProvider;
            mainCamera = module.MainCamera;
        }

        /// <summary>
        /// The z position of the index finger tip to the Pointer
        /// </summary>
        private float DistanceOfTipToPointer(Hand hand)
        {
            var tipPosition = hand.Fingers[(int)Finger.FingerType.TYPE_INDEX]
                .Bone(Bone.BoneType.TYPE_DISTAL).NextJoint.ToVector3();

            var pointerTransform = transform;
            return -pointerTransform.transform.InverseTransformPoint(tipPosition).z * pointerTransform.transform.lossyScale.z - module.TactilePadding;
        }

        /// <summary>
        /// Returns true if the specified pointer is in the "touching" interaction mode, i.e, whether it is touching or nearly touching a canvas or control.
        /// </summary>
        private bool IsTouchingOrNearlyTouchingCanvasOrElement =>
            PointerState == PointerStates.NearCanvas ||
            PointerState == PointerStates.TouchingCanvas ||
            PointerState == PointerStates.TouchingElement;

        /// <summary>
        /// Returns true if the pointer was interacting previously, but no longer is
        /// </summary>
        private bool NoLongerInteracting(Hand hand) =>
            PrevTriggeringInteraction && (!IsTriggeringInteraction(hand) || PointerState == PointerStates.OffCanvas);

        /// <summary>
        /// Returns true if a "click" is being triggered during the current frame.
        /// </summary>
        private bool IsTriggeringInteraction(Hand hand)
        {
            if (module.InteractionMode != InteractionCapability.Indirect)
            {
                if (IsTouchingOrNearlyTouchingCanvasOrElement)
                {
                    return DistanceOfTipToPointer(hand) < 0f;
                }
            }

            // N.B. Without pinch detector
            if (module.InteractionMode != InteractionCapability.Direct)
            {
                if (hand.PinchDistance < module.PinchingThreshold)
                {
                    return true;
                }
            }

            return false;
        }

        public bool HasMatchingChirality(Hand hand)
        {
            switch (Chirality)
            {
                case Chirality.Left when hand.IsLeft:
                    return true;
                case Chirality.Right when hand.IsRight:
                    return true;
                default:
                    return false;
            }
        }

        /// <summary>
        /// Is the current mode limited to tactile interaction
        /// </summary>
        private bool OnlyTactileInteractionEnabled
            => module != null && module.InteractionMode == InteractionCapability.Direct;

        /// <summary>
        /// Is the current mode limited to projective interaction (far field)
        /// </summary>
        private bool OnlyProjectionInteractionEnabled
            => module != null && module.InteractionMode == InteractionCapability.Indirect;

        /// <summary>
        /// Is tactile interaction allowed and is the pointer tip distance within the tactile interaction distance
        /// </summary>
        private bool IsPermittedTactileInteraction(Hand hand)
            => OnlyTactileInteractionEnabled || !OnlyProjectionInteractionEnabled && DistanceOfTipToPointer(hand) < module.ProjectiveToTactileTransitionDistance;

        internal void Process(Hand hand, IProjectionOriginProvider projectionOriginProvider)
        {
            //Control cursor display
            cursor.gameObject.SetActive(true);

            if (forceDisable)
            {
                cursor.gameObject.SetActive(false);
            }

            if (hand == null || (disableWhenOffCanvas && PointerState == PointerStates.OffCanvas))
            {
                if (gameObject.activeInHierarchy)
                {
                    cursor.gameObject.SetActive(false);
                    if (hand == null) return;
                }
            }

            //Select interaction
            switch (module.InteractionMode)
            {
                case InteractionCapability.Both:
                    ProcessHybrid(projectionOriginProvider, hand);
                    break;
                case InteractionCapability.Direct:
                    ProcessTactile(projectionOriginProvider, hand);
                    break;
                case InteractionCapability.Indirect:
                    ProcessProjective(projectionOriginProvider, hand);
                    break;
                default:
                    throw new ArgumentOutOfRangeException();
            }

            PrevScreenPosition = EventData.position;
            RaiseEventsForStateChanges();
            ProcessUnityEvents(hand);
        }

        private void ProcessHybrid(IProjectionOriginProvider projectionOriginProvider, Hand hand)
        {
            ProcessTactile(projectionOriginProvider, hand);

            if (PointerState == PointerStates.OffCanvas)
            {
                ProcessProjective(projectionOriginProvider, hand);
            }
        }

        private void ProcessTactile(IProjectionOriginProvider projectionOriginProvider, Hand hand)
        {
            // Raycast from shoulder through tip of the index finger to the UI
            var tipRaycastUsed = GetLookPointerEventData(
                hand,
                projectionOriginProvider.ProjectionOriginForHand(hand),
                forceTipRaycast: true);

            PrevState = PointerState;
            UpdatePointer(EventData);
            ProcessState(hand, tipRaycastUsed);
        }

        private void ProcessProjective(IProjectionOriginProvider projectionOriginProvider, Hand hand)
        {
            // If didn't hit anything near the fingertip, try doing it again, but through the knuckle this time
            var tipRaycastUsed = GetLookPointerEventData(
                hand,
                projectionOriginProvider.ProjectionOriginForHand(hand),
                forceTipRaycast: false);

            PrevState = PointerState;
            UpdatePointer(EventData);
            ProcessState(hand, tipRaycastUsed);
        }

        #region Raise Unity Events

        private void ProcessUnityEvents(Hand hand)
        {
            // JM - hic sunt dracones
            if (EventData == null)
            {
                return;
            }

            ProcessUnityEvents_HandleRaycast(hand);
            ProcessUnityEvents_HandleScrolling();
            ProcessUnityEvents_HandleNoLongerInteracting(hand);

            //And for everything else, there is dragging.
            if (EventData.pointerDrag != null && EventData.dragging)
            {
                ExecuteEvents.Execute(EventData.pointerDrag, EventData, ExecuteEvents.dragHandler);
            }
        }

        private void ProcessUnityEvents_HandleRaycast(Hand hand)
        {
            //If we hit something with our Raycast, let's see if we should interact with it
            if (EventData.pointerCurrentRaycast.gameObject == null || PointerState == PointerStates.OffCanvas)
            {
                return;
            }

            PreviousGameObjectUnderPointer = CurrentGameObjectUnderPointer;
            CurrentGameObjectUnderPointer = EventData.pointerCurrentRaycast.gameObject;

            //Trigger Enter or Exit Events on the UI Element (like highlighting)
            module.HandlePointerExitAndEnterProxy(EventData, CurrentGameObjectUnderPointer);

            if (!PrevTriggeringInteraction && IsTriggeringInteraction(hand))
            {
                PrevTriggeringInteraction = true;

                if (Time.time - TimeEnteredCanvas >= Time.deltaTime)
                {
                    //Deselect all objects
                    if (eventSystem.currentSelectedGameObject)
                    {
                        eventSystem.SetSelectedGameObject(null);
                    }

                    //Record pointer telemetry
                    EventData.pressPosition = EventData.position;
                    EventData.pointerPressRaycast = EventData.pointerCurrentRaycast;
                    EventData.pointerPress = null; //Clear this for setting later
                    EventData.useDragThreshold = true;

                    //If we hit something good, let's trigger it!
                    if (CurrentGameObjectUnderPointer != null)
                    {
                        CurrentGameObject = CurrentGameObjectUnderPointer;

                        //See if this object, or one of its parents, has a pointerDownHandler
                        var gameObjectJustPressed = ExecuteEvents.ExecuteHierarchy(CurrentGameObject, EventData,
                            ExecuteEvents.pointerDownHandler);

                        //If not, see if one has a pointerClickHandler!
                        if (gameObjectJustPressed == null)
                        {
                            var gameObjectJustClicked = ExecuteEvents.ExecuteHierarchy(CurrentGameObject,
                                EventData,
                                ExecuteEvents.pointerClickHandler);

                            if (gameObjectJustClicked != null)
                            {
                                CurrentGameObject = gameObjectJustClicked;
                            }
                        }
                        else
                        {
                            CurrentGameObject = gameObjectJustPressed;
                        }

                        if (gameObjectJustPressed != null)
                        {
                            EventData.pointerPress = gameObjectJustPressed;
                            CurrentGameObject = gameObjectJustPressed;

                            //Select the currently pressed object
                            if (ExecuteEvents.GetEventHandler<IPointerClickHandler>(CurrentGameObject))
                            {
                                eventSystem.SetSelectedGameObject(CurrentGameObject);
                            }
                        }

                        //Debug.Log(currentGo[whichPointer].name);

                        // Find something in the hierarchy that implements dragging, starting at this GO and searching up
                        EventData.pointerDrag = ExecuteEvents.GetEventHandler<IDragHandler>(CurrentGameObject);

                        //Debug.Log(PointEvents[whichPointer].pointerDrag.name);

                        if (EventData.pointerDrag)
                        {
                            var dragHandler = EventData.pointerDrag.GetComponent<IDragHandler>();

                            if (dragHandler != null)
                            {
                                if (dragHandler is EventTrigger && EventData.pointerDrag.transform.parent)
                                {
                                    //Hack: EventSystems intercepting Drag Events causing funkiness
                                    EventData.pointerDrag =
                                        ExecuteEvents.GetEventHandler<IDragHandler>(EventData.pointerDrag
                                            .transform
                                            .parent.gameObject);

                                    if (EventData.pointerDrag != null)
                                    {
                                        dragHandler = EventData.pointerDrag.GetComponent<IDragHandler>();

                                        if (dragHandler != null && !(dragHandler is EventTrigger))
                                        {
                                            GameObjectBeingDragged = EventData.pointerDrag;
                                            DragStartPosition = EventData.position;

                                            if (CurrentGameObject &&
                                                CurrentGameObject == GameObjectBeingDragged)
                                            {
                                                ExecuteEvents.Execute(
                                                    EventData.pointerDrag,
                                                    EventData,
                                                    ExecuteEvents.beginDragHandler);

                                                EventData.dragging = true;
                                            }
                                        }
                                    }
                                }
                                else
                                {
                                    // Property OnDragTarget for .EventData.pointerDrag
                                    GameObjectBeingDragged = EventData.pointerDrag;
                                    DragStartPosition = EventData.position;

                                    if (CurrentGameObject && CurrentGameObject == GameObjectBeingDragged)
                                    {
                                        ExecuteEvents.Execute(EventData.pointerDrag, EventData,
                                            ExecuteEvents.beginDragHandler);
                                        EventData.dragging = true;
                                    }
                                }
                            }
                        }
                    }
                }
            }
        }

        private void ProcessUnityEvents_HandleScrolling()
        {
            // Check if the pointer has moved beyond the pixel threshold which triggers dragging
            // Refactor as method HandleScrolling?
            if (!EventData.dragging && GameObjectBeingDragged &&
                Vector2.Distance(EventData.position, DragStartPosition) * 100f >
                EventSystem.current.pixelDragThreshold)
            {
                var dragHandler = EventData.pointerDrag.GetComponent<IDragHandler>();
                if (dragHandler != null && dragHandler is ScrollRect)
                {
                    // Are we dragging on an element inside a scroll rect?
                    if (CurrentGameObject && !CurrentGameObject.GetComponent<ScrollRect>())
                    {
                        ExecuteEvents.Execute(EventData.pointerDrag,
                            EventData, ExecuteEvents.beginDragHandler);
                        EventData.dragging = true;

                        // https://answers.unity.com/questions/1082179/mouse-drag-element-inside-scrollrect-throws-pointe.html
                        // An OnPointerUp event is needed to unlock scrolling...
                        ExecuteEvents.Execute(CurrentGameObject, EventData,
                            ExecuteEvents.pointerUpHandler);
                        EventData.rawPointerPress = null;
                        EventData.pointerPress = null;
                        CurrentGameObject = null;
                    }
                }
            }
        }

        private void ProcessUnityEvents_HandleNoLongerInteracting(Hand hand)
        {
            //If we WERE interacting last frame, but are not this frame...
            if (NoLongerInteracting(hand))
            {
                PrevTriggeringInteraction = false;

                if (GameObjectBeingDragged)
                {
                    ExecuteEvents.Execute(GameObjectBeingDragged, EventData, ExecuteEvents.endDragHandler);

                    if (CurrentGameObject && GameObjectBeingDragged == CurrentGameObject)
                    {
                        ExecuteEvents.Execute(GameObjectBeingDragged, EventData, ExecuteEvents.pointerUpHandler);
                    }

                    //Debug.Log(currentGoing[whichPointer].name);
                    if (CurrentGameObjectUnderPointer != null)
                    {
                        ExecuteEvents.ExecuteHierarchy(CurrentGameObjectUnderPointer, EventData,
                            ExecuteEvents.dropHandler);
                    }

                    EventData.pointerDrag = null;
                    EventData.dragging = false;
                    GameObjectBeingDragged = null;
                }

                if (CurrentGameObject)
                {
                    ExecuteEvents.Execute(CurrentGameObject, EventData, ExecuteEvents.pointerUpHandler);
                    ExecuteEvents.Execute(CurrentGameObject, EventData, ExecuteEvents.pointerClickHandler);
                    EventData.rawPointerPress = null;
                    EventData.pointerPress = null;
                    CurrentGameObject = null;
                    GameObjectBeingDragged = null;
                }
            }
        }

        #endregion

        /// <summary>
        /// Raycast from the EventCamera into UI Space
        /// </summary>
        /// <param name="origin"></param>
        /// <param name="forceTipRaycast"></param>
        /// <returns></returns>
        private bool GetLookPointerEventData(Hand hand, Vector3 origin, bool forceTipRaycast)
        {
            // Whether or not this will be a raycast through the finger tip
            var tipRaycast = false;

            EventData.Reset();

            //We're always going to assume we're "Left Clicking", for the benefit of uGUI
            EventData.button = PointerEventData.InputButton.Left;

            //If we're in "Touching Mode", Raycast through the fingers
            Vector3 pointerPosition;
            if (IsTouchingOrNearlyTouchingCanvasOrElement || forceTipRaycast)
            {
                tipRaycast = true;

                var farthest = 0f;
                pointerPosition = hand.GetIndex().TipPosition.ToVector3();
                for (var i = 1; i < 3; i++)
                {
                    var fingerDistance = Vector3.Distance(mainCamera.transform.position,
                        hand.Fingers[i].TipPosition.ToVector3());
                    var fingerExtension =
                        Mathf.Clamp01(Vector3.Dot(
                            hand.Fingers[i].Direction.ToVector3(),
                            leapDataProvider.CurrentFrame.Hands[0].Direction.ToVector3())) / 1.5f;

                    if (fingerDistance > farthest && fingerExtension > 0.5f)
                    {
                        farthest = fingerDistance;
                        pointerPosition = hand.Fingers[i].TipPosition.ToVector3();
                    }
                }
            }
            else
            {
                //Raycast through the knuckle of the finger
                pointerPosition = mainCamera.transform.position - origin + hand.Fingers[(int)Finger.FingerType.TYPE_INDEX].Bone(Bone.BoneType.TYPE_METACARPAL).Center.ToVector3();
            }

            //Set the Raycast Direction and Delta
            EventData.position = mainCamera.WorldToScreenPoint(pointerPosition);
            EventData.delta = EventData.position - PrevScreenPosition;
            EventData.scrollDelta = Vector2.zero;

            //Perform the Raycast and sort all the things we hit by distance
            eventSystem.RaycastAll(EventData, _raycastResultCache);
            EventData.pointerCurrentRaycast = UIInputModule.FindFirstRaycast(_raycastResultCache);

            //Clear the list of things we hit; we don't need it anymore.
            _raycastResultCache.Clear();
            return tipRaycast;
        }

        /// <summary>
        /// Tree to decide the State of the Pointer
        /// </summary>
        /// <param name="hand"></param>
        /// <param name="tipRaycastUsed"></param>
        private void ProcessState(Hand hand, bool tipRaycastUsed)
        {
            if (EventData.pointerCurrentRaycast.gameObject != null)
            {
                if (IsPermittedTactileInteraction(hand))
                {
                    if (IsTriggeringInteraction(hand))
                    {
                        PointerState = ExecuteEvents.GetEventHandler<IPointerClickHandler>(EventData.pointerCurrentRaycast.gameObject)
                            ? PointerStates.TouchingElement
                            : PointerStates.TouchingCanvas;
                    }
                    else
                    {
                        PointerState = PointerStates.NearCanvas;
                    }
                }
                else if (!tipRaycastUsed)
                {
                    if (ExecuteEvents.GetEventHandler<IPointerClickHandler>(EventData.pointerCurrentRaycast.gameObject))
                    {
                        PointerState = IsTriggeringInteraction(hand)
                            ? PointerStates.PinchingToElement
                            : PointerStates.OnElement;
                    }
                    else
                    {
                        PointerState = IsTriggeringInteraction(hand)
                            ? PointerStates.PinchingToCanvas
                            : PointerStates.OnCanvas;
                    }
                }
                else
                {
                    PointerState = PointerStates.OffCanvas;
                }
            }
            else
            {
                PointerState = PointerStates.OffCanvas;
            }

            OnPointerStateChanged?.Invoke(this, hand);
        }

        /// <summary>
        /// Update the pointer location and whether or not it is enabled
        /// </summary>
        /// <param name="pointData">Pointer event data</param>
        private void UpdatePointer(PointerEventData pointData)
        {
            var element = EventData.pointerCurrentRaycast.gameObject;
            if (element != null)
            {
                var draggingPlane = EventData.pointerCurrentRaycast.gameObject.GetComponent<RectTransform>();

                if (RectTransformUtility.ScreenPointToWorldPointInRectangle(draggingPlane, pointData.position,
                    pointData.enterEventCamera, out var globalLookPos))
                {
                    var hoverer = ExecuteEvents.GetEventHandler<IPointerEnterHandler>(element);
                    if (hoverer)
                    {
                        var componentInPlane = hoverer.transform.InverseTransformPoint(globalLookPos);
                        componentInPlane = new Vector3(componentInPlane.x, componentInPlane.y, 0f);
                        transform.position = hoverer.transform.TransformPoint(componentInPlane);
                    }
                    else
                    {
                        //Amount the pointer floats above the Canvas
                        transform.position = globalLookPos - transform.forward * 0.01f;
                    }

                    transform.rotation = draggingPlane.rotation;
                }
            }
        }

        private void RaiseEventsForStateChanges()
        {
            if (module.TriggerHoverOnElementSwitch)
            {
                if (PrevState != PointerStates.OffCanvas && PointerState != PointerStates.OffCanvas)
                {
                    if (CurrentGameObjectUnderPointer != PreviousGameObjectUnderPointer)
                    {
                        if (module is IInputModuleEventHandler eventHandler)
                        {
                            //When you begin to hover on an element
                            eventHandler?.OnBeginHover?.Invoke(module, transform.position);
                        }
                    }
                }
            }

            StateChangeActionMap.TryGetValue((PrevState, PointerState), out var result);
            result?.Invoke(module, this);
        }
    }
}<|MERGE_RESOLUTION|>--- conflicted
+++ resolved
@@ -23,13 +23,9 @@
         #region Properties
 
         public event Action<PointerElement, Hand> OnPointerStateChanged;
-<<<<<<< HEAD
+
         //public event Action<bool> On;
-        
-=======
-        public event Action<bool> On;
-
->>>>>>> 808fe162
+
         private Camera mainCamera;
         private LeapProvider leapDataProvider;
 
