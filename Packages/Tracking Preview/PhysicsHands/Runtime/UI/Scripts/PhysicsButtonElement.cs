using System.Collections.Generic;
using UnityEngine;

namespace Leap.Unity.Interaction.PhysicsHands
{
    [RequireComponent(typeof(PhysicsIgnoreHelpers))]
    [RequireComponent(typeof(Rigidbody))]
    [RequireComponent(typeof(ConfigurableJoint))]
    [ExecuteInEditMode]
    public class PhysicsButtonElement : MonoBehaviour, IPhysicsHandHover, IPhysicsBoneContact
    {
        [SerializeField, HideInInspector]
        private PhysicsButton _button = null;

        [field: SerializeField]
        public PhysicsIgnoreHelpers IgnoreHelpers { get; private set; } = null;

        [field: SerializeField]
        public Rigidbody Rigid { get; private set; } = null;

        [field: SerializeField]
        public ConfigurableJoint Joint { get; private set; } = null;

        [SerializeField, HideInInspector]
        private PhysicMaterial _material;

        private Collider[] _colliders;

        private PhysicsProvider _provider;

        private HashSet<PhysicsHand> _hoveringHands = new HashSet<PhysicsHand>();
        public bool IsHovered { get; private set; } = false;
        public bool IsContacting { get; private set; } = false;

        private HashSet<PhysicsBone> _bones = new HashSet<PhysicsBone>();
        private HashSet<PhysicsBone> _tipBones = new HashSet<PhysicsBone>();
        public bool IsTipContacting { get; private set; } = false;

        private void Awake()
        {
            FindElements();
        }

        private void OnValidate()
        {
            FindElements();
        }

        private void OnEnable()
        {
            FindElements();
        }

        private void OnCollisionEnter(Collision collision)
        {
            // We want to ignore collisions with other objects if we're only wanting to interact with hands.
            if (!_button.HandsOnly)
                return;

            if (_provider == null)
            {
<<<<<<< HEAD
                _provider = FindObjectOfType<PhysicsProvider>(true);
=======
                _provider = FindAnyObjectByType<PhysicsProvider>(FindObjectsInactive.Include);
>>>>>>> 6ba46fe8
            }
            if (_provider != null)
            {
                if (collision.collider.gameObject.layer != _provider.HandsLayer)
                {
                    foreach (var collider in _colliders)
                    {
                        Physics.IgnoreCollision(collision.collider, collider);
                    }
                }
            }
        }

        public void OnHandHover(PhysicsHand hand)
        {
            if (ValidateHand(hand))
            {
                _hoveringHands.Add(hand);
                IsHovered = _hoveringHands.Count > 0;
            }
        }

        public void OnHandHoverExit(PhysicsHand hand)
        {
            if (ValidateHand(hand))
            {
                _hoveringHands.Remove(hand);
                IsHovered = _hoveringHands.Count > 0;
            }
        }

        public void OnBoneContact(PhysicsBone contact)
        {
            if (ValidateBone(contact))
            {
                _tipBones.Add(contact);
                _bones.Add(contact);
                IsTipContacting = _tipBones.Count > 0;
                IsContacting = _bones.Count > 0;
            }
        }

        public void OnBoneContactExit(PhysicsBone contact)
        {
            if (ValidateBone(contact))
            {
                _tipBones.Remove(contact);
                _bones.Remove(contact);
                IsTipContacting = _tipBones.Count > 0;
                IsContacting = _bones.Count > 0;
            }
        }

        private bool ValidateHand(PhysicsHand hand)
        {
            if (!_button.AllowLeftHand && hand.Handedness == Chirality.Left)
            {
                return false;
            }
            if (!_button.AllowRightHand && hand.Handedness == Chirality.Right)
            {
                return false;
            }
            return true;
        }

        private bool ValidateBone(PhysicsBone bone)
        {
            if (!_button.AllowLeftHand && bone.Hand.Handedness == Chirality.Left)
            {
                return false;
            }
            if (!_button.AllowRightHand && bone.Hand.Handedness == Chirality.Right)
            {
                return false;
            }
            if (_button.FingerTipsOnly && bone.Joint != 2)
            {
                return false;
            }
            return true;
        }

        /// <summary>
        /// Get all the elements required, and ensure we're actually allowed to exist.
        /// </summary>
        private void FindElements()
        {
            _button = GetComponentInParent<PhysicsButton>();
            IgnoreHelpers = GetComponent<PhysicsIgnoreHelpers>();
            Rigid = GetComponent<Rigidbody>();
            Joint = GetComponent<ConfigurableJoint>();
            _colliders = GetComponentsInChildren<Collider>();

            _material = GeneratePhysicsMaterial();
            foreach (var collider in _colliders)
            {
                collider.material = _material;
            }

            // Stop trying to add this to a physics button.
            if (TryGetComponent(typeof(PhysicsButton), out var temp))
            {
                Debug.LogError("PhysicsButtonElements cannot be added to the same object as a PhysicsButton. Please create a child object for them.");
                if (!Application.isPlaying)
                {
                    DestroyImmediate(this);
                    DestroyImmediate(Rigid);
                    DestroyImmediate(IgnoreHelpers);
                    DestroyImmediate(Joint);
                }
                else
                {
                    Destroy(this);
                    Destroy(Rigid);
                    Destroy(IgnoreHelpers);
                    Destroy(Joint);
                }
            }
        }

        private static PhysicMaterial GeneratePhysicsMaterial()
        {
            PhysicMaterial physicMaterial = new PhysicMaterial("Button Material");
            physicMaterial.staticFriction = 1f;
            physicMaterial.dynamicFriction = 1f;
            physicMaterial.bounciness = 0f;
            physicMaterial.frictionCombine = PhysicMaterialCombine.Maximum;
            return physicMaterial;
        }
    }
}<|MERGE_RESOLUTION|>--- conflicted
+++ resolved
@@ -59,11 +59,7 @@
 
             if (_provider == null)
             {
-<<<<<<< HEAD
-                _provider = FindObjectOfType<PhysicsProvider>(true);
-=======
                 _provider = FindAnyObjectByType<PhysicsProvider>(FindObjectsInactive.Include);
->>>>>>> 6ba46fe8
             }
             if (_provider != null)
             {
