<<<<<<< HEAD
%YAML 1.1
%TAG !u! tag:unity3d.com,2011:
--- !u!114 &11400000
MonoBehaviour:
  m_ObjectHideFlags: 0
  m_CorrespondingSourceObject: {fileID: 0}
  m_PrefabInstance: {fileID: 0}
  m_PrefabAsset: {fileID: 0}
  m_GameObject: {fileID: 0}
  m_Enabled: 1
  m_EditorHideFlags: 0
  m_Script: {fileID: 11500000, guid: ad28329456aa1fd458c2c03f72d79e52, type: 3}
  m_Name: PhysicsHandsReadme
  m_EditorClassIdentifier: 
  icon: {fileID: 2800000, guid: 27247312d0008d4498c9606f91df8e90, type: 3}
  title: Physics Hands Example
  scene: {fileID: 102900000, guid: 1a70a889c083dac4480e0dd4c4a547d8, type: 3}
  sections:
  - heading: 
    text: If you're looking for a more feature rich Physics Hands demo, check out
      our Physics Hands Playground project on Github.
    linkText: Physics Hands Playground
    url: https://github.com/ultraleap/physicshandsplayground
    pingSceneElement: 
    settingsPage: 
    assetLinkText: 
    assetLink: {fileID: 0}
    assetLinkOpens: 0
    image: {fileID: 0}
    imageHeight: 0
  - heading: Project Setup
    text: Physics Hands requires a few project settings to be modified to get the
      best out of them.
    linkText: 
    url: 
    pingSceneElement: 
    settingsPage: 
    assetLinkText: 
    assetLink: {fileID: 0}
    assetLinkOpens: 0
    image: {fileID: 0}
    imageHeight: 0
  - heading: Time Settings
    text: First we need to modify your time settings.
    linkText: 
    url: 
    pingSceneElement: 
    settingsPage: Project/Time
    assetLinkText: 
    assetLink: {fileID: 0}
    assetLinkOpens: 0
    image: {fileID: 0}
    imageHeight: 0
  - heading: 
    text: Set your <b>Fixed Timestep</b> to <b>0.011111</b>
    linkText: 
    url: 
    pingSceneElement: 
    settingsPage: 
    assetLinkText: 
    assetLink: {fileID: 0}
    assetLinkOpens: 0
    image: {fileID: 0}
    imageHeight: 0
  - heading: Physics Settings
    text: Next we need to modify your Physics Settings.
    linkText: 
    url: 
    pingSceneElement: 
    settingsPage: Project/Physics
    assetLinkText: 
    assetLink: {fileID: 0}
    assetLinkOpens: 0
    image: {fileID: 0}
    imageHeight: 0
  - heading: 
    text: 'Set your <b>Gravity</b> to <b>X: 0, Y: -4.905, Z: 0</b> \nReduce the <b>Default
      Max Depenetration Velocity</b> To <b>1</b> \nReduce the <b>Sleep Threshold</b>
      to <b>0.001</b> \nSet <b>Contacts Generation</b> to <b>Persistent Contact Manifold</b>
      \nChange the <b>Friction Type</b> to <b>Two Directional Fricton</b> \nEnable
      <b>Enchanced Determinism</b> \nChange the <b>Solver Type</b> to <b>Temporal
      Gauss Seidel</b>'
    linkText: 
    url: 
    pingSceneElement: 
    settingsPage: 
    assetLinkText: 
    assetLink: {fileID: 0}
    assetLinkOpens: 0
    image: {fileID: 0}
    imageHeight: 0
  - heading: Modifying Physics Hands Settings
    text: Most other Physics Hands settings can be changed via the <b>Physics Provider</b>.
      \nThis scene shows an ideal setup, where your original <b>Leap Provider</b>
      sends data to the <b>Physics Provider</b>, which then sends data to the <b>Hand
      Binder</b> for visuals.
    linkText: 
    url: 
    pingSceneElement: Leap/PhysicsProvider
    settingsPage: 
    assetLinkText: 
    assetLink: {fileID: 0}
    assetLinkOpens: 0
    image: {fileID: 0}
    imageHeight: 0
  - heading: Adding Custom Physics Objects
    text: Physics Hands work best when your <b>Rigibodies</b> have their <b>Collision
      Detection Mode</b> set to either <b>Discrete</b> or <b>Continuous Speculative</b>.
      Other collision modes will result in very poor results.
    linkText: 
    url: 
    pingSceneElement: 
    settingsPage: 
    assetLinkText: 
    assetLink: {fileID: 0}
    assetLinkOpens: 0
    image: {fileID: 0}
    imageHeight: 0
=======
%YAML 1.1
%TAG !u! tag:unity3d.com,2011:
--- !u!114 &11400000
MonoBehaviour:
  m_ObjectHideFlags: 0
  m_CorrespondingSourceObject: {fileID: 0}
  m_PrefabInstance: {fileID: 0}
  m_PrefabAsset: {fileID: 0}
  m_GameObject: {fileID: 0}
  m_Enabled: 1
  m_EditorHideFlags: 0
  m_Script: {fileID: 11500000, guid: ad28329456aa1fd458c2c03f72d79e52, type: 3}
  m_Name: PhysicsHandsReadme
  m_EditorClassIdentifier: 
  icon: {fileID: 2800000, guid: 27247312d0008d4498c9606f91df8e90, type: 3}
  title: Physics Hands Example
  scene: {fileID: 102900000, guid: 1a70a889c083dac4480e0dd4c4a547d8, type: 3}
  sections:
  - heading: 
    text: Please note that Physics Hands only works in Unity 2021 or later.This scene
      may open in other versions, however, it will not work.
    linkText: 
    url: 
    pingSceneElement: 
    settingsPage: 
    assetLinkText: 
    assetLink: {fileID: 0}
    assetLinkOpens: 0
    image: {fileID: 0}
    imageHeight: 0
  - heading: 
    text: If you're looking for a more feature rich Physics Hands demo, check out
      our Physics Hands Playground project on Github.
    linkText: Physics Hands Playground
    url: https://github.com/ultraleap/physicshandsplayground
    pingSceneElement: 
    settingsPage: 
    assetLinkText: 
    assetLink: {fileID: 0}
    assetLinkOpens: 0
    image: {fileID: 0}
    imageHeight: 0
  - heading: Project Setup
    text: Physics Hands requires a few project settings to be modified to get the
      best out of them.
    linkText: 
    url: 
    pingSceneElement: 
    settingsPage: 
    assetLinkText: 
    assetLink: {fileID: 0}
    assetLinkOpens: 0
    image: {fileID: 0}
    imageHeight: 0
  - heading: Time Settings
    text: First we need to modify your time settings.
    linkText: 
    url: 
    pingSceneElement: 
    settingsPage: Project/Time
    assetLinkText: 
    assetLink: {fileID: 0}
    assetLinkOpens: 0
    image: {fileID: 0}
    imageHeight: 0
  - heading: 
    text: Set your <b>Fixed Timestep</b> to <b>0.011111</b>
    linkText: 
    url: 
    pingSceneElement: 
    settingsPage: 
    assetLinkText: 
    assetLink: {fileID: 0}
    assetLinkOpens: 0
    image: {fileID: 0}
    imageHeight: 0
  - heading: Physics Settings
    text: Next we need to modify your Physics Settings.
    linkText: 
    url: 
    pingSceneElement: 
    settingsPage: Project/Physics
    assetLinkText: 
    assetLink: {fileID: 0}
    assetLinkOpens: 0
    image: {fileID: 0}
    imageHeight: 0
  - heading: 
    text: 'Set your <b>Gravity</b> to <b>X: 0, Y: -4.905, Z: 0</b> \nReduce the <b>Default
      Max Depenetration Velocity</b> To <b>1</b> \nReduce the <b>Sleep Threshold</b>
      to <b>0.001</b> \nSet <b>Contacts Generation</b> to <b>Persistent Contact Manifold</b>
      \nChange the <b>Friction Type</b> to <b>Patch Fricton Type</b> \nEnable <b>Enchanced
      Determinism</b> \nEnable <b>Improved Patch Friction</b> \nChange the <b>Solver
      Type</b> to <b>Temporal Gauss Seidel</b>'
    linkText: 
    url: 
    pingSceneElement: 
    settingsPage: 
    assetLinkText: 
    assetLink: {fileID: 0}
    assetLinkOpens: 0
    image: {fileID: 0}
    imageHeight: 0
  - heading: Modifying Physics Hands Settings
    text: Most other Physics Hands settings can be changed via the <b>Physics Provider</b>.
      \nThis scene shows an ideal setup, where your original <b>Leap Provider</b>
      sends data to the <b>Physics Provider</b>, which then sends data to the <b>Hand
      Binder</b> for visuals.
    linkText: 
    url: 
    pingSceneElement: Leap/PhysicsProvider
    settingsPage: 
    assetLinkText: 
    assetLink: {fileID: 0}
    assetLinkOpens: 0
    image: {fileID: 0}
    imageHeight: 0
  - heading: Adding Custom Physics Objects
    text: Physics Hands work best when your <b>Rigibodies</b> have their <b>Collision
      Detection Mode</b> set to either <b>Discrete</b> or <b>Continuous Speculative</b>.
      Other collision modes will result in very poor results.
    linkText: 
    url: 
    pingSceneElement: 
    settingsPage: 
    assetLinkText: 
    assetLink: {fileID: 0}
    assetLinkOpens: 0
    image: {fileID: 0}
    imageHeight: 0
  - heading: Coding for Physics Hands
    text: Physics Hands has two different types of events that you can use. Either
      through an action based setup that lets you see events for specific rigidbodies,
      or by using interfaces to receive specific events from either the hand or the
      bone for your current rigidbody.
    linkText: 
    url: 
    pingSceneElement: 
    settingsPage: 
    assetLinkText: 
    assetLink: {fileID: 0}
    assetLinkOpens: 0
    image: {fileID: 0}
    imageHeight: 0
  - heading: 
    text: You can find the example action based code here.
    linkText: 
    url: 
    pingSceneElement: 
    settingsPage: 
    assetLinkText: 
    assetLink: {fileID: 11500000, guid: 2a1425feabac99c429faf0f586eb2059, type: 3}
    assetLinkOpens: 1
    image: {fileID: 0}
    imageHeight: 0
  - heading: 
    text: You can find the example interface based code here.
    linkText: 
    url: 
    pingSceneElement: 
    settingsPage: 
    assetLinkText: 
    assetLink: {fileID: 11500000, guid: e285d0ead7ee6d24797a11e20c48b8d3, type: 3}
    assetLinkOpens: 1
    image: {fileID: 0}
    imageHeight: 0
>>>>>>> 09827186
<|MERGE_RESOLUTION|>--- conflicted
+++ resolved
@@ -1,123 +1,3 @@
-<<<<<<< HEAD
-%YAML 1.1
-%TAG !u! tag:unity3d.com,2011:
---- !u!114 &11400000
-MonoBehaviour:
-  m_ObjectHideFlags: 0
-  m_CorrespondingSourceObject: {fileID: 0}
-  m_PrefabInstance: {fileID: 0}
-  m_PrefabAsset: {fileID: 0}
-  m_GameObject: {fileID: 0}
-  m_Enabled: 1
-  m_EditorHideFlags: 0
-  m_Script: {fileID: 11500000, guid: ad28329456aa1fd458c2c03f72d79e52, type: 3}
-  m_Name: PhysicsHandsReadme
-  m_EditorClassIdentifier: 
-  icon: {fileID: 2800000, guid: 27247312d0008d4498c9606f91df8e90, type: 3}
-  title: Physics Hands Example
-  scene: {fileID: 102900000, guid: 1a70a889c083dac4480e0dd4c4a547d8, type: 3}
-  sections:
-  - heading: 
-    text: If you're looking for a more feature rich Physics Hands demo, check out
-      our Physics Hands Playground project on Github.
-    linkText: Physics Hands Playground
-    url: https://github.com/ultraleap/physicshandsplayground
-    pingSceneElement: 
-    settingsPage: 
-    assetLinkText: 
-    assetLink: {fileID: 0}
-    assetLinkOpens: 0
-    image: {fileID: 0}
-    imageHeight: 0
-  - heading: Project Setup
-    text: Physics Hands requires a few project settings to be modified to get the
-      best out of them.
-    linkText: 
-    url: 
-    pingSceneElement: 
-    settingsPage: 
-    assetLinkText: 
-    assetLink: {fileID: 0}
-    assetLinkOpens: 0
-    image: {fileID: 0}
-    imageHeight: 0
-  - heading: Time Settings
-    text: First we need to modify your time settings.
-    linkText: 
-    url: 
-    pingSceneElement: 
-    settingsPage: Project/Time
-    assetLinkText: 
-    assetLink: {fileID: 0}
-    assetLinkOpens: 0
-    image: {fileID: 0}
-    imageHeight: 0
-  - heading: 
-    text: Set your <b>Fixed Timestep</b> to <b>0.011111</b>
-    linkText: 
-    url: 
-    pingSceneElement: 
-    settingsPage: 
-    assetLinkText: 
-    assetLink: {fileID: 0}
-    assetLinkOpens: 0
-    image: {fileID: 0}
-    imageHeight: 0
-  - heading: Physics Settings
-    text: Next we need to modify your Physics Settings.
-    linkText: 
-    url: 
-    pingSceneElement: 
-    settingsPage: Project/Physics
-    assetLinkText: 
-    assetLink: {fileID: 0}
-    assetLinkOpens: 0
-    image: {fileID: 0}
-    imageHeight: 0
-  - heading: 
-    text: 'Set your <b>Gravity</b> to <b>X: 0, Y: -4.905, Z: 0</b> \nReduce the <b>Default
-      Max Depenetration Velocity</b> To <b>1</b> \nReduce the <b>Sleep Threshold</b>
-      to <b>0.001</b> \nSet <b>Contacts Generation</b> to <b>Persistent Contact Manifold</b>
-      \nChange the <b>Friction Type</b> to <b>Two Directional Fricton</b> \nEnable
-      <b>Enchanced Determinism</b> \nChange the <b>Solver Type</b> to <b>Temporal
-      Gauss Seidel</b>'
-    linkText: 
-    url: 
-    pingSceneElement: 
-    settingsPage: 
-    assetLinkText: 
-    assetLink: {fileID: 0}
-    assetLinkOpens: 0
-    image: {fileID: 0}
-    imageHeight: 0
-  - heading: Modifying Physics Hands Settings
-    text: Most other Physics Hands settings can be changed via the <b>Physics Provider</b>.
-      \nThis scene shows an ideal setup, where your original <b>Leap Provider</b>
-      sends data to the <b>Physics Provider</b>, which then sends data to the <b>Hand
-      Binder</b> for visuals.
-    linkText: 
-    url: 
-    pingSceneElement: Leap/PhysicsProvider
-    settingsPage: 
-    assetLinkText: 
-    assetLink: {fileID: 0}
-    assetLinkOpens: 0
-    image: {fileID: 0}
-    imageHeight: 0
-  - heading: Adding Custom Physics Objects
-    text: Physics Hands work best when your <b>Rigibodies</b> have their <b>Collision
-      Detection Mode</b> set to either <b>Discrete</b> or <b>Continuous Speculative</b>.
-      Other collision modes will result in very poor results.
-    linkText: 
-    url: 
-    pingSceneElement: 
-    settingsPage: 
-    assetLinkText: 
-    assetLink: {fileID: 0}
-    assetLinkOpens: 0
-    image: {fileID: 0}
-    imageHeight: 0
-=======
 %YAML 1.1
 %TAG !u! tag:unity3d.com,2011:
 --- !u!114 &11400000
@@ -283,5 +163,4 @@
     assetLink: {fileID: 11500000, guid: e285d0ead7ee6d24797a11e20c48b8d3, type: 3}
     assetLinkOpens: 1
     image: {fileID: 0}
-    imageHeight: 0
->>>>>>> 09827186
+    imageHeight: 0