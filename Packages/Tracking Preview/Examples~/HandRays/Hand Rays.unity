%YAML 1.1
%TAG !u! tag:unity3d.com,2011:
--- !u!29 &1
OcclusionCullingSettings:
  m_ObjectHideFlags: 0
  serializedVersion: 2
  m_OcclusionBakeSettings:
    smallestOccluder: 5
    smallestHole: 0.25
    backfaceThreshold: 100
  m_SceneGUID: 00000000000000000000000000000000
  m_OcclusionCullingData: {fileID: 0}
--- !u!104 &2
RenderSettings:
  m_ObjectHideFlags: 0
  serializedVersion: 9
  m_Fog: 0
  m_FogColor: {r: 0.5, g: 0.5, b: 0.5, a: 1}
  m_FogMode: 3
  m_FogDensity: 0.01
  m_LinearFogStart: 0
  m_LinearFogEnd: 300
  m_AmbientSkyColor: {r: 0.212, g: 0.227, b: 0.259, a: 1}
  m_AmbientEquatorColor: {r: 0.114, g: 0.125, b: 0.133, a: 1}
  m_AmbientGroundColor: {r: 0.047, g: 0.043, b: 0.035, a: 1}
  m_AmbientIntensity: 1
  m_AmbientMode: 0
  m_SubtractiveShadowColor: {r: 0.42, g: 0.478, b: 0.627, a: 1}
  m_SkyboxMaterial: {fileID: 10304, guid: 0000000000000000f000000000000000, type: 0}
  m_HaloStrength: 0.5
  m_FlareStrength: 1
  m_FlareFadeSpeed: 3
  m_HaloTexture: {fileID: 0}
  m_SpotCookie: {fileID: 10001, guid: 0000000000000000e000000000000000, type: 0}
  m_DefaultReflectionMode: 0
  m_DefaultReflectionResolution: 128
  m_ReflectionBounces: 1
  m_ReflectionIntensity: 1
  m_CustomReflection: {fileID: 0}
  m_Sun: {fileID: 0}
  m_IndirectSpecularColor: {r: 0.17629607, g: 0.22064751, b: 0.3029692, a: 1}
  m_UseRadianceAmbientProbe: 0
--- !u!157 &3
LightmapSettings:
  m_ObjectHideFlags: 0
  serializedVersion: 12
  m_GIWorkflowMode: 1
  m_GISettings:
    serializedVersion: 2
    m_BounceScale: 1
    m_IndirectOutputScale: 1
    m_AlbedoBoost: 1
    m_EnvironmentLightingMode: 0
    m_EnableBakedLightmaps: 1
    m_EnableRealtimeLightmaps: 1
  m_LightmapEditorSettings:
    serializedVersion: 12
    m_Resolution: 2
    m_BakeResolution: 40
    m_AtlasSize: 1024
    m_AO: 0
    m_AOMaxDistance: 1
    m_CompAOExponent: 1
    m_CompAOExponentDirect: 0
    m_ExtractAmbientOcclusion: 0
    m_Padding: 2
    m_LightmapParameters: {fileID: 0}
    m_LightmapsBakeMode: 1
    m_TextureCompression: 1
    m_FinalGather: 0
    m_FinalGatherFiltering: 1
    m_FinalGatherRayCount: 256
    m_ReflectionCompression: 2
    m_MixedBakeMode: 1
    m_BakeBackend: 0
    m_PVRSampling: 1
    m_PVRDirectSampleCount: 32
    m_PVRSampleCount: 500
    m_PVRBounces: 2
    m_PVREnvironmentSampleCount: 500
    m_PVREnvironmentReferencePointCount: 2048
    m_PVRFilteringMode: 2
    m_PVRDenoiserTypeDirect: 0
    m_PVRDenoiserTypeIndirect: 0
    m_PVRDenoiserTypeAO: 0
    m_PVRFilterTypeDirect: 0
    m_PVRFilterTypeIndirect: 0
    m_PVRFilterTypeAO: 0
    m_PVREnvironmentMIS: 0
    m_PVRCulling: 1
    m_PVRFilteringGaussRadiusDirect: 1
    m_PVRFilteringGaussRadiusIndirect: 5
    m_PVRFilteringGaussRadiusAO: 2
    m_PVRFilteringAtrousPositionSigmaDirect: 0.5
    m_PVRFilteringAtrousPositionSigmaIndirect: 2
    m_PVRFilteringAtrousPositionSigmaAO: 1
    m_ExportTrainingData: 0
    m_TrainingDataDestination: TrainingData
    m_LightProbeSampleCountMultiplier: 4
  m_LightingDataAsset: {fileID: 112000000, guid: 95459770e4c9f0e47abf9b0bab78a35d,
    type: 2}
  m_LightingSettings: {fileID: 4890085278179872738, guid: e0625ff2a930112469365bdf485aad4b,
    type: 2}
--- !u!196 &4
NavMeshSettings:
  serializedVersion: 2
  m_ObjectHideFlags: 0
  m_BuildSettings:
    serializedVersion: 2
    agentTypeID: 0
    agentRadius: 0.5
    agentHeight: 2
    agentSlope: 45
    agentClimb: 0.4
    ledgeDropHeight: 0
    maxJumpAcrossDistance: 0
    minRegionArea: 2
    manualCellSize: 0
    cellSize: 0.16666667
    manualTileSize: 0
    tileSize: 256
    accuratePlacement: 0
    maxJobWorkers: 0
    preserveTilesOutsideBounds: 0
    debug:
      m_Flags: 0
  m_NavMeshData: {fileID: 0}
--- !u!1 &152073621
GameObject:
  m_ObjectHideFlags: 0
  m_CorrespondingSourceObject: {fileID: 0}
  m_PrefabInstance: {fileID: 0}
  m_PrefabAsset: {fileID: 0}
  serializedVersion: 6
  m_Component:
  - component: {fileID: 152073622}
  - component: {fileID: 152073625}
  - component: {fileID: 152073624}
  - component: {fileID: 152073623}
  m_Layer: 6
  m_Name: Cube (2)
  m_TagString: Untagged
  m_Icon: {fileID: 0}
  m_NavMeshLayer: 0
  m_StaticEditorFlags: 0
  m_IsActive: 1
--- !u!4 &152073622
Transform:
  m_ObjectHideFlags: 0
  m_CorrespondingSourceObject: {fileID: 0}
  m_PrefabInstance: {fileID: 0}
  m_PrefabAsset: {fileID: 0}
  m_GameObject: {fileID: 152073621}
  m_LocalRotation: {x: -0, y: -0, z: -0, w: 1}
  m_LocalPosition: {x: -7, y: 1.2, z: 0.1}
  m_LocalScale: {x: 2, y: 1, z: 6}
  m_Children: []
  m_Father: {fileID: 158656705}
  m_RootOrder: 2
  m_LocalEulerAnglesHint: {x: 0, y: 0, z: 0}
--- !u!65 &152073623
BoxCollider:
  m_ObjectHideFlags: 0
  m_CorrespondingSourceObject: {fileID: 0}
  m_PrefabInstance: {fileID: 0}
  m_PrefabAsset: {fileID: 0}
  m_GameObject: {fileID: 152073621}
  m_Material: {fileID: 0}
  m_IsTrigger: 0
  m_Enabled: 1
  serializedVersion: 2
  m_Size: {x: 1, y: 1, z: 1}
  m_Center: {x: 0, y: 0, z: 0}
--- !u!23 &152073624
MeshRenderer:
  m_ObjectHideFlags: 0
  m_CorrespondingSourceObject: {fileID: 0}
  m_PrefabInstance: {fileID: 0}
  m_PrefabAsset: {fileID: 0}
  m_GameObject: {fileID: 152073621}
  m_Enabled: 1
  m_CastShadows: 1
  m_ReceiveShadows: 1
  m_DynamicOccludee: 1
  m_MotionVectors: 1
  m_LightProbeUsage: 1
  m_ReflectionProbeUsage: 1
  m_RayTracingMode: 2
  m_RayTraceProcedural: 0
  m_RenderingLayerMask: 1
  m_RendererPriority: 0
  m_Materials:
  - {fileID: 10303, guid: 0000000000000000f000000000000000, type: 0}
  m_StaticBatchInfo:
    firstSubMesh: 0
    subMeshCount: 0
  m_StaticBatchRoot: {fileID: 0}
  m_ProbeAnchor: {fileID: 0}
  m_LightProbeVolumeOverride: {fileID: 0}
  m_ScaleInLightmap: 1
  m_ReceiveGI: 1
  m_PreserveUVs: 0
  m_IgnoreNormalsForChartDetection: 0
  m_ImportantGI: 0
  m_StitchLightmapSeams: 1
  m_SelectedEditorRenderState: 3
  m_MinimumChartSize: 4
  m_AutoUVMaxDistance: 0.5
  m_AutoUVMaxAngle: 89
  m_LightmapParameters: {fileID: 0}
  m_SortingLayerID: 0
  m_SortingLayer: 0
  m_SortingOrder: 0
  m_AdditionalVertexStreams: {fileID: 0}
--- !u!33 &152073625
MeshFilter:
  m_ObjectHideFlags: 0
  m_CorrespondingSourceObject: {fileID: 0}
  m_PrefabInstance: {fileID: 0}
  m_PrefabAsset: {fileID: 0}
  m_GameObject: {fileID: 152073621}
  m_Mesh: {fileID: 10202, guid: 0000000000000000e000000000000000, type: 0}
--- !u!1 &158656704
GameObject:
  m_ObjectHideFlags: 0
  m_CorrespondingSourceObject: {fileID: 0}
  m_PrefabInstance: {fileID: 0}
  m_PrefabAsset: {fileID: 0}
  serializedVersion: 6
  m_Component:
  - component: {fileID: 158656705}
  m_Layer: 6
  m_Name: Left
  m_TagString: Untagged
  m_Icon: {fileID: 0}
  m_NavMeshLayer: 0
  m_StaticEditorFlags: 0
  m_IsActive: 1
--- !u!4 &158656705
Transform:
  m_ObjectHideFlags: 0
  m_CorrespondingSourceObject: {fileID: 0}
  m_PrefabInstance: {fileID: 0}
  m_PrefabAsset: {fileID: 0}
  m_GameObject: {fileID: 158656704}
  m_LocalRotation: {x: 0, y: 0, z: 0, w: 1}
  m_LocalPosition: {x: 0, y: 0, z: 0}
  m_LocalScale: {x: 1, y: 1, z: 1}
  m_Children:
  - {fileID: 1281262284}
  - {fileID: 246309801}
  - {fileID: 152073622}
  m_Father: {fileID: 1847459433}
  m_RootOrder: 3
  m_LocalEulerAnglesHint: {x: 0, y: 0, z: 0}
--- !u!1 &177133783
GameObject:
  m_ObjectHideFlags: 0
  m_CorrespondingSourceObject: {fileID: 0}
  m_PrefabInstance: {fileID: 0}
  m_PrefabAsset: {fileID: 0}
  serializedVersion: 6
  m_Component:
  - component: {fileID: 177133789}
  - component: {fileID: 177133788}
  - component: {fileID: 177133787}
  - component: {fileID: 177133786}
  - component: {fileID: 177133785}
  - component: {fileID: 177133784}
  m_Layer: 0
  m_Name: Straight Pinch Hand Ray - Left Hand
  m_TagString: Untagged
  m_Icon: {fileID: 0}
  m_NavMeshLayer: 0
  m_StaticEditorFlags: 0
  m_IsActive: 1
--- !u!120 &177133784
LineRenderer:
  m_ObjectHideFlags: 0
  m_CorrespondingSourceObject: {fileID: 0}
  m_PrefabInstance: {fileID: 0}
  m_PrefabAsset: {fileID: 0}
  m_GameObject: {fileID: 177133783}
  m_Enabled: 1
  m_CastShadows: 1
  m_ReceiveShadows: 1
  m_DynamicOccludee: 1
  m_MotionVectors: 0
  m_LightProbeUsage: 0
  m_ReflectionProbeUsage: 0
  m_RayTracingMode: 0
  m_RayTraceProcedural: 0
  m_RenderingLayerMask: 1
  m_RendererPriority: 0
  m_Materials:
  - {fileID: 10306, guid: 0000000000000000f000000000000000, type: 0}
  m_StaticBatchInfo:
    firstSubMesh: 0
    subMeshCount: 0
  m_StaticBatchRoot: {fileID: 0}
  m_ProbeAnchor: {fileID: 0}
  m_LightProbeVolumeOverride: {fileID: 0}
  m_ScaleInLightmap: 1
  m_ReceiveGI: 1
  m_PreserveUVs: 0
  m_IgnoreNormalsForChartDetection: 0
  m_ImportantGI: 0
  m_StitchLightmapSeams: 1
  m_SelectedEditorRenderState: 3
  m_MinimumChartSize: 4
  m_AutoUVMaxDistance: 0.5
  m_AutoUVMaxAngle: 89
  m_LightmapParameters: {fileID: 0}
  m_SortingLayerID: 0
  m_SortingLayer: 0
  m_SortingOrder: 0
  m_Positions:
  - {x: 0, y: 0, z: 0}
  - {x: 0, y: 0, z: 1}
  m_Parameters:
    serializedVersion: 3
    widthMultiplier: 0.01
    widthCurve:
      serializedVersion: 2
      m_Curve:
      - serializedVersion: 3
        time: 0
        value: 1
        inSlope: 0
        outSlope: 0
        tangentMode: 0
        weightedMode: 0
        inWeight: 0.33333334
        outWeight: 0.33333334
      m_PreInfinity: 2
      m_PostInfinity: 2
      m_RotationOrder: 4
    colorGradient:
      serializedVersion: 2
      key0: {r: 1, g: 1, b: 1, a: 1}
      key1: {r: 1, g: 1, b: 1, a: 1}
      key2: {r: 0, g: 0, b: 0, a: 0}
      key3: {r: 0, g: 0, b: 0, a: 0}
      key4: {r: 0, g: 0, b: 0, a: 0}
      key5: {r: 0, g: 0, b: 0, a: 0}
      key6: {r: 0, g: 0, b: 0, a: 0}
      key7: {r: 0, g: 0, b: 0, a: 0}
      ctime0: 0
      ctime1: 65535
      ctime2: 0
      ctime3: 0
      ctime4: 0
      ctime5: 0
      ctime6: 0
      ctime7: 0
      atime0: 0
      atime1: 65535
      atime2: 0
      atime3: 0
      atime4: 0
      atime5: 0
      atime6: 0
      atime7: 0
      m_Mode: 0
      m_NumColorKeys: 2
      m_NumAlphaKeys: 2
    numCornerVertices: 0
    numCapVertices: 0
    alignment: 0
    textureMode: 0
    shadowBias: 0.5
    generateLightingData: 0
  m_UseWorldSpace: 1
  m_Loop: 0
--- !u!114 &177133785
MonoBehaviour:
  m_ObjectHideFlags: 0
  m_CorrespondingSourceObject: {fileID: 0}
  m_PrefabInstance: {fileID: 0}
  m_PrefabAsset: {fileID: 0}
  m_GameObject: {fileID: 177133783}
  m_Enabled: 1
  m_EditorHideFlags: 0
  m_Script: {fileID: 11500000, guid: d164854dc43149741aa0af2fd1c497be, type: 3}
  m_Name: 
  m_EditorClassIdentifier: 
  eyeOffset: {x: 0.03, y: 0.01}
  neckOffset: -0.1
  useNeckYawDeadzone: 1
  worldLocalNeckPositionBlend: 0.5
  neckRotationLerpSpeed: 22
  useNeckPositionForShoulders: 1
  shoulderOffset: 0.1
  verticalHipOffset: -0.5
  drawDebugGizmos: 0
  debugGizmoColor: {r: 0, g: 1, b: 0, a: 1}
  drawHeadPosition: 1
  drawEyePositions: 1
  drawNeckPosition: 1
  drawShoulderPositions: 1
  drawHipPositions: 1
  drawConnectionBetweenHipsAndShoulders: 1
--- !u!114 &177133786
MonoBehaviour:
  m_ObjectHideFlags: 0
  m_CorrespondingSourceObject: {fileID: 0}
  m_PrefabInstance: {fileID: 0}
  m_PrefabAsset: {fileID: 0}
  m_GameObject: {fileID: 177133783}
  m_Enabled: 1
  m_EditorHideFlags: 0
  m_Script: {fileID: 11500000, guid: f9ef11cfcec89994c9ecbea1b9edf774, type: 3}
  m_Name: 
  m_EditorClassIdentifier: 
<<<<<<< HEAD
  leapProvider: {fileID: 1620646538}
=======
  leapProvider: {fileID: 937907939}
>>>>>>> 1110b372
  chirality: 0
  wristShoulderBlendAmount: 0.532
  inferredBodyPositions: {fileID: 177133785}
  drawDebugGizmos: 0
  drawRay: 1
  rayColor: {r: 0, g: 1, b: 0, a: 1}
  drawRayAimAndOrigin: 1
  rayAimAndOriginColor: {r: 1, g: 0, b: 0, a: 1}
  drawWristShoulderBlend: 0
  wristShoulderBlendColor: {r: 0, g: 0, b: 1, a: 1}
<<<<<<< HEAD
  debug: 0
=======
>>>>>>> 1110b372
--- !u!114 &177133787
MonoBehaviour:
  m_ObjectHideFlags: 0
  m_CorrespondingSourceObject: {fileID: 0}
  m_PrefabInstance: {fileID: 0}
  m_PrefabAsset: {fileID: 0}
  m_GameObject: {fileID: 177133783}
  m_Enabled: 1
  m_EditorHideFlags: 0
  m_Script: {fileID: 11500000, guid: 6d069815a93e7fb4499cbf86a216e915, type: 3}
  m_Name: 
  m_EditorClassIdentifier: 
  _handRay: {fileID: 177133786}
  farFieldLayerManager: {fileID: 1631256673}
  layerMask:
    serializedVersion: 2
    m_Bits: 0
  autoIncludeFloorLayer: 1
  linePoints: []
  numPoints: 0
  maxRayDistance: 50
--- !u!114 &177133788
MonoBehaviour:
  m_ObjectHideFlags: 0
  m_CorrespondingSourceObject: {fileID: 0}
  m_PrefabInstance: {fileID: 0}
  m_PrefabAsset: {fileID: 0}
  m_GameObject: {fileID: 177133783}
  m_Enabled: 1
  m_EditorHideFlags: 0
  m_Script: {fileID: 11500000, guid: f902b9a4f38c74143b927f930fb60ee7, type: 3}
  m_Name: 
  m_EditorClassIdentifier: 
  lineRenderer: {fileID: 177133784}
  handRayInteractor: {fileID: 177133787}
  hideRayOnNoPoints: 0
  validColorGradient:
    serializedVersion: 2
    key0: {r: 1, g: 1, b: 1, a: 1}
    key1: {r: 1, g: 1, b: 1, a: 1}
    key2: {r: 0, g: 0, b: 0, a: 0}
    key3: {r: 0, g: 0, b: 0, a: 0}
    key4: {r: 0, g: 0, b: 0, a: 0}
    key5: {r: 0, g: 0, b: 0, a: 0}
    key6: {r: 0, g: 0, b: 0, a: 0}
    key7: {r: 0, g: 0, b: 0, a: 0}
    ctime0: 0
    ctime1: 65535
    ctime2: 0
    ctime3: 0
    ctime4: 0
    ctime5: 0
    ctime6: 0
    ctime7: 0
    atime0: 0
    atime1: 65535
    atime2: 0
    atime3: 0
    atime4: 0
    atime5: 0
    atime6: 0
    atime7: 0
    m_Mode: 0
    m_NumColorKeys: 2
    m_NumAlphaKeys: 2
  invalidColorGradient:
    serializedVersion: 2
    key0: {r: 1, g: 0, b: 0, a: 1}
    key1: {r: 1, g: 0, b: 0, a: 1}
    key2: {r: 0, g: 0, b: 0, a: 0}
    key3: {r: 0, g: 0, b: 0, a: 0}
    key4: {r: 0, g: 0, b: 0, a: 0}
    key5: {r: 0, g: 0, b: 0, a: 0}
    key6: {r: 0, g: 0, b: 0, a: 0}
    key7: {r: 0, g: 0, b: 0, a: 0}
    ctime0: 0
    ctime1: 65535
    ctime2: 0
    ctime3: 0
    ctime4: 0
    ctime5: 0
    ctime6: 0
    ctime7: 0
    atime0: 0
    atime1: 65535
    atime2: 0
    atime3: 0
    atime4: 0
    atime5: 0
    atime6: 0
    atime7: 0
    m_Mode: 0
    m_NumColorKeys: 2
    m_NumAlphaKeys: 2
--- !u!4 &177133789
Transform:
  m_ObjectHideFlags: 0
  m_CorrespondingSourceObject: {fileID: 0}
  m_PrefabInstance: {fileID: 0}
  m_PrefabAsset: {fileID: 0}
  m_GameObject: {fileID: 177133783}
  m_LocalRotation: {x: -0, y: -0, z: -0, w: 1}
  m_LocalPosition: {x: 0, y: 0, z: 0}
  m_LocalScale: {x: 1, y: 1, z: 1}
  m_Children: []
  m_Father: {fileID: 860718346}
  m_RootOrder: 0
  m_LocalEulerAnglesHint: {x: 0, y: 0, z: 0}
--- !u!1 &194589229
GameObject:
  m_ObjectHideFlags: 0
  m_CorrespondingSourceObject: {fileID: 0}
  m_PrefabInstance: {fileID: 0}
  m_PrefabAsset: {fileID: 0}
  serializedVersion: 6
  m_Component:
  - component: {fileID: 194589235}
  - component: {fileID: 194589234}
  - component: {fileID: 194589233}
  - component: {fileID: 194589232}
  - component: {fileID: 194589231}
  - component: {fileID: 194589230}
  m_Layer: 0
  m_Name: Straight Palm Hand Ray - Right Hand
  m_TagString: Untagged
  m_Icon: {fileID: 0}
  m_NavMeshLayer: 0
  m_StaticEditorFlags: 0
  m_IsActive: 1
--- !u!120 &194589230
LineRenderer:
  m_ObjectHideFlags: 0
  m_CorrespondingSourceObject: {fileID: 0}
  m_PrefabInstance: {fileID: 0}
  m_PrefabAsset: {fileID: 0}
  m_GameObject: {fileID: 194589229}
  m_Enabled: 1
  m_CastShadows: 1
  m_ReceiveShadows: 1
  m_DynamicOccludee: 1
  m_MotionVectors: 0
  m_LightProbeUsage: 0
  m_ReflectionProbeUsage: 0
  m_RayTracingMode: 0
  m_RayTraceProcedural: 0
  m_RenderingLayerMask: 1
  m_RendererPriority: 0
  m_Materials:
  - {fileID: 10306, guid: 0000000000000000f000000000000000, type: 0}
  m_StaticBatchInfo:
    firstSubMesh: 0
    subMeshCount: 0
  m_StaticBatchRoot: {fileID: 0}
  m_ProbeAnchor: {fileID: 0}
  m_LightProbeVolumeOverride: {fileID: 0}
  m_ScaleInLightmap: 1
  m_ReceiveGI: 1
  m_PreserveUVs: 0
  m_IgnoreNormalsForChartDetection: 0
  m_ImportantGI: 0
  m_StitchLightmapSeams: 1
  m_SelectedEditorRenderState: 3
  m_MinimumChartSize: 4
  m_AutoUVMaxDistance: 0.5
  m_AutoUVMaxAngle: 89
  m_LightmapParameters: {fileID: 0}
  m_SortingLayerID: 0
  m_SortingLayer: 0
  m_SortingOrder: 0
  m_Positions:
  - {x: 0, y: 0, z: 0}
  - {x: 0, y: 0, z: 1}
  m_Parameters:
    serializedVersion: 3
    widthMultiplier: 0.01
    widthCurve:
      serializedVersion: 2
      m_Curve:
      - serializedVersion: 3
        time: 0
        value: 1
        inSlope: 0
        outSlope: 0
        tangentMode: 0
        weightedMode: 0
        inWeight: 0.33333334
        outWeight: 0.33333334
      m_PreInfinity: 2
      m_PostInfinity: 2
      m_RotationOrder: 4
    colorGradient:
      serializedVersion: 2
      key0: {r: 1, g: 1, b: 1, a: 1}
      key1: {r: 1, g: 1, b: 1, a: 1}
      key2: {r: 0, g: 0, b: 0, a: 0}
      key3: {r: 0, g: 0, b: 0, a: 0}
      key4: {r: 0, g: 0, b: 0, a: 0}
      key5: {r: 0, g: 0, b: 0, a: 0}
      key6: {r: 0, g: 0, b: 0, a: 0}
      key7: {r: 0, g: 0, b: 0, a: 0}
      ctime0: 0
      ctime1: 65535
      ctime2: 0
      ctime3: 0
      ctime4: 0
      ctime5: 0
      ctime6: 0
      ctime7: 0
      atime0: 0
      atime1: 65535
      atime2: 0
      atime3: 0
      atime4: 0
      atime5: 0
      atime6: 0
      atime7: 0
      m_Mode: 0
      m_NumColorKeys: 2
      m_NumAlphaKeys: 2
    numCornerVertices: 0
    numCapVertices: 0
    alignment: 0
    textureMode: 0
    shadowBias: 0.5
    generateLightingData: 0
  m_UseWorldSpace: 1
  m_Loop: 0
--- !u!114 &194589231
MonoBehaviour:
  m_ObjectHideFlags: 0
  m_CorrespondingSourceObject: {fileID: 0}
  m_PrefabInstance: {fileID: 0}
  m_PrefabAsset: {fileID: 0}
  m_GameObject: {fileID: 194589229}
  m_Enabled: 1
  m_EditorHideFlags: 0
  m_Script: {fileID: 11500000, guid: d164854dc43149741aa0af2fd1c497be, type: 3}
  m_Name: 
  m_EditorClassIdentifier: 
  eyeOffset: {x: 0.03, y: 0.01}
  neckOffset: -0.1
  useNeckYawDeadzone: 1
  worldLocalNeckPositionBlend: 0.5
  neckRotationLerpSpeed: 22
  useNeckPositionForShoulders: 1
  shoulderOffset: 0.1
  verticalHipOffset: -0.5
  drawDebugGizmos: 0
  debugGizmoColor: {r: 0, g: 1, b: 0, a: 1}
  drawHeadPosition: 1
  drawEyePositions: 1
  drawNeckPosition: 1
  drawShoulderPositions: 1
  drawHipPositions: 1
  drawConnectionBetweenHipsAndShoulders: 1
--- !u!114 &194589232
MonoBehaviour:
  m_ObjectHideFlags: 0
  m_CorrespondingSourceObject: {fileID: 0}
  m_PrefabInstance: {fileID: 0}
  m_PrefabAsset: {fileID: 0}
  m_GameObject: {fileID: 194589229}
  m_Enabled: 1
  m_EditorHideFlags: 0
  m_Script: {fileID: 11500000, guid: e003f0e6d42601442b93050d950bbf16, type: 3}
  m_Name: 
  m_EditorClassIdentifier: 
<<<<<<< HEAD
  leapProvider: {fileID: 1620646538}
=======
  leapProvider: {fileID: 937907939}
>>>>>>> 1110b372
  chirality: 1
  wristShoulderBlendAmount: 0.3
  inferredBodyPositions: {fileID: 194589231}
  drawDebugGizmos: 0
  drawRay: 1
  rayColor: {r: 0, g: 1, b: 0, a: 1}
  drawRayAimAndOrigin: 1
  rayAimAndOriginColor: {r: 1, g: 0, b: 0, a: 1}
  drawWristShoulderBlend: 0
  wristShoulderBlendColor: {r: 0, g: 0, b: 1, a: 1}
<<<<<<< HEAD
  debug: 0
=======
>>>>>>> 1110b372
--- !u!114 &194589233
MonoBehaviour:
  m_ObjectHideFlags: 0
  m_CorrespondingSourceObject: {fileID: 0}
  m_PrefabInstance: {fileID: 0}
  m_PrefabAsset: {fileID: 0}
  m_GameObject: {fileID: 194589229}
  m_Enabled: 1
  m_EditorHideFlags: 0
  m_Script: {fileID: 11500000, guid: 6d069815a93e7fb4499cbf86a216e915, type: 3}
  m_Name: 
  m_EditorClassIdentifier: 
  _handRay: {fileID: 194589232}
  farFieldLayerManager: {fileID: 1631256673}
  layerMask:
    serializedVersion: 2
    m_Bits: 0
  autoIncludeFloorLayer: 1
  linePoints: []
  numPoints: 0
  maxRayDistance: 50
--- !u!114 &194589234
MonoBehaviour:
  m_ObjectHideFlags: 0
  m_CorrespondingSourceObject: {fileID: 0}
  m_PrefabInstance: {fileID: 0}
  m_PrefabAsset: {fileID: 0}
  m_GameObject: {fileID: 194589229}
  m_Enabled: 1
  m_EditorHideFlags: 0
  m_Script: {fileID: 11500000, guid: f902b9a4f38c74143b927f930fb60ee7, type: 3}
  m_Name: 
  m_EditorClassIdentifier: 
  lineRenderer: {fileID: 194589230}
  handRayInteractor: {fileID: 194589233}
  hideRayOnNoPoints: 0
  validColorGradient:
    serializedVersion: 2
    key0: {r: 1, g: 1, b: 1, a: 1}
    key1: {r: 1, g: 1, b: 1, a: 1}
    key2: {r: 0, g: 0, b: 0, a: 0}
    key3: {r: 0, g: 0, b: 0, a: 0}
    key4: {r: 0, g: 0, b: 0, a: 0}
    key5: {r: 0, g: 0, b: 0, a: 0}
    key6: {r: 0, g: 0, b: 0, a: 0}
    key7: {r: 0, g: 0, b: 0, a: 0}
    ctime0: 0
    ctime1: 65535
    ctime2: 0
    ctime3: 0
    ctime4: 0
    ctime5: 0
    ctime6: 0
    ctime7: 0
    atime0: 0
    atime1: 65535
    atime2: 0
    atime3: 0
    atime4: 0
    atime5: 0
    atime6: 0
    atime7: 0
    m_Mode: 0
    m_NumColorKeys: 2
    m_NumAlphaKeys: 2
  invalidColorGradient:
    serializedVersion: 2
    key0: {r: 1, g: 0, b: 0, a: 1}
    key1: {r: 1, g: 0, b: 0, a: 1}
    key2: {r: 0, g: 0, b: 0, a: 0}
    key3: {r: 0, g: 0, b: 0, a: 0}
    key4: {r: 0, g: 0, b: 0, a: 0}
    key5: {r: 0, g: 0, b: 0, a: 0}
    key6: {r: 0, g: 0, b: 0, a: 0}
    key7: {r: 0, g: 0, b: 0, a: 0}
    ctime0: 0
    ctime1: 65535
    ctime2: 0
    ctime3: 0
    ctime4: 0
    ctime5: 0
    ctime6: 0
    ctime7: 0
    atime0: 0
    atime1: 65535
    atime2: 0
    atime3: 0
    atime4: 0
    atime5: 0
    atime6: 0
    atime7: 0
    m_Mode: 0
    m_NumColorKeys: 2
    m_NumAlphaKeys: 2
--- !u!4 &194589235
Transform:
  m_ObjectHideFlags: 0
  m_CorrespondingSourceObject: {fileID: 0}
  m_PrefabInstance: {fileID: 0}
  m_PrefabAsset: {fileID: 0}
  m_GameObject: {fileID: 194589229}
  m_LocalRotation: {x: -0, y: -0, z: -0, w: 1}
  m_LocalPosition: {x: 0, y: 0, z: 0}
  m_LocalScale: {x: 1, y: 1, z: 1}
  m_Children: []
  m_Father: {fileID: 779856277}
  m_RootOrder: 1
  m_LocalEulerAnglesHint: {x: 0, y: 0, z: 0}
--- !u!1 &220384883
GameObject:
  m_ObjectHideFlags: 0
  m_CorrespondingSourceObject: {fileID: 0}
  m_PrefabInstance: {fileID: 0}
  m_PrefabAsset: {fileID: 0}
  serializedVersion: 6
  m_Component:
  - component: {fileID: 220384884}
  - component: {fileID: 220384887}
  - component: {fileID: 220384886}
<<<<<<< HEAD
  - component: {fileID: 220384885}
=======
>>>>>>> 1110b372
  m_Layer: 0
  m_Name: Sphere
  m_TagString: Untagged
  m_Icon: {fileID: 0}
  m_NavMeshLayer: 0
  m_StaticEditorFlags: 0
  m_IsActive: 1
--- !u!4 &220384884
Transform:
  m_ObjectHideFlags: 0
  m_CorrespondingSourceObject: {fileID: 0}
  m_PrefabInstance: {fileID: 0}
  m_PrefabAsset: {fileID: 0}
  m_GameObject: {fileID: 220384883}
  m_LocalRotation: {x: 0, y: 0, z: 0, w: 1}
  m_LocalPosition: {x: 0, y: 0, z: 0}
  m_LocalScale: {x: 0.1, y: 0.1, z: 0.1}
  m_Children: []
  m_Father: {fileID: 1743215234}
  m_RootOrder: 0
  m_LocalEulerAnglesHint: {x: 0, y: 0, z: 0}
<<<<<<< HEAD
--- !u!135 &220384885
SphereCollider:
  m_ObjectHideFlags: 0
  m_CorrespondingSourceObject: {fileID: 0}
  m_PrefabInstance: {fileID: 0}
  m_PrefabAsset: {fileID: 0}
  m_GameObject: {fileID: 220384883}
  m_Material: {fileID: 0}
  m_IsTrigger: 0
  m_Enabled: 1
  serializedVersion: 2
  m_Radius: 0.5
  m_Center: {x: 0, y: 0, z: 0}
=======
>>>>>>> 1110b372
--- !u!23 &220384886
MeshRenderer:
  m_ObjectHideFlags: 0
  m_CorrespondingSourceObject: {fileID: 0}
  m_PrefabInstance: {fileID: 0}
  m_PrefabAsset: {fileID: 0}
  m_GameObject: {fileID: 220384883}
  m_Enabled: 1
  m_CastShadows: 1
  m_ReceiveShadows: 1
  m_DynamicOccludee: 1
  m_MotionVectors: 1
  m_LightProbeUsage: 1
  m_ReflectionProbeUsage: 1
  m_RayTracingMode: 2
  m_RayTraceProcedural: 0
  m_RenderingLayerMask: 1
  m_RendererPriority: 0
  m_Materials:
  - {fileID: 2100000, guid: aeacd0188a12c744685ef58c385bb261, type: 2}
  m_StaticBatchInfo:
    firstSubMesh: 0
    subMeshCount: 0
  m_StaticBatchRoot: {fileID: 0}
  m_ProbeAnchor: {fileID: 0}
  m_LightProbeVolumeOverride: {fileID: 0}
  m_ScaleInLightmap: 1
  m_ReceiveGI: 1
  m_PreserveUVs: 0
  m_IgnoreNormalsForChartDetection: 0
  m_ImportantGI: 0
  m_StitchLightmapSeams: 1
  m_SelectedEditorRenderState: 3
  m_MinimumChartSize: 4
  m_AutoUVMaxDistance: 0.5
  m_AutoUVMaxAngle: 89
  m_LightmapParameters: {fileID: 0}
  m_SortingLayerID: 0
  m_SortingLayer: 0
  m_SortingOrder: 0
  m_AdditionalVertexStreams: {fileID: 0}
--- !u!33 &220384887
MeshFilter:
  m_ObjectHideFlags: 0
  m_CorrespondingSourceObject: {fileID: 0}
  m_PrefabInstance: {fileID: 0}
  m_PrefabAsset: {fileID: 0}
  m_GameObject: {fileID: 220384883}
  m_Mesh: {fileID: 10207, guid: 0000000000000000e000000000000000, type: 0}
--- !u!1 &246309800
GameObject:
  m_ObjectHideFlags: 0
  m_CorrespondingSourceObject: {fileID: 0}
  m_PrefabInstance: {fileID: 0}
  m_PrefabAsset: {fileID: 0}
  serializedVersion: 6
  m_Component:
  - component: {fileID: 246309801}
  - component: {fileID: 246309804}
  - component: {fileID: 246309803}
  - component: {fileID: 246309802}
<<<<<<< HEAD
  m_Layer: 6
=======
  m_Layer: 0
>>>>>>> 1110b372
  m_Name: Cube (1)
  m_TagString: Untagged
  m_Icon: {fileID: 0}
  m_NavMeshLayer: 0
  m_StaticEditorFlags: 0
  m_IsActive: 1
--- !u!4 &246309801
Transform:
  m_ObjectHideFlags: 0
  m_CorrespondingSourceObject: {fileID: 0}
  m_PrefabInstance: {fileID: 0}
  m_PrefabAsset: {fileID: 0}
  m_GameObject: {fileID: 246309800}
  m_LocalRotation: {x: -0, y: -0, z: -0, w: 1}
  m_LocalPosition: {x: -5, y: 0.6, z: 0.1}
  m_LocalScale: {x: 2, y: 1, z: 6}
  m_Children: []
  m_Father: {fileID: 158656705}
  m_RootOrder: 1
  m_LocalEulerAnglesHint: {x: 0, y: 0, z: 0}
--- !u!65 &246309802
BoxCollider:
  m_ObjectHideFlags: 0
  m_CorrespondingSourceObject: {fileID: 0}
  m_PrefabInstance: {fileID: 0}
  m_PrefabAsset: {fileID: 0}
  m_GameObject: {fileID: 246309800}
  m_Material: {fileID: 0}
  m_IsTrigger: 0
  m_Enabled: 1
  serializedVersion: 2
  m_Size: {x: 1, y: 1, z: 1}
  m_Center: {x: 0, y: 0, z: 0}
--- !u!23 &246309803
MeshRenderer:
  m_ObjectHideFlags: 0
  m_CorrespondingSourceObject: {fileID: 0}
  m_PrefabInstance: {fileID: 0}
  m_PrefabAsset: {fileID: 0}
  m_GameObject: {fileID: 246309800}
  m_Enabled: 1
  m_CastShadows: 1
  m_ReceiveShadows: 1
  m_DynamicOccludee: 1
  m_MotionVectors: 1
  m_LightProbeUsage: 1
  m_ReflectionProbeUsage: 1
  m_RayTracingMode: 2
  m_RayTraceProcedural: 0
  m_RenderingLayerMask: 1
  m_RendererPriority: 0
  m_Materials:
  - {fileID: 10303, guid: 0000000000000000f000000000000000, type: 0}
  m_StaticBatchInfo:
    firstSubMesh: 0
    subMeshCount: 0
  m_StaticBatchRoot: {fileID: 0}
  m_ProbeAnchor: {fileID: 0}
  m_LightProbeVolumeOverride: {fileID: 0}
  m_ScaleInLightmap: 1
  m_ReceiveGI: 1
  m_PreserveUVs: 0
  m_IgnoreNormalsForChartDetection: 0
  m_ImportantGI: 0
  m_StitchLightmapSeams: 1
  m_SelectedEditorRenderState: 3
  m_MinimumChartSize: 4
  m_AutoUVMaxDistance: 0.5
  m_AutoUVMaxAngle: 89
  m_LightmapParameters: {fileID: 0}
  m_SortingLayerID: 0
  m_SortingLayer: 0
  m_SortingOrder: 0
  m_AdditionalVertexStreams: {fileID: 0}
--- !u!33 &246309804
MeshFilter:
  m_ObjectHideFlags: 0
  m_CorrespondingSourceObject: {fileID: 0}
  m_PrefabInstance: {fileID: 0}
  m_PrefabAsset: {fileID: 0}
  m_GameObject: {fileID: 246309800}
  m_Mesh: {fileID: 10202, guid: 0000000000000000e000000000000000, type: 0}
--- !u!1 &247345773
GameObject:
  m_ObjectHideFlags: 0
  m_CorrespondingSourceObject: {fileID: 0}
  m_PrefabInstance: {fileID: 0}
  m_PrefabAsset: {fileID: 0}
  serializedVersion: 6
  m_Component:
  - component: {fileID: 247345774}
  - component: {fileID: 247345777}
  - component: {fileID: 247345776}
  - component: {fileID: 247345775}
<<<<<<< HEAD
  m_Layer: 6
=======
  m_Layer: 0
>>>>>>> 1110b372
  m_Name: Cube
  m_TagString: Untagged
  m_Icon: {fileID: 0}
  m_NavMeshLayer: 0
  m_StaticEditorFlags: 0
  m_IsActive: 1
--- !u!4 &247345774
Transform:
  m_ObjectHideFlags: 0
  m_CorrespondingSourceObject: {fileID: 0}
  m_PrefabInstance: {fileID: 0}
  m_PrefabAsset: {fileID: 0}
  m_GameObject: {fileID: 247345773}
  m_LocalRotation: {x: -0, y: -0, z: -0, w: 1}
  m_LocalPosition: {x: -3, y: 0, z: 0}
  m_LocalScale: {x: 2, y: 1, z: 6}
  m_Children: []
  m_Father: {fileID: 903211671}
  m_RootOrder: 0
  m_LocalEulerAnglesHint: {x: 0, y: 0, z: 0}
--- !u!65 &247345775
BoxCollider:
  m_ObjectHideFlags: 0
  m_CorrespondingSourceObject: {fileID: 0}
  m_PrefabInstance: {fileID: 0}
  m_PrefabAsset: {fileID: 0}
  m_GameObject: {fileID: 247345773}
  m_Material: {fileID: 0}
  m_IsTrigger: 0
  m_Enabled: 1
  serializedVersion: 2
  m_Size: {x: 1, y: 1, z: 1}
  m_Center: {x: 0, y: 0, z: 0}
--- !u!23 &247345776
MeshRenderer:
  m_ObjectHideFlags: 0
  m_CorrespondingSourceObject: {fileID: 0}
  m_PrefabInstance: {fileID: 0}
  m_PrefabAsset: {fileID: 0}
  m_GameObject: {fileID: 247345773}
  m_Enabled: 1
  m_CastShadows: 1
  m_ReceiveShadows: 1
  m_DynamicOccludee: 1
  m_MotionVectors: 1
  m_LightProbeUsage: 1
  m_ReflectionProbeUsage: 1
  m_RayTracingMode: 2
  m_RayTraceProcedural: 0
  m_RenderingLayerMask: 1
  m_RendererPriority: 0
  m_Materials:
  - {fileID: 10303, guid: 0000000000000000f000000000000000, type: 0}
  m_StaticBatchInfo:
    firstSubMesh: 0
    subMeshCount: 0
  m_StaticBatchRoot: {fileID: 0}
  m_ProbeAnchor: {fileID: 0}
  m_LightProbeVolumeOverride: {fileID: 0}
  m_ScaleInLightmap: 1
  m_ReceiveGI: 1
  m_PreserveUVs: 0
  m_IgnoreNormalsForChartDetection: 0
  m_ImportantGI: 0
  m_StitchLightmapSeams: 1
  m_SelectedEditorRenderState: 3
  m_MinimumChartSize: 4
  m_AutoUVMaxDistance: 0.5
  m_AutoUVMaxAngle: 89
  m_LightmapParameters: {fileID: 0}
  m_SortingLayerID: 0
  m_SortingLayer: 0
  m_SortingOrder: 0
  m_AdditionalVertexStreams: {fileID: 0}
--- !u!33 &247345777
MeshFilter:
  m_ObjectHideFlags: 0
  m_CorrespondingSourceObject: {fileID: 0}
  m_PrefabInstance: {fileID: 0}
  m_PrefabAsset: {fileID: 0}
  m_GameObject: {fileID: 247345773}
  m_Mesh: {fileID: 10202, guid: 0000000000000000e000000000000000, type: 0}
--- !u!1 &623298238
GameObject:
  m_ObjectHideFlags: 0
  m_CorrespondingSourceObject: {fileID: 0}
  m_PrefabInstance: {fileID: 0}
  m_PrefabAsset: {fileID: 0}
  serializedVersion: 6
  m_Component:
  - component: {fileID: 623298239}
  - component: {fileID: 623298242}
  - component: {fileID: 623298241}
  - component: {fileID: 623298240}
<<<<<<< HEAD
  m_Layer: 6
=======
  m_Layer: 0
>>>>>>> 1110b372
  m_Name: Cube (1)
  m_TagString: Untagged
  m_Icon: {fileID: 0}
  m_NavMeshLayer: 0
  m_StaticEditorFlags: 0
  m_IsActive: 1
--- !u!4 &623298239
Transform:
  m_ObjectHideFlags: 0
  m_CorrespondingSourceObject: {fileID: 0}
  m_PrefabInstance: {fileID: 0}
  m_PrefabAsset: {fileID: 0}
  m_GameObject: {fileID: 623298238}
  m_LocalRotation: {x: -0, y: -0, z: -0, w: 1}
  m_LocalPosition: {x: -5, y: 0.6, z: 0.1}
  m_LocalScale: {x: 2, y: 1, z: 6}
  m_Children: []
  m_Father: {fileID: 903211671}
  m_RootOrder: 1
  m_LocalEulerAnglesHint: {x: 0, y: 0, z: 0}
--- !u!65 &623298240
BoxCollider:
  m_ObjectHideFlags: 0
  m_CorrespondingSourceObject: {fileID: 0}
  m_PrefabInstance: {fileID: 0}
  m_PrefabAsset: {fileID: 0}
  m_GameObject: {fileID: 623298238}
  m_Material: {fileID: 0}
  m_IsTrigger: 0
  m_Enabled: 1
  serializedVersion: 2
  m_Size: {x: 1, y: 1, z: 1}
  m_Center: {x: 0, y: 0, z: 0}
--- !u!23 &623298241
MeshRenderer:
  m_ObjectHideFlags: 0
  m_CorrespondingSourceObject: {fileID: 0}
  m_PrefabInstance: {fileID: 0}
  m_PrefabAsset: {fileID: 0}
  m_GameObject: {fileID: 623298238}
  m_Enabled: 1
  m_CastShadows: 1
  m_ReceiveShadows: 1
  m_DynamicOccludee: 1
  m_MotionVectors: 1
  m_LightProbeUsage: 1
  m_ReflectionProbeUsage: 1
  m_RayTracingMode: 2
  m_RayTraceProcedural: 0
  m_RenderingLayerMask: 1
  m_RendererPriority: 0
  m_Materials:
  - {fileID: 10303, guid: 0000000000000000f000000000000000, type: 0}
  m_StaticBatchInfo:
    firstSubMesh: 0
    subMeshCount: 0
  m_StaticBatchRoot: {fileID: 0}
  m_ProbeAnchor: {fileID: 0}
  m_LightProbeVolumeOverride: {fileID: 0}
  m_ScaleInLightmap: 1
  m_ReceiveGI: 1
  m_PreserveUVs: 0
  m_IgnoreNormalsForChartDetection: 0
  m_ImportantGI: 0
  m_StitchLightmapSeams: 1
  m_SelectedEditorRenderState: 3
  m_MinimumChartSize: 4
  m_AutoUVMaxDistance: 0.5
  m_AutoUVMaxAngle: 89
  m_LightmapParameters: {fileID: 0}
  m_SortingLayerID: 0
  m_SortingLayer: 0
  m_SortingOrder: 0
  m_AdditionalVertexStreams: {fileID: 0}
--- !u!33 &623298242
MeshFilter:
  m_ObjectHideFlags: 0
  m_CorrespondingSourceObject: {fileID: 0}
  m_PrefabInstance: {fileID: 0}
  m_PrefabAsset: {fileID: 0}
  m_GameObject: {fileID: 623298238}
  m_Mesh: {fileID: 10202, guid: 0000000000000000e000000000000000, type: 0}
--- !u!1 &623925575
GameObject:
  m_ObjectHideFlags: 0
  m_CorrespondingSourceObject: {fileID: 0}
  m_PrefabInstance: {fileID: 0}
  m_PrefabAsset: {fileID: 0}
  serializedVersion: 6
  m_Component:
  - component: {fileID: 623925576}
  - component: {fileID: 623925579}
  - component: {fileID: 623925578}
  - component: {fileID: 623925577}
<<<<<<< HEAD
  m_Layer: 6
=======
  m_Layer: 0
>>>>>>> 1110b372
  m_Name: Cube (1)
  m_TagString: Untagged
  m_Icon: {fileID: 0}
  m_NavMeshLayer: 0
  m_StaticEditorFlags: 0
  m_IsActive: 1
--- !u!4 &623925576
Transform:
  m_ObjectHideFlags: 0
  m_CorrespondingSourceObject: {fileID: 0}
  m_PrefabInstance: {fileID: 0}
  m_PrefabAsset: {fileID: 0}
  m_GameObject: {fileID: 623925575}
  m_LocalRotation: {x: -0, y: -0, z: -0, w: 1}
  m_LocalPosition: {x: -5, y: 0.6, z: 0.1}
  m_LocalScale: {x: 2, y: 1, z: 6}
  m_Children: []
  m_Father: {fileID: 1629277934}
  m_RootOrder: 1
  m_LocalEulerAnglesHint: {x: 0, y: 0, z: 0}
--- !u!65 &623925577
BoxCollider:
  m_ObjectHideFlags: 0
  m_CorrespondingSourceObject: {fileID: 0}
  m_PrefabInstance: {fileID: 0}
  m_PrefabAsset: {fileID: 0}
  m_GameObject: {fileID: 623925575}
  m_Material: {fileID: 0}
  m_IsTrigger: 0
  m_Enabled: 1
  serializedVersion: 2
  m_Size: {x: 1, y: 1, z: 1}
  m_Center: {x: 0, y: 0, z: 0}
--- !u!23 &623925578
MeshRenderer:
  m_ObjectHideFlags: 0
  m_CorrespondingSourceObject: {fileID: 0}
  m_PrefabInstance: {fileID: 0}
  m_PrefabAsset: {fileID: 0}
  m_GameObject: {fileID: 623925575}
  m_Enabled: 1
  m_CastShadows: 1
  m_ReceiveShadows: 1
  m_DynamicOccludee: 1
  m_MotionVectors: 1
  m_LightProbeUsage: 1
  m_ReflectionProbeUsage: 1
  m_RayTracingMode: 2
  m_RayTraceProcedural: 0
  m_RenderingLayerMask: 1
  m_RendererPriority: 0
  m_Materials:
  - {fileID: 10303, guid: 0000000000000000f000000000000000, type: 0}
  m_StaticBatchInfo:
    firstSubMesh: 0
    subMeshCount: 0
  m_StaticBatchRoot: {fileID: 0}
  m_ProbeAnchor: {fileID: 0}
  m_LightProbeVolumeOverride: {fileID: 0}
  m_ScaleInLightmap: 1
  m_ReceiveGI: 1
  m_PreserveUVs: 0
  m_IgnoreNormalsForChartDetection: 0
  m_ImportantGI: 0
  m_StitchLightmapSeams: 1
  m_SelectedEditorRenderState: 3
  m_MinimumChartSize: 4
  m_AutoUVMaxDistance: 0.5
  m_AutoUVMaxAngle: 89
  m_LightmapParameters: {fileID: 0}
  m_SortingLayerID: 0
  m_SortingLayer: 0
  m_SortingOrder: 0
  m_AdditionalVertexStreams: {fileID: 0}
--- !u!33 &623925579
MeshFilter:
  m_ObjectHideFlags: 0
  m_CorrespondingSourceObject: {fileID: 0}
  m_PrefabInstance: {fileID: 0}
  m_PrefabAsset: {fileID: 0}
  m_GameObject: {fileID: 623925575}
  m_Mesh: {fileID: 10202, guid: 0000000000000000e000000000000000, type: 0}
<<<<<<< HEAD
--- !u!1 &668525297
=======
--- !u!1 &719905438
>>>>>>> 1110b372
GameObject:
  m_ObjectHideFlags: 0
  m_CorrespondingSourceObject: {fileID: 0}
  m_PrefabInstance: {fileID: 0}
  m_PrefabAsset: {fileID: 0}
  serializedVersion: 6
  m_Component:
<<<<<<< HEAD
  - component: {fileID: 668525300}
  - component: {fileID: 668525299}
  - component: {fileID: 668525298}
  m_Layer: 0
  m_Name: Camera
=======
  - component: {fileID: 719905442}
  - component: {fileID: 719905439}
  - component: {fileID: 719905441}
  - component: {fileID: 719905440}
  m_Layer: 0
  m_Name: Main Camera
>>>>>>> 1110b372
  m_TagString: MainCamera
  m_Icon: {fileID: 0}
  m_NavMeshLayer: 0
  m_StaticEditorFlags: 0
  m_IsActive: 1
<<<<<<< HEAD
--- !u!81 &668525298
AudioListener:
  m_ObjectHideFlags: 0
  m_CorrespondingSourceObject: {fileID: 0}
  m_PrefabInstance: {fileID: 0}
  m_PrefabAsset: {fileID: 0}
  m_GameObject: {fileID: 668525297}
  m_Enabled: 1
--- !u!20 &668525299
=======
--- !u!20 &719905439
>>>>>>> 1110b372
Camera:
  m_ObjectHideFlags: 0
  m_CorrespondingSourceObject: {fileID: 0}
  m_PrefabInstance: {fileID: 0}
  m_PrefabAsset: {fileID: 0}
<<<<<<< HEAD
  m_GameObject: {fileID: 668525297}
=======
  m_GameObject: {fileID: 719905438}
>>>>>>> 1110b372
  m_Enabled: 1
  serializedVersion: 2
  m_ClearFlags: 1
  m_BackGroundColor: {r: 0.19215687, g: 0.3019608, b: 0.4745098, a: 0}
  m_projectionMatrixMode: 1
  m_GateFitMode: 2
  m_FOVAxisMode: 0
  m_SensorSize: {x: 36, y: 24}
  m_LensShift: {x: 0, y: 0}
  m_FocalLength: 50
  m_NormalizedViewPortRect:
    serializedVersion: 2
    x: 0
    y: 0
    width: 1
    height: 1
  near clip plane: 0.01
  far clip plane: 1000
  field of view: 60
  orthographic: 0
  orthographic size: 5
  m_Depth: 0
  m_CullingMask:
    serializedVersion: 2
    m_Bits: 4294967295
  m_RenderingPath: -1
  m_TargetTexture: {fileID: 0}
  m_TargetDisplay: 0
  m_TargetEye: 3
  m_HDR: 1
  m_AllowMSAA: 1
  m_AllowDynamicResolution: 0
  m_ForceIntoRT: 0
  m_OcclusionCulling: 1
  m_StereoConvergence: 10
  m_StereoSeparation: 0.022
<<<<<<< HEAD
--- !u!4 &668525300
=======
--- !u!114 &719905440
MonoBehaviour:
  m_ObjectHideFlags: 0
  m_CorrespondingSourceObject: {fileID: 0}
  m_PrefabInstance: {fileID: 0}
  m_PrefabAsset: {fileID: 0}
  m_GameObject: {fileID: 719905438}
  m_Enabled: 1
  m_EditorHideFlags: 0
  m_Script: {fileID: 11500000, guid: 5a2a9c34df4095f47b9ca8f975175f5b, type: 3}
  m_Name: 
  m_EditorClassIdentifier: 
  m_Device: 0
  m_PoseSource: 2
  m_PoseProviderComponent: {fileID: 0}
  m_TrackingType: 0
  m_UpdateType: 0
  m_UseRelativeTransform: 0
--- !u!81 &719905441
AudioListener:
  m_ObjectHideFlags: 0
  m_CorrespondingSourceObject: {fileID: 0}
  m_PrefabInstance: {fileID: 0}
  m_PrefabAsset: {fileID: 0}
  m_GameObject: {fileID: 719905438}
  m_Enabled: 1
--- !u!4 &719905442
>>>>>>> 1110b372
Transform:
  m_ObjectHideFlags: 0
  m_CorrespondingSourceObject: {fileID: 0}
  m_PrefabInstance: {fileID: 0}
  m_PrefabAsset: {fileID: 0}
<<<<<<< HEAD
  m_GameObject: {fileID: 668525297}
=======
  m_GameObject: {fileID: 719905438}
>>>>>>> 1110b372
  m_LocalRotation: {x: 0, y: 0, z: 0, w: 1}
  m_LocalPosition: {x: 0, y: 1.374, z: 0}
  m_LocalScale: {x: 1, y: 1, z: 1}
  m_Children: []
<<<<<<< HEAD
  m_Father: {fileID: 0}
=======
  m_Father: {fileID: 1021726908}
>>>>>>> 1110b372
  m_RootOrder: 0
  m_LocalEulerAnglesHint: {x: 0, y: 0, z: 0}
--- !u!1 &748803187
GameObject:
  m_ObjectHideFlags: 0
  m_CorrespondingSourceObject: {fileID: 0}
  m_PrefabInstance: {fileID: 0}
  m_PrefabAsset: {fileID: 0}
  serializedVersion: 6
  m_Component:
  - component: {fileID: 748803188}
  - component: {fileID: 748803191}
  - component: {fileID: 748803190}
  - component: {fileID: 748803189}
  m_Layer: 6
  m_Name: Cube
  m_TagString: Untagged
  m_Icon: {fileID: 0}
  m_NavMeshLayer: 0
  m_StaticEditorFlags: 0
  m_IsActive: 1
--- !u!4 &748803188
Transform:
  m_ObjectHideFlags: 0
  m_CorrespondingSourceObject: {fileID: 0}
  m_PrefabInstance: {fileID: 0}
  m_PrefabAsset: {fileID: 0}
  m_GameObject: {fileID: 748803187}
  m_LocalRotation: {x: -0, y: -0, z: -0, w: 1}
  m_LocalPosition: {x: -3, y: 0, z: 0}
  m_LocalScale: {x: 2, y: 1, z: 6}
  m_Children: []
  m_Father: {fileID: 1629277934}
  m_RootOrder: 0
  m_LocalEulerAnglesHint: {x: 0, y: 0, z: 0}
--- !u!65 &748803189
BoxCollider:
  m_ObjectHideFlags: 0
  m_CorrespondingSourceObject: {fileID: 0}
  m_PrefabInstance: {fileID: 0}
  m_PrefabAsset: {fileID: 0}
  m_GameObject: {fileID: 748803187}
  m_Material: {fileID: 0}
  m_IsTrigger: 0
  m_Enabled: 1
  serializedVersion: 2
  m_Size: {x: 1, y: 1, z: 1}
  m_Center: {x: 0, y: 0, z: 0}
--- !u!23 &748803190
MeshRenderer:
  m_ObjectHideFlags: 0
  m_CorrespondingSourceObject: {fileID: 0}
  m_PrefabInstance: {fileID: 0}
  m_PrefabAsset: {fileID: 0}
  m_GameObject: {fileID: 748803187}
  m_Enabled: 1
  m_CastShadows: 1
  m_ReceiveShadows: 1
  m_DynamicOccludee: 1
  m_MotionVectors: 1
  m_LightProbeUsage: 1
  m_ReflectionProbeUsage: 1
  m_RayTracingMode: 2
  m_RayTraceProcedural: 0
  m_RenderingLayerMask: 1
  m_RendererPriority: 0
  m_Materials:
  - {fileID: 10303, guid: 0000000000000000f000000000000000, type: 0}
  m_StaticBatchInfo:
    firstSubMesh: 0
    subMeshCount: 0
  m_StaticBatchRoot: {fileID: 0}
  m_ProbeAnchor: {fileID: 0}
  m_LightProbeVolumeOverride: {fileID: 0}
  m_ScaleInLightmap: 1
  m_ReceiveGI: 1
  m_PreserveUVs: 0
  m_IgnoreNormalsForChartDetection: 0
  m_ImportantGI: 0
  m_StitchLightmapSeams: 1
  m_SelectedEditorRenderState: 3
  m_MinimumChartSize: 4
  m_AutoUVMaxDistance: 0.5
  m_AutoUVMaxAngle: 89
  m_LightmapParameters: {fileID: 0}
  m_SortingLayerID: 0
  m_SortingLayer: 0
  m_SortingOrder: 0
  m_AdditionalVertexStreams: {fileID: 0}
--- !u!33 &748803191
MeshFilter:
  m_ObjectHideFlags: 0
  m_CorrespondingSourceObject: {fileID: 0}
  m_PrefabInstance: {fileID: 0}
  m_PrefabAsset: {fileID: 0}
  m_GameObject: {fileID: 748803187}
  m_Mesh: {fileID: 10202, guid: 0000000000000000e000000000000000, type: 0}
--- !u!1 &760519059
GameObject:
  m_ObjectHideFlags: 0
  m_CorrespondingSourceObject: {fileID: 0}
  m_PrefabInstance: {fileID: 0}
  m_PrefabAsset: {fileID: 0}
  serializedVersion: 6
  m_Component:
  - component: {fileID: 760519060}
  - component: {fileID: 760519063}
  - component: {fileID: 760519062}
  - component: {fileID: 760519061}
  m_Layer: 6
  m_Name: Cube
  m_TagString: Untagged
  m_Icon: {fileID: 0}
  m_NavMeshLayer: 0
  m_StaticEditorFlags: 0
  m_IsActive: 1
--- !u!4 &760519060
Transform:
  m_ObjectHideFlags: 0
  m_CorrespondingSourceObject: {fileID: 0}
  m_PrefabInstance: {fileID: 0}
  m_PrefabAsset: {fileID: 0}
  m_GameObject: {fileID: 760519059}
  m_LocalRotation: {x: -0, y: -0, z: -0, w: 1}
  m_LocalPosition: {x: -3, y: 0, z: 0}
  m_LocalScale: {x: 2, y: 1, z: 6}
  m_Children: []
  m_Father: {fileID: 927946742}
  m_RootOrder: 0
  m_LocalEulerAnglesHint: {x: 0, y: 0, z: 0}
--- !u!65 &760519061
BoxCollider:
  m_ObjectHideFlags: 0
  m_CorrespondingSourceObject: {fileID: 0}
  m_PrefabInstance: {fileID: 0}
  m_PrefabAsset: {fileID: 0}
  m_GameObject: {fileID: 760519059}
  m_Material: {fileID: 0}
  m_IsTrigger: 0
  m_Enabled: 1
  serializedVersion: 2
  m_Size: {x: 1, y: 1, z: 1}
  m_Center: {x: 0, y: 0, z: 0}
--- !u!23 &760519062
MeshRenderer:
  m_ObjectHideFlags: 0
  m_CorrespondingSourceObject: {fileID: 0}
  m_PrefabInstance: {fileID: 0}
  m_PrefabAsset: {fileID: 0}
  m_GameObject: {fileID: 760519059}
  m_Enabled: 1
  m_CastShadows: 1
  m_ReceiveShadows: 1
  m_DynamicOccludee: 1
  m_MotionVectors: 1
  m_LightProbeUsage: 1
  m_ReflectionProbeUsage: 1
  m_RayTracingMode: 2
  m_RayTraceProcedural: 0
  m_RenderingLayerMask: 1
  m_RendererPriority: 0
  m_Materials:
  - {fileID: 10303, guid: 0000000000000000f000000000000000, type: 0}
  m_StaticBatchInfo:
    firstSubMesh: 0
    subMeshCount: 0
  m_StaticBatchRoot: {fileID: 0}
  m_ProbeAnchor: {fileID: 0}
  m_LightProbeVolumeOverride: {fileID: 0}
  m_ScaleInLightmap: 1
  m_ReceiveGI: 1
  m_PreserveUVs: 0
  m_IgnoreNormalsForChartDetection: 0
  m_ImportantGI: 0
  m_StitchLightmapSeams: 1
  m_SelectedEditorRenderState: 3
  m_MinimumChartSize: 4
  m_AutoUVMaxDistance: 0.5
  m_AutoUVMaxAngle: 89
  m_LightmapParameters: {fileID: 0}
  m_SortingLayerID: 0
  m_SortingLayer: 0
  m_SortingOrder: 0
  m_AdditionalVertexStreams: {fileID: 0}
--- !u!33 &760519063
MeshFilter:
  m_ObjectHideFlags: 0
  m_CorrespondingSourceObject: {fileID: 0}
  m_PrefabInstance: {fileID: 0}
  m_PrefabAsset: {fileID: 0}
  m_GameObject: {fileID: 760519059}
  m_Mesh: {fileID: 10202, guid: 0000000000000000e000000000000000, type: 0}
--- !u!1 &779856276
GameObject:
  m_ObjectHideFlags: 0
  m_CorrespondingSourceObject: {fileID: 0}
  m_PrefabInstance: {fileID: 0}
  m_PrefabAsset: {fileID: 0}
  serializedVersion: 6
  m_Component:
  - component: {fileID: 779856277}
  m_Layer: 0
  m_Name: Hand Rays Example 2
  m_TagString: Untagged
  m_Icon: {fileID: 0}
  m_NavMeshLayer: 0
  m_StaticEditorFlags: 0
  m_IsActive: 0
--- !u!4 &779856277
Transform:
  m_ObjectHideFlags: 0
  m_CorrespondingSourceObject: {fileID: 0}
  m_PrefabInstance: {fileID: 0}
  m_PrefabAsset: {fileID: 0}
  m_GameObject: {fileID: 779856276}
  m_LocalRotation: {x: 0, y: 0, z: 0, w: 1}
  m_LocalPosition: {x: 0, y: 0, z: 0}
  m_LocalScale: {x: 1, y: 1, z: 1}
  m_Children:
  - {fileID: 1743215234}
  - {fileID: 194589235}
  m_Father: {fileID: 0}
  m_RootOrder: 6
  m_LocalEulerAnglesHint: {x: 0, y: 0, z: 0}
--- !u!1 &860718345
GameObject:
  m_ObjectHideFlags: 0
  m_CorrespondingSourceObject: {fileID: 0}
  m_PrefabInstance: {fileID: 0}
  m_PrefabAsset: {fileID: 0}
  serializedVersion: 6
  m_Component:
  - component: {fileID: 860718346}
  m_Layer: 0
  m_Name: HandRays Example 1
  m_TagString: Untagged
  m_Icon: {fileID: 0}
  m_NavMeshLayer: 0
  m_StaticEditorFlags: 0
  m_IsActive: 1
--- !u!4 &860718346
Transform:
  m_ObjectHideFlags: 0
  m_CorrespondingSourceObject: {fileID: 0}
  m_PrefabInstance: {fileID: 0}
  m_PrefabAsset: {fileID: 0}
  m_GameObject: {fileID: 860718345}
  m_LocalRotation: {x: 0, y: 0, z: 0, w: 1}
  m_LocalPosition: {x: 0, y: 0, z: 0}
  m_LocalScale: {x: 1, y: 1, z: 1}
  m_Children:
  - {fileID: 177133789}
  - {fileID: 1750033983}
  m_Father: {fileID: 0}
  m_RootOrder: 5
  m_LocalEulerAnglesHint: {x: 0, y: 0, z: 0}
--- !u!1 &903211670
GameObject:
  m_ObjectHideFlags: 0
  m_CorrespondingSourceObject: {fileID: 0}
  m_PrefabInstance: {fileID: 0}
  m_PrefabAsset: {fileID: 0}
  serializedVersion: 6
  m_Component:
  - component: {fileID: 903211671}
<<<<<<< HEAD
  m_Layer: 6
=======
  m_Layer: 0
>>>>>>> 1110b372
  m_Name: Back
  m_TagString: Untagged
  m_Icon: {fileID: 0}
  m_NavMeshLayer: 0
  m_StaticEditorFlags: 0
  m_IsActive: 1
--- !u!4 &903211671
Transform:
<<<<<<< HEAD
=======
  m_ObjectHideFlags: 0
  m_CorrespondingSourceObject: {fileID: 0}
  m_PrefabInstance: {fileID: 0}
  m_PrefabAsset: {fileID: 0}
  m_GameObject: {fileID: 903211670}
  m_LocalRotation: {x: 0, y: 0.7071068, z: -0, w: -0.7071068}
  m_LocalPosition: {x: 0, y: 0, z: 0}
  m_LocalScale: {x: 1, y: 1, z: 1}
  m_Children:
  - {fileID: 247345774}
  - {fileID: 623298239}
  - {fileID: 1412694627}
  m_Father: {fileID: 1847459433}
  m_RootOrder: 6
  m_LocalEulerAnglesHint: {x: 0, y: 270, z: 0}
--- !u!1 &927946741
GameObject:
  m_ObjectHideFlags: 0
  m_CorrespondingSourceObject: {fileID: 0}
  m_PrefabInstance: {fileID: 0}
  m_PrefabAsset: {fileID: 0}
  serializedVersion: 6
  m_Component:
  - component: {fileID: 927946742}
  m_Layer: 0
  m_Name: Right
  m_TagString: Untagged
  m_Icon: {fileID: 0}
  m_NavMeshLayer: 0
  m_StaticEditorFlags: 0
  m_IsActive: 1
--- !u!4 &927946742
Transform:
  m_ObjectHideFlags: 0
  m_CorrespondingSourceObject: {fileID: 0}
  m_PrefabInstance: {fileID: 0}
  m_PrefabAsset: {fileID: 0}
  m_GameObject: {fileID: 927946741}
  m_LocalRotation: {x: 0, y: 1, z: 0, w: 0}
  m_LocalPosition: {x: 0, y: 0, z: 0}
  m_LocalScale: {x: 1, y: 1, z: 1}
  m_Children:
  - {fileID: 760519060}
  - {fileID: 1376187621}
  - {fileID: 1099356509}
  m_Father: {fileID: 1847459433}
  m_RootOrder: 5
  m_LocalEulerAnglesHint: {x: 0, y: 180, z: 0}
--- !u!1001 &937907938
PrefabInstance:
  m_ObjectHideFlags: 0
  serializedVersion: 2
  m_Modification:
    m_TransformParent: {fileID: 0}
    m_Modifications:
    - target: {fileID: 1276715513614782159, guid: d1c00f89ef60a3446ad9eef2d361e2a1, type: 3}
      propertyPath: _mainCamera
      value: 
      objectReference: {fileID: 719905439}
    - target: {fileID: 5270838610523157746, guid: d1c00f89ef60a3446ad9eef2d361e2a1, type: 3}
      propertyPath: m_Name
      value: XR Leap Provider Manager
      objectReference: {fileID: 0}
    - target: {fileID: 5270838610523157748, guid: d1c00f89ef60a3446ad9eef2d361e2a1, type: 3}
      propertyPath: m_RootOrder
      value: 1
      objectReference: {fileID: 0}
    - target: {fileID: 5270838610523157748, guid: d1c00f89ef60a3446ad9eef2d361e2a1, type: 3}
      propertyPath: m_LocalPosition.x
      value: -1.1518617
      objectReference: {fileID: 0}
    - target: {fileID: 5270838610523157748, guid: d1c00f89ef60a3446ad9eef2d361e2a1, type: 3}
      propertyPath: m_LocalPosition.y
      value: 0.91296244
      objectReference: {fileID: 0}
    - target: {fileID: 5270838610523157748, guid: d1c00f89ef60a3446ad9eef2d361e2a1, type: 3}
      propertyPath: m_LocalPosition.z
      value: -1.6185992
      objectReference: {fileID: 0}
    - target: {fileID: 5270838610523157748, guid: d1c00f89ef60a3446ad9eef2d361e2a1, type: 3}
      propertyPath: m_LocalRotation.w
      value: 1
      objectReference: {fileID: 0}
    - target: {fileID: 5270838610523157748, guid: d1c00f89ef60a3446ad9eef2d361e2a1, type: 3}
      propertyPath: m_LocalRotation.x
      value: 0
      objectReference: {fileID: 0}
    - target: {fileID: 5270838610523157748, guid: d1c00f89ef60a3446ad9eef2d361e2a1, type: 3}
      propertyPath: m_LocalRotation.y
      value: 0
      objectReference: {fileID: 0}
    - target: {fileID: 5270838610523157748, guid: d1c00f89ef60a3446ad9eef2d361e2a1, type: 3}
      propertyPath: m_LocalRotation.z
      value: 0
      objectReference: {fileID: 0}
    - target: {fileID: 5270838610523157748, guid: d1c00f89ef60a3446ad9eef2d361e2a1, type: 3}
      propertyPath: m_LocalEulerAnglesHint.x
      value: 0
      objectReference: {fileID: 0}
    - target: {fileID: 5270838610523157748, guid: d1c00f89ef60a3446ad9eef2d361e2a1, type: 3}
      propertyPath: m_LocalEulerAnglesHint.y
      value: 0
      objectReference: {fileID: 0}
    - target: {fileID: 5270838610523157748, guid: d1c00f89ef60a3446ad9eef2d361e2a1, type: 3}
      propertyPath: m_LocalEulerAnglesHint.z
      value: 0
      objectReference: {fileID: 0}
    m_RemovedComponents: []
  m_SourcePrefab: {fileID: 100100000, guid: d1c00f89ef60a3446ad9eef2d361e2a1, type: 3}
--- !u!114 &937907939 stripped
MonoBehaviour:
  m_CorrespondingSourceObject: {fileID: 5270838610523157747, guid: d1c00f89ef60a3446ad9eef2d361e2a1, type: 3}
  m_PrefabInstance: {fileID: 937907938}
  m_PrefabAsset: {fileID: 0}
  m_GameObject: {fileID: 0}
  m_Enabled: 1
  m_EditorHideFlags: 0
  m_Script: {fileID: 11500000, guid: f030d099579fe8440835574fa89c2020, type: 3}
  m_Name: 
  m_EditorClassIdentifier: 
--- !u!1 &1021726907
GameObject:
  m_ObjectHideFlags: 0
  m_CorrespondingSourceObject: {fileID: 0}
  m_PrefabInstance: {fileID: 0}
  m_PrefabAsset: {fileID: 0}
  serializedVersion: 6
  m_Component:
  - component: {fileID: 1021726908}
  m_Layer: 0
  m_Name: Camera Offset
  m_TagString: Untagged
  m_Icon: {fileID: 0}
  m_NavMeshLayer: 0
  m_StaticEditorFlags: 0
  m_IsActive: 1
--- !u!4 &1021726908
Transform:
  m_ObjectHideFlags: 0
  m_CorrespondingSourceObject: {fileID: 0}
  m_PrefabInstance: {fileID: 0}
  m_PrefabAsset: {fileID: 0}
  m_GameObject: {fileID: 1021726907}
  m_LocalRotation: {x: 0, y: 0, z: 0, w: 1}
  m_LocalPosition: {x: 0, y: 1.1176, z: 0}
  m_LocalScale: {x: 1, y: 1, z: 1}
  m_Children:
  - {fileID: 719905442}
  m_Father: {fileID: 1739722161}
  m_RootOrder: 0
  m_LocalEulerAnglesHint: {x: 0, y: 0, z: 0}
--- !u!1 &1081353337
GameObject:
  m_ObjectHideFlags: 0
  m_CorrespondingSourceObject: {fileID: 0}
  m_PrefabInstance: {fileID: 0}
  m_PrefabAsset: {fileID: 0}
  serializedVersion: 6
  m_Component:
  - component: {fileID: 1081353338}
  - component: {fileID: 1081353341}
  - component: {fileID: 1081353340}
  - component: {fileID: 1081353339}
  m_Layer: 0
  m_Name: Cube (2)
  m_TagString: Untagged
  m_Icon: {fileID: 0}
  m_NavMeshLayer: 0
  m_StaticEditorFlags: 0
  m_IsActive: 1
--- !u!4 &1081353338
Transform:
  m_ObjectHideFlags: 0
  m_CorrespondingSourceObject: {fileID: 0}
  m_PrefabInstance: {fileID: 0}
  m_PrefabAsset: {fileID: 0}
  m_GameObject: {fileID: 1081353337}
  m_LocalRotation: {x: -0, y: -0, z: -0, w: 1}
  m_LocalPosition: {x: -7, y: 1.2, z: 0.1}
  m_LocalScale: {x: 2, y: 1, z: 6}
  m_Children: []
  m_Father: {fileID: 1629277934}
  m_RootOrder: 2
  m_LocalEulerAnglesHint: {x: 0, y: 0, z: 0}
--- !u!65 &1081353339
BoxCollider:
  m_ObjectHideFlags: 0
  m_CorrespondingSourceObject: {fileID: 0}
  m_PrefabInstance: {fileID: 0}
  m_PrefabAsset: {fileID: 0}
  m_GameObject: {fileID: 1081353337}
  m_Material: {fileID: 0}
  m_IsTrigger: 0
  m_Enabled: 1
  serializedVersion: 2
  m_Size: {x: 1, y: 1, z: 1}
  m_Center: {x: 0, y: 0, z: 0}
--- !u!23 &1081353340
MeshRenderer:
  m_ObjectHideFlags: 0
  m_CorrespondingSourceObject: {fileID: 0}
  m_PrefabInstance: {fileID: 0}
  m_PrefabAsset: {fileID: 0}
  m_GameObject: {fileID: 1081353337}
  m_Enabled: 1
  m_CastShadows: 1
  m_ReceiveShadows: 1
  m_DynamicOccludee: 1
  m_MotionVectors: 1
  m_LightProbeUsage: 1
  m_ReflectionProbeUsage: 1
  m_RayTracingMode: 2
  m_RayTraceProcedural: 0
  m_RenderingLayerMask: 1
  m_RendererPriority: 0
  m_Materials:
  - {fileID: 10303, guid: 0000000000000000f000000000000000, type: 0}
  m_StaticBatchInfo:
    firstSubMesh: 0
    subMeshCount: 0
  m_StaticBatchRoot: {fileID: 0}
  m_ProbeAnchor: {fileID: 0}
  m_LightProbeVolumeOverride: {fileID: 0}
  m_ScaleInLightmap: 1
  m_ReceiveGI: 1
  m_PreserveUVs: 0
  m_IgnoreNormalsForChartDetection: 0
  m_ImportantGI: 0
  m_StitchLightmapSeams: 1
  m_SelectedEditorRenderState: 3
  m_MinimumChartSize: 4
  m_AutoUVMaxDistance: 0.5
  m_AutoUVMaxAngle: 89
  m_LightmapParameters: {fileID: 0}
  m_SortingLayerID: 0
  m_SortingLayer: 0
  m_SortingOrder: 0
  m_AdditionalVertexStreams: {fileID: 0}
--- !u!33 &1081353341
MeshFilter:
  m_ObjectHideFlags: 0
  m_CorrespondingSourceObject: {fileID: 0}
  m_PrefabInstance: {fileID: 0}
  m_PrefabAsset: {fileID: 0}
  m_GameObject: {fileID: 1081353337}
  m_Mesh: {fileID: 10202, guid: 0000000000000000e000000000000000, type: 0}
--- !u!1 &1099356508
GameObject:
  m_ObjectHideFlags: 0
  m_CorrespondingSourceObject: {fileID: 0}
  m_PrefabInstance: {fileID: 0}
  m_PrefabAsset: {fileID: 0}
  serializedVersion: 6
  m_Component:
  - component: {fileID: 1099356509}
  - component: {fileID: 1099356512}
  - component: {fileID: 1099356511}
  - component: {fileID: 1099356510}
  m_Layer: 0
  m_Name: Cube (2)
  m_TagString: Untagged
  m_Icon: {fileID: 0}
  m_NavMeshLayer: 0
  m_StaticEditorFlags: 0
  m_IsActive: 1
--- !u!4 &1099356509
Transform:
  m_ObjectHideFlags: 0
  m_CorrespondingSourceObject: {fileID: 0}
  m_PrefabInstance: {fileID: 0}
  m_PrefabAsset: {fileID: 0}
  m_GameObject: {fileID: 1099356508}
  m_LocalRotation: {x: -0, y: -0, z: -0, w: 1}
  m_LocalPosition: {x: -7, y: 1.2, z: 0.1}
  m_LocalScale: {x: 2, y: 1, z: 6}
  m_Children: []
  m_Father: {fileID: 927946742}
  m_RootOrder: 2
  m_LocalEulerAnglesHint: {x: 0, y: 0, z: 0}
--- !u!65 &1099356510
BoxCollider:
  m_ObjectHideFlags: 0
  m_CorrespondingSourceObject: {fileID: 0}
  m_PrefabInstance: {fileID: 0}
  m_PrefabAsset: {fileID: 0}
  m_GameObject: {fileID: 1099356508}
  m_Material: {fileID: 0}
  m_IsTrigger: 0
  m_Enabled: 1
  serializedVersion: 2
  m_Size: {x: 1, y: 1, z: 1}
  m_Center: {x: 0, y: 0, z: 0}
--- !u!23 &1099356511
MeshRenderer:
  m_ObjectHideFlags: 0
  m_CorrespondingSourceObject: {fileID: 0}
  m_PrefabInstance: {fileID: 0}
  m_PrefabAsset: {fileID: 0}
  m_GameObject: {fileID: 1099356508}
  m_Enabled: 1
  m_CastShadows: 1
  m_ReceiveShadows: 1
  m_DynamicOccludee: 1
  m_MotionVectors: 1
  m_LightProbeUsage: 1
  m_ReflectionProbeUsage: 1
  m_RayTracingMode: 2
  m_RayTraceProcedural: 0
  m_RenderingLayerMask: 1
  m_RendererPriority: 0
  m_Materials:
  - {fileID: 10303, guid: 0000000000000000f000000000000000, type: 0}
  m_StaticBatchInfo:
    firstSubMesh: 0
    subMeshCount: 0
  m_StaticBatchRoot: {fileID: 0}
  m_ProbeAnchor: {fileID: 0}
  m_LightProbeVolumeOverride: {fileID: 0}
  m_ScaleInLightmap: 1
  m_ReceiveGI: 1
  m_PreserveUVs: 0
  m_IgnoreNormalsForChartDetection: 0
  m_ImportantGI: 0
  m_StitchLightmapSeams: 1
  m_SelectedEditorRenderState: 3
  m_MinimumChartSize: 4
  m_AutoUVMaxDistance: 0.5
  m_AutoUVMaxAngle: 89
  m_LightmapParameters: {fileID: 0}
  m_SortingLayerID: 0
  m_SortingLayer: 0
  m_SortingOrder: 0
  m_AdditionalVertexStreams: {fileID: 0}
--- !u!33 &1099356512
MeshFilter:
  m_ObjectHideFlags: 0
  m_CorrespondingSourceObject: {fileID: 0}
  m_PrefabInstance: {fileID: 0}
  m_PrefabAsset: {fileID: 0}
  m_GameObject: {fileID: 1099356508}
  m_Mesh: {fileID: 10202, guid: 0000000000000000e000000000000000, type: 0}
--- !u!1 &1281262283
GameObject:
  m_ObjectHideFlags: 0
  m_CorrespondingSourceObject: {fileID: 0}
  m_PrefabInstance: {fileID: 0}
  m_PrefabAsset: {fileID: 0}
  serializedVersion: 6
  m_Component:
  - component: {fileID: 1281262284}
  - component: {fileID: 1281262287}
  - component: {fileID: 1281262286}
  - component: {fileID: 1281262285}
  m_Layer: 0
  m_Name: Cube
  m_TagString: Untagged
  m_Icon: {fileID: 0}
  m_NavMeshLayer: 0
  m_StaticEditorFlags: 0
  m_IsActive: 1
--- !u!4 &1281262284
Transform:
  m_ObjectHideFlags: 0
  m_CorrespondingSourceObject: {fileID: 0}
  m_PrefabInstance: {fileID: 0}
  m_PrefabAsset: {fileID: 0}
  m_GameObject: {fileID: 1281262283}
  m_LocalRotation: {x: -0, y: -0, z: -0, w: 1}
  m_LocalPosition: {x: -3, y: 0, z: 0}
  m_LocalScale: {x: 2, y: 1, z: 6}
  m_Children: []
  m_Father: {fileID: 158656705}
  m_RootOrder: 0
  m_LocalEulerAnglesHint: {x: 0, y: 0, z: 0}
--- !u!65 &1281262285
BoxCollider:
  m_ObjectHideFlags: 0
  m_CorrespondingSourceObject: {fileID: 0}
  m_PrefabInstance: {fileID: 0}
  m_PrefabAsset: {fileID: 0}
  m_GameObject: {fileID: 1281262283}
  m_Material: {fileID: 0}
  m_IsTrigger: 0
  m_Enabled: 1
  serializedVersion: 2
  m_Size: {x: 1, y: 1, z: 1}
  m_Center: {x: 0, y: 0, z: 0}
--- !u!23 &1281262286
MeshRenderer:
  m_ObjectHideFlags: 0
  m_CorrespondingSourceObject: {fileID: 0}
  m_PrefabInstance: {fileID: 0}
  m_PrefabAsset: {fileID: 0}
  m_GameObject: {fileID: 1281262283}
  m_Enabled: 1
  m_CastShadows: 1
  m_ReceiveShadows: 1
  m_DynamicOccludee: 1
  m_MotionVectors: 1
  m_LightProbeUsage: 1
  m_ReflectionProbeUsage: 1
  m_RayTracingMode: 2
  m_RayTraceProcedural: 0
  m_RenderingLayerMask: 1
  m_RendererPriority: 0
  m_Materials:
  - {fileID: 10303, guid: 0000000000000000f000000000000000, type: 0}
  m_StaticBatchInfo:
    firstSubMesh: 0
    subMeshCount: 0
  m_StaticBatchRoot: {fileID: 0}
  m_ProbeAnchor: {fileID: 0}
  m_LightProbeVolumeOverride: {fileID: 0}
  m_ScaleInLightmap: 1
  m_ReceiveGI: 1
  m_PreserveUVs: 0
  m_IgnoreNormalsForChartDetection: 0
  m_ImportantGI: 0
  m_StitchLightmapSeams: 1
  m_SelectedEditorRenderState: 3
  m_MinimumChartSize: 4
  m_AutoUVMaxDistance: 0.5
  m_AutoUVMaxAngle: 89
  m_LightmapParameters: {fileID: 0}
  m_SortingLayerID: 0
  m_SortingLayer: 0
  m_SortingOrder: 0
  m_AdditionalVertexStreams: {fileID: 0}
--- !u!33 &1281262287
MeshFilter:
>>>>>>> 1110b372
  m_ObjectHideFlags: 0
  m_CorrespondingSourceObject: {fileID: 0}
  m_PrefabInstance: {fileID: 0}
  m_PrefabAsset: {fileID: 0}
<<<<<<< HEAD
  m_GameObject: {fileID: 903211670}
  m_LocalRotation: {x: 0, y: 0.7071068, z: -0, w: -0.7071068}
  m_LocalPosition: {x: 0, y: 0, z: 0}
  m_LocalScale: {x: 1, y: 1, z: 1}
  m_Children:
  - {fileID: 247345774}
  - {fileID: 623298239}
  - {fileID: 1412694627}
  m_Father: {fileID: 1847459433}
  m_RootOrder: 6
  m_LocalEulerAnglesHint: {x: 0, y: 270, z: 0}
--- !u!1 &927946741
GameObject:
  m_ObjectHideFlags: 0
  m_CorrespondingSourceObject: {fileID: 0}
  m_PrefabInstance: {fileID: 0}
  m_PrefabAsset: {fileID: 0}
  serializedVersion: 6
  m_Component:
  - component: {fileID: 927946742}
  m_Layer: 6
  m_Name: Right
  m_TagString: Untagged
  m_Icon: {fileID: 0}
  m_NavMeshLayer: 0
  m_StaticEditorFlags: 0
  m_IsActive: 1
--- !u!4 &927946742
Transform:
  m_ObjectHideFlags: 0
  m_CorrespondingSourceObject: {fileID: 0}
  m_PrefabInstance: {fileID: 0}
  m_PrefabAsset: {fileID: 0}
  m_GameObject: {fileID: 927946741}
  m_LocalRotation: {x: 0, y: 1, z: 0, w: 0}
  m_LocalPosition: {x: 0, y: 0, z: 0}
  m_LocalScale: {x: 1, y: 1, z: 1}
  m_Children:
  - {fileID: 760519060}
  - {fileID: 1376187621}
  - {fileID: 1099356509}
  m_Father: {fileID: 1847459433}
  m_RootOrder: 5
  m_LocalEulerAnglesHint: {x: 0, y: 180, z: 0}
--- !u!1 &1081353337
=======
  m_GameObject: {fileID: 1281262283}
  m_Mesh: {fileID: 10202, guid: 0000000000000000e000000000000000, type: 0}
--- !u!1 &1376187620
>>>>>>> 1110b372
GameObject:
  m_ObjectHideFlags: 0
  m_CorrespondingSourceObject: {fileID: 0}
  m_PrefabInstance: {fileID: 0}
  m_PrefabAsset: {fileID: 0}
  serializedVersion: 6
  m_Component:
<<<<<<< HEAD
  - component: {fileID: 1081353338}
  - component: {fileID: 1081353341}
  - component: {fileID: 1081353340}
  - component: {fileID: 1081353339}
  m_Layer: 6
  m_Name: Cube (2)
=======
  - component: {fileID: 1376187621}
  - component: {fileID: 1376187624}
  - component: {fileID: 1376187623}
  - component: {fileID: 1376187622}
  m_Layer: 0
  m_Name: Cube (1)
>>>>>>> 1110b372
  m_TagString: Untagged
  m_Icon: {fileID: 0}
  m_NavMeshLayer: 0
  m_StaticEditorFlags: 0
  m_IsActive: 1
--- !u!4 &1376187621
Transform:
  m_ObjectHideFlags: 0
  m_CorrespondingSourceObject: {fileID: 0}
  m_PrefabInstance: {fileID: 0}
  m_PrefabAsset: {fileID: 0}
  m_GameObject: {fileID: 1376187620}
  m_LocalRotation: {x: -0, y: -0, z: -0, w: 1}
  m_LocalPosition: {x: -5, y: 0.6, z: 0.1}
  m_LocalScale: {x: 2, y: 1, z: 6}
  m_Children: []
  m_Father: {fileID: 927946742}
  m_RootOrder: 1
  m_LocalEulerAnglesHint: {x: 0, y: 0, z: 0}
--- !u!65 &1376187622
BoxCollider:
  m_ObjectHideFlags: 0
  m_CorrespondingSourceObject: {fileID: 0}
  m_PrefabInstance: {fileID: 0}
  m_PrefabAsset: {fileID: 0}
  m_GameObject: {fileID: 1376187620}
  m_Material: {fileID: 0}
  m_IsTrigger: 0
  m_Enabled: 1
  serializedVersion: 2
  m_Size: {x: 1, y: 1, z: 1}
  m_Center: {x: 0, y: 0, z: 0}
--- !u!23 &1376187623
MeshRenderer:
  m_ObjectHideFlags: 0
  m_CorrespondingSourceObject: {fileID: 0}
  m_PrefabInstance: {fileID: 0}
  m_PrefabAsset: {fileID: 0}
  m_GameObject: {fileID: 1376187620}
  m_Enabled: 1
  m_CastShadows: 1
  m_ReceiveShadows: 1
  m_DynamicOccludee: 1
  m_MotionVectors: 1
  m_LightProbeUsage: 1
  m_ReflectionProbeUsage: 1
  m_RayTracingMode: 2
  m_RayTraceProcedural: 0
  m_RenderingLayerMask: 1
  m_RendererPriority: 0
  m_Materials:
  - {fileID: 10303, guid: 0000000000000000f000000000000000, type: 0}
  m_StaticBatchInfo:
    firstSubMesh: 0
    subMeshCount: 0
  m_StaticBatchRoot: {fileID: 0}
  m_ProbeAnchor: {fileID: 0}
  m_LightProbeVolumeOverride: {fileID: 0}
  m_ScaleInLightmap: 1
  m_ReceiveGI: 1
  m_PreserveUVs: 0
  m_IgnoreNormalsForChartDetection: 0
  m_ImportantGI: 0
  m_StitchLightmapSeams: 1
  m_SelectedEditorRenderState: 3
  m_MinimumChartSize: 4
  m_AutoUVMaxDistance: 0.5
  m_AutoUVMaxAngle: 89
  m_LightmapParameters: {fileID: 0}
  m_SortingLayerID: 0
  m_SortingLayer: 0
  m_SortingOrder: 0
  m_AdditionalVertexStreams: {fileID: 0}
--- !u!33 &1376187624
MeshFilter:
  m_ObjectHideFlags: 0
  m_CorrespondingSourceObject: {fileID: 0}
  m_PrefabInstance: {fileID: 0}
  m_PrefabAsset: {fileID: 0}
  m_GameObject: {fileID: 1376187620}
  m_Mesh: {fileID: 10202, guid: 0000000000000000e000000000000000, type: 0}
<<<<<<< HEAD
--- !u!1 &1099356508
=======
--- !u!1 &1412694626
>>>>>>> 1110b372
GameObject:
  m_ObjectHideFlags: 0
  m_CorrespondingSourceObject: {fileID: 0}
  m_PrefabInstance: {fileID: 0}
  m_PrefabAsset: {fileID: 0}
  serializedVersion: 6
  m_Component:
<<<<<<< HEAD
  - component: {fileID: 1099356509}
  - component: {fileID: 1099356512}
  - component: {fileID: 1099356511}
  - component: {fileID: 1099356510}
  m_Layer: 6
=======
  - component: {fileID: 1412694627}
  - component: {fileID: 1412694630}
  - component: {fileID: 1412694629}
  - component: {fileID: 1412694628}
  m_Layer: 0
>>>>>>> 1110b372
  m_Name: Cube (2)
  m_TagString: Untagged
  m_Icon: {fileID: 0}
  m_NavMeshLayer: 0
  m_StaticEditorFlags: 0
  m_IsActive: 1
<<<<<<< HEAD
--- !u!4 &1099356509
=======
--- !u!4 &1412694627
>>>>>>> 1110b372
Transform:
  m_ObjectHideFlags: 0
  m_CorrespondingSourceObject: {fileID: 0}
  m_PrefabInstance: {fileID: 0}
  m_PrefabAsset: {fileID: 0}
<<<<<<< HEAD
  m_GameObject: {fileID: 1099356508}
=======
  m_GameObject: {fileID: 1412694626}
>>>>>>> 1110b372
  m_LocalRotation: {x: -0, y: -0, z: -0, w: 1}
  m_LocalPosition: {x: -7, y: 1.2, z: 0.1}
  m_LocalScale: {x: 2, y: 1, z: 6}
  m_Children: []
<<<<<<< HEAD
  m_Father: {fileID: 927946742}
=======
  m_Father: {fileID: 903211671}
>>>>>>> 1110b372
  m_RootOrder: 2
  m_LocalEulerAnglesHint: {x: 0, y: 0, z: 0}
--- !u!65 &1412694628
BoxCollider:
  m_ObjectHideFlags: 0
  m_CorrespondingSourceObject: {fileID: 0}
  m_PrefabInstance: {fileID: 0}
  m_PrefabAsset: {fileID: 0}
  m_GameObject: {fileID: 1412694626}
  m_Material: {fileID: 0}
  m_IsTrigger: 0
  m_Enabled: 1
  serializedVersion: 2
  m_Size: {x: 1, y: 1, z: 1}
  m_Center: {x: 0, y: 0, z: 0}
--- !u!23 &1412694629
MeshRenderer:
  m_ObjectHideFlags: 0
  m_CorrespondingSourceObject: {fileID: 0}
  m_PrefabInstance: {fileID: 0}
  m_PrefabAsset: {fileID: 0}
  m_GameObject: {fileID: 1412694626}
  m_Enabled: 1
  m_CastShadows: 1
  m_ReceiveShadows: 1
  m_DynamicOccludee: 1
  m_MotionVectors: 1
  m_LightProbeUsage: 1
  m_ReflectionProbeUsage: 1
  m_RayTracingMode: 2
  m_RayTraceProcedural: 0
  m_RenderingLayerMask: 1
  m_RendererPriority: 0
  m_Materials:
  - {fileID: 10303, guid: 0000000000000000f000000000000000, type: 0}
  m_StaticBatchInfo:
    firstSubMesh: 0
    subMeshCount: 0
  m_StaticBatchRoot: {fileID: 0}
  m_ProbeAnchor: {fileID: 0}
  m_LightProbeVolumeOverride: {fileID: 0}
  m_ScaleInLightmap: 1
  m_ReceiveGI: 1
  m_PreserveUVs: 0
  m_IgnoreNormalsForChartDetection: 0
  m_ImportantGI: 0
  m_StitchLightmapSeams: 1
  m_SelectedEditorRenderState: 3
  m_MinimumChartSize: 4
  m_AutoUVMaxDistance: 0.5
  m_AutoUVMaxAngle: 89
  m_LightmapParameters: {fileID: 0}
  m_SortingLayerID: 0
  m_SortingLayer: 0
  m_SortingOrder: 0
  m_AdditionalVertexStreams: {fileID: 0}
--- !u!33 &1412694630
MeshFilter:
  m_ObjectHideFlags: 0
  m_CorrespondingSourceObject: {fileID: 0}
  m_PrefabInstance: {fileID: 0}
  m_PrefabAsset: {fileID: 0}
  m_GameObject: {fileID: 1412694626}
  m_Mesh: {fileID: 10202, guid: 0000000000000000e000000000000000, type: 0}
<<<<<<< HEAD
--- !u!1 &1281262283
=======
--- !u!1 &1629277933
GameObject:
  m_ObjectHideFlags: 0
  m_CorrespondingSourceObject: {fileID: 0}
  m_PrefabInstance: {fileID: 0}
  m_PrefabAsset: {fileID: 0}
  serializedVersion: 6
  m_Component:
  - component: {fileID: 1629277934}
  m_Layer: 0
  m_Name: Front
  m_TagString: Untagged
  m_Icon: {fileID: 0}
  m_NavMeshLayer: 0
  m_StaticEditorFlags: 0
  m_IsActive: 1
--- !u!4 &1629277934
Transform:
  m_ObjectHideFlags: 0
  m_CorrespondingSourceObject: {fileID: 0}
  m_PrefabInstance: {fileID: 0}
  m_PrefabAsset: {fileID: 0}
  m_GameObject: {fileID: 1629277933}
  m_LocalRotation: {x: 0, y: 0.7071068, z: 0, w: 0.7071068}
  m_LocalPosition: {x: 0, y: 0, z: 0}
  m_LocalScale: {x: 1, y: 1, z: 1}
  m_Children:
  - {fileID: 748803188}
  - {fileID: 623925576}
  - {fileID: 1081353338}
  m_Father: {fileID: 1847459433}
  m_RootOrder: 4
  m_LocalEulerAnglesHint: {x: 0, y: 90, z: 0}
--- !u!1 &1631256672
GameObject:
  m_ObjectHideFlags: 0
  m_CorrespondingSourceObject: {fileID: 0}
  m_PrefabInstance: {fileID: 0}
  m_PrefabAsset: {fileID: 0}
  serializedVersion: 6
  m_Component:
  - component: {fileID: 1631256674}
  - component: {fileID: 1631256673}
  m_Layer: 0
  m_Name: Far Field Layer Manager
  m_TagString: Untagged
  m_Icon: {fileID: 0}
  m_NavMeshLayer: 0
  m_StaticEditorFlags: 0
  m_IsActive: 1
--- !u!114 &1631256673
MonoBehaviour:
  m_ObjectHideFlags: 0
  m_CorrespondingSourceObject: {fileID: 0}
  m_PrefabInstance: {fileID: 0}
  m_PrefabAsset: {fileID: 0}
  m_GameObject: {fileID: 1631256672}
  m_Enabled: 1
  m_EditorHideFlags: 0
  m_Script: {fileID: 11500000, guid: d4a32eafe9e7d12439c539a1d4ff8b86, type: 3}
  m_Name: 
  m_EditorClassIdentifier: 
  AutomaticFarFieldObjectLayer: 1
  FarFieldObjectLayer:
    layerIndex: 0
  FloorLayer:
    layerIndex: 0
--- !u!4 &1631256674
Transform:
  m_ObjectHideFlags: 0
  m_CorrespondingSourceObject: {fileID: 0}
  m_PrefabInstance: {fileID: 0}
  m_PrefabAsset: {fileID: 0}
  m_GameObject: {fileID: 1631256672}
  m_LocalRotation: {x: 0, y: 0, z: 0, w: 1}
  m_LocalPosition: {x: 0, y: 0, z: 0}
  m_LocalScale: {x: 1, y: 1, z: 1}
  m_Children: []
  m_Father: {fileID: 0}
  m_RootOrder: 4
  m_LocalEulerAnglesHint: {x: 0, y: 0, z: 0}
--- !u!1 &1739722160
>>>>>>> 1110b372
GameObject:
  m_ObjectHideFlags: 0
  m_CorrespondingSourceObject: {fileID: 0}
  m_PrefabInstance: {fileID: 0}
  m_PrefabAsset: {fileID: 0}
  serializedVersion: 6
  m_Component:
<<<<<<< HEAD
  - component: {fileID: 1281262284}
  - component: {fileID: 1281262287}
  - component: {fileID: 1281262286}
  - component: {fileID: 1281262285}
  m_Layer: 6
  m_Name: Cube
=======
  - component: {fileID: 1739722161}
  - component: {fileID: 1739722162}
  m_Layer: 0
  m_Name: XR Origin
>>>>>>> 1110b372
  m_TagString: Untagged
  m_Icon: {fileID: 0}
  m_NavMeshLayer: 0
  m_StaticEditorFlags: 0
  m_IsActive: 1
--- !u!4 &1739722161
Transform:
  m_ObjectHideFlags: 0
  m_CorrespondingSourceObject: {fileID: 0}
  m_PrefabInstance: {fileID: 0}
  m_PrefabAsset: {fileID: 0}
  m_GameObject: {fileID: 1739722160}
  m_LocalRotation: {x: 0, y: 0, z: 0, w: 1}
  m_LocalPosition: {x: -1.1518617, y: 0.91296244, z: -1.6185992}
  m_LocalScale: {x: 1, y: 1, z: 1}
  m_Children:
  - {fileID: 1021726908}
  m_Father: {fileID: 0}
  m_RootOrder: 0
  m_LocalEulerAnglesHint: {x: 0, y: 0, z: 0}
--- !u!114 &1739722162
MonoBehaviour:
  m_ObjectHideFlags: 0
  m_CorrespondingSourceObject: {fileID: 0}
  m_PrefabInstance: {fileID: 0}
  m_PrefabAsset: {fileID: 0}
  m_GameObject: {fileID: 1739722160}
  m_Enabled: 1
  m_EditorHideFlags: 0
  m_Script: {fileID: 11500000, guid: e0cb9aa70a22847b5925ee5f067c10a9, type: 3}
  m_Name: 
  m_EditorClassIdentifier: 
  m_Camera: {fileID: 719905439}
  m_OriginBaseGameObject: {fileID: 1739722160}
  m_CameraFloorOffsetObject: {fileID: 1021726907}
  m_RequestedTrackingOriginMode: 0
  m_CameraYOffset: 1.1176
--- !u!1 &1743215228
GameObject:
  m_ObjectHideFlags: 0
  m_CorrespondingSourceObject: {fileID: 0}
  m_PrefabInstance: {fileID: 0}
  m_PrefabAsset: {fileID: 0}
  serializedVersion: 6
  m_Component:
  - component: {fileID: 1743215234}
  - component: {fileID: 1743215233}
  - component: {fileID: 1743215232}
  - component: {fileID: 1743215231}
  - component: {fileID: 1743215230}
  - component: {fileID: 1743215229}
  m_Layer: 0
  m_Name: Eye Pinch Hand Ray - Left Hand
  m_TagString: Untagged
  m_Icon: {fileID: 0}
  m_NavMeshLayer: 0
  m_StaticEditorFlags: 0
  m_IsActive: 1
--- !u!120 &1743215229
LineRenderer:
  m_ObjectHideFlags: 0
  m_CorrespondingSourceObject: {fileID: 0}
  m_PrefabInstance: {fileID: 0}
  m_PrefabAsset: {fileID: 0}
  m_GameObject: {fileID: 1743215228}
  m_Enabled: 1
  m_CastShadows: 1
  m_ReceiveShadows: 1
  m_DynamicOccludee: 1
<<<<<<< HEAD
  m_MotionVectors: 1
  m_LightProbeUsage: 1
  m_ReflectionProbeUsage: 1
  m_RayTracingMode: 2
=======
  m_MotionVectors: 0
  m_LightProbeUsage: 0
  m_ReflectionProbeUsage: 0
  m_RayTracingMode: 0
>>>>>>> 1110b372
  m_RayTraceProcedural: 0
  m_RenderingLayerMask: 1
  m_RendererPriority: 0
  m_Materials:
<<<<<<< HEAD
  - {fileID: 10303, guid: 0000000000000000f000000000000000, type: 0}
=======
  - {fileID: 10306, guid: 0000000000000000f000000000000000, type: 0}
>>>>>>> 1110b372
  m_StaticBatchInfo:
    firstSubMesh: 0
    subMeshCount: 0
  m_StaticBatchRoot: {fileID: 0}
  m_ProbeAnchor: {fileID: 0}
  m_LightProbeVolumeOverride: {fileID: 0}
  m_ScaleInLightmap: 1
  m_ReceiveGI: 1
  m_PreserveUVs: 0
  m_IgnoreNormalsForChartDetection: 0
  m_ImportantGI: 0
  m_StitchLightmapSeams: 1
  m_SelectedEditorRenderState: 3
  m_MinimumChartSize: 4
  m_AutoUVMaxDistance: 0.5
  m_AutoUVMaxAngle: 89
  m_LightmapParameters: {fileID: 0}
  m_SortingLayerID: 0
  m_SortingLayer: 0
  m_SortingOrder: 0
<<<<<<< HEAD
  m_AdditionalVertexStreams: {fileID: 0}
--- !u!33 &1281262287
MeshFilter:
  m_ObjectHideFlags: 0
  m_CorrespondingSourceObject: {fileID: 0}
  m_PrefabInstance: {fileID: 0}
  m_PrefabAsset: {fileID: 0}
  m_GameObject: {fileID: 1281262283}
  m_Mesh: {fileID: 10202, guid: 0000000000000000e000000000000000, type: 0}
--- !u!1 &1376187620
GameObject:
  m_ObjectHideFlags: 0
  m_CorrespondingSourceObject: {fileID: 0}
  m_PrefabInstance: {fileID: 0}
  m_PrefabAsset: {fileID: 0}
  serializedVersion: 6
  m_Component:
  - component: {fileID: 1376187621}
  - component: {fileID: 1376187624}
  - component: {fileID: 1376187623}
  - component: {fileID: 1376187622}
  m_Layer: 6
  m_Name: Cube (1)
  m_TagString: Untagged
  m_Icon: {fileID: 0}
  m_NavMeshLayer: 0
  m_StaticEditorFlags: 0
  m_IsActive: 1
--- !u!4 &1376187621
Transform:
  m_ObjectHideFlags: 0
  m_CorrespondingSourceObject: {fileID: 0}
  m_PrefabInstance: {fileID: 0}
  m_PrefabAsset: {fileID: 0}
  m_GameObject: {fileID: 1376187620}
  m_LocalRotation: {x: -0, y: -0, z: -0, w: 1}
  m_LocalPosition: {x: -5, y: 0.6, z: 0.1}
  m_LocalScale: {x: 2, y: 1, z: 6}
  m_Children: []
  m_Father: {fileID: 927946742}
  m_RootOrder: 1
  m_LocalEulerAnglesHint: {x: 0, y: 0, z: 0}
--- !u!65 &1376187622
BoxCollider:
  m_ObjectHideFlags: 0
  m_CorrespondingSourceObject: {fileID: 0}
  m_PrefabInstance: {fileID: 0}
  m_PrefabAsset: {fileID: 0}
  m_GameObject: {fileID: 1376187620}
  m_Material: {fileID: 0}
  m_IsTrigger: 0
  m_Enabled: 1
  serializedVersion: 2
  m_Size: {x: 1, y: 1, z: 1}
  m_Center: {x: 0, y: 0, z: 0}
--- !u!23 &1376187623
MeshRenderer:
  m_ObjectHideFlags: 0
  m_CorrespondingSourceObject: {fileID: 0}
  m_PrefabInstance: {fileID: 0}
  m_PrefabAsset: {fileID: 0}
  m_GameObject: {fileID: 1376187620}
  m_Enabled: 1
  m_CastShadows: 1
  m_ReceiveShadows: 1
  m_DynamicOccludee: 1
  m_MotionVectors: 1
  m_LightProbeUsage: 1
  m_ReflectionProbeUsage: 1
  m_RayTracingMode: 2
  m_RayTraceProcedural: 0
  m_RenderingLayerMask: 1
  m_RendererPriority: 0
  m_Materials:
  - {fileID: 10303, guid: 0000000000000000f000000000000000, type: 0}
  m_StaticBatchInfo:
    firstSubMesh: 0
    subMeshCount: 0
  m_StaticBatchRoot: {fileID: 0}
  m_ProbeAnchor: {fileID: 0}
  m_LightProbeVolumeOverride: {fileID: 0}
  m_ScaleInLightmap: 1
  m_ReceiveGI: 1
  m_PreserveUVs: 0
  m_IgnoreNormalsForChartDetection: 0
  m_ImportantGI: 0
  m_StitchLightmapSeams: 1
  m_SelectedEditorRenderState: 3
  m_MinimumChartSize: 4
  m_AutoUVMaxDistance: 0.5
  m_AutoUVMaxAngle: 89
  m_LightmapParameters: {fileID: 0}
  m_SortingLayerID: 0
  m_SortingLayer: 0
  m_SortingOrder: 0
  m_AdditionalVertexStreams: {fileID: 0}
--- !u!33 &1376187624
MeshFilter:
  m_ObjectHideFlags: 0
  m_CorrespondingSourceObject: {fileID: 0}
  m_PrefabInstance: {fileID: 0}
  m_PrefabAsset: {fileID: 0}
  m_GameObject: {fileID: 1376187620}
  m_Mesh: {fileID: 10202, guid: 0000000000000000e000000000000000, type: 0}
--- !u!1 &1412694626
GameObject:
  m_ObjectHideFlags: 0
  m_CorrespondingSourceObject: {fileID: 0}
  m_PrefabInstance: {fileID: 0}
  m_PrefabAsset: {fileID: 0}
  serializedVersion: 6
  m_Component:
  - component: {fileID: 1412694627}
  - component: {fileID: 1412694630}
  - component: {fileID: 1412694629}
  - component: {fileID: 1412694628}
  m_Layer: 6
  m_Name: Cube (2)
  m_TagString: Untagged
  m_Icon: {fileID: 0}
  m_NavMeshLayer: 0
  m_StaticEditorFlags: 0
  m_IsActive: 1
--- !u!4 &1412694627
Transform:
  m_ObjectHideFlags: 0
  m_CorrespondingSourceObject: {fileID: 0}
  m_PrefabInstance: {fileID: 0}
  m_PrefabAsset: {fileID: 0}
  m_GameObject: {fileID: 1412694626}
  m_LocalRotation: {x: -0, y: -0, z: -0, w: 1}
  m_LocalPosition: {x: -7, y: 1.2, z: 0.1}
  m_LocalScale: {x: 2, y: 1, z: 6}
  m_Children: []
  m_Father: {fileID: 903211671}
  m_RootOrder: 2
  m_LocalEulerAnglesHint: {x: 0, y: 0, z: 0}
--- !u!65 &1412694628
BoxCollider:
=======
  m_Positions:
  - {x: 0, y: 0, z: 0}
  - {x: 0, y: 0, z: 1}
  m_Parameters:
    serializedVersion: 3
    widthMultiplier: 0.1
    widthCurve:
      serializedVersion: 2
      m_Curve:
      - serializedVersion: 3
        time: 0
        value: 1
        inSlope: 0
        outSlope: 0
        tangentMode: 0
        weightedMode: 0
        inWeight: 0.33333334
        outWeight: 0.33333334
      m_PreInfinity: 2
      m_PostInfinity: 2
      m_RotationOrder: 4
    colorGradient:
      serializedVersion: 2
      key0: {r: 0, g: 0.9215687, b: 0.52156866, a: 1}
      key1: {r: 0, g: 0.9215687, b: 0.52156866, a: 1}
      key2: {r: 0, g: 0, b: 0, a: 0}
      key3: {r: 0, g: 0, b: 0, a: 0}
      key4: {r: 0, g: 0, b: 0, a: 0}
      key5: {r: 0, g: 0, b: 0, a: 0}
      key6: {r: 0, g: 0, b: 0, a: 0}
      key7: {r: 0, g: 0, b: 0, a: 0}
      ctime0: 0
      ctime1: 65535
      ctime2: 0
      ctime3: 0
      ctime4: 0
      ctime5: 0
      ctime6: 0
      ctime7: 0
      atime0: 0
      atime1: 65535
      atime2: 0
      atime3: 0
      atime4: 0
      atime5: 0
      atime6: 0
      atime7: 0
      m_Mode: 0
      m_NumColorKeys: 2
      m_NumAlphaKeys: 2
    numCornerVertices: 0
    numCapVertices: 0
    alignment: 0
    textureMode: 0
    shadowBias: 0.5
    generateLightingData: 0
  m_UseWorldSpace: 1
  m_Loop: 0
--- !u!114 &1743215230
MonoBehaviour:
>>>>>>> 1110b372
  m_ObjectHideFlags: 0
  m_CorrespondingSourceObject: {fileID: 0}
  m_PrefabInstance: {fileID: 0}
  m_PrefabAsset: {fileID: 0}
  m_GameObject: {fileID: 1743215228}
  m_Enabled: 1
  m_EditorHideFlags: 0
  m_Script: {fileID: 11500000, guid: d164854dc43149741aa0af2fd1c497be, type: 3}
  m_Name: 
  m_EditorClassIdentifier: 
  eyeOffset: {x: 0.03, y: 0.01}
  neckOffset: -0.1
  useNeckYawDeadzone: 1
  worldLocalNeckPositionBlend: 0.5
  neckRotationLerpSpeed: 22
  useNeckPositionForShoulders: 1
  shoulderOffset: 0.1
  verticalHipOffset: -0.5
  drawDebugGizmos: 0
  debugGizmoColor: {r: 0, g: 1, b: 0, a: 1}
  drawHeadPosition: 1
  drawEyePositions: 1
  drawNeckPosition: 1
  drawShoulderPositions: 1
  drawHipPositions: 1
  drawConnectionBetweenHipsAndShoulders: 1
--- !u!114 &1743215231
MonoBehaviour:
  m_ObjectHideFlags: 0
  m_CorrespondingSourceObject: {fileID: 0}
  m_PrefabInstance: {fileID: 0}
  m_PrefabAsset: {fileID: 0}
  m_GameObject: {fileID: 1743215228}
  m_Enabled: 1
  m_EditorHideFlags: 0
  m_Script: {fileID: 11500000, guid: eff1e127b0f59f0409c3501625c1109d, type: 3}
  m_Name: 
  m_EditorClassIdentifier: 
  leapProvider: {fileID: 937907939}
  chirality: 0
  inferredBodyPositions: {fileID: 1743215230}
  drawDebugGizmos: 0
  drawRay: 1
  rayColor: {r: 0, g: 1, b: 0, a: 1}
  drawRayAimAndOrigin: 1
  rayAimAndOriginColor: {r: 1, g: 0, b: 0, a: 1}
--- !u!114 &1743215232
MonoBehaviour:
  m_ObjectHideFlags: 0
  m_CorrespondingSourceObject: {fileID: 0}
  m_PrefabInstance: {fileID: 0}
  m_PrefabAsset: {fileID: 0}
<<<<<<< HEAD
  m_GameObject: {fileID: 1412694626}
  m_Mesh: {fileID: 10202, guid: 0000000000000000e000000000000000, type: 0}
--- !u!1001 &1620646537
PrefabInstance:
  m_ObjectHideFlags: 0
  serializedVersion: 2
  m_Modification:
    m_TransformParent: {fileID: 0}
    m_Modifications:
    - target: {fileID: 3557434566810426987, guid: 15d3b5cf5cea75344a4482323bc124a8,
        type: 3}
      propertyPath: m_RootOrder
      value: 1
      objectReference: {fileID: 0}
    - target: {fileID: 3557434566810426987, guid: 15d3b5cf5cea75344a4482323bc124a8,
        type: 3}
      propertyPath: m_LocalPosition.x
      value: 0
      objectReference: {fileID: 0}
    - target: {fileID: 3557434566810426987, guid: 15d3b5cf5cea75344a4482323bc124a8,
        type: 3}
      propertyPath: m_LocalPosition.y
      value: 0
      objectReference: {fileID: 0}
    - target: {fileID: 3557434566810426987, guid: 15d3b5cf5cea75344a4482323bc124a8,
        type: 3}
      propertyPath: m_LocalPosition.z
      value: 0
      objectReference: {fileID: 0}
    - target: {fileID: 3557434566810426987, guid: 15d3b5cf5cea75344a4482323bc124a8,
        type: 3}
      propertyPath: m_LocalRotation.w
      value: 1
      objectReference: {fileID: 0}
    - target: {fileID: 3557434566810426987, guid: 15d3b5cf5cea75344a4482323bc124a8,
        type: 3}
      propertyPath: m_LocalRotation.x
      value: 0
      objectReference: {fileID: 0}
    - target: {fileID: 3557434566810426987, guid: 15d3b5cf5cea75344a4482323bc124a8,
        type: 3}
      propertyPath: m_LocalRotation.y
      value: 0
      objectReference: {fileID: 0}
    - target: {fileID: 3557434566810426987, guid: 15d3b5cf5cea75344a4482323bc124a8,
        type: 3}
      propertyPath: m_LocalRotation.z
      value: 0
      objectReference: {fileID: 0}
    - target: {fileID: 3557434566810426987, guid: 15d3b5cf5cea75344a4482323bc124a8,
        type: 3}
      propertyPath: m_LocalEulerAnglesHint.x
      value: 0
      objectReference: {fileID: 0}
    - target: {fileID: 3557434566810426987, guid: 15d3b5cf5cea75344a4482323bc124a8,
        type: 3}
      propertyPath: m_LocalEulerAnglesHint.y
      value: 0
      objectReference: {fileID: 0}
    - target: {fileID: 3557434566810426987, guid: 15d3b5cf5cea75344a4482323bc124a8,
        type: 3}
      propertyPath: m_LocalEulerAnglesHint.z
      value: 0
      objectReference: {fileID: 0}
    - target: {fileID: 3557434566810426996, guid: 15d3b5cf5cea75344a4482323bc124a8,
        type: 3}
      propertyPath: _mainCamera
      value: 
      objectReference: {fileID: 668525299}
    - target: {fileID: 3557434566810426997, guid: 15d3b5cf5cea75344a4482323bc124a8,
        type: 3}
      propertyPath: m_Name
      value: Service Provider (XR)
      objectReference: {fileID: 0}
    m_RemovedComponents: []
  m_SourcePrefab: {fileID: 100100000, guid: 15d3b5cf5cea75344a4482323bc124a8, type: 3}
--- !u!114 &1620646538 stripped
MonoBehaviour:
  m_CorrespondingSourceObject: {fileID: 3557434566810426996, guid: 15d3b5cf5cea75344a4482323bc124a8,
    type: 3}
  m_PrefabInstance: {fileID: 1620646537}
  m_PrefabAsset: {fileID: 0}
  m_GameObject: {fileID: 0}
=======
  m_GameObject: {fileID: 1743215228}
>>>>>>> 1110b372
  m_Enabled: 1
  m_EditorHideFlags: 0
  m_Script: {fileID: 11500000, guid: 6d069815a93e7fb4499cbf86a216e915, type: 3}
  m_Name: 
  m_EditorClassIdentifier: 
<<<<<<< HEAD
--- !u!1 &1629277933
GameObject:
=======
  _handRay: {fileID: 1743215231}
  farFieldLayerManager: {fileID: 1631256673}
  layerMask:
    serializedVersion: 2
    m_Bits: 0
  autoIncludeFloorLayer: 1
  linePoints: []
  numPoints: 0
  maxRayDistance: 10
--- !u!114 &1743215233
MonoBehaviour:
>>>>>>> 1110b372
  m_ObjectHideFlags: 0
  m_CorrespondingSourceObject: {fileID: 0}
  m_PrefabInstance: {fileID: 0}
  m_PrefabAsset: {fileID: 0}
<<<<<<< HEAD
  serializedVersion: 6
  m_Component:
  - component: {fileID: 1629277934}
  m_Layer: 6
  m_Name: Front
  m_TagString: Untagged
  m_Icon: {fileID: 0}
  m_NavMeshLayer: 0
  m_StaticEditorFlags: 0
  m_IsActive: 1
--- !u!4 &1629277934
=======
  m_GameObject: {fileID: 1743215228}
  m_Enabled: 1
  m_EditorHideFlags: 0
  m_Script: {fileID: 11500000, guid: 29b423b941a90a44ca82a275e2b8b41b, type: 3}
  m_Name: 
  m_EditorClassIdentifier: 
  lineRenderer: {fileID: 1743215229}
  handRayInteractor: {fileID: 1743215232}
  hideRayOnNoPoints: 0
  validColorGradient:
    serializedVersion: 2
    key0: {r: 0, g: 0.9215687, b: 0.52156866, a: 1}
    key1: {r: 0, g: 0.9215687, b: 0.52156866, a: 1}
    key2: {r: 0, g: 0, b: 0, a: 0}
    key3: {r: 0, g: 0, b: 0, a: 0}
    key4: {r: 0, g: 0, b: 0, a: 0}
    key5: {r: 0, g: 0, b: 0, a: 0}
    key6: {r: 0, g: 0, b: 0, a: 0}
    key7: {r: 0, g: 0, b: 0, a: 0}
    ctime0: 0
    ctime1: 65535
    ctime2: 0
    ctime3: 0
    ctime4: 0
    ctime5: 0
    ctime6: 0
    ctime7: 0
    atime0: 0
    atime1: 65535
    atime2: 0
    atime3: 0
    atime4: 0
    atime5: 0
    atime6: 0
    atime7: 0
    m_Mode: 0
    m_NumColorKeys: 2
    m_NumAlphaKeys: 2
  invalidColorGradient:
    serializedVersion: 2
    key0: {r: 1, g: 0, b: 0, a: 1}
    key1: {r: 1, g: 0, b: 0, a: 1}
    key2: {r: 0, g: 0, b: 0, a: 0}
    key3: {r: 0, g: 0, b: 0, a: 0}
    key4: {r: 0, g: 0, b: 0, a: 0}
    key5: {r: 0, g: 0, b: 0, a: 0}
    key6: {r: 0, g: 0, b: 0, a: 0}
    key7: {r: 0, g: 0, b: 0, a: 0}
    ctime0: 0
    ctime1: 65535
    ctime2: 0
    ctime3: 0
    ctime4: 0
    ctime5: 0
    ctime6: 0
    ctime7: 0
    atime0: 0
    atime1: 65535
    atime2: 0
    atime3: 0
    atime4: 0
    atime5: 0
    atime6: 0
    atime7: 0
    m_Mode: 0
    m_NumColorKeys: 2
    m_NumAlphaKeys: 2
  rayEndObject: {fileID: 220384883}
--- !u!4 &1743215234
>>>>>>> 1110b372
Transform:
  m_ObjectHideFlags: 0
  m_CorrespondingSourceObject: {fileID: 0}
  m_PrefabInstance: {fileID: 0}
  m_PrefabAsset: {fileID: 0}
<<<<<<< HEAD
  m_GameObject: {fileID: 1629277933}
  m_LocalRotation: {x: 0, y: 0.7071068, z: 0, w: 0.7071068}
  m_LocalPosition: {x: 0, y: 0, z: 0}
  m_LocalScale: {x: 1, y: 1, z: 1}
  m_Children:
  - {fileID: 748803188}
  - {fileID: 623925576}
  - {fileID: 1081353338}
  m_Father: {fileID: 1847459433}
  m_RootOrder: 4
  m_LocalEulerAnglesHint: {x: 0, y: 90, z: 0}
--- !u!1 &1631256672
GameObject:
  m_ObjectHideFlags: 0
  m_CorrespondingSourceObject: {fileID: 0}
  m_PrefabInstance: {fileID: 0}
  m_PrefabAsset: {fileID: 0}
  serializedVersion: 6
  m_Component:
  - component: {fileID: 1631256674}
  - component: {fileID: 1631256673}
  m_Layer: 0
  m_Name: Far Field Layer Manager
  m_TagString: Untagged
  m_Icon: {fileID: 0}
  m_NavMeshLayer: 0
  m_StaticEditorFlags: 0
  m_IsActive: 1
--- !u!114 &1631256673
MonoBehaviour:
  m_ObjectHideFlags: 0
  m_CorrespondingSourceObject: {fileID: 0}
  m_PrefabInstance: {fileID: 0}
  m_PrefabAsset: {fileID: 0}
  m_GameObject: {fileID: 1631256672}
  m_Enabled: 1
  m_EditorHideFlags: 0
  m_Script: {fileID: 11500000, guid: d4a32eafe9e7d12439c539a1d4ff8b86, type: 3}
  m_Name: 
  m_EditorClassIdentifier: 
  AutomaticFarFieldObjectLayer: 1
  FarFieldObjectLayer:
    layerIndex: 0
  FloorLayer:
    layerIndex: 6
--- !u!4 &1631256674
Transform:
  m_ObjectHideFlags: 0
  m_CorrespondingSourceObject: {fileID: 0}
  m_PrefabInstance: {fileID: 0}
  m_PrefabAsset: {fileID: 0}
  m_GameObject: {fileID: 1631256672}
  m_LocalRotation: {x: 0, y: 0, z: 0, w: 1}
  m_LocalPosition: {x: 0, y: 0, z: 0}
  m_LocalScale: {x: 1, y: 1, z: 1}
  m_Children: []
  m_Father: {fileID: 0}
  m_RootOrder: 4
  m_LocalEulerAnglesHint: {x: 0, y: 0, z: 0}
--- !u!1 &1743215228
GameObject:
  m_ObjectHideFlags: 0
  m_CorrespondingSourceObject: {fileID: 0}
  m_PrefabInstance: {fileID: 0}
  m_PrefabAsset: {fileID: 0}
  serializedVersion: 6
  m_Component:
  - component: {fileID: 1743215234}
  - component: {fileID: 1743215233}
  - component: {fileID: 1743215232}
  - component: {fileID: 1743215231}
  - component: {fileID: 1743215230}
  - component: {fileID: 1743215229}
  m_Layer: 0
  m_Name: Eye Pinch Hand Ray - Left Hand
  m_TagString: Untagged
  m_Icon: {fileID: 0}
  m_NavMeshLayer: 0
  m_StaticEditorFlags: 0
  m_IsActive: 1
--- !u!120 &1743215229
LineRenderer:
  m_ObjectHideFlags: 0
  m_CorrespondingSourceObject: {fileID: 0}
  m_PrefabInstance: {fileID: 0}
  m_PrefabAsset: {fileID: 0}
  m_GameObject: {fileID: 1743215228}
  m_Enabled: 1
  m_CastShadows: 1
  m_ReceiveShadows: 1
  m_DynamicOccludee: 1
  m_MotionVectors: 0
  m_LightProbeUsage: 0
  m_ReflectionProbeUsage: 0
  m_RayTracingMode: 0
  m_RayTraceProcedural: 0
  m_RenderingLayerMask: 1
  m_RendererPriority: 0
  m_Materials:
  - {fileID: 10306, guid: 0000000000000000f000000000000000, type: 0}
  m_StaticBatchInfo:
    firstSubMesh: 0
    subMeshCount: 0
  m_StaticBatchRoot: {fileID: 0}
  m_ProbeAnchor: {fileID: 0}
  m_LightProbeVolumeOverride: {fileID: 0}
  m_ScaleInLightmap: 1
  m_ReceiveGI: 1
  m_PreserveUVs: 0
  m_IgnoreNormalsForChartDetection: 0
  m_ImportantGI: 0
  m_StitchLightmapSeams: 1
  m_SelectedEditorRenderState: 3
  m_MinimumChartSize: 4
  m_AutoUVMaxDistance: 0.5
  m_AutoUVMaxAngle: 89
  m_LightmapParameters: {fileID: 0}
  m_SortingLayerID: 0
  m_SortingLayer: 0
  m_SortingOrder: 0
  m_Positions:
  - {x: 0, y: 0, z: 0}
  - {x: 0, y: 0, z: 1}
  m_Parameters:
    serializedVersion: 3
    widthMultiplier: 0.1
    widthCurve:
      serializedVersion: 2
      m_Curve:
      - serializedVersion: 3
        time: 0
        value: 1
        inSlope: 0
        outSlope: 0
        tangentMode: 0
        weightedMode: 0
        inWeight: 0.33333334
        outWeight: 0.33333334
      m_PreInfinity: 2
      m_PostInfinity: 2
      m_RotationOrder: 4
    colorGradient:
      serializedVersion: 2
      key0: {r: 0, g: 0.9215687, b: 0.52156866, a: 1}
      key1: {r: 0, g: 0.9215687, b: 0.52156866, a: 1}
      key2: {r: 0, g: 0, b: 0, a: 0}
      key3: {r: 0, g: 0, b: 0, a: 0}
      key4: {r: 0, g: 0, b: 0, a: 0}
      key5: {r: 0, g: 0, b: 0, a: 0}
      key6: {r: 0, g: 0, b: 0, a: 0}
      key7: {r: 0, g: 0, b: 0, a: 0}
      ctime0: 0
      ctime1: 65535
      ctime2: 0
      ctime3: 0
      ctime4: 0
      ctime5: 0
      ctime6: 0
      ctime7: 0
      atime0: 0
      atime1: 65535
      atime2: 0
      atime3: 0
      atime4: 0
      atime5: 0
      atime6: 0
      atime7: 0
      m_Mode: 0
      m_NumColorKeys: 2
      m_NumAlphaKeys: 2
    numCornerVertices: 0
    numCapVertices: 0
    alignment: 0
    textureMode: 0
    shadowBias: 0.5
    generateLightingData: 0
  m_UseWorldSpace: 1
  m_Loop: 0
--- !u!114 &1743215230
MonoBehaviour:
  m_ObjectHideFlags: 0
  m_CorrespondingSourceObject: {fileID: 0}
  m_PrefabInstance: {fileID: 0}
  m_PrefabAsset: {fileID: 0}
  m_GameObject: {fileID: 1743215228}
  m_Enabled: 1
  m_EditorHideFlags: 0
  m_Script: {fileID: 11500000, guid: d164854dc43149741aa0af2fd1c497be, type: 3}
  m_Name: 
  m_EditorClassIdentifier: 
  eyeOffset: {x: 0.03, y: 0.01}
  neckOffset: -0.1
  useNeckYawDeadzone: 1
  worldLocalNeckPositionBlend: 0.5
  neckRotationLerpSpeed: 22
  useNeckPositionForShoulders: 1
  shoulderOffset: 0.1
  verticalHipOffset: -0.5
  drawDebugGizmos: 0
  debugGizmoColor: {r: 0, g: 1, b: 0, a: 1}
  drawHeadPosition: 1
  drawEyePositions: 1
  drawNeckPosition: 1
  drawShoulderPositions: 1
  drawHipPositions: 1
  drawConnectionBetweenHipsAndShoulders: 1
--- !u!114 &1743215231
MonoBehaviour:
  m_ObjectHideFlags: 0
  m_CorrespondingSourceObject: {fileID: 0}
  m_PrefabInstance: {fileID: 0}
  m_PrefabAsset: {fileID: 0}
  m_GameObject: {fileID: 1743215228}
  m_Enabled: 1
  m_EditorHideFlags: 0
  m_Script: {fileID: 11500000, guid: eff1e127b0f59f0409c3501625c1109d, type: 3}
  m_Name: 
  m_EditorClassIdentifier: 
  leapProvider: {fileID: 1620646538}
  chirality: 0
  inferredBodyPositions: {fileID: 1743215230}
  drawDebugGizmos: 0
  drawRay: 1
  rayColor: {r: 0, g: 1, b: 0, a: 1}
  drawRayAimAndOrigin: 1
  rayAimAndOriginColor: {r: 1, g: 0, b: 0, a: 1}
--- !u!114 &1743215232
MonoBehaviour:
  m_ObjectHideFlags: 0
  m_CorrespondingSourceObject: {fileID: 0}
  m_PrefabInstance: {fileID: 0}
  m_PrefabAsset: {fileID: 0}
  m_GameObject: {fileID: 1743215228}
  m_Enabled: 1
  m_EditorHideFlags: 0
  m_Script: {fileID: 11500000, guid: 6d069815a93e7fb4499cbf86a216e915, type: 3}
  m_Name: 
  m_EditorClassIdentifier: 
  _handRay: {fileID: 1743215231}
  farFieldLayerManager: {fileID: 1631256673}
  layerMask:
    serializedVersion: 2
    m_Bits: 0
  autoIncludeFloorLayer: 1
  linePoints: []
  numPoints: 0
  maxRayDistance: 10
--- !u!114 &1743215233
MonoBehaviour:
  m_ObjectHideFlags: 0
  m_CorrespondingSourceObject: {fileID: 0}
  m_PrefabInstance: {fileID: 0}
  m_PrefabAsset: {fileID: 0}
  m_GameObject: {fileID: 1743215228}
  m_Enabled: 1
  m_EditorHideFlags: 0
  m_Script: {fileID: 11500000, guid: 29b423b941a90a44ca82a275e2b8b41b, type: 3}
  m_Name: 
  m_EditorClassIdentifier: 
  lineRenderer: {fileID: 1743215229}
  handRayInteractor: {fileID: 1743215232}
  hideRayOnNoPoints: 0
  validColorGradient:
    serializedVersion: 2
    key0: {r: 0, g: 0.9215687, b: 0.52156866, a: 1}
    key1: {r: 0, g: 0.9215687, b: 0.52156866, a: 1}
    key2: {r: 0, g: 0, b: 0, a: 0}
    key3: {r: 0, g: 0, b: 0, a: 0}
    key4: {r: 0, g: 0, b: 0, a: 0}
    key5: {r: 0, g: 0, b: 0, a: 0}
    key6: {r: 0, g: 0, b: 0, a: 0}
    key7: {r: 0, g: 0, b: 0, a: 0}
    ctime0: 0
    ctime1: 65535
    ctime2: 0
    ctime3: 0
    ctime4: 0
    ctime5: 0
    ctime6: 0
    ctime7: 0
    atime0: 0
    atime1: 65535
    atime2: 0
    atime3: 0
    atime4: 0
    atime5: 0
    atime6: 0
    atime7: 0
    m_Mode: 0
    m_NumColorKeys: 2
    m_NumAlphaKeys: 2
  invalidColorGradient:
    serializedVersion: 2
    key0: {r: 1, g: 0, b: 0, a: 1}
    key1: {r: 1, g: 0, b: 0, a: 1}
    key2: {r: 0, g: 0, b: 0, a: 0}
    key3: {r: 0, g: 0, b: 0, a: 0}
    key4: {r: 0, g: 0, b: 0, a: 0}
    key5: {r: 0, g: 0, b: 0, a: 0}
    key6: {r: 0, g: 0, b: 0, a: 0}
    key7: {r: 0, g: 0, b: 0, a: 0}
    ctime0: 0
    ctime1: 65535
    ctime2: 0
    ctime3: 0
    ctime4: 0
    ctime5: 0
    ctime6: 0
    ctime7: 0
    atime0: 0
    atime1: 65535
    atime2: 0
    atime3: 0
    atime4: 0
    atime5: 0
    atime6: 0
    atime7: 0
    m_Mode: 0
    m_NumColorKeys: 2
    m_NumAlphaKeys: 2
  sphere: {fileID: 220384883}
--- !u!4 &1743215234
Transform:
  m_ObjectHideFlags: 0
  m_CorrespondingSourceObject: {fileID: 0}
  m_PrefabInstance: {fileID: 0}
  m_PrefabAsset: {fileID: 0}
=======
>>>>>>> 1110b372
  m_GameObject: {fileID: 1743215228}
  m_LocalRotation: {x: -0, y: -0, z: -0, w: 1}
  m_LocalPosition: {x: 0, y: 0, z: 0}
  m_LocalScale: {x: 1, y: 1, z: 1}
  m_Children:
  - {fileID: 220384884}
  m_Father: {fileID: 779856277}
  m_RootOrder: 0
  m_LocalEulerAnglesHint: {x: 0, y: 0, z: 0}
--- !u!1 &1750033977
GameObject:
  m_ObjectHideFlags: 0
  m_CorrespondingSourceObject: {fileID: 0}
  m_PrefabInstance: {fileID: 0}
  m_PrefabAsset: {fileID: 0}
  serializedVersion: 6
  m_Component:
  - component: {fileID: 1750033983}
  - component: {fileID: 1750033982}
  - component: {fileID: 1750033981}
  - component: {fileID: 1750033980}
  - component: {fileID: 1750033979}
  - component: {fileID: 1750033978}
  m_Layer: 0
  m_Name: Parabolic Pinch Hand Ray - Right Hand
  m_TagString: Untagged
  m_Icon: {fileID: 0}
  m_NavMeshLayer: 0
  m_StaticEditorFlags: 0
  m_IsActive: 1
--- !u!120 &1750033978
LineRenderer:
  m_ObjectHideFlags: 0
  m_CorrespondingSourceObject: {fileID: 0}
  m_PrefabInstance: {fileID: 0}
  m_PrefabAsset: {fileID: 0}
  m_GameObject: {fileID: 1750033977}
  m_Enabled: 1
  m_CastShadows: 1
  m_ReceiveShadows: 1
  m_DynamicOccludee: 1
  m_MotionVectors: 0
  m_LightProbeUsage: 0
  m_ReflectionProbeUsage: 0
  m_RayTracingMode: 0
  m_RayTraceProcedural: 0
  m_RenderingLayerMask: 1
  m_RendererPriority: 0
  m_Materials:
  - {fileID: 10306, guid: 0000000000000000f000000000000000, type: 0}
  m_StaticBatchInfo:
    firstSubMesh: 0
    subMeshCount: 0
  m_StaticBatchRoot: {fileID: 0}
  m_ProbeAnchor: {fileID: 0}
  m_LightProbeVolumeOverride: {fileID: 0}
  m_ScaleInLightmap: 1
  m_ReceiveGI: 1
  m_PreserveUVs: 0
  m_IgnoreNormalsForChartDetection: 0
  m_ImportantGI: 0
  m_StitchLightmapSeams: 1
  m_SelectedEditorRenderState: 3
  m_MinimumChartSize: 4
  m_AutoUVMaxDistance: 0.5
  m_AutoUVMaxAngle: 89
  m_LightmapParameters: {fileID: 0}
  m_SortingLayerID: 0
  m_SortingLayer: 0
  m_SortingOrder: 0
  m_Positions:
  - {x: 0, y: 0, z: 0}
  - {x: 0, y: 0, z: 1}
  m_Parameters:
    serializedVersion: 3
    widthMultiplier: 0.01
    widthCurve:
      serializedVersion: 2
      m_Curve:
      - serializedVersion: 3
        time: 0
        value: 1
        inSlope: 0
        outSlope: 0
        tangentMode: 0
        weightedMode: 0
        inWeight: 0.33333334
        outWeight: 0.33333334
      m_PreInfinity: 2
      m_PostInfinity: 2
      m_RotationOrder: 4
    colorGradient:
      serializedVersion: 2
      key0: {r: 1, g: 1, b: 1, a: 1}
      key1: {r: 1, g: 1, b: 1, a: 1}
      key2: {r: 0, g: 0, b: 0, a: 0}
      key3: {r: 0, g: 0, b: 0, a: 0}
      key4: {r: 0, g: 0, b: 0, a: 0}
      key5: {r: 0, g: 0, b: 0, a: 0}
      key6: {r: 0, g: 0, b: 0, a: 0}
      key7: {r: 0, g: 0, b: 0, a: 0}
      ctime0: 0
      ctime1: 65535
      ctime2: 0
      ctime3: 0
      ctime4: 0
      ctime5: 0
      ctime6: 0
      ctime7: 0
      atime0: 0
      atime1: 65535
      atime2: 0
      atime3: 0
      atime4: 0
      atime5: 0
      atime6: 0
      atime7: 0
      m_Mode: 0
      m_NumColorKeys: 2
      m_NumAlphaKeys: 2
    numCornerVertices: 0
    numCapVertices: 0
    alignment: 0
    textureMode: 0
    shadowBias: 0.5
    generateLightingData: 0
  m_UseWorldSpace: 1
  m_Loop: 0
--- !u!114 &1750033979
MonoBehaviour:
  m_ObjectHideFlags: 0
  m_CorrespondingSourceObject: {fileID: 0}
  m_PrefabInstance: {fileID: 0}
  m_PrefabAsset: {fileID: 0}
  m_GameObject: {fileID: 1750033977}
  m_Enabled: 1
  m_EditorHideFlags: 0
  m_Script: {fileID: 11500000, guid: d164854dc43149741aa0af2fd1c497be, type: 3}
  m_Name: 
  m_EditorClassIdentifier: 
  eyeOffset: {x: 0.03, y: 0.01}
  neckOffset: -0.1
  useNeckYawDeadzone: 1
  worldLocalNeckPositionBlend: 0.5
  neckRotationLerpSpeed: 22
  useNeckPositionForShoulders: 1
  shoulderOffset: 0.1
  verticalHipOffset: -0.5
  drawDebugGizmos: 0
  debugGizmoColor: {r: 0, g: 1, b: 0, a: 1}
  drawHeadPosition: 1
  drawEyePositions: 1
  drawNeckPosition: 1
  drawShoulderPositions: 1
  drawHipPositions: 1
  drawConnectionBetweenHipsAndShoulders: 1
--- !u!114 &1750033980
MonoBehaviour:
  m_ObjectHideFlags: 0
  m_CorrespondingSourceObject: {fileID: 0}
  m_PrefabInstance: {fileID: 0}
  m_PrefabAsset: {fileID: 0}
  m_GameObject: {fileID: 1750033977}
  m_Enabled: 1
  m_EditorHideFlags: 0
  m_Script: {fileID: 11500000, guid: f9ef11cfcec89994c9ecbea1b9edf774, type: 3}
  m_Name: 
  m_EditorClassIdentifier: 
<<<<<<< HEAD
  leapProvider: {fileID: 1620646538}
=======
  leapProvider: {fileID: 937907939}
>>>>>>> 1110b372
  chirality: 1
  wristShoulderBlendAmount: 0.532
  inferredBodyPositions: {fileID: 1750033979}
  drawDebugGizmos: 0
  drawRay: 1
  rayColor: {r: 0, g: 1, b: 0, a: 1}
  drawRayAimAndOrigin: 1
  rayAimAndOriginColor: {r: 1, g: 0, b: 0, a: 1}
  drawWristShoulderBlend: 0
  wristShoulderBlendColor: {r: 0, g: 0, b: 1, a: 1}
<<<<<<< HEAD
  debug: 0
=======
>>>>>>> 1110b372
--- !u!114 &1750033981
MonoBehaviour:
  m_ObjectHideFlags: 0
  m_CorrespondingSourceObject: {fileID: 0}
  m_PrefabInstance: {fileID: 0}
  m_PrefabAsset: {fileID: 0}
  m_GameObject: {fileID: 1750033977}
  m_Enabled: 1
  m_EditorHideFlags: 0
  m_Script: {fileID: 11500000, guid: 63e1eae231d74354faee12391cbfbf6e, type: 3}
  m_Name: 
  m_EditorClassIdentifier: 
  _handRay: {fileID: 1750033980}
  farFieldLayerManager: {fileID: 1631256673}
  layerMask:
    serializedVersion: 2
    m_Bits: 0
  autoIncludeFloorLayer: 1
  linePoints: []
  numPoints: 8
  projectionScale: 10
  handMergeDistance: 0.7
  stopRayOnHit: 0
--- !u!114 &1750033982
MonoBehaviour:
  m_ObjectHideFlags: 0
  m_CorrespondingSourceObject: {fileID: 0}
  m_PrefabInstance: {fileID: 0}
  m_PrefabAsset: {fileID: 0}
  m_GameObject: {fileID: 1750033977}
  m_Enabled: 1
  m_EditorHideFlags: 0
  m_Script: {fileID: 11500000, guid: f902b9a4f38c74143b927f930fb60ee7, type: 3}
  m_Name: 
  m_EditorClassIdentifier: 
  lineRenderer: {fileID: 1750033978}
  handRayInteractor: {fileID: 1750033981}
  hideRayOnNoPoints: 0
  validColorGradient:
    serializedVersion: 2
    key0: {r: 1, g: 1, b: 1, a: 1}
    key1: {r: 1, g: 1, b: 1, a: 1}
    key2: {r: 0, g: 0, b: 0, a: 0}
    key3: {r: 0, g: 0, b: 0, a: 0}
    key4: {r: 0, g: 0, b: 0, a: 0}
    key5: {r: 0, g: 0, b: 0, a: 0}
    key6: {r: 0, g: 0, b: 0, a: 0}
    key7: {r: 0, g: 0, b: 0, a: 0}
    ctime0: 0
    ctime1: 65535
    ctime2: 0
    ctime3: 0
    ctime4: 0
    ctime5: 0
    ctime6: 0
    ctime7: 0
    atime0: 0
    atime1: 65535
    atime2: 0
    atime3: 0
    atime4: 0
    atime5: 0
    atime6: 0
    atime7: 0
    m_Mode: 0
    m_NumColorKeys: 2
    m_NumAlphaKeys: 2
  invalidColorGradient:
    serializedVersion: 2
    key0: {r: 1, g: 0, b: 0, a: 1}
    key1: {r: 1, g: 0, b: 0, a: 1}
    key2: {r: 0, g: 0, b: 0, a: 0}
    key3: {r: 0, g: 0, b: 0, a: 0}
    key4: {r: 0, g: 0, b: 0, a: 0}
    key5: {r: 0, g: 0, b: 0, a: 0}
    key6: {r: 0, g: 0, b: 0, a: 0}
    key7: {r: 0, g: 0, b: 0, a: 0}
    ctime0: 0
    ctime1: 65535
    ctime2: 0
    ctime3: 0
    ctime4: 0
    ctime5: 0
    ctime6: 0
    ctime7: 0
    atime0: 0
    atime1: 65535
    atime2: 0
    atime3: 0
    atime4: 0
    atime5: 0
    atime6: 0
    atime7: 0
    m_Mode: 0
    m_NumColorKeys: 2
    m_NumAlphaKeys: 2
--- !u!4 &1750033983
Transform:
  m_ObjectHideFlags: 0
  m_CorrespondingSourceObject: {fileID: 0}
  m_PrefabInstance: {fileID: 0}
  m_PrefabAsset: {fileID: 0}
  m_GameObject: {fileID: 1750033977}
  m_LocalRotation: {x: -0, y: -0, z: -0, w: 1}
  m_LocalPosition: {x: 0, y: 0, z: 0}
  m_LocalScale: {x: 1, y: 1, z: 1}
  m_Children: []
  m_Father: {fileID: 860718346}
  m_RootOrder: 1
  m_LocalEulerAnglesHint: {x: 0, y: 0, z: 0}
--- !u!1 &1847459432
GameObject:
  m_ObjectHideFlags: 0
  m_CorrespondingSourceObject: {fileID: 0}
  m_PrefabInstance: {fileID: 0}
  m_PrefabAsset: {fileID: 0}
  serializedVersion: 6
  m_Component:
  - component: {fileID: 1847459433}
  m_Layer: 6
  m_Name: Stage Root
  m_TagString: Untagged
  m_Icon: {fileID: 0}
  m_NavMeshLayer: 0
  m_StaticEditorFlags: 0
  m_IsActive: 1
--- !u!4 &1847459433
Transform:
  m_ObjectHideFlags: 0
  m_CorrespondingSourceObject: {fileID: 0}
  m_PrefabInstance: {fileID: 0}
  m_PrefabAsset: {fileID: 0}
  m_GameObject: {fileID: 1847459432}
  m_LocalRotation: {x: 0, y: 0, z: 0, w: 1}
  m_LocalPosition: {x: 0, y: 0, z: 0}
  m_LocalScale: {x: 1, y: 1, z: 1}
  m_Children:
  - {fileID: 4798925283064757}
  - {fileID: 4319164155740633}
  - {fileID: 2048506806}
  - {fileID: 158656705}
  - {fileID: 1629277934}
  - {fileID: 927946742}
  - {fileID: 903211671}
  m_Father: {fileID: 0}
  m_RootOrder: 3
  m_LocalEulerAnglesHint: {x: 0, y: 0, z: 0}
--- !u!1001 &1917134101
PrefabInstance:
  m_ObjectHideFlags: 0
  serializedVersion: 2
  m_Modification:
    m_TransformParent: {fileID: 0}
    m_Modifications:
    - target: {fileID: 5336407799547206891, guid: a4f31c9f6421beb42a81b0031924ff15,
        type: 3}
      propertyPath: ModelPool.Array.data[0].IsLeftToBeSpawned
      value: 0
      objectReference: {fileID: 0}
    - target: {fileID: 5336407799547206891, guid: a4f31c9f6421beb42a81b0031924ff15,
        type: 3}
      propertyPath: ModelPool.Array.data[0].IsRightToBeSpawned
      value: 0
      objectReference: {fileID: 0}
    - target: {fileID: 5336407799547206892, guid: a4f31c9f6421beb42a81b0031924ff15,
        type: 3}
      propertyPath: m_RootOrder
      value: 2
      objectReference: {fileID: 0}
    - target: {fileID: 5336407799547206892, guid: a4f31c9f6421beb42a81b0031924ff15,
        type: 3}
      propertyPath: m_LocalPosition.x
      value: 0
      objectReference: {fileID: 0}
    - target: {fileID: 5336407799547206892, guid: a4f31c9f6421beb42a81b0031924ff15,
        type: 3}
      propertyPath: m_LocalPosition.y
      value: 0
      objectReference: {fileID: 0}
    - target: {fileID: 5336407799547206892, guid: a4f31c9f6421beb42a81b0031924ff15,
        type: 3}
      propertyPath: m_LocalPosition.z
      value: 0
      objectReference: {fileID: 0}
    - target: {fileID: 5336407799547206892, guid: a4f31c9f6421beb42a81b0031924ff15,
        type: 3}
      propertyPath: m_LocalRotation.w
      value: 1
      objectReference: {fileID: 0}
    - target: {fileID: 5336407799547206892, guid: a4f31c9f6421beb42a81b0031924ff15,
        type: 3}
      propertyPath: m_LocalRotation.x
      value: -0
      objectReference: {fileID: 0}
    - target: {fileID: 5336407799547206892, guid: a4f31c9f6421beb42a81b0031924ff15,
        type: 3}
      propertyPath: m_LocalRotation.y
      value: -0
      objectReference: {fileID: 0}
    - target: {fileID: 5336407799547206892, guid: a4f31c9f6421beb42a81b0031924ff15,
        type: 3}
      propertyPath: m_LocalRotation.z
      value: -0
      objectReference: {fileID: 0}
    - target: {fileID: 5336407799547206892, guid: a4f31c9f6421beb42a81b0031924ff15,
        type: 3}
      propertyPath: m_LocalEulerAnglesHint.x
      value: 0
      objectReference: {fileID: 0}
    - target: {fileID: 5336407799547206892, guid: a4f31c9f6421beb42a81b0031924ff15,
        type: 3}
      propertyPath: m_LocalEulerAnglesHint.y
      value: 0
      objectReference: {fileID: 0}
    - target: {fileID: 5336407799547206892, guid: a4f31c9f6421beb42a81b0031924ff15,
        type: 3}
      propertyPath: m_LocalEulerAnglesHint.z
      value: 0
      objectReference: {fileID: 0}
    - target: {fileID: 5336407799547206893, guid: a4f31c9f6421beb42a81b0031924ff15,
        type: 3}
      propertyPath: m_Name
      value: HandModels
      objectReference: {fileID: 0}
    - target: {fileID: 5336407799788826744, guid: a4f31c9f6421beb42a81b0031924ff15,
        type: 3}
      propertyPath: _showArm
      value: 1
      objectReference: {fileID: 0}
    - target: {fileID: 5336407799867524940, guid: a4f31c9f6421beb42a81b0031924ff15,
        type: 3}
      propertyPath: _showArm
      value: 1
      objectReference: {fileID: 0}
    m_RemovedComponents: []
  m_SourcePrefab: {fileID: 100100000, guid: a4f31c9f6421beb42a81b0031924ff15, type: 3}
--- !u!1 &2048506805
GameObject:
  m_ObjectHideFlags: 0
  m_CorrespondingSourceObject: {fileID: 0}
  m_PrefabInstance: {fileID: 0}
  m_PrefabAsset: {fileID: 0}
  serializedVersion: 6
  m_Component:
  - component: {fileID: 2048506806}
  - component: {fileID: 2048506809}
  - component: {fileID: 2048506808}
  - component: {fileID: 2048506807}
  m_Layer: 6
  m_Name: Floor
  m_TagString: Untagged
  m_Icon: {fileID: 0}
  m_NavMeshLayer: 0
  m_StaticEditorFlags: 0
  m_IsActive: 1
--- !u!4 &2048506806
Transform:
  m_ObjectHideFlags: 0
  m_CorrespondingSourceObject: {fileID: 0}
  m_PrefabInstance: {fileID: 0}
  m_PrefabAsset: {fileID: 0}
  m_GameObject: {fileID: 2048506805}
  m_LocalRotation: {x: -0, y: -0, z: -0, w: 1}
  m_LocalPosition: {x: 0, y: 0, z: 0.1}
  m_LocalScale: {x: 4.5, y: 0.2, z: 4.5}
  m_Children: []
  m_Father: {fileID: 1847459433}
  m_RootOrder: 2
  m_LocalEulerAnglesHint: {x: 0, y: 0, z: 0}
--- !u!65 &2048506807
BoxCollider:
  m_ObjectHideFlags: 0
  m_CorrespondingSourceObject: {fileID: 0}
  m_PrefabInstance: {fileID: 0}
  m_PrefabAsset: {fileID: 0}
  m_GameObject: {fileID: 2048506805}
  m_Material: {fileID: 0}
  m_IsTrigger: 0
  m_Enabled: 1
  serializedVersion: 2
  m_Size: {x: 1, y: 1, z: 1}
  m_Center: {x: 0, y: 0, z: 0}
--- !u!23 &2048506808
MeshRenderer:
  m_ObjectHideFlags: 0
  m_CorrespondingSourceObject: {fileID: 0}
  m_PrefabInstance: {fileID: 0}
  m_PrefabAsset: {fileID: 0}
  m_GameObject: {fileID: 2048506805}
  m_Enabled: 1
  m_CastShadows: 1
  m_ReceiveShadows: 1
  m_DynamicOccludee: 1
  m_MotionVectors: 1
  m_LightProbeUsage: 1
  m_ReflectionProbeUsage: 1
  m_RayTracingMode: 2
  m_RayTraceProcedural: 0
  m_RenderingLayerMask: 1
  m_RendererPriority: 0
  m_Materials:
  - {fileID: 10303, guid: 0000000000000000f000000000000000, type: 0}
  m_StaticBatchInfo:
    firstSubMesh: 0
    subMeshCount: 0
  m_StaticBatchRoot: {fileID: 0}
  m_ProbeAnchor: {fileID: 0}
  m_LightProbeVolumeOverride: {fileID: 0}
  m_ScaleInLightmap: 1
  m_ReceiveGI: 1
  m_PreserveUVs: 0
  m_IgnoreNormalsForChartDetection: 0
  m_ImportantGI: 0
  m_StitchLightmapSeams: 1
  m_SelectedEditorRenderState: 3
  m_MinimumChartSize: 4
  m_AutoUVMaxDistance: 0.5
  m_AutoUVMaxAngle: 89
  m_LightmapParameters: {fileID: 0}
  m_SortingLayerID: 0
  m_SortingLayer: 0
  m_SortingOrder: 0
  m_AdditionalVertexStreams: {fileID: 0}
--- !u!33 &2048506809
MeshFilter:
  m_ObjectHideFlags: 0
  m_CorrespondingSourceObject: {fileID: 0}
  m_PrefabInstance: {fileID: 0}
  m_PrefabAsset: {fileID: 0}
  m_GameObject: {fileID: 2048506805}
  m_Mesh: {fileID: 10202, guid: 0000000000000000e000000000000000, type: 0}
--- !u!1 &1263192454016769
GameObject:
  m_ObjectHideFlags: 0
  m_CorrespondingSourceObject: {fileID: 0}
  m_PrefabInstance: {fileID: 0}
  m_PrefabAsset: {fileID: 0}
  serializedVersion: 6
  m_Component:
  - component: {fileID: 4798925283064757}
  - component: {fileID: 108697753877534793}
  m_Layer: 0
  m_Name: Directional light
  m_TagString: Untagged
  m_Icon: {fileID: 0}
  m_NavMeshLayer: 0
  m_StaticEditorFlags: 4294967295
  m_IsActive: 1
--- !u!1 &1849516113112259
GameObject:
  m_ObjectHideFlags: 0
  m_CorrespondingSourceObject: {fileID: 0}
  m_PrefabInstance: {fileID: 0}
  m_PrefabAsset: {fileID: 0}
  serializedVersion: 6
  m_Component:
  - component: {fileID: 4319164155740633}
  - component: {fileID: 108830072938127965}
  m_Layer: 0
  m_Name: Fill Light
  m_TagString: Untagged
  m_Icon: {fileID: 0}
  m_NavMeshLayer: 0
  m_StaticEditorFlags: 4294967295
  m_IsActive: 1
--- !u!4 &4319164155740633
Transform:
  m_ObjectHideFlags: 0
  m_CorrespondingSourceObject: {fileID: 0}
  m_PrefabInstance: {fileID: 0}
  m_PrefabAsset: {fileID: 0}
  m_GameObject: {fileID: 1849516113112259}
  m_LocalRotation: {x: -0.042339254, y: -0.74973154, z: 0.36331177, w: 0.55146587}
  m_LocalPosition: {x: 0, y: 2, z: 0}
  m_LocalScale: {x: 1, y: 1, z: 1}
  m_Children: []
  m_Father: {fileID: 1847459433}
  m_RootOrder: 1
  m_LocalEulerAnglesHint: {x: 29.8727, y: -98.4739, z: 32.3656}
--- !u!4 &4798925283064757
Transform:
  m_ObjectHideFlags: 0
  m_CorrespondingSourceObject: {fileID: 0}
  m_PrefabInstance: {fileID: 0}
  m_PrefabAsset: {fileID: 0}
  m_GameObject: {fileID: 1263192454016769}
  m_LocalRotation: {x: 0.43769792, y: -0.32756114, z: 0.59360814, w: 0.5905537}
  m_LocalPosition: {x: 0, y: 2, z: 0}
  m_LocalScale: {x: 1, y: 1, z: 1}
  m_Children: []
  m_Father: {fileID: 1847459433}
  m_RootOrder: 0
  m_LocalEulerAnglesHint: {x: 64.9386, y: 18.2648, z: 101.9766}
--- !u!108 &108697753877534793
Light:
  m_ObjectHideFlags: 0
  m_CorrespondingSourceObject: {fileID: 0}
  m_PrefabInstance: {fileID: 0}
  m_PrefabAsset: {fileID: 0}
  m_GameObject: {fileID: 1263192454016769}
  m_Enabled: 1
  serializedVersion: 10
  m_Type: 1
  m_Shape: 0
  m_Color: {r: 1, g: 1, b: 1, a: 1}
  m_Intensity: 0.3
  m_Range: 10
  m_SpotAngle: 30
  m_InnerSpotAngle: 21.80208
  m_CookieSize: 10
  m_Shadows:
    m_Type: 2
    m_Resolution: -1
    m_CustomResolution: -1
    m_Strength: 1
    m_Bias: 0
    m_NormalBias: 0.4
    m_NearPlane: 0.2
    m_CullingMatrixOverride:
      e00: 1
      e01: 0
      e02: 0
      e03: 0
      e10: 0
      e11: 1
      e12: 0
      e13: 0
      e20: 0
      e21: 0
      e22: 1
      e23: 0
      e30: 0
      e31: 0
      e32: 0
      e33: 1
    m_UseCullingMatrixOverride: 0
  m_Cookie: {fileID: 0}
  m_DrawHalo: 0
  m_Flare: {fileID: 0}
  m_RenderMode: 0
  m_CullingMask:
    serializedVersion: 2
    m_Bits: 4294967295
  m_RenderingLayerMask: 1
  m_Lightmapping: 4
  m_LightShadowCasterMode: 0
  m_AreaSize: {x: 1, y: 1}
  m_BounceIntensity: 1
  m_ColorTemperature: 6570
  m_UseColorTemperature: 0
  m_BoundingSphereOverride: {x: 0, y: 0, z: 0, w: 0}
  m_UseBoundingSphereOverride: 0
  m_UseViewFrustumForShadowCasterCull: 1
  m_ShadowRadius: 0
  m_ShadowAngle: 0
--- !u!108 &108830072938127965
Light:
  m_ObjectHideFlags: 0
  m_CorrespondingSourceObject: {fileID: 0}
  m_PrefabInstance: {fileID: 0}
  m_PrefabAsset: {fileID: 0}
  m_GameObject: {fileID: 1849516113112259}
  m_Enabled: 1
  serializedVersion: 10
  m_Type: 1
  m_Shape: 0
  m_Color: {r: 0.025951583, g: 0.45710555, b: 0.88235295, a: 1}
  m_Intensity: 0.11
  m_Range: 10
  m_SpotAngle: 30
  m_InnerSpotAngle: 21.80208
  m_CookieSize: 10
  m_Shadows:
    m_Type: 0
    m_Resolution: -1
    m_CustomResolution: -1
    m_Strength: 1
    m_Bias: 0.05
    m_NormalBias: 0.4
    m_NearPlane: 0.2
    m_CullingMatrixOverride:
      e00: 1
      e01: 0
      e02: 0
      e03: 0
      e10: 0
      e11: 1
      e12: 0
      e13: 0
      e20: 0
      e21: 0
      e22: 1
      e23: 0
      e30: 0
      e31: 0
      e32: 0
      e33: 1
    m_UseCullingMatrixOverride: 0
  m_Cookie: {fileID: 0}
  m_DrawHalo: 0
  m_Flare: {fileID: 0}
  m_RenderMode: 0
  m_CullingMask:
    serializedVersion: 2
    m_Bits: 4294967295
  m_RenderingLayerMask: 1
  m_Lightmapping: 4
  m_LightShadowCasterMode: 0
  m_AreaSize: {x: 1, y: 1}
  m_BounceIntensity: 1
  m_ColorTemperature: 6570
  m_UseColorTemperature: 0
  m_BoundingSphereOverride: {x: 0, y: 0, z: 0, w: 0}
  m_UseBoundingSphereOverride: 0
  m_UseViewFrustumForShadowCasterCull: 1
  m_ShadowRadius: 0
  m_ShadowAngle: 0<|MERGE_RESOLUTION|>--- conflicted
+++ resolved
@@ -97,10 +97,8 @@
     m_ExportTrainingData: 0
     m_TrainingDataDestination: TrainingData
     m_LightProbeSampleCountMultiplier: 4
-  m_LightingDataAsset: {fileID: 112000000, guid: 95459770e4c9f0e47abf9b0bab78a35d,
-    type: 2}
-  m_LightingSettings: {fileID: 4890085278179872738, guid: e0625ff2a930112469365bdf485aad4b,
-    type: 2}
+  m_LightingDataAsset: {fileID: 112000000, guid: 95459770e4c9f0e47abf9b0bab78a35d, type: 2}
+  m_LightingSettings: {fileID: 4890085278179872738, guid: e0625ff2a930112469365bdf485aad4b, type: 2}
 --- !u!196 &4
 NavMeshSettings:
   serializedVersion: 2
@@ -137,7 +135,7 @@
   - component: {fileID: 152073625}
   - component: {fileID: 152073624}
   - component: {fileID: 152073623}
-  m_Layer: 6
+  m_Layer: 0
   m_Name: Cube (2)
   m_TagString: Untagged
   m_Icon: {fileID: 0}
@@ -229,7 +227,7 @@
   serializedVersion: 6
   m_Component:
   - component: {fileID: 158656705}
-  m_Layer: 6
+  m_Layer: 0
   m_Name: Left
   m_TagString: Untagged
   m_Icon: {fileID: 0}
@@ -412,11 +410,7 @@
   m_Script: {fileID: 11500000, guid: f9ef11cfcec89994c9ecbea1b9edf774, type: 3}
   m_Name: 
   m_EditorClassIdentifier: 
-<<<<<<< HEAD
-  leapProvider: {fileID: 1620646538}
-=======
   leapProvider: {fileID: 937907939}
->>>>>>> 1110b372
   chirality: 0
   wristShoulderBlendAmount: 0.532
   inferredBodyPositions: {fileID: 177133785}
@@ -427,10 +421,6 @@
   rayAimAndOriginColor: {r: 1, g: 0, b: 0, a: 1}
   drawWristShoulderBlend: 0
   wristShoulderBlendColor: {r: 0, g: 0, b: 1, a: 1}
-<<<<<<< HEAD
-  debug: 0
-=======
->>>>>>> 1110b372
 --- !u!114 &177133787
 MonoBehaviour:
   m_ObjectHideFlags: 0
@@ -698,11 +688,7 @@
   m_Script: {fileID: 11500000, guid: e003f0e6d42601442b93050d950bbf16, type: 3}
   m_Name: 
   m_EditorClassIdentifier: 
-<<<<<<< HEAD
-  leapProvider: {fileID: 1620646538}
-=======
   leapProvider: {fileID: 937907939}
->>>>>>> 1110b372
   chirality: 1
   wristShoulderBlendAmount: 0.3
   inferredBodyPositions: {fileID: 194589231}
@@ -713,10 +699,6 @@
   rayAimAndOriginColor: {r: 1, g: 0, b: 0, a: 1}
   drawWristShoulderBlend: 0
   wristShoulderBlendColor: {r: 0, g: 0, b: 1, a: 1}
-<<<<<<< HEAD
-  debug: 0
-=======
->>>>>>> 1110b372
 --- !u!114 &194589233
 MonoBehaviour:
   m_ObjectHideFlags: 0
@@ -836,10 +818,6 @@
   - component: {fileID: 220384884}
   - component: {fileID: 220384887}
   - component: {fileID: 220384886}
-<<<<<<< HEAD
-  - component: {fileID: 220384885}
-=======
->>>>>>> 1110b372
   m_Layer: 0
   m_Name: Sphere
   m_TagString: Untagged
@@ -861,22 +839,6 @@
   m_Father: {fileID: 1743215234}
   m_RootOrder: 0
   m_LocalEulerAnglesHint: {x: 0, y: 0, z: 0}
-<<<<<<< HEAD
---- !u!135 &220384885
-SphereCollider:
-  m_ObjectHideFlags: 0
-  m_CorrespondingSourceObject: {fileID: 0}
-  m_PrefabInstance: {fileID: 0}
-  m_PrefabAsset: {fileID: 0}
-  m_GameObject: {fileID: 220384883}
-  m_Material: {fileID: 0}
-  m_IsTrigger: 0
-  m_Enabled: 1
-  serializedVersion: 2
-  m_Radius: 0.5
-  m_Center: {x: 0, y: 0, z: 0}
-=======
->>>>>>> 1110b372
 --- !u!23 &220384886
 MeshRenderer:
   m_ObjectHideFlags: 0
@@ -938,11 +900,7 @@
   - component: {fileID: 246309804}
   - component: {fileID: 246309803}
   - component: {fileID: 246309802}
-<<<<<<< HEAD
-  m_Layer: 6
-=======
   m_Layer: 0
->>>>>>> 1110b372
   m_Name: Cube (1)
   m_TagString: Untagged
   m_Icon: {fileID: 0}
@@ -1037,11 +995,7 @@
   - component: {fileID: 247345777}
   - component: {fileID: 247345776}
   - component: {fileID: 247345775}
-<<<<<<< HEAD
-  m_Layer: 6
-=======
   m_Layer: 0
->>>>>>> 1110b372
   m_Name: Cube
   m_TagString: Untagged
   m_Icon: {fileID: 0}
@@ -1136,11 +1090,7 @@
   - component: {fileID: 623298242}
   - component: {fileID: 623298241}
   - component: {fileID: 623298240}
-<<<<<<< HEAD
-  m_Layer: 6
-=======
   m_Layer: 0
->>>>>>> 1110b372
   m_Name: Cube (1)
   m_TagString: Untagged
   m_Icon: {fileID: 0}
@@ -1235,11 +1185,7 @@
   - component: {fileID: 623925579}
   - component: {fileID: 623925578}
   - component: {fileID: 623925577}
-<<<<<<< HEAD
-  m_Layer: 6
-=======
   m_Layer: 0
->>>>>>> 1110b372
   m_Name: Cube (1)
   m_TagString: Untagged
   m_Icon: {fileID: 0}
@@ -1322,11 +1268,7 @@
   m_PrefabAsset: {fileID: 0}
   m_GameObject: {fileID: 623925575}
   m_Mesh: {fileID: 10202, guid: 0000000000000000e000000000000000, type: 0}
-<<<<<<< HEAD
---- !u!1 &668525297
-=======
 --- !u!1 &719905438
->>>>>>> 1110b372
 GameObject:
   m_ObjectHideFlags: 0
   m_CorrespondingSourceObject: {fileID: 0}
@@ -1334,48 +1276,24 @@
   m_PrefabAsset: {fileID: 0}
   serializedVersion: 6
   m_Component:
-<<<<<<< HEAD
-  - component: {fileID: 668525300}
-  - component: {fileID: 668525299}
-  - component: {fileID: 668525298}
-  m_Layer: 0
-  m_Name: Camera
-=======
   - component: {fileID: 719905442}
   - component: {fileID: 719905439}
   - component: {fileID: 719905441}
   - component: {fileID: 719905440}
   m_Layer: 0
   m_Name: Main Camera
->>>>>>> 1110b372
   m_TagString: MainCamera
   m_Icon: {fileID: 0}
   m_NavMeshLayer: 0
   m_StaticEditorFlags: 0
   m_IsActive: 1
-<<<<<<< HEAD
---- !u!81 &668525298
-AudioListener:
-  m_ObjectHideFlags: 0
-  m_CorrespondingSourceObject: {fileID: 0}
-  m_PrefabInstance: {fileID: 0}
-  m_PrefabAsset: {fileID: 0}
-  m_GameObject: {fileID: 668525297}
-  m_Enabled: 1
---- !u!20 &668525299
-=======
 --- !u!20 &719905439
->>>>>>> 1110b372
 Camera:
   m_ObjectHideFlags: 0
   m_CorrespondingSourceObject: {fileID: 0}
   m_PrefabInstance: {fileID: 0}
   m_PrefabAsset: {fileID: 0}
-<<<<<<< HEAD
-  m_GameObject: {fileID: 668525297}
-=======
   m_GameObject: {fileID: 719905438}
->>>>>>> 1110b372
   m_Enabled: 1
   serializedVersion: 2
   m_ClearFlags: 1
@@ -1412,9 +1330,6 @@
   m_OcclusionCulling: 1
   m_StereoConvergence: 10
   m_StereoSeparation: 0.022
-<<<<<<< HEAD
---- !u!4 &668525300
-=======
 --- !u!114 &719905440
 MonoBehaviour:
   m_ObjectHideFlags: 0
@@ -1442,26 +1357,17 @@
   m_GameObject: {fileID: 719905438}
   m_Enabled: 1
 --- !u!4 &719905442
->>>>>>> 1110b372
 Transform:
   m_ObjectHideFlags: 0
   m_CorrespondingSourceObject: {fileID: 0}
   m_PrefabInstance: {fileID: 0}
   m_PrefabAsset: {fileID: 0}
-<<<<<<< HEAD
-  m_GameObject: {fileID: 668525297}
-=======
   m_GameObject: {fileID: 719905438}
->>>>>>> 1110b372
   m_LocalRotation: {x: 0, y: 0, z: 0, w: 1}
-  m_LocalPosition: {x: 0, y: 1.374, z: 0}
+  m_LocalPosition: {x: 0, y: 0, z: 0}
   m_LocalScale: {x: 1, y: 1, z: 1}
   m_Children: []
-<<<<<<< HEAD
-  m_Father: {fileID: 0}
-=======
   m_Father: {fileID: 1021726908}
->>>>>>> 1110b372
   m_RootOrder: 0
   m_LocalEulerAnglesHint: {x: 0, y: 0, z: 0}
 --- !u!1 &748803187
@@ -1476,7 +1382,7 @@
   - component: {fileID: 748803191}
   - component: {fileID: 748803190}
   - component: {fileID: 748803189}
-  m_Layer: 6
+  m_Layer: 0
   m_Name: Cube
   m_TagString: Untagged
   m_Icon: {fileID: 0}
@@ -1571,7 +1477,7 @@
   - component: {fileID: 760519063}
   - component: {fileID: 760519062}
   - component: {fileID: 760519061}
-  m_Layer: 6
+  m_Layer: 0
   m_Name: Cube
   m_TagString: Untagged
   m_Icon: {fileID: 0}
@@ -1727,11 +1633,7 @@
   serializedVersion: 6
   m_Component:
   - component: {fileID: 903211671}
-<<<<<<< HEAD
-  m_Layer: 6
-=======
   m_Layer: 0
->>>>>>> 1110b372
   m_Name: Back
   m_TagString: Untagged
   m_Icon: {fileID: 0}
@@ -1740,8 +1642,6 @@
   m_IsActive: 1
 --- !u!4 &903211671
 Transform:
-<<<<<<< HEAD
-=======
   m_ObjectHideFlags: 0
   m_CorrespondingSourceObject: {fileID: 0}
   m_PrefabInstance: {fileID: 0}
@@ -2172,62 +2072,13 @@
   m_AdditionalVertexStreams: {fileID: 0}
 --- !u!33 &1281262287
 MeshFilter:
->>>>>>> 1110b372
-  m_ObjectHideFlags: 0
-  m_CorrespondingSourceObject: {fileID: 0}
-  m_PrefabInstance: {fileID: 0}
-  m_PrefabAsset: {fileID: 0}
-<<<<<<< HEAD
-  m_GameObject: {fileID: 903211670}
-  m_LocalRotation: {x: 0, y: 0.7071068, z: -0, w: -0.7071068}
-  m_LocalPosition: {x: 0, y: 0, z: 0}
-  m_LocalScale: {x: 1, y: 1, z: 1}
-  m_Children:
-  - {fileID: 247345774}
-  - {fileID: 623298239}
-  - {fileID: 1412694627}
-  m_Father: {fileID: 1847459433}
-  m_RootOrder: 6
-  m_LocalEulerAnglesHint: {x: 0, y: 270, z: 0}
---- !u!1 &927946741
-GameObject:
-  m_ObjectHideFlags: 0
-  m_CorrespondingSourceObject: {fileID: 0}
-  m_PrefabInstance: {fileID: 0}
-  m_PrefabAsset: {fileID: 0}
-  serializedVersion: 6
-  m_Component:
-  - component: {fileID: 927946742}
-  m_Layer: 6
-  m_Name: Right
-  m_TagString: Untagged
-  m_Icon: {fileID: 0}
-  m_NavMeshLayer: 0
-  m_StaticEditorFlags: 0
-  m_IsActive: 1
---- !u!4 &927946742
-Transform:
-  m_ObjectHideFlags: 0
-  m_CorrespondingSourceObject: {fileID: 0}
-  m_PrefabInstance: {fileID: 0}
-  m_PrefabAsset: {fileID: 0}
-  m_GameObject: {fileID: 927946741}
-  m_LocalRotation: {x: 0, y: 1, z: 0, w: 0}
-  m_LocalPosition: {x: 0, y: 0, z: 0}
-  m_LocalScale: {x: 1, y: 1, z: 1}
-  m_Children:
-  - {fileID: 760519060}
-  - {fileID: 1376187621}
-  - {fileID: 1099356509}
-  m_Father: {fileID: 1847459433}
-  m_RootOrder: 5
-  m_LocalEulerAnglesHint: {x: 0, y: 180, z: 0}
---- !u!1 &1081353337
-=======
+  m_ObjectHideFlags: 0
+  m_CorrespondingSourceObject: {fileID: 0}
+  m_PrefabInstance: {fileID: 0}
+  m_PrefabAsset: {fileID: 0}
   m_GameObject: {fileID: 1281262283}
   m_Mesh: {fileID: 10202, guid: 0000000000000000e000000000000000, type: 0}
 --- !u!1 &1376187620
->>>>>>> 1110b372
 GameObject:
   m_ObjectHideFlags: 0
   m_CorrespondingSourceObject: {fileID: 0}
@@ -2235,21 +2086,12 @@
   m_PrefabAsset: {fileID: 0}
   serializedVersion: 6
   m_Component:
-<<<<<<< HEAD
-  - component: {fileID: 1081353338}
-  - component: {fileID: 1081353341}
-  - component: {fileID: 1081353340}
-  - component: {fileID: 1081353339}
-  m_Layer: 6
-  m_Name: Cube (2)
-=======
   - component: {fileID: 1376187621}
   - component: {fileID: 1376187624}
   - component: {fileID: 1376187623}
   - component: {fileID: 1376187622}
   m_Layer: 0
   m_Name: Cube (1)
->>>>>>> 1110b372
   m_TagString: Untagged
   m_Icon: {fileID: 0}
   m_NavMeshLayer: 0
@@ -2331,11 +2173,7 @@
   m_PrefabAsset: {fileID: 0}
   m_GameObject: {fileID: 1376187620}
   m_Mesh: {fileID: 10202, guid: 0000000000000000e000000000000000, type: 0}
-<<<<<<< HEAD
---- !u!1 &1099356508
-=======
 --- !u!1 &1412694626
->>>>>>> 1110b372
 GameObject:
   m_ObjectHideFlags: 0
   m_CorrespondingSourceObject: {fileID: 0}
@@ -2343,49 +2181,29 @@
   m_PrefabAsset: {fileID: 0}
   serializedVersion: 6
   m_Component:
-<<<<<<< HEAD
-  - component: {fileID: 1099356509}
-  - component: {fileID: 1099356512}
-  - component: {fileID: 1099356511}
-  - component: {fileID: 1099356510}
-  m_Layer: 6
-=======
   - component: {fileID: 1412694627}
   - component: {fileID: 1412694630}
   - component: {fileID: 1412694629}
   - component: {fileID: 1412694628}
   m_Layer: 0
->>>>>>> 1110b372
   m_Name: Cube (2)
   m_TagString: Untagged
   m_Icon: {fileID: 0}
   m_NavMeshLayer: 0
   m_StaticEditorFlags: 0
   m_IsActive: 1
-<<<<<<< HEAD
---- !u!4 &1099356509
-=======
 --- !u!4 &1412694627
->>>>>>> 1110b372
 Transform:
   m_ObjectHideFlags: 0
   m_CorrespondingSourceObject: {fileID: 0}
   m_PrefabInstance: {fileID: 0}
   m_PrefabAsset: {fileID: 0}
-<<<<<<< HEAD
-  m_GameObject: {fileID: 1099356508}
-=======
   m_GameObject: {fileID: 1412694626}
->>>>>>> 1110b372
   m_LocalRotation: {x: -0, y: -0, z: -0, w: 1}
   m_LocalPosition: {x: -7, y: 1.2, z: 0.1}
   m_LocalScale: {x: 2, y: 1, z: 6}
   m_Children: []
-<<<<<<< HEAD
-  m_Father: {fileID: 927946742}
-=======
   m_Father: {fileID: 903211671}
->>>>>>> 1110b372
   m_RootOrder: 2
   m_LocalEulerAnglesHint: {x: 0, y: 0, z: 0}
 --- !u!65 &1412694628
@@ -2450,9 +2268,6 @@
   m_PrefabAsset: {fileID: 0}
   m_GameObject: {fileID: 1412694626}
   m_Mesh: {fileID: 10202, guid: 0000000000000000e000000000000000, type: 0}
-<<<<<<< HEAD
---- !u!1 &1281262283
-=======
 --- !u!1 &1629277933
 GameObject:
   m_ObjectHideFlags: 0
@@ -2535,7 +2350,6 @@
   m_RootOrder: 4
   m_LocalEulerAnglesHint: {x: 0, y: 0, z: 0}
 --- !u!1 &1739722160
->>>>>>> 1110b372
 GameObject:
   m_ObjectHideFlags: 0
   m_CorrespondingSourceObject: {fileID: 0}
@@ -2543,19 +2357,10 @@
   m_PrefabAsset: {fileID: 0}
   serializedVersion: 6
   m_Component:
-<<<<<<< HEAD
-  - component: {fileID: 1281262284}
-  - component: {fileID: 1281262287}
-  - component: {fileID: 1281262286}
-  - component: {fileID: 1281262285}
-  m_Layer: 6
-  m_Name: Cube
-=======
   - component: {fileID: 1739722161}
   - component: {fileID: 1739722162}
   m_Layer: 0
   m_Name: XR Origin
->>>>>>> 1110b372
   m_TagString: Untagged
   m_Icon: {fileID: 0}
   m_NavMeshLayer: 0
@@ -2593,592 +2398,6 @@
   m_CameraFloorOffsetObject: {fileID: 1021726907}
   m_RequestedTrackingOriginMode: 0
   m_CameraYOffset: 1.1176
---- !u!1 &1743215228
-GameObject:
-  m_ObjectHideFlags: 0
-  m_CorrespondingSourceObject: {fileID: 0}
-  m_PrefabInstance: {fileID: 0}
-  m_PrefabAsset: {fileID: 0}
-  serializedVersion: 6
-  m_Component:
-  - component: {fileID: 1743215234}
-  - component: {fileID: 1743215233}
-  - component: {fileID: 1743215232}
-  - component: {fileID: 1743215231}
-  - component: {fileID: 1743215230}
-  - component: {fileID: 1743215229}
-  m_Layer: 0
-  m_Name: Eye Pinch Hand Ray - Left Hand
-  m_TagString: Untagged
-  m_Icon: {fileID: 0}
-  m_NavMeshLayer: 0
-  m_StaticEditorFlags: 0
-  m_IsActive: 1
---- !u!120 &1743215229
-LineRenderer:
-  m_ObjectHideFlags: 0
-  m_CorrespondingSourceObject: {fileID: 0}
-  m_PrefabInstance: {fileID: 0}
-  m_PrefabAsset: {fileID: 0}
-  m_GameObject: {fileID: 1743215228}
-  m_Enabled: 1
-  m_CastShadows: 1
-  m_ReceiveShadows: 1
-  m_DynamicOccludee: 1
-<<<<<<< HEAD
-  m_MotionVectors: 1
-  m_LightProbeUsage: 1
-  m_ReflectionProbeUsage: 1
-  m_RayTracingMode: 2
-=======
-  m_MotionVectors: 0
-  m_LightProbeUsage: 0
-  m_ReflectionProbeUsage: 0
-  m_RayTracingMode: 0
->>>>>>> 1110b372
-  m_RayTraceProcedural: 0
-  m_RenderingLayerMask: 1
-  m_RendererPriority: 0
-  m_Materials:
-<<<<<<< HEAD
-  - {fileID: 10303, guid: 0000000000000000f000000000000000, type: 0}
-=======
-  - {fileID: 10306, guid: 0000000000000000f000000000000000, type: 0}
->>>>>>> 1110b372
-  m_StaticBatchInfo:
-    firstSubMesh: 0
-    subMeshCount: 0
-  m_StaticBatchRoot: {fileID: 0}
-  m_ProbeAnchor: {fileID: 0}
-  m_LightProbeVolumeOverride: {fileID: 0}
-  m_ScaleInLightmap: 1
-  m_ReceiveGI: 1
-  m_PreserveUVs: 0
-  m_IgnoreNormalsForChartDetection: 0
-  m_ImportantGI: 0
-  m_StitchLightmapSeams: 1
-  m_SelectedEditorRenderState: 3
-  m_MinimumChartSize: 4
-  m_AutoUVMaxDistance: 0.5
-  m_AutoUVMaxAngle: 89
-  m_LightmapParameters: {fileID: 0}
-  m_SortingLayerID: 0
-  m_SortingLayer: 0
-  m_SortingOrder: 0
-<<<<<<< HEAD
-  m_AdditionalVertexStreams: {fileID: 0}
---- !u!33 &1281262287
-MeshFilter:
-  m_ObjectHideFlags: 0
-  m_CorrespondingSourceObject: {fileID: 0}
-  m_PrefabInstance: {fileID: 0}
-  m_PrefabAsset: {fileID: 0}
-  m_GameObject: {fileID: 1281262283}
-  m_Mesh: {fileID: 10202, guid: 0000000000000000e000000000000000, type: 0}
---- !u!1 &1376187620
-GameObject:
-  m_ObjectHideFlags: 0
-  m_CorrespondingSourceObject: {fileID: 0}
-  m_PrefabInstance: {fileID: 0}
-  m_PrefabAsset: {fileID: 0}
-  serializedVersion: 6
-  m_Component:
-  - component: {fileID: 1376187621}
-  - component: {fileID: 1376187624}
-  - component: {fileID: 1376187623}
-  - component: {fileID: 1376187622}
-  m_Layer: 6
-  m_Name: Cube (1)
-  m_TagString: Untagged
-  m_Icon: {fileID: 0}
-  m_NavMeshLayer: 0
-  m_StaticEditorFlags: 0
-  m_IsActive: 1
---- !u!4 &1376187621
-Transform:
-  m_ObjectHideFlags: 0
-  m_CorrespondingSourceObject: {fileID: 0}
-  m_PrefabInstance: {fileID: 0}
-  m_PrefabAsset: {fileID: 0}
-  m_GameObject: {fileID: 1376187620}
-  m_LocalRotation: {x: -0, y: -0, z: -0, w: 1}
-  m_LocalPosition: {x: -5, y: 0.6, z: 0.1}
-  m_LocalScale: {x: 2, y: 1, z: 6}
-  m_Children: []
-  m_Father: {fileID: 927946742}
-  m_RootOrder: 1
-  m_LocalEulerAnglesHint: {x: 0, y: 0, z: 0}
---- !u!65 &1376187622
-BoxCollider:
-  m_ObjectHideFlags: 0
-  m_CorrespondingSourceObject: {fileID: 0}
-  m_PrefabInstance: {fileID: 0}
-  m_PrefabAsset: {fileID: 0}
-  m_GameObject: {fileID: 1376187620}
-  m_Material: {fileID: 0}
-  m_IsTrigger: 0
-  m_Enabled: 1
-  serializedVersion: 2
-  m_Size: {x: 1, y: 1, z: 1}
-  m_Center: {x: 0, y: 0, z: 0}
---- !u!23 &1376187623
-MeshRenderer:
-  m_ObjectHideFlags: 0
-  m_CorrespondingSourceObject: {fileID: 0}
-  m_PrefabInstance: {fileID: 0}
-  m_PrefabAsset: {fileID: 0}
-  m_GameObject: {fileID: 1376187620}
-  m_Enabled: 1
-  m_CastShadows: 1
-  m_ReceiveShadows: 1
-  m_DynamicOccludee: 1
-  m_MotionVectors: 1
-  m_LightProbeUsage: 1
-  m_ReflectionProbeUsage: 1
-  m_RayTracingMode: 2
-  m_RayTraceProcedural: 0
-  m_RenderingLayerMask: 1
-  m_RendererPriority: 0
-  m_Materials:
-  - {fileID: 10303, guid: 0000000000000000f000000000000000, type: 0}
-  m_StaticBatchInfo:
-    firstSubMesh: 0
-    subMeshCount: 0
-  m_StaticBatchRoot: {fileID: 0}
-  m_ProbeAnchor: {fileID: 0}
-  m_LightProbeVolumeOverride: {fileID: 0}
-  m_ScaleInLightmap: 1
-  m_ReceiveGI: 1
-  m_PreserveUVs: 0
-  m_IgnoreNormalsForChartDetection: 0
-  m_ImportantGI: 0
-  m_StitchLightmapSeams: 1
-  m_SelectedEditorRenderState: 3
-  m_MinimumChartSize: 4
-  m_AutoUVMaxDistance: 0.5
-  m_AutoUVMaxAngle: 89
-  m_LightmapParameters: {fileID: 0}
-  m_SortingLayerID: 0
-  m_SortingLayer: 0
-  m_SortingOrder: 0
-  m_AdditionalVertexStreams: {fileID: 0}
---- !u!33 &1376187624
-MeshFilter:
-  m_ObjectHideFlags: 0
-  m_CorrespondingSourceObject: {fileID: 0}
-  m_PrefabInstance: {fileID: 0}
-  m_PrefabAsset: {fileID: 0}
-  m_GameObject: {fileID: 1376187620}
-  m_Mesh: {fileID: 10202, guid: 0000000000000000e000000000000000, type: 0}
---- !u!1 &1412694626
-GameObject:
-  m_ObjectHideFlags: 0
-  m_CorrespondingSourceObject: {fileID: 0}
-  m_PrefabInstance: {fileID: 0}
-  m_PrefabAsset: {fileID: 0}
-  serializedVersion: 6
-  m_Component:
-  - component: {fileID: 1412694627}
-  - component: {fileID: 1412694630}
-  - component: {fileID: 1412694629}
-  - component: {fileID: 1412694628}
-  m_Layer: 6
-  m_Name: Cube (2)
-  m_TagString: Untagged
-  m_Icon: {fileID: 0}
-  m_NavMeshLayer: 0
-  m_StaticEditorFlags: 0
-  m_IsActive: 1
---- !u!4 &1412694627
-Transform:
-  m_ObjectHideFlags: 0
-  m_CorrespondingSourceObject: {fileID: 0}
-  m_PrefabInstance: {fileID: 0}
-  m_PrefabAsset: {fileID: 0}
-  m_GameObject: {fileID: 1412694626}
-  m_LocalRotation: {x: -0, y: -0, z: -0, w: 1}
-  m_LocalPosition: {x: -7, y: 1.2, z: 0.1}
-  m_LocalScale: {x: 2, y: 1, z: 6}
-  m_Children: []
-  m_Father: {fileID: 903211671}
-  m_RootOrder: 2
-  m_LocalEulerAnglesHint: {x: 0, y: 0, z: 0}
---- !u!65 &1412694628
-BoxCollider:
-=======
-  m_Positions:
-  - {x: 0, y: 0, z: 0}
-  - {x: 0, y: 0, z: 1}
-  m_Parameters:
-    serializedVersion: 3
-    widthMultiplier: 0.1
-    widthCurve:
-      serializedVersion: 2
-      m_Curve:
-      - serializedVersion: 3
-        time: 0
-        value: 1
-        inSlope: 0
-        outSlope: 0
-        tangentMode: 0
-        weightedMode: 0
-        inWeight: 0.33333334
-        outWeight: 0.33333334
-      m_PreInfinity: 2
-      m_PostInfinity: 2
-      m_RotationOrder: 4
-    colorGradient:
-      serializedVersion: 2
-      key0: {r: 0, g: 0.9215687, b: 0.52156866, a: 1}
-      key1: {r: 0, g: 0.9215687, b: 0.52156866, a: 1}
-      key2: {r: 0, g: 0, b: 0, a: 0}
-      key3: {r: 0, g: 0, b: 0, a: 0}
-      key4: {r: 0, g: 0, b: 0, a: 0}
-      key5: {r: 0, g: 0, b: 0, a: 0}
-      key6: {r: 0, g: 0, b: 0, a: 0}
-      key7: {r: 0, g: 0, b: 0, a: 0}
-      ctime0: 0
-      ctime1: 65535
-      ctime2: 0
-      ctime3: 0
-      ctime4: 0
-      ctime5: 0
-      ctime6: 0
-      ctime7: 0
-      atime0: 0
-      atime1: 65535
-      atime2: 0
-      atime3: 0
-      atime4: 0
-      atime5: 0
-      atime6: 0
-      atime7: 0
-      m_Mode: 0
-      m_NumColorKeys: 2
-      m_NumAlphaKeys: 2
-    numCornerVertices: 0
-    numCapVertices: 0
-    alignment: 0
-    textureMode: 0
-    shadowBias: 0.5
-    generateLightingData: 0
-  m_UseWorldSpace: 1
-  m_Loop: 0
---- !u!114 &1743215230
-MonoBehaviour:
->>>>>>> 1110b372
-  m_ObjectHideFlags: 0
-  m_CorrespondingSourceObject: {fileID: 0}
-  m_PrefabInstance: {fileID: 0}
-  m_PrefabAsset: {fileID: 0}
-  m_GameObject: {fileID: 1743215228}
-  m_Enabled: 1
-  m_EditorHideFlags: 0
-  m_Script: {fileID: 11500000, guid: d164854dc43149741aa0af2fd1c497be, type: 3}
-  m_Name: 
-  m_EditorClassIdentifier: 
-  eyeOffset: {x: 0.03, y: 0.01}
-  neckOffset: -0.1
-  useNeckYawDeadzone: 1
-  worldLocalNeckPositionBlend: 0.5
-  neckRotationLerpSpeed: 22
-  useNeckPositionForShoulders: 1
-  shoulderOffset: 0.1
-  verticalHipOffset: -0.5
-  drawDebugGizmos: 0
-  debugGizmoColor: {r: 0, g: 1, b: 0, a: 1}
-  drawHeadPosition: 1
-  drawEyePositions: 1
-  drawNeckPosition: 1
-  drawShoulderPositions: 1
-  drawHipPositions: 1
-  drawConnectionBetweenHipsAndShoulders: 1
---- !u!114 &1743215231
-MonoBehaviour:
-  m_ObjectHideFlags: 0
-  m_CorrespondingSourceObject: {fileID: 0}
-  m_PrefabInstance: {fileID: 0}
-  m_PrefabAsset: {fileID: 0}
-  m_GameObject: {fileID: 1743215228}
-  m_Enabled: 1
-  m_EditorHideFlags: 0
-  m_Script: {fileID: 11500000, guid: eff1e127b0f59f0409c3501625c1109d, type: 3}
-  m_Name: 
-  m_EditorClassIdentifier: 
-  leapProvider: {fileID: 937907939}
-  chirality: 0
-  inferredBodyPositions: {fileID: 1743215230}
-  drawDebugGizmos: 0
-  drawRay: 1
-  rayColor: {r: 0, g: 1, b: 0, a: 1}
-  drawRayAimAndOrigin: 1
-  rayAimAndOriginColor: {r: 1, g: 0, b: 0, a: 1}
---- !u!114 &1743215232
-MonoBehaviour:
-  m_ObjectHideFlags: 0
-  m_CorrespondingSourceObject: {fileID: 0}
-  m_PrefabInstance: {fileID: 0}
-  m_PrefabAsset: {fileID: 0}
-<<<<<<< HEAD
-  m_GameObject: {fileID: 1412694626}
-  m_Mesh: {fileID: 10202, guid: 0000000000000000e000000000000000, type: 0}
---- !u!1001 &1620646537
-PrefabInstance:
-  m_ObjectHideFlags: 0
-  serializedVersion: 2
-  m_Modification:
-    m_TransformParent: {fileID: 0}
-    m_Modifications:
-    - target: {fileID: 3557434566810426987, guid: 15d3b5cf5cea75344a4482323bc124a8,
-        type: 3}
-      propertyPath: m_RootOrder
-      value: 1
-      objectReference: {fileID: 0}
-    - target: {fileID: 3557434566810426987, guid: 15d3b5cf5cea75344a4482323bc124a8,
-        type: 3}
-      propertyPath: m_LocalPosition.x
-      value: 0
-      objectReference: {fileID: 0}
-    - target: {fileID: 3557434566810426987, guid: 15d3b5cf5cea75344a4482323bc124a8,
-        type: 3}
-      propertyPath: m_LocalPosition.y
-      value: 0
-      objectReference: {fileID: 0}
-    - target: {fileID: 3557434566810426987, guid: 15d3b5cf5cea75344a4482323bc124a8,
-        type: 3}
-      propertyPath: m_LocalPosition.z
-      value: 0
-      objectReference: {fileID: 0}
-    - target: {fileID: 3557434566810426987, guid: 15d3b5cf5cea75344a4482323bc124a8,
-        type: 3}
-      propertyPath: m_LocalRotation.w
-      value: 1
-      objectReference: {fileID: 0}
-    - target: {fileID: 3557434566810426987, guid: 15d3b5cf5cea75344a4482323bc124a8,
-        type: 3}
-      propertyPath: m_LocalRotation.x
-      value: 0
-      objectReference: {fileID: 0}
-    - target: {fileID: 3557434566810426987, guid: 15d3b5cf5cea75344a4482323bc124a8,
-        type: 3}
-      propertyPath: m_LocalRotation.y
-      value: 0
-      objectReference: {fileID: 0}
-    - target: {fileID: 3557434566810426987, guid: 15d3b5cf5cea75344a4482323bc124a8,
-        type: 3}
-      propertyPath: m_LocalRotation.z
-      value: 0
-      objectReference: {fileID: 0}
-    - target: {fileID: 3557434566810426987, guid: 15d3b5cf5cea75344a4482323bc124a8,
-        type: 3}
-      propertyPath: m_LocalEulerAnglesHint.x
-      value: 0
-      objectReference: {fileID: 0}
-    - target: {fileID: 3557434566810426987, guid: 15d3b5cf5cea75344a4482323bc124a8,
-        type: 3}
-      propertyPath: m_LocalEulerAnglesHint.y
-      value: 0
-      objectReference: {fileID: 0}
-    - target: {fileID: 3557434566810426987, guid: 15d3b5cf5cea75344a4482323bc124a8,
-        type: 3}
-      propertyPath: m_LocalEulerAnglesHint.z
-      value: 0
-      objectReference: {fileID: 0}
-    - target: {fileID: 3557434566810426996, guid: 15d3b5cf5cea75344a4482323bc124a8,
-        type: 3}
-      propertyPath: _mainCamera
-      value: 
-      objectReference: {fileID: 668525299}
-    - target: {fileID: 3557434566810426997, guid: 15d3b5cf5cea75344a4482323bc124a8,
-        type: 3}
-      propertyPath: m_Name
-      value: Service Provider (XR)
-      objectReference: {fileID: 0}
-    m_RemovedComponents: []
-  m_SourcePrefab: {fileID: 100100000, guid: 15d3b5cf5cea75344a4482323bc124a8, type: 3}
---- !u!114 &1620646538 stripped
-MonoBehaviour:
-  m_CorrespondingSourceObject: {fileID: 3557434566810426996, guid: 15d3b5cf5cea75344a4482323bc124a8,
-    type: 3}
-  m_PrefabInstance: {fileID: 1620646537}
-  m_PrefabAsset: {fileID: 0}
-  m_GameObject: {fileID: 0}
-=======
-  m_GameObject: {fileID: 1743215228}
->>>>>>> 1110b372
-  m_Enabled: 1
-  m_EditorHideFlags: 0
-  m_Script: {fileID: 11500000, guid: 6d069815a93e7fb4499cbf86a216e915, type: 3}
-  m_Name: 
-  m_EditorClassIdentifier: 
-<<<<<<< HEAD
---- !u!1 &1629277933
-GameObject:
-=======
-  _handRay: {fileID: 1743215231}
-  farFieldLayerManager: {fileID: 1631256673}
-  layerMask:
-    serializedVersion: 2
-    m_Bits: 0
-  autoIncludeFloorLayer: 1
-  linePoints: []
-  numPoints: 0
-  maxRayDistance: 10
---- !u!114 &1743215233
-MonoBehaviour:
->>>>>>> 1110b372
-  m_ObjectHideFlags: 0
-  m_CorrespondingSourceObject: {fileID: 0}
-  m_PrefabInstance: {fileID: 0}
-  m_PrefabAsset: {fileID: 0}
-<<<<<<< HEAD
-  serializedVersion: 6
-  m_Component:
-  - component: {fileID: 1629277934}
-  m_Layer: 6
-  m_Name: Front
-  m_TagString: Untagged
-  m_Icon: {fileID: 0}
-  m_NavMeshLayer: 0
-  m_StaticEditorFlags: 0
-  m_IsActive: 1
---- !u!4 &1629277934
-=======
-  m_GameObject: {fileID: 1743215228}
-  m_Enabled: 1
-  m_EditorHideFlags: 0
-  m_Script: {fileID: 11500000, guid: 29b423b941a90a44ca82a275e2b8b41b, type: 3}
-  m_Name: 
-  m_EditorClassIdentifier: 
-  lineRenderer: {fileID: 1743215229}
-  handRayInteractor: {fileID: 1743215232}
-  hideRayOnNoPoints: 0
-  validColorGradient:
-    serializedVersion: 2
-    key0: {r: 0, g: 0.9215687, b: 0.52156866, a: 1}
-    key1: {r: 0, g: 0.9215687, b: 0.52156866, a: 1}
-    key2: {r: 0, g: 0, b: 0, a: 0}
-    key3: {r: 0, g: 0, b: 0, a: 0}
-    key4: {r: 0, g: 0, b: 0, a: 0}
-    key5: {r: 0, g: 0, b: 0, a: 0}
-    key6: {r: 0, g: 0, b: 0, a: 0}
-    key7: {r: 0, g: 0, b: 0, a: 0}
-    ctime0: 0
-    ctime1: 65535
-    ctime2: 0
-    ctime3: 0
-    ctime4: 0
-    ctime5: 0
-    ctime6: 0
-    ctime7: 0
-    atime0: 0
-    atime1: 65535
-    atime2: 0
-    atime3: 0
-    atime4: 0
-    atime5: 0
-    atime6: 0
-    atime7: 0
-    m_Mode: 0
-    m_NumColorKeys: 2
-    m_NumAlphaKeys: 2
-  invalidColorGradient:
-    serializedVersion: 2
-    key0: {r: 1, g: 0, b: 0, a: 1}
-    key1: {r: 1, g: 0, b: 0, a: 1}
-    key2: {r: 0, g: 0, b: 0, a: 0}
-    key3: {r: 0, g: 0, b: 0, a: 0}
-    key4: {r: 0, g: 0, b: 0, a: 0}
-    key5: {r: 0, g: 0, b: 0, a: 0}
-    key6: {r: 0, g: 0, b: 0, a: 0}
-    key7: {r: 0, g: 0, b: 0, a: 0}
-    ctime0: 0
-    ctime1: 65535
-    ctime2: 0
-    ctime3: 0
-    ctime4: 0
-    ctime5: 0
-    ctime6: 0
-    ctime7: 0
-    atime0: 0
-    atime1: 65535
-    atime2: 0
-    atime3: 0
-    atime4: 0
-    atime5: 0
-    atime6: 0
-    atime7: 0
-    m_Mode: 0
-    m_NumColorKeys: 2
-    m_NumAlphaKeys: 2
-  rayEndObject: {fileID: 220384883}
---- !u!4 &1743215234
->>>>>>> 1110b372
-Transform:
-  m_ObjectHideFlags: 0
-  m_CorrespondingSourceObject: {fileID: 0}
-  m_PrefabInstance: {fileID: 0}
-  m_PrefabAsset: {fileID: 0}
-<<<<<<< HEAD
-  m_GameObject: {fileID: 1629277933}
-  m_LocalRotation: {x: 0, y: 0.7071068, z: 0, w: 0.7071068}
-  m_LocalPosition: {x: 0, y: 0, z: 0}
-  m_LocalScale: {x: 1, y: 1, z: 1}
-  m_Children:
-  - {fileID: 748803188}
-  - {fileID: 623925576}
-  - {fileID: 1081353338}
-  m_Father: {fileID: 1847459433}
-  m_RootOrder: 4
-  m_LocalEulerAnglesHint: {x: 0, y: 90, z: 0}
---- !u!1 &1631256672
-GameObject:
-  m_ObjectHideFlags: 0
-  m_CorrespondingSourceObject: {fileID: 0}
-  m_PrefabInstance: {fileID: 0}
-  m_PrefabAsset: {fileID: 0}
-  serializedVersion: 6
-  m_Component:
-  - component: {fileID: 1631256674}
-  - component: {fileID: 1631256673}
-  m_Layer: 0
-  m_Name: Far Field Layer Manager
-  m_TagString: Untagged
-  m_Icon: {fileID: 0}
-  m_NavMeshLayer: 0
-  m_StaticEditorFlags: 0
-  m_IsActive: 1
---- !u!114 &1631256673
-MonoBehaviour:
-  m_ObjectHideFlags: 0
-  m_CorrespondingSourceObject: {fileID: 0}
-  m_PrefabInstance: {fileID: 0}
-  m_PrefabAsset: {fileID: 0}
-  m_GameObject: {fileID: 1631256672}
-  m_Enabled: 1
-  m_EditorHideFlags: 0
-  m_Script: {fileID: 11500000, guid: d4a32eafe9e7d12439c539a1d4ff8b86, type: 3}
-  m_Name: 
-  m_EditorClassIdentifier: 
-  AutomaticFarFieldObjectLayer: 1
-  FarFieldObjectLayer:
-    layerIndex: 0
-  FloorLayer:
-    layerIndex: 6
---- !u!4 &1631256674
-Transform:
-  m_ObjectHideFlags: 0
-  m_CorrespondingSourceObject: {fileID: 0}
-  m_PrefabInstance: {fileID: 0}
-  m_PrefabAsset: {fileID: 0}
-  m_GameObject: {fileID: 1631256672}
-  m_LocalRotation: {x: 0, y: 0, z: 0, w: 1}
-  m_LocalPosition: {x: 0, y: 0, z: 0}
-  m_LocalScale: {x: 1, y: 1, z: 1}
-  m_Children: []
-  m_Father: {fileID: 0}
-  m_RootOrder: 4
-  m_LocalEulerAnglesHint: {x: 0, y: 0, z: 0}
 --- !u!1 &1743215228
 GameObject:
   m_ObjectHideFlags: 0
@@ -3338,7 +2557,7 @@
   m_Script: {fileID: 11500000, guid: eff1e127b0f59f0409c3501625c1109d, type: 3}
   m_Name: 
   m_EditorClassIdentifier: 
-  leapProvider: {fileID: 1620646538}
+  leapProvider: {fileID: 937907939}
   chirality: 0
   inferredBodyPositions: {fileID: 1743215230}
   drawDebugGizmos: 0
@@ -3440,15 +2659,13 @@
     m_Mode: 0
     m_NumColorKeys: 2
     m_NumAlphaKeys: 2
-  sphere: {fileID: 220384883}
+  rayEndObject: {fileID: 220384883}
 --- !u!4 &1743215234
 Transform:
   m_ObjectHideFlags: 0
   m_CorrespondingSourceObject: {fileID: 0}
   m_PrefabInstance: {fileID: 0}
   m_PrefabAsset: {fileID: 0}
-=======
->>>>>>> 1110b372
   m_GameObject: {fileID: 1743215228}
   m_LocalRotation: {x: -0, y: -0, z: -0, w: 1}
   m_LocalPosition: {x: 0, y: 0, z: 0}
@@ -3617,11 +2834,7 @@
   m_Script: {fileID: 11500000, guid: f9ef11cfcec89994c9ecbea1b9edf774, type: 3}
   m_Name: 
   m_EditorClassIdentifier: 
-<<<<<<< HEAD
-  leapProvider: {fileID: 1620646538}
-=======
   leapProvider: {fileID: 937907939}
->>>>>>> 1110b372
   chirality: 1
   wristShoulderBlendAmount: 0.532
   inferredBodyPositions: {fileID: 1750033979}
@@ -3632,10 +2845,6 @@
   rayAimAndOriginColor: {r: 1, g: 0, b: 0, a: 1}
   drawWristShoulderBlend: 0
   wristShoulderBlendColor: {r: 0, g: 0, b: 1, a: 1}
-<<<<<<< HEAD
-  debug: 0
-=======
->>>>>>> 1110b372
 --- !u!114 &1750033981
 MonoBehaviour:
   m_ObjectHideFlags: 0
@@ -3755,7 +2964,7 @@
   serializedVersion: 6
   m_Component:
   - component: {fileID: 1847459433}
-  m_Layer: 6
+  m_Layer: 0
   m_Name: Stage Root
   m_TagString: Untagged
   m_Icon: {fileID: 0}
@@ -3790,83 +2999,67 @@
   m_Modification:
     m_TransformParent: {fileID: 0}
     m_Modifications:
-    - target: {fileID: 5336407799547206891, guid: a4f31c9f6421beb42a81b0031924ff15,
-        type: 3}
+    - target: {fileID: 5336407799547206891, guid: a4f31c9f6421beb42a81b0031924ff15, type: 3}
       propertyPath: ModelPool.Array.data[0].IsLeftToBeSpawned
       value: 0
       objectReference: {fileID: 0}
-    - target: {fileID: 5336407799547206891, guid: a4f31c9f6421beb42a81b0031924ff15,
-        type: 3}
+    - target: {fileID: 5336407799547206891, guid: a4f31c9f6421beb42a81b0031924ff15, type: 3}
       propertyPath: ModelPool.Array.data[0].IsRightToBeSpawned
       value: 0
       objectReference: {fileID: 0}
-    - target: {fileID: 5336407799547206892, guid: a4f31c9f6421beb42a81b0031924ff15,
-        type: 3}
+    - target: {fileID: 5336407799547206892, guid: a4f31c9f6421beb42a81b0031924ff15, type: 3}
       propertyPath: m_RootOrder
       value: 2
       objectReference: {fileID: 0}
-    - target: {fileID: 5336407799547206892, guid: a4f31c9f6421beb42a81b0031924ff15,
-        type: 3}
+    - target: {fileID: 5336407799547206892, guid: a4f31c9f6421beb42a81b0031924ff15, type: 3}
       propertyPath: m_LocalPosition.x
       value: 0
       objectReference: {fileID: 0}
-    - target: {fileID: 5336407799547206892, guid: a4f31c9f6421beb42a81b0031924ff15,
-        type: 3}
+    - target: {fileID: 5336407799547206892, guid: a4f31c9f6421beb42a81b0031924ff15, type: 3}
       propertyPath: m_LocalPosition.y
       value: 0
       objectReference: {fileID: 0}
-    - target: {fileID: 5336407799547206892, guid: a4f31c9f6421beb42a81b0031924ff15,
-        type: 3}
+    - target: {fileID: 5336407799547206892, guid: a4f31c9f6421beb42a81b0031924ff15, type: 3}
       propertyPath: m_LocalPosition.z
       value: 0
       objectReference: {fileID: 0}
-    - target: {fileID: 5336407799547206892, guid: a4f31c9f6421beb42a81b0031924ff15,
-        type: 3}
+    - target: {fileID: 5336407799547206892, guid: a4f31c9f6421beb42a81b0031924ff15, type: 3}
       propertyPath: m_LocalRotation.w
       value: 1
       objectReference: {fileID: 0}
-    - target: {fileID: 5336407799547206892, guid: a4f31c9f6421beb42a81b0031924ff15,
-        type: 3}
+    - target: {fileID: 5336407799547206892, guid: a4f31c9f6421beb42a81b0031924ff15, type: 3}
       propertyPath: m_LocalRotation.x
       value: -0
       objectReference: {fileID: 0}
-    - target: {fileID: 5336407799547206892, guid: a4f31c9f6421beb42a81b0031924ff15,
-        type: 3}
+    - target: {fileID: 5336407799547206892, guid: a4f31c9f6421beb42a81b0031924ff15, type: 3}
       propertyPath: m_LocalRotation.y
       value: -0
       objectReference: {fileID: 0}
-    - target: {fileID: 5336407799547206892, guid: a4f31c9f6421beb42a81b0031924ff15,
-        type: 3}
+    - target: {fileID: 5336407799547206892, guid: a4f31c9f6421beb42a81b0031924ff15, type: 3}
       propertyPath: m_LocalRotation.z
       value: -0
       objectReference: {fileID: 0}
-    - target: {fileID: 5336407799547206892, guid: a4f31c9f6421beb42a81b0031924ff15,
-        type: 3}
+    - target: {fileID: 5336407799547206892, guid: a4f31c9f6421beb42a81b0031924ff15, type: 3}
       propertyPath: m_LocalEulerAnglesHint.x
       value: 0
       objectReference: {fileID: 0}
-    - target: {fileID: 5336407799547206892, guid: a4f31c9f6421beb42a81b0031924ff15,
-        type: 3}
+    - target: {fileID: 5336407799547206892, guid: a4f31c9f6421beb42a81b0031924ff15, type: 3}
       propertyPath: m_LocalEulerAnglesHint.y
       value: 0
       objectReference: {fileID: 0}
-    - target: {fileID: 5336407799547206892, guid: a4f31c9f6421beb42a81b0031924ff15,
-        type: 3}
+    - target: {fileID: 5336407799547206892, guid: a4f31c9f6421beb42a81b0031924ff15, type: 3}
       propertyPath: m_LocalEulerAnglesHint.z
       value: 0
       objectReference: {fileID: 0}
-    - target: {fileID: 5336407799547206893, guid: a4f31c9f6421beb42a81b0031924ff15,
-        type: 3}
+    - target: {fileID: 5336407799547206893, guid: a4f31c9f6421beb42a81b0031924ff15, type: 3}
       propertyPath: m_Name
       value: HandModels
       objectReference: {fileID: 0}
-    - target: {fileID: 5336407799788826744, guid: a4f31c9f6421beb42a81b0031924ff15,
-        type: 3}
+    - target: {fileID: 5336407799788826744, guid: a4f31c9f6421beb42a81b0031924ff15, type: 3}
       propertyPath: _showArm
       value: 1
       objectReference: {fileID: 0}
-    - target: {fileID: 5336407799867524940, guid: a4f31c9f6421beb42a81b0031924ff15,
-        type: 3}
+    - target: {fileID: 5336407799867524940, guid: a4f31c9f6421beb42a81b0031924ff15, type: 3}
       propertyPath: _showArm
       value: 1
       objectReference: {fileID: 0}
@@ -3884,7 +3077,7 @@
   - component: {fileID: 2048506809}
   - component: {fileID: 2048506808}
   - component: {fileID: 2048506807}
-  m_Layer: 6
+  m_Layer: 0
   m_Name: Floor
   m_TagString: Untagged
   m_Icon: {fileID: 0}
