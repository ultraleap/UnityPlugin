--- conflicted
+++ resolved
@@ -70,33 +70,24 @@
                 // Ignore any grasped objects 
                 _layerMask ^= interactionManager.interactionNoContactLayer.layerMask;
             }
-<<<<<<< HEAD
+
 #if UNITY_2021_3_18_OR_NEWER
-            PhysicsProvider physicsProvider = FindAnyObjectByType<PhysicsProvider>();
+            PhysicalHandsManager physicalHandsManager = FindAnyObjectByType<PhysicalHandsManager>();
 #else
-            PhysicsProvider physicsProvider = FindObjectOfType<PhysicsProvider>();
+            PhysicalHandsManager physicalHandsManager = FindObjectOfType<PhysicalHandsManager>();
 #endif
-
-            if (physicsProvider != null)
-=======
-
-            PhysicalHandsManager physicalHandsManager = FindAnyObjectByType<PhysicalHandsManager>();
             if (physicalHandsManager != null)
->>>>>>> d5019198
             {
                 _layerMask ^= physicalHandsManager.HandsLayer.layerMask;
                 _layerMask ^= physicalHandsManager.HandsResetLayer.layerMask;
             }
+
 #if UNITY_2021_3_18_OR_NEWER
             FarFieldLayerManager farFieldLayerManager = FindAnyObjectByType<FarFieldLayerManager>();
-<<<<<<< HEAD
 #else
             FarFieldLayerManager farFieldLayerManager = FindObjectOfType<FarFieldLayerManager>();
 #endif
-            if (physicsProvider != null)
-=======
             if (farFieldLayerManager != null)
->>>>>>> d5019198
             {
                 _layerMask ^= farFieldLayerManager.FarFieldObjectLayer.layerMask;
                 _layerMask ^= farFieldLayerManager.FloorLayer.layerMask;
