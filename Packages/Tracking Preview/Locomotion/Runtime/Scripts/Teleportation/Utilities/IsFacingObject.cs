--- conflicted
+++ resolved
@@ -66,11 +66,7 @@
                 // Ignore any grasped objects 
                 _layerMask ^= interactionManager.interactionNoContactLayer.layerMask;
             }
-<<<<<<< HEAD
-            PhysicsProvider physicsProvider = FindObjectOfType<PhysicsProvider>();
-=======
             PhysicsProvider physicsProvider = FindAnyObjectByType<PhysicsProvider>();
->>>>>>> 6ba46fe8
             if (physicsProvider != null)
             {
                 _layerMask ^= physicsProvider.HandsLayer.layerMask;
