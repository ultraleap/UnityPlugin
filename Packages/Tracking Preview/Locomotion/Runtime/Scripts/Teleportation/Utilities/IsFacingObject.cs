--- conflicted
+++ resolved
@@ -6,14 +6,8 @@
  * between Ultraleap and you, your company or other organization.             *
  ******************************************************************************/
 
-<<<<<<< HEAD
-using Leap.Unity.Interaction;
-using Leap.Unity.PhysicalHands;
-using Leap.Unity.Preview.HandRays;
-=======
 using Leap.PhysicalHands;
 using Leap.Preview.HandRays;
->>>>>>> 8e53408c
 using System.Collections.Generic;
 using UnityEngine;
 
