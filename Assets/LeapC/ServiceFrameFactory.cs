--- conflicted
+++ resolved
@@ -32,12 +32,8 @@
             );
 
       int pHandArrayOffset = 0;
-<<<<<<< HEAD
-=======
-
       List<IHand> hands = new List<IHand>((int)trackingMsg.nHands);
       newFrame.Hands = hands;
->>>>>>> a169cc2e
       for (int h = 0; h < trackingMsg.nHands; h++)
       {
         LEAP_HAND hand = LeapC.PtrToStruct<LEAP_HAND>(new IntPtr(trackingMsg.pHands.ToInt64() + pHandArrayOffset));
