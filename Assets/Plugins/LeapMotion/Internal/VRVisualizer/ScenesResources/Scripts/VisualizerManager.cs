--- conflicted
+++ resolved
@@ -9,10 +9,7 @@
 using UnityEngine;
 using UnityEngine.SceneManagement;
 using Leap;
-<<<<<<< HEAD
 using System;
-=======
->>>>>>> 00886c55
 
 namespace Leap.Unity.VRVisualizer{
   public class VisualizerManager : MonoBehaviour {
@@ -57,17 +54,13 @@
       m_warningText.text = "No head-mounted display detected. Orion performs best in a head-mounted display";      
     }
 
-<<<<<<< HEAD
-    private void goScreenTop()
-    {
+    private void goScreenTop() {
         m_PCVisualizer.gameObject.SetActive(true);
         m_VRVisualizer.gameObject.SetActive(false);
         m_warningText.text = "ScreenTop tracking mode activated";
         m_controller.SetPolicy(Controller.PolicyFlag.POLICY_OPTIMIZE_SCREENTOP);
     }
 
-=======
->>>>>>> 00886c55
     void Start()
     {
       m_trackingText.text = "";
@@ -108,7 +101,6 @@
       m_trackingText.text = "Tracking Mode: ";
       m_trackingText.text += (m_controller.IsPolicySet(Controller.PolicyFlag.POLICY_OPTIMIZE_HMD)) ? "Head-Mounted" : "Desktop";
 
-<<<<<<< HEAD
       if (m_controller.IsPolicySet(Controller.PolicyFlag.POLICY_OPTIMIZE_SCREENTOP))
       {
         m_trackingText.text = String.Format(
@@ -142,26 +134,6 @@
           m_controller.SetPolicy(Controller.PolicyFlag.POLICY_OPTIMIZE_HMD);
         }
       }
-=======
-
-      // In Desktop Mode
-      if (m_PCVisualizer.activeInHierarchy)
-      {
-        if (m_controller.IsPolicySet(Controller.PolicyFlag.POLICY_OPTIMIZE_HMD))
-        {
-          m_trackingText.text += " (Press '" + keyToToggleHMD + "' to switch to desktop mode)";
-          if (Input.GetKeyDown(keyToToggleHMD))
-            m_controller.ClearPolicy(Controller.PolicyFlag.POLICY_OPTIMIZE_HMD);
-        }
-        else
-        {
-          m_trackingText.text += " (Press '" + keyToToggleHMD + "' to switch to head-mounted mode)";
-          if (Input.GetKeyDown(keyToToggleHMD)) {
-              m_controller.SetPolicy(Controller.PolicyFlag.POLICY_OPTIMIZE_HMD);
-          }
-        }
-      } 
->>>>>>> 00886c55
 
         //update render frame display
       m_deltaTime.Update(Time.deltaTime, Time.deltaTime);
