--- conflicted
+++ resolved
@@ -236,11 +236,7 @@
         preCullCamera = GetComponent<Camera>();
       }
 
-<<<<<<< HEAD
-      #if UNITY_2020_1_OR_NEWER
-=======
       #if UNITY_2019_4_OR_NEWER
->>>>>>> 5f88d9e6
       if (GetComponent<UnityEngine.SpatialTracking.TrackedPoseDriver>() == null) {
         gameObject.AddComponent<UnityEngine.SpatialTracking.TrackedPoseDriver>().UseRelativeTransform = true;
       }
