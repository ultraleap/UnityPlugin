--- conflicted
+++ resolved
@@ -34,11 +34,7 @@
     }
 
     public QueryWrapper<QueryType, WhereOp<QueryType, QueryOp>> NonNull() {
-<<<<<<< HEAD
-      return Where(o => o != null);
-=======
       return Where(obj => obj != null);
->>>>>>> b3f40b1f
     }
   }
 }