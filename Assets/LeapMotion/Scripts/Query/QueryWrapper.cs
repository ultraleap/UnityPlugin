--- conflicted
+++ resolved
@@ -116,17 +116,18 @@
       return new QueryWrapper<T, ListQueryOp<T>>(new ListQueryOp<T>(list));
     }
 
-<<<<<<< HEAD
+    /// <summary>
+    /// Converts a ReadonlyList object into a query operation, and returns a query wrapper
+    /// that wraps this new operation.
+    /// </summary>
     public static QueryWrapper<T, ReadonlyListQueryOp<T>> Query<T>(this ReadonlyList<T> list) {
       return new QueryWrapper<T, ReadonlyListQueryOp<T>>(new ReadonlyListQueryOp<T>(list));
     }
 
-=======
     /// <summary>
     /// Converts a Dictionary object into a query operation, and returns a query wrapper
     /// that wraps this new operation.
     /// </summary>
->>>>>>> ad1f71e1
     public static QueryWrapper<KeyValuePair<K, V>, EnumerableQueryOp<KeyValuePair<K, V>, Dictionary<K, V>.Enumerator>> Query<T, K, V>(this Dictionary<K, V> dictionary) {
       return new QueryWrapper<KeyValuePair<K, V>, EnumerableQueryOp<KeyValuePair<K, V>, Dictionary<K, V>.Enumerator>>(new EnumerableQueryOp<KeyValuePair<K, V>, Dictionary<K, V>.Enumerator>(dictionary.GetEnumerator()));
     }
