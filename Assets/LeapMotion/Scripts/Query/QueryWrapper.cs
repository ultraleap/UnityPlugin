﻿using System.Collections.Generic;

namespace Leap.Unity.Query {

  /// <summary>
  /// The wrapper for all leap queries.  These queries are meant to mirror the queries present in the System.Linq.Enumerable
  /// class.  These queries are meant to be functionaly identical, but allocate zero garbage, both during the generation of
  /// the query, as well as the execution.  The speed is also aimed to be as fast or faster.
  ///
  /// There is some difference between using Linq and using Leap queries. One is that is you must prefix your query with
  /// a call to a Query() method if you are starting with an external data structure.  So for example if you want to query a
  /// list, your method call would look something like this:
  ///
  /// myList.Query().Where(someCondition).First();
  ///
  /// The other major difference is that you can only use a query once.  So the following will not work:
  ///
  /// var myQuery = myList.Query().Where(someCondition);
  ///
  /// foreach(var item in myQuery) { }
  /// foreach(var item in myQuery) { } // will not work, query has already been used!
  ///
  /// All of these limitations and changes are made in the name of performance and to reduce garbage allocated to zero, while
  /// hopefully not impacting the productivity of the user too much.
  /// </summary>
  public partial struct QueryWrapper<QueryType, QueryOp> where QueryOp : IQueryOp<QueryType> {
    private QueryOp _op;

    public QueryOp op {
      get {
        return _op;
      }
    }

    public QueryWrapper(QueryOp op) {
      _op = op;
    }

    public Enumerator GetEnumerator() {
<<<<<<< HEAD
      return new Enumerator(op);
=======
      return new Enumerator(_op);
>>>>>>> 2459fa16
    }

    public struct Enumerator {
      private QueryOp _op;
      private QueryType _current;

      public Enumerator(QueryOp op) {
        _op = op;
        _current = default(QueryType);
      }

      public bool MoveNext() {
        return _op.TryGetNext(out _current);
      }

      public QueryType Current {
        get {
          return _current;
        }
      }
    }
  }

  public interface IQueryOp<T> {
    bool TryGetNext(out T t);
    void Reset();
  }

  public static class QueryConversionExtensions {

    public static QueryWrapper<T, ListQueryOp<T>> Query<T>(this IList<T> list) {
      return new QueryWrapper<T, ListQueryOp<T>>(new ListQueryOp<T>(list));
    }

    public static QueryWrapper<KeyValuePair<K, V>, EnumerableQueryOp<KeyValuePair<K, V>, Dictionary<K, V>.Enumerator>> Query<T, K, V>(this Dictionary<K, V> dictionary) {
      return new QueryWrapper<KeyValuePair<K, V>, EnumerableQueryOp<KeyValuePair<K, V>, Dictionary<K, V>.Enumerator>>(new EnumerableQueryOp<KeyValuePair<K, V>, Dictionary<K, V>.Enumerator>(dictionary.GetEnumerator()));
    }

    public static QueryWrapper<T, EnumerableQueryOp<T, HashSet<T>.Enumerator>> Query<T>(this HashSet<T> hashSet) {
      return new QueryWrapper<T, EnumerableQueryOp<T, HashSet<T>.Enumerator>>(new EnumerableQueryOp<T, HashSet<T>.Enumerator>(hashSet.GetEnumerator()));
    }

    public static QueryWrapper<T, EnumerableQueryOp<T, Queue<T>.Enumerator>> Query<T>(this Queue<T> queue) {
      return new QueryWrapper<T, EnumerableQueryOp<T, Queue<T>.Enumerator>>(new EnumerableQueryOp<T, Queue<T>.Enumerator>(queue.GetEnumerator()));
    }

    public static QueryWrapper<T, EnumerableQueryOp<T, IEnumerator<T>>> Query<T>(this IEnumerator<T> enumerator) {
      return new QueryWrapper<T, EnumerableQueryOp<T, IEnumerator<T>>>(new EnumerableQueryOp<T, IEnumerator<T>>(enumerator));
    }

    /// <summary>
    /// Generic fallback for calling Query on any IEnumerable.
    /// 
    /// IMPORTANT!  Since this uses the IEnumerable interface, it MUST create a small allocation
    /// during the call to GetEnumerator that cannot be avoided.
    /// </summary>
    public static QueryWrapper<T, EnumerableQueryOp<T, IEnumerator<T>>> Query<T>(this IEnumerable<T> enumerable) {
      return new QueryWrapper<T, EnumerableQueryOp<T, IEnumerator<T>>>(new EnumerableQueryOp<T, IEnumerator<T>>(enumerable.GetEnumerator()));
    }

    public struct ListQueryOp<T> : IQueryOp<T> {
      private IList<T> _list;
      private int _index;

      public ListQueryOp(IList<T> list) {
        _list = list;
        _index = 0;
      }

      public bool TryGetNext(out T t) {
        if (_index >= _list.Count) {
          t = default(T);
          return false;
        } else {
          t = _list[_index++];
          return true;
        }
      }

      public void Reset() {
        _index = 0;
      }
    }

    public struct EnumerableQueryOp<T, Enumerable> : IQueryOp<T>
      where Enumerable : IEnumerator<T> {
      private Enumerable _source;

      public EnumerableQueryOp(Enumerable source) {
        _source = source;
      }

      public bool TryGetNext(out T t) {
        if (_source.MoveNext()) {
          t = _source.Current;
          return true;
        } else {
          t = default(T);
          return false;
        }
      }

      public void Reset() {
        _source.Reset();
      }
    }
  }
}<|MERGE_RESOLUTION|>--- conflicted
+++ resolved
@@ -37,11 +37,7 @@
     }
 
     public Enumerator GetEnumerator() {
-<<<<<<< HEAD
-      return new Enumerator(op);
-=======
       return new Enumerator(_op);
->>>>>>> 2459fa16
     }
 
     public struct Enumerator {
