--- conflicted
+++ resolved
@@ -352,7 +352,7 @@
       }
     }
 
-    /** Calling this method stop the connection for the existing instance of a Controller,
+    /** Calling this method stop the connection for the existing instance of a Controller, 
      * clears old policy flags and resets to null */
     protected void destroyController() {
       if (leap_controller_ != null) {
@@ -401,11 +401,6 @@
 
     public void LateUpdateHandTransforms(Camera camera) {
       if (_updateHandInPrecull) {
-<<<<<<< HEAD
-=======
-        // if (RealtimeGraph.Instance != null) { RealtimeGraph.Instance.BeginSample("Vertex Offset", RealtimeGraph.GraphUnits.Miliseconds); }
-
->>>>>>> 3395c4bb
 #if UNITY_EDITOR
         //Hard-coded name of the camera used to generate the pre-render view
         if (camera.gameObject.name == "PreRenderCamera") {
@@ -418,34 +413,17 @@
         }
 #endif
 
-<<<<<<< HEAD
         if (Application.isPlaying && !manualUpdateHasBeenCalledSinceUpdate && leap_controller_ != null) {
           manualUpdateHasBeenCalledSinceUpdate = true;
           //Find the Left and/or Right Hand(s) to Latch
           Hand leftHand = null, rightHand = null;
           LeapTransform PrecullLeftHand = LeapTransform.Identity, PrecullRightHand = LeapTransform.Identity;
-          for (int i = 0; i < _transformedUpdateFrame.Hands.Count; i++) {
-            Hand updateHand = _transformedUpdateFrame.Hands[i];
+          for (int i = 0; i < CurrentFrame.Hands.Count; i++) {
+            Hand updateHand = CurrentFrame.Hands[i];
             if (updateHand.IsLeft && leftHand == null) {
               leftHand = updateHand;
             } else if (updateHand.IsRight && rightHand == null) {
               rightHand = updateHand;
-=======
-        if (Application.isPlaying && !manualUpdateHasBeenCalledSinceUpdate) {
-          ManualUpdateFrame();
-          if (_transformedPreCullFrame != null) {
-            //if (RealtimeGraph.Instance != null) { RealtimeGraph.Instance.AddSample("Precull Tracking Latency", RealtimeGraph.GraphUnits.Miliseconds, (GetLeapController().Now() - _transformedPreCullFrame.Timestamp) * 0.001f); }
-            for (int i = 0; i < _transformedPreCullFrame.Hands.Count; i++) {
-              Hand preCullHand = _transformedPreCullFrame.Hands[i];
-              Hand updateHand = CurrentFrame.Hand(preCullHand.Id);
-
-              if (preCullHand != null && updateHand != null) {
-                //Pass PreCullHand * Inverse(UpdateHand) to the shader
-                _transformArray[_transformedPreCullFrame.Hands[i].IsLeft ? 1 : 0] =
-                                    Matrix4x4.TRS(preCullHand.PalmPosition.ToVector3(), preCullHand.Rotation.ToQuaternion(), Vector3.one) *
-                  Matrix4x4.Inverse(Matrix4x4.TRS(updateHand.PalmPosition.ToVector3(), updateHand.Rotation.ToQuaternion(), Vector3.one));
-              }
->>>>>>> 3395c4bb
             }
           }
 
