﻿using UnityEngine;
using UnityEditor;
using System.Linq;
using System.Collections.Generic;

namespace Leap.Unity {

  [CustomPropertyDrawer(typeof(SingleLayer))]
  public class SingleLayerEditor : PropertyDrawer {
    private string[] _layerNames;
    private List<int> _layerValues;

    public override void OnGUI(Rect position, SerializedProperty property, GUIContent label) {
      ensureLayersInitialized();

      SerializedProperty layerProperty = property.FindPropertyRelative("layerIndex");
<<<<<<< HEAD
=======
      if (layerProperty == null) {
        Debug.LogWarning("Could not find the layer index property, was it renamed or removed?");
        return;
      }
>>>>>>> 2b6fa0f4

      int index = _layerValues.IndexOf(layerProperty.intValue);
      if (index < 0) {
        if (Application.isPlaying) {
          //If application is playing we dont want to change the layers on the fly
          //Instead, just display them as an int value
          layerProperty.intValue = EditorGUI.IntField(position, property.displayName, layerProperty.intValue);
          return;
        } else {
          //If the application is not running, reset the layer to the default layer
          layerProperty.intValue = 0;
          index = 0;
        }
      }

      index = EditorGUI.Popup(position, property.displayName, index, _layerNames);
      layerProperty.intValue = _layerValues[index];
    }

    private void ensureLayersInitialized() {
      if (_layerNames == null) {
        Dictionary<int, string> valueToLayer = new Dictionary<int, string>();
        for (int i = 0; i < 32; i++) {
          string layerName = LayerMask.LayerToName(i);
          if (!string.IsNullOrEmpty(layerName)) {
            valueToLayer[i] = layerName;
          }
        }

        _layerValues = valueToLayer.Keys.ToList();
        _layerNames = valueToLayer.Values.ToArray();
      }
    }
  }
}<|MERGE_RESOLUTION|>--- conflicted
+++ resolved
@@ -14,13 +14,10 @@
       ensureLayersInitialized();
 
       SerializedProperty layerProperty = property.FindPropertyRelative("layerIndex");
-<<<<<<< HEAD
-=======
       if (layerProperty == null) {
         Debug.LogWarning("Could not find the layer index property, was it renamed or removed?");
         return;
       }
->>>>>>> 2b6fa0f4
 
       int index = _layerValues.IndexOf(layerProperty.intValue);
       if (index < 0) {
