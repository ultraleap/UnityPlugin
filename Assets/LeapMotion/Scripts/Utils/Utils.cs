/******************************************************************************\
* Copyright (C) Leap Motion, Inc. 2011-2016.                                   *
* Leap Motion proprietary. Licensed under Apache 2.0                           *
* Available at http://www.apache.org/licenses/LICENSE-2.0.html                 *
\******************************************************************************/

using UnityEngine;

namespace Leap.Unity {

  public static class Utils {

    #region Math Utils
    public static int Repeat(int x, int m) {
      int r = x % m;
      return r < 0 ? r + m : r;
    }
<<<<<<< HEAD
=======

    /// <summary>
    /// Returns a vector that is perpendicular to this vector.
    /// The returned vector will have the same length as the
    /// input vector.
    /// </summary>
    public static Vector2 Perpendicular(this Vector2 vector) {
      return new Vector2(vector.y, -vector.x);
    }

    /// <summary>
    /// Returns a vector that is perpendicular to this vector.
    /// The returned vector is not guaranteed to be a unit vector,
    /// nor is its length guaranteed to be the same as the source
    /// vector's.
    /// </summary>
    public static Vector3 Perpendicular(this Vector3 vector) {
      float x2 = vector.x * vector.x;
      float y2 = vector.y * vector.y;
      float z2 = vector.z * vector.z;

      float mag0 = z2 + x2;
      float mag1 = y2 + x2;
      float mag2 = z2 + y2;

      if (mag0 > mag1) {
        if (mag0 > mag2) {
          return new Vector3(-vector.z, 0, vector.x);
        } else {
          return new Vector3(0, vector.z, -vector.y);
        }
      } else {
        if (mag1 > mag2) {
          return new Vector3(vector.y, -vector.x, 0);
        } else {
          return new Vector3(0, vector.z, -vector.y);
        }
      }
    }
    
>>>>>>> c15a8bad
    #endregion

    #region Orientation Utils

    /// <summary>
    /// Similar to Unity's Transform.LookAt(), but resolves the forward vector of this
    /// Transform to point away from the argument Transform.
    /// 
    /// Useful for billboarding Quads and UI elements whose forward vectors should match
    /// rather than oppose the Main Camera.
    /// </summary>
    public static void LookAwayFrom(this Transform thisTransform, Transform transform) {
      thisTransform.rotation = Quaternion.LookRotation(thisTransform.position - transform.position, Vector3.up);
    }

    /// <summary>
    /// Similar to Unity's Transform.LookAt(), but resolves the forward vector of this
    /// Transform to point away from the argument Transform.
    /// 
    /// Allows specifying an upwards parameter; this is passed as the upwards vector to the Quaternion.LookRotation.
    /// </summary>
    /// <param name="thisTransform"></param>
    /// <param name="transform"></param>
    public static void LookAwayFrom(this Transform thisTransform, Transform transform, Vector3 upwards) {
      thisTransform.rotation = Quaternion.LookRotation(thisTransform.position - transform.position, upwards);
    }

    #endregion

    #region Physics Utils

    public static void IgnoreCollisions(GameObject first, GameObject second, bool ignore = true) {
      if (first == null || second == null)
        return;

      Collider[] first_colliders = first.GetComponentsInChildren<Collider>();
      Collider[] second_colliders = second.GetComponentsInChildren<Collider>();

      for (int i = 0; i < first_colliders.Length; ++i) {
        for (int j = 0; j < second_colliders.Length; ++j) {
          if (first_colliders[i] != second_colliders[j] &&
              first_colliders[i].enabled && second_colliders[j].enabled) {
            Physics.IgnoreCollision(first_colliders[i], second_colliders[j], ignore);
          }
        }
      }
    }

    #endregion

    #region Gizmo Utils

    public static void DrawCircle(Vector3 center,
                           Vector3 normal,
                           float radius,
                           Color color,
                           int quality = 32,
                           float duration = 0,
                           bool depthTest = true) {
      Vector3 planeA = Vector3.Slerp(normal, -normal, 0.5f);
      DrawArc(360, center, planeA, normal, radius, color, quality);
    }

    /* Adapted from: Zarrax (http://math.stackexchange.com/users/3035/zarrax), Parametric Equation of a Circle in 3D Space?, 
     * URL (version: 2014-09-09): http://math.stackexchange.com/q/73242 */
    public static void DrawArc(float arc,
                           Vector3 center,
                           Vector3 forward,
                           Vector3 normal,
                           float radius,
                           Color color,
                           int quality = 32) {

      Gizmos.color = color;
      Vector3 right = Vector3.Cross(normal, forward).normalized;
      float deltaAngle = arc / quality;
      Vector3 thisPoint = center + forward * radius;
      Vector3 nextPoint = new Vector3();
      for (float angle = 0; Mathf.Abs(angle) <= Mathf.Abs(arc); angle += deltaAngle) {
        float cosAngle = Mathf.Cos(angle * Constants.DEG_TO_RAD);
        float sinAngle = Mathf.Sin(angle * Constants.DEG_TO_RAD);
        nextPoint.x = center.x + radius * (cosAngle * forward.x + sinAngle * right.x);
        nextPoint.y = center.y + radius * (cosAngle * forward.y + sinAngle * right.y);
        nextPoint.z = center.z + radius * (cosAngle * forward.z + sinAngle * right.z);
        Gizmos.DrawLine(thisPoint, nextPoint);
        thisPoint = nextPoint;
      }
    }

    public static void DrawCone(Vector3 origin,
                           Vector3 direction,
                           float angle,
                           float height,
                           Color color,
                           int quality = 4,
                           float duration = 0,
                           bool depthTest = true) {

      float step = height / quality;
      for (float q = step; q <= height; q += step) {
        DrawCircle(origin + direction * q, direction, Mathf.Tan(angle * Constants.DEG_TO_RAD) * q, color, quality * 8, duration, depthTest);
      }
    }

    #endregion

  }

}<|MERGE_RESOLUTION|>--- conflicted
+++ resolved
@@ -15,8 +15,6 @@
       int r = x % m;
       return r < 0 ? r + m : r;
     }
-<<<<<<< HEAD
-=======
 
     /// <summary>
     /// Returns a vector that is perpendicular to this vector.
@@ -57,7 +55,6 @@
       }
     }
     
->>>>>>> c15a8bad
     #endregion
 
     #region Orientation Utils
