﻿using Leap.Unity.Query;
using UnityEngine.Events;
using UnityEngine;
using UnityEngine.SceneManagement;

namespace Leap.Unity {

  public static class Hands {

    private static LeapServiceProvider s_provider;
    private static GameObject s_leapRig;

    static Hands() {
      InitStatic();
      SceneManager.activeSceneChanged += InitStaticOnNewScene;
    }

    private static void InitStaticOnNewScene(Scene unused, Scene unused2) {
      InitStatic();
    }
    private static void InitStatic() {
      s_provider = GameObject.FindObjectOfType<LeapServiceProvider>();
      Camera providerCamera = s_provider.GetComponentInParent<Camera>();
      if (providerCamera == null) return;
      if (providerCamera.transform.parent == null) return;
      s_leapRig = providerCamera.transform.parent.gameObject;
    }

    /// <summary>
    /// Static convenience accessor for the Leap camera rig. This is the parent
    /// of the Camera that contains a LeapServiceProvider in one of its children,
    /// or null if there is no such GameObject.
    /// </summary>
    public static GameObject Rig {
      get {
        if (s_leapRig == null) {
          InitStatic();
          if (s_leapRig == null) {
            Debug.LogWarning("Camera has no parent; Rig will return null.");
          }
        }
        return s_leapRig;
      }
    }

    /// <summary>
    /// Static convenience accessor for the LeapServiceProvider.
    /// </summary>
    public static LeapServiceProvider Provider {
      get {
        if (s_provider == null) {
          InitStatic();
          if (s_provider == null) {
            Debug.LogWarning("No LeapServiceProvider found in the scene.");
          }
        }
        return s_provider;
      }
    }

    [System.Serializable]
    public class HandEvent : UnityEvent<Hand> { }

    /// <summary>
    /// Returns the first hand of the argument Chirality in the current frame,
    /// otherwise returns null if no such hand is found.
    /// </summary>
    public static Hand Get(Chirality chirality) {
      if (chirality == Chirality.Left) return Left;
      else return Right;
    }

    /// <summary>
<<<<<<< HEAD
    /// As Get, but returns the FixedUpdate (physics timestep) hand as opposed to the Update hand.
    /// </summary>
    public static Hand GetFixed(Chirality chirality) {
      if (chirality == Chirality.Left) return FixedLeft;
      else return FixedRight;
    }

    /// <summary> Returns the first left hand found by Leap in the current
    /// frame, otherwise returns null if no such hand is found. </summary>
=======
    /// Returns the first left hand found by Leap in the current frame, otherwise
    /// returns null if no such hand is found.
    /// </summary>
>>>>>>> 018955fa
    public static Hand Left {
      get {
        if (Provider == null) return null;
        if (Provider.CurrentFrame == null) return null;
        return Provider.CurrentFrame.Hands.Query().FirstOrDefault(hand => hand.IsLeft);
      }
    }

    /// <summary>
    /// Returns the first right hand found by Leap in the current frame, otherwise
    /// returns null if no such hand is found.
    /// </summary>
    public static Hand Right {
      get {
        if (Provider == null) return null;
        if (Provider.CurrentFrame == null) return null;
        else return Provider.CurrentFrame.Hands.Query().FirstOrDefault(hand => hand.IsRight);
      }
    }

    /// <summary>
<<<<<<< HEAD
    /// Returns the first left hand found by Leap in the current fixed frame, otherwise
    /// returns null if no such hand is found. The fixed frame is aligned with the physics timestep.
    /// </summary>
    public static Hand FixedLeft {
      get {
        if (Provider == null) return null;
        if (Provider.CurrentFixedFrame == null) return null;
        return Provider.CurrentFixedFrame.Hands.Query().FirstOrDefault(hand => hand.IsLeft);
      }
    }

    /// <summary> 
    /// Returns the first right hand found by Leap in the current fixed frame, otherwise
    /// returns null if no such hand is found. The fixed frame is aligned with the physics timestep.
    /// </summary>
    public static Hand FixedRight {
      get {
        if (Provider == null) return null;
        if (Provider.CurrentFixedFrame == null) return null;
        else return Provider.CurrentFixedFrame.Hands.Query().FirstOrDefault(hand => hand.IsRight);
      }
    }

    public static Finger Thumb(this Hand hand) {
=======
    /// Shorthand for hand.Fingers[(int)Leap.Finger.FingerType.TYPE_THUMB],
    /// or, alternatively, hand.Fingers[0].
    /// </summary>
    public static Finger GetThumb(this Hand hand) {
>>>>>>> 018955fa
      return hand.Fingers[(int)Leap.Finger.FingerType.TYPE_THUMB];
    }

    /// <summary>
    /// Shorthand for hand.Fingers[(int)Leap.Finger.FingerType.TYPE_INDEX],
    /// or, alternatively, hand.Fingers[1].
    /// </summary>
    public static Finger GetIndex(this Hand hand) {
      return hand.Fingers[(int)Leap.Finger.FingerType.TYPE_INDEX];
    }

    /// <summary>
    /// Shorthand for hand.Fingers[(int)Leap.Finger.FingerType.TYPE_MIDDLE],
    /// or, alternatively, hand.Fingers[2].
    /// </summary>
    public static Finger GetMiddle(this Hand hand) {
      return hand.Fingers[(int)Leap.Finger.FingerType.TYPE_MIDDLE];
    }

    /// <summary>
    /// Shorthand for hand.Fingers[(int)Leap.Finger.FingerType.TYPE_RING],
    /// or, alternatively, hand.Fingers[3].
    /// </summary>
    public static Finger GetRing(this Hand hand) {
      return hand.Fingers[(int)Leap.Finger.FingerType.TYPE_RING];
    }

    /// <summary>
    /// Shorthand for hand.Fingers[(int)Leap.Finger.FingerType.TYPE_PINKY],
    /// or, alternatively, hand.Fingers[4].
    /// </summary>
    public static Finger GetPinky(this Hand hand) {
      return hand.Fingers[(int)Leap.Finger.FingerType.TYPE_PINKY];
    }

    /// <summary>
    /// Returns the direction the Hand's palm is facing. For the  other two palm-basis
    /// directions, see RadialAxis and DistalAxis.
    /// 
    /// The direction out of the back of the hand would be called the dorsal axis.
    /// </summary>
    public static Vector3 PalmarAxis(this Hand hand) {
      return -hand.Basis.yBasis.ToVector3();
    }

    /// <summary>
    /// Returns the the direction towards the thumb that is perpendicular to the palmar
    /// and distal axes. Left and right hands will return opposing directions.
    /// 
    /// The direction away from the thumb would be called the ulnar axis.
    /// </summary>
    public static Vector3 RadialAxis(this Hand hand) {
      if (hand.IsRight) {
        return -hand.Basis.xBasis.ToVector3();
      }
      else {
        return hand.Basis.xBasis.ToVector3();
      }
    }

    /// <summary>
    /// Returns the direction towards the fingers that is perpendicular to the palmar
    /// and radial axes.
    /// 
    /// The direction towards the wrist would be called the proximal axis.
    /// </summary>
    public static Vector3 DistalAxis (this Hand hand) {
      return hand.Basis.zBasis.ToVector3();
    }

    /// <summary>
    /// Returns whether the pinch strength for the hand is greater than 0.8.
    /// For more reliable pinch behavior, try applying hysteresis to the PinchStrength property.
    /// </summary>
    public static bool IsPinching(this Hand hand) {
      return hand.PinchStrength > 0.8F;
    }

    /// <summary>
    /// Returns approximately where the thumb and index finger will be if they are pinched together.
    /// </summary>
    public static Vector3 GetPinchPosition(this Hand hand) {
      Vector indexPosition = hand.Fingers[(int)Finger.FingerType.TYPE_INDEX].TipPosition;
      Vector thumbPosition = hand.Fingers[(int)Finger.FingerType.TYPE_THUMB].TipPosition;
      return (2 * thumbPosition + indexPosition).ToVector3() * 0.333333F;
    }

    /// <summary>
    /// Returns a decent approximation of where the hand is pinching, or where it will pinch,
    /// even if the index and thumb tips are far apart.
    /// 
    /// In general, this will be more stable than GetPinchPosition().
    /// </summary>
    public static Vector3 GetPredictedPinchPosition(this Hand hand) {
      Vector3 indexTip = hand.GetIndex().TipPosition.ToVector3();
      Vector3 thumbTip = hand.GetThumb().TipPosition.ToVector3();

      // The predicted pinch point is a rigid point in hand-space linearly offset by the
      // index finger knuckle position, scaled by the index finger's length, and lightly
      // influenced by the actual thumb and index tip positions.
      Vector3 indexKnuckle = hand.Fingers[1].bones[1].PrevJoint.ToVector3();
      float indexLength = hand.Fingers[1].Length;
      Vector3 radialAxis = hand.RadialAxis();
      float thumbInfluence = Vector3.Dot((thumbTip - indexKnuckle).normalized, radialAxis).Map(0F, 1F, 0.5F, 0F);
      Vector3 predictedPinchPoint = indexKnuckle + hand.PalmarAxis() * indexLength * 0.85F
                                                 + hand.DistalAxis() * indexLength * 0.20F
                                                 + radialAxis        * indexLength * 0.20F;
      predictedPinchPoint = Vector3.Lerp(predictedPinchPoint, thumbTip, thumbInfluence);
      predictedPinchPoint = Vector3.Lerp(predictedPinchPoint, indexTip, 0.15F);

      return predictedPinchPoint;
    }

    /// <summary>
    /// Returns whether this vector faces from a given world position towards another world position within a maximum angle of error.
    /// </summary>
    public static bool IsFacing(this Vector3 facingVector, Vector3 fromWorldPosition, Vector3 towardsWorldPosition, float maxOffsetAngleAllowed) {
      Vector3 actualVectorTowardsWorldPosition = (towardsWorldPosition - fromWorldPosition).normalized;
      return Vector3.Angle(facingVector, actualVectorTowardsWorldPosition) <= maxOffsetAngleAllowed;
    }

    /// <summary>
    /// Returns a confidence value from 0 to 1 indicating how strongly the Hand is making a fist.
    /// </summary>
    public static float GetFistStrength(this Hand hand) {
      return (Vector3.Dot(hand.Fingers[1].Direction.ToVector3(), -hand.DistalAxis() )
            + Vector3.Dot(hand.Fingers[2].Direction.ToVector3(), -hand.DistalAxis() )
            + Vector3.Dot(hand.Fingers[3].Direction.ToVector3(), -hand.DistalAxis() )
            + Vector3.Dot(hand.Fingers[4].Direction.ToVector3(), -hand.DistalAxis() )
            + Vector3.Dot(hand.Fingers[0].Direction.ToVector3(), -hand.RadialAxis() )
            ).Map(-5, 5, 0, 1);
    }

    /// <summary>
    /// Transforms a bone by a position and rotation.
    /// </summary>
    public static void Transform(this Bone bone, Vector3 position, Quaternion rotation) {
      bone.Transform(new LeapTransform(position.ToVector(), rotation.ToLeapQuaternion()));
    }

    /// <summary>
    /// Transforms a finger by a position and rotation.
    /// </summary>
    public static void Transform(this Finger finger, Vector3 position, Quaternion rotation) {
      finger.Transform(new LeapTransform(position.ToVector(), rotation.ToLeapQuaternion()));
    }

    /// <summary>
    /// Transforms a hand by a position and rotation.
    /// </summary>
    public static void Transform(this Hand hand, Vector3 position, Quaternion rotation) {
      hand.Transform(new LeapTransform(position.ToVector(), rotation.ToLeapQuaternion()));
    }

    /// <summary>
    /// Transforms a frame by a position and rotation.
    /// </summary>
    public static void Transform(this Frame frame, Vector3 position, Quaternion rotation) {
      frame.Transform(new LeapTransform(position.ToVector(), rotation.ToLeapQuaternion()));
    }

    /// <summary>
    /// Transforms a bone to a position and rotation.
    /// </summary>
    public static void SetTransform(this Bone bone, Vector3 position, Quaternion rotation) {
      bone.Transform(Vector3.zero, (rotation * Quaternion.Inverse(bone.Rotation.ToQuaternion())));
      bone.Transform(position - bone.PrevJoint.ToVector3(), Quaternion.identity);
    }

    /// <summary>
    /// Transforms a hand to a position and rotation.
    /// </summary>
    public static void SetTransform(this Hand hand, Vector3 position, Quaternion rotation) {
      hand.Transform(Vector3.zero, (rotation * Quaternion.Inverse(hand.Rotation.ToQuaternion())));
      hand.Transform(position - hand.PalmPosition.ToVector3(), Quaternion.identity);
    }

  }

}<|MERGE_RESOLUTION|>--- conflicted
+++ resolved
@@ -71,7 +71,6 @@
     }
 
     /// <summary>
-<<<<<<< HEAD
     /// As Get, but returns the FixedUpdate (physics timestep) hand as opposed to the Update hand.
     /// </summary>
     public static Hand GetFixed(Chirality chirality) {
@@ -79,13 +78,10 @@
       else return FixedRight;
     }
 
-    /// <summary> Returns the first left hand found by Leap in the current
-    /// frame, otherwise returns null if no such hand is found. </summary>
-=======
+    /// <summary>
     /// Returns the first left hand found by Leap in the current frame, otherwise
     /// returns null if no such hand is found.
     /// </summary>
->>>>>>> 018955fa
     public static Hand Left {
       get {
         if (Provider == null) return null;
@@ -107,7 +103,6 @@
     }
 
     /// <summary>
-<<<<<<< HEAD
     /// Returns the first left hand found by Leap in the current fixed frame, otherwise
     /// returns null if no such hand is found. The fixed frame is aligned with the physics timestep.
     /// </summary>
@@ -131,13 +126,10 @@
       }
     }
 
-    public static Finger Thumb(this Hand hand) {
-=======
     /// Shorthand for hand.Fingers[(int)Leap.Finger.FingerType.TYPE_THUMB],
     /// or, alternatively, hand.Fingers[0].
     /// </summary>
     public static Finger GetThumb(this Hand hand) {
->>>>>>> 018955fa
       return hand.Fingers[(int)Leap.Finger.FingerType.TYPE_THUMB];
     }
 
