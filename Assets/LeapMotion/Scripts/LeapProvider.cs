﻿// #define CHECK_TRANSFORMED_IMPL

using UnityEngine;
using System.Collections;
using LeapInternal;
using Leap;

namespace Leap {
  public class LeapProvider :
    MonoBehaviour {
    public IFrame CurrentFrame { get { return _currentFrame; } }
    public Image CurrentImage { get; private set; }
    private Transform providerSpace;
    private Matrix leapMat;

    private TransformedFrame _currentFrame;
    private TransformedFrame _currentFixedFrame;

    protected Controller leap_controller_;

    /** The smoothed offset between the FixedUpdate timeline and the Leap timeline.  
   * Used to provide temporally correct frames within FixedUpdate */
    private SmoothedFloat smoothedFixedUpdateOffset_ = new SmoothedFloat();
    /** The maximum offset calculated per frame */
    public float PerFrameFixedUpdateOffset;
    /** Conversion factor for nanoseconds to seconds. */
    protected const float NS_TO_S = 1e-6f;
    /** Conversion factor for seconds to nanoseconds. */
    protected const float S_TO_NS = 1e6f;
    /** How much smoothing to use when calculating the FixedUpdate offset. */
    protected const float FIXED_UPDATE_OFFSET_SMOOTHING_DELAY = 0.1f;

    /** Set true if the Leap Motion hardware is mounted on an HMD; otherwise, leave false. */
    public bool isHeadMounted = false;

    public bool overrideDeviceType = false;

    /** If overrideDeviceType is enabled, the hand controller will return a device of this type. */
    public LeapDeviceType overrideDeviceTypeWith = LeapDeviceType.Peripheral;

    void Awake() {
      leap_controller_ = new Controller();
      if (leap_controller_.IsConnected) {
        InitializeFlags();
      }
      leap_controller_.Device += HandleControllerConnect;
    }

    // Use this for initialization
    void Start() {
      //set empty frame
        _currentFrame = new TransformedFrame();
        _currentFixedFrame = new TransformedFrame();
    }

    void HandleControllerConnect(object sender, LeapEventArgs args) {
      InitializeFlags();
    }

    protected void OnDisable() {
      leap_controller_.Device -= HandleControllerConnect;
    }

    /** 
* Initializes the Leap Motion policy flags.
* The POLICY_OPTIMIZE_HMD flag improves tracking for head-mounted devices.
*/
    void InitializeFlags() {
      //Optimize for top-down tracking if on head mounted display.
      if (isHeadMounted)
        leap_controller_.SetPolicy(Controller.PolicyFlag.POLICY_OPTIMIZE_HMD);
      else
        leap_controller_.ClearPolicy(Controller.PolicyFlag.POLICY_OPTIMIZE_HMD);
    }

    /** Returns the Leap Controller instance. */
    public Controller GetLeapController() {
#if UNITY_EDITOR
      //Do a null check to deal with hot reloading
      if (leap_controller_ == null) {
        leap_controller_ = new Controller();
      }
#endif
      return leap_controller_;
    }
    /** True, if the Leap Motion hardware is plugged in and this application is connected to the Leap Motion service. */
    public bool IsConnected() {
      return GetLeapController().IsConnected;
    }

    /** Returns information describing the device hardware. */
    public LeapDeviceInfo GetDeviceInfo() {
      if (overrideDeviceType) {
        return new LeapDeviceInfo(overrideDeviceTypeWith);
      }

      DeviceList devices = GetLeapController().Devices;
      if (devices.Count == 1) {
        LeapDeviceInfo info = new LeapDeviceInfo(LeapDeviceType.Peripheral);
        // TODO: DeviceList does not tell us the device type. Dragonfly serial starts with "LE" and peripheral starts with "LP"
        if (devices[0].SerialNumber.Length >= 2) {
          switch (devices[0].SerialNumber.Substring(0, 2)) {
            case ("LP"):
              info = new LeapDeviceInfo(LeapDeviceType.Peripheral);
              break;
            case ("LE"):
              info = new LeapDeviceInfo(LeapDeviceType.Dragonfly);
              break;
            default:
              break;
          }
        }

        // TODO: Add baseline & offset when included in API
        // NOTE: Alternative is to use device type since all parameters are invariant
        info.isEmbedded = devices[0].IsEmbedded;
        info.horizontalViewAngle = devices[0].HorizontalViewAngle * Mathf.Rad2Deg;
        info.verticalViewAngle = devices[0].VerticalViewAngle * Mathf.Rad2Deg;
        info.trackingRange = devices[0].Range / 1000f;
        info.serialID = devices[0].SerialNumber;
        return info;
      } else if (devices.Count > 1) {
        return new LeapDeviceInfo(LeapDeviceType.Peripheral);
      }
      return new LeapDeviceInfo(LeapDeviceType.Invalid);
    }

    // Update is called once per frame
    void Update() {

      leapMat = UnityMatrixExtension.GetLeapMatrix(this.transform);
<<<<<<< HEAD
      CurrentFrame = leap_controller_.GetTransformedFrame(leapMat, 0);
=======
      IFrame frame = leap_controller_.Frame();
      _currentFrame.Set(ref leapMat, frame);

#if CHECK_TRANSFORMED_IMPL
      Asserter.CompareAllValues(
          frame.TransformedCopy(ref leapMat),
          _currentFrame
          );
#endif

>>>>>>> a169cc2e
      //perFrameFixedUpdateOffset_ contains the maximum offset of this Update cycle
      smoothedFixedUpdateOffset_.Update(PerFrameFixedUpdateOffset, Time.deltaTime);
      //float now = leap_controller_.Now();
      //Debug.Log("leap_controller_.Now():" + leap_controller_.Now() + " - CurrentFrame.Timestamp:" + CurrentFrame.Timestamp + " = " + (leap_controller_.Now() - CurrentFrame.Timestamp));
      //Debug.Log("provider.Update().CurrentFrame.Id: " + CurrentFrame.Id);
    }

    void FixedUpdate() {
      //which frame to deliver
    }
    public virtual IFrame GetFixedFrame() {

      //Aproximate the correct timestamp given the current fixed time
      float correctedTimestamp = (Time.fixedTime + smoothedFixedUpdateOffset_.value) * S_TO_NS;

      //Search the leap history for a frame with a timestamp closest to the corrected timestamp
      IFrame closestFrame = leap_controller_.Frame();
      for (int searchHistoryIndex = 0; searchHistoryIndex < 60; searchHistoryIndex++) {

        IFrame historyFrame = leap_controller_.Frame(searchHistoryIndex);//GetTransformedFrame(leapMat, searchHistoryIndex);

        //If we reach an invalid frame, terminate the search
        if (historyFrame.Id < 0) {
          Debug.Log("historyFrame.Id is less than 0");
          break;
        }

        if (Mathf.Abs(historyFrame.Timestamp - correctedTimestamp) < Mathf.Abs(closestFrame.Timestamp - correctedTimestamp)) {
          closestFrame = historyFrame;
        } else {
          //Since frames are always reported in order, we can terminate the search once we stop finding a closer frame
          break;
        }
      }

      leapMat = UnityMatrixExtension.GetLeapMatrix(this.transform);
      _currentFixedFrame.Set(ref leapMat, closestFrame);
      return _currentFixedFrame;
    }
    void OnDestroy() {
      //DestroyAllHands();
      leap_controller_.ClearPolicy(Controller.PolicyFlag.POLICY_OPTIMIZE_HMD);
      leap_controller_.StopConnection();
    }
    void OnApplicationPause(bool isPaused) {
      //Debug.Log("Pause " + isPaused);
      if (isPaused)
        leap_controller_.StopConnection();
      else
        leap_controller_.StartConnection();
    }

    void OnApplicationQuit() {
      leap_controller_.StopConnection();
    }
  }
}<|MERGE_RESOLUTION|>--- conflicted
+++ resolved
@@ -129,9 +129,6 @@
     void Update() {
 
       leapMat = UnityMatrixExtension.GetLeapMatrix(this.transform);
-<<<<<<< HEAD
-      CurrentFrame = leap_controller_.GetTransformedFrame(leapMat, 0);
-=======
       IFrame frame = leap_controller_.Frame();
       _currentFrame.Set(ref leapMat, frame);
 
@@ -142,7 +139,6 @@
           );
 #endif
 
->>>>>>> a169cc2e
       //perFrameFixedUpdateOffset_ contains the maximum offset of this Update cycle
       smoothedFixedUpdateOffset_.Update(PerFrameFixedUpdateOffset, Time.deltaTime);
       //float now = leap_controller_.Now();
