namespace Leap {

using System;
using System.Runtime.InteropServices;
  using System.Collections.Generic;


    public class TestHandFactory {

        public static Frame MakeTestFrame(int frameId, bool leftHandIncluded, bool rightHandIncluded){
            Frame testFrame = new Frame(frameId, 0, 120.0f, new InteractionBox(), new List<Hand>());
            if(leftHandIncluded)
                testFrame.Hands.Add(MakeTestHand(frameId, 10, true));
            if(rightHandIncluded)
              testFrame.Hands.Add(MakeTestHand(frameId, 20, false));
            return testFrame;
        }

<<<<<<< HEAD
        public static Hand MakeTestHand(int frameId, int handId, bool isLeft){
            List<Finger> fingers = new List<Finger>(5);
=======
        public static IHand MakeTestHand(int frameId, int handId, bool isLeft){
            List<IFinger> fingers = new FingerList(5);
>>>>>>> a169cc2e
            fingers.Add(MakeThumb (frameId, handId));
            fingers.Add(MakeIndexFinger (frameId, handId));
            fingers.Add(MakeMiddleFinger (frameId, handId));
            fingers.Add(MakeRingFinger (frameId, handId));
            fingers.Add( MakePinky (frameId, handId));

            Vector armWrist = new Vector(-7.05809944059f, 4.0f, 50.0f);
            Vector elbow = armWrist + 250f * Vector.Backward;
            Matrix armBasis = new Matrix(Vector.Right, Vector.Down, Vector.Forward);
            Arm arm = new Arm(elbow,armWrist,(elbow + armWrist)/2, Vector.Forward, 250f, 41f, armBasis);
            Hand testHand = new Hand(frameId,
            handId,
            1.0f,
            0.0f,
            0.0f,
            0.0f,
            0.0f,
            85f,
            isLeft,
            0.0f,
            arm,
                fingers,
                new Vector (0,0,0),
                new Vector(0,0,0),
                new Vector(0,0,0),
                Vector.Down,
                Vector.Backward,
                new Vector(-4.36385750984f, 6.5f, 31.0111342526f)
            );

            if(isLeft){
                return testHand;
            } else {
                Matrix leftToRight = new Matrix(Vector.Right, Vector.Up, Vector.Forward);
                return testHand.TransformedCopy(ref leftToRight);
            }
        }
         static Finger MakeThumb(int frameId, int handId){
            //Thumb
            Vector position = new Vector(19.3382610281f, -6.0f, 53.168484654f);
            Vector forward = new Vector(0.436329113772f, 0.0f, -0.899787143982f);
            Vector up = new Vector(0.804793943718f, 0.447213915513f, 0.390264553767f);
            float[] jointLengths = {0.0f, 46.22f, 31.57f, 21.67f};
            return MakeFinger (Finger.FingerType.TYPE_THUMB, position, forward, up, jointLengths, frameId, handId, handId + 0);
        }

         static Finger MakeIndexFinger(int frameId, int handId){
            //Index Finger
            Vector position = new Vector(23.1812851873f, 2.0f, -23.1493459317f);
            Vector forward = new Vector(0.166044313785f, -0.14834045293f, -0.974897120667f);
            Vector up = new Vector(0.0249066470677f, 0.988936352868f, -0.1462345681f);
            float[]  jointLengths = {68.12f, 39.78f, 22.38f, 15.82f};
            return MakeFinger (Finger.FingerType.TYPE_INDEX, position, forward, up, jointLengths, frameId, handId, handId + 1);
        }

         static Finger MakeMiddleFinger(int frameId, int handId){
            //Middle Finger
            Vector position = new Vector(2.78877821918f, 4.0f, -23.252105626f);
            Vector forward = new Vector(0.0295207858556f, -0.148340452932f, -0.988495641481f);
            Vector up = new Vector(-0.145765270107f, 0.977715980076f, -0.151075968756f);
            float[]  jointLengths = {64.60f, 44.63f, 26.33f, 17.40f};
            return MakeFinger (Finger.FingerType.TYPE_MIDDLE, position, forward, up, jointLengths, frameId, handId, handId + 2);
        }

         static Finger MakeRingFinger(int frameId, int handId){
            //Ring Finger
            Vector position = new Vector(-17.447168266f, 4.0f, -17.2791440615f);
            Vector forward = new Vector(-0.121317937368f, -0.148340347175f, -0.981466810174f);
            Vector up = new Vector(-0.216910468316f, 0.968834928679f, -0.119619102602f);
            float[]  jointLengths = {58.00f, 41.37f, 25.65f, 17.30f};
            return MakeFinger (Finger.FingerType.TYPE_RING, position, forward, up, jointLengths, frameId, handId, handId + 3);
        }

         static Finger MakePinky(int frameId, int handId){
            //Pinky Finger
            Vector position = new Vector(-35.3374394559f, 0.0f, -9.72871382551f);
            Vector forward = new Vector(-0.259328923438f, -0.105851224797f, -0.959970847306f);
            Vector up = new Vector(-0.353350220937f, 0.935459475557f, -0.00769356576168f);
            float[]  jointLengths = {53.69f, 32.74f, 18.11f, 15.96f};
            return MakeFinger (Finger.FingerType.TYPE_PINKY, position, forward, up, jointLengths, frameId, handId, handId + 4);
        }


         static Finger MakeFinger(Finger.FingerType name, Vector position, Vector forward, Vector up, float[] jointLengths, 
            int frameId, int handId, int fingerId){
            Bone[] bones = new Bone[5];
            float proximalDistance = -jointLengths[0];
            Bone metacarpal = MakeBone (Bone.BoneType.TYPE_METACARPAL, position + forward * proximalDistance, jointLengths[0], 8f, forward, up);
            proximalDistance += jointLengths[0];
            bones[0] = metacarpal;

            Bone proximal = MakeBone (Bone.BoneType.TYPE_PROXIMAL,  position + forward * proximalDistance, jointLengths[1], 8f, forward, up);
            proximalDistance += jointLengths[1];
            bones[1] = proximal;

            Bone intermediate = MakeBone (Bone.BoneType.TYPE_INTERMEDIATE,  position + forward * proximalDistance, jointLengths[2], 8f, forward, up);
            proximalDistance += jointLengths[2];
            bones[2] = intermediate;

            Bone distal = MakeBone (Bone.BoneType.TYPE_DISTAL,  position + forward * proximalDistance, jointLengths[3], 8f, forward, up);
            bones[3] = distal;

            return new Finger(
            handId,
            fingerId,
            0.0f,
            position,
            new Vector(0,0,0),
            forward,
            position,
            8f,
            jointLengths[1] + jointLengths[2] +jointLengths[3],
            true,
            name,
            bones[0],
            bones[1],
            bones[2],
            bones[3]);
        }

         static Bone MakeBone(Bone.BoneType name, Vector proximalPosition, float length, float width, Vector direction, Vector up){
            Matrix basis = new Matrix();
            basis.zBasis = direction;
            basis.yBasis = up;
            basis.xBasis = direction.Cross(up).Normalized;
            return new Bone(
                proximalPosition,
                proximalPosition + direction * length,
                Vector.Lerp(proximalPosition, proximalPosition + direction * length, .5f),
                direction,
                length,
                width,
                name,
                basis);
        }
    }
}<|MERGE_RESOLUTION|>--- conflicted
+++ resolved
@@ -16,13 +16,8 @@
             return testFrame;
         }
 
-<<<<<<< HEAD
-        public static Hand MakeTestHand(int frameId, int handId, bool isLeft){
-            List<Finger> fingers = new List<Finger>(5);
-=======
         public static IHand MakeTestHand(int frameId, int handId, bool isLeft){
             List<IFinger> fingers = new FingerList(5);
->>>>>>> a169cc2e
             fingers.Add(MakeThumb (frameId, handId));
             fingers.Add(MakeIndexFinger (frameId, handId));
             fingers.Add(MakeMiddleFinger (frameId, handId));
