﻿/******************************************************************************\
* Copyright (C) Leap Motion, Inc. 2011-2014.                                   *
* Leap Motion proprietary. Licensed under Apache 2.0                           *
* Available at http://www.apache.org/licenses/LICENSE-2.0.html                 *
\******************************************************************************/

using UnityEngine;
using System.Collections;
using Leap;

namespace Leap.Unity{
  /**
  * The base class for all hand models, both graphics and physics.
  *
  * This class serves as the interface between the HandController object
  * and the concrete hand object containing the graphics and physics of a hand.
  *
  * Subclasses of HandModel must implement InitHand() and UpdateHand(). The UpdateHand()
  * function is called in the Unity Update() phase for graphics HandModel instances;
  * and in the Unity FixedUpdate() phase for physics objects. InitHand() is called once,
  * when the hand is created and is followed by a call to UpdateHand().
  */
  public abstract class HandModel : IHandModel {

    [SerializeField]
    private Chirality handedness;
    public override Chirality Handedness {
      get { return handedness; }
    }

    private ModelType handModelType;
    public override abstract ModelType HandModelType {
      get;
    }

    /** The number of fingers on a hand.*/
    public const int NUM_FINGERS = 5;

    /** The model width of the hand in meters. This value is used with the measured value
    * of the user's hand to scale the model proportionally.
    */
    public float handModelPalmWidth = 0.085f;
    /** The array of finger objects for this hand. The array is ordered from thumb (element 0) to pinky (element 4).*/
    public FingerModel[] fingers = new FingerModel[NUM_FINGERS];

    // Unity references
    /** Transform object for the palm object of this hand. */
    public Transform palm;
    /** Transform object for the forearm object of this hand. */
    public Transform forearm;
    /** Transform object for the wrist joint of this hand. */
    public Transform wristJoint;
    /** Transform object for the elbow joint of this hand. */
    public Transform elbowJoint;

    // Leap references
    /** The Leap Hand object this hand model represents. */
    protected Hand hand_;
<<<<<<< HEAD
    /** The parent HandController object for this hand. */
    //protected HandController controller_;
    protected LeapHandController controller_;

    /**
    * Calculates the offset between the wrist position and the controller based
    * on the HandController.handMovementScale property and the Leap hand wrist position.
    */
    //TODO: Remove this
    public Vector3 GetHandOffset() {
      if (controller_ == null || hand_ == null)
        return Vector3.zero;

      Vector3 additional_movement = controller_.handMovementScale - Vector3.one;

      Vector3 scaled_wrist_position = Vector3.Scale(additional_movement, hand_.WristPosition.ToVector3());

      return controller_.transform.TransformPoint(scaled_wrist_position) -
             controller_.transform.position;
    }

=======
  
>>>>>>> dcb0a2ed
    /** Calculates the position of the palm in global coordinates.
    * @returns A Vector3 containing the Unity coordinates of the palm position.
    */
    public Vector3 GetPalmPosition() {
<<<<<<< HEAD
      //if (hand_ != null) {
        return hand_.PalmPosition.ToVector3();

      //}
      //if (palm) {
      //  return palm.position;
      //}
      //return Vector3.zero;
=======
      return hand_.PalmPosition.ToVector3();
>>>>>>> dcb0a2ed
    }

    /** Calculates the rotation of the hand in global coordinates.
    * @returns A Quaternion representing the rotation of the hand.
    */
    public Quaternion GetPalmRotation() {
      if (hand_ != null) {
        // The hand Basis vectors are calculated explicitly.  This requires using Basis.CalculateRotation()
        // instead of Basis.quaternion.
        return hand_.Basis.CalculateRotation();
      }
      if (palm) {
        return palm.rotation;
      }
      return Quaternion.identity;
    }

    /** Calculates the direction vector of the hand in global coordinates.
    * @returns A Vector3 representing the direction of the hand.
    */
    public Vector3 GetPalmDirection() {
      if (hand_ != null) {
        return hand_.Direction.ToVector3();
      }
      if (palm) {
        return palm.forward;
      }
      return Vector3.forward;
    }

    /** Calculates the normal vector projecting from the hand in global coordinates.
    * @returns A Vector3 representing the vector perpendicular to the palm.
    */
    public Vector3 GetPalmNormal() {
      if (hand_ != null) {
        return hand_.PalmNormal.ToVector3();
      }
      if (palm) {
        return -palm.up;
      }
      return -Vector3.up;
    }

    /** Calculates the direction vector of the forearm in global coordinates.
    * @returns A Vector3 representing the direction of the forearm (pointing from elbow to wrist).
    */
    public Vector3 GetArmDirection() {
      if (hand_ != null) {
        return hand_.Arm.Direction.ToVector3();
      }
      if (forearm) {
        return forearm.forward;
      }
      return Vector3.forward;
    }

    /** Calculates the center of the forearm in global coordinates.
    * @returns A Vector3 containing the Unity coordinates of the center of the forearm.
    */
    public Vector3 GetArmCenter() {
      if (hand_ != null) {
        Vector leap_center = 0.5f * (hand_.Arm.WristPosition + hand_.Arm.ElbowPosition);
        return leap_center.ToVector3();
      }
      if (forearm) {
        return forearm.position;
      }
      return Vector3.zero;
    }

    /** Returns the measured length of the forearm in meters.*/
    public float GetArmLength() {
      return (hand_.Arm.WristPosition - hand_.Arm.ElbowPosition).Magnitude;
    }

    /** Returns the measured width of the forearm in meters.*/
    public float GetArmWidth() {
      return hand_.Arm.Width;
    }

    /** Calculates the position of the elbow in global coordinates.
    * @returns A Vector3 containing the Unity coordinates of the elbow.
    */
    public Vector3 GetElbowPosition() {
      if (hand_ != null) {
        Vector3 local_position = hand_.Arm.ElbowPosition.ToVector3();
        return local_position;
      }
      if (elbowJoint) {
        return elbowJoint.position;
      }
      return Vector3.zero;
    }

    /** Calculates the position of the wrist in global coordinates.
    * @returns A Vector3 containing the Unity coordinates of the wrist.
    */
    public Vector3 GetWristPosition() {
      if (hand_ != null) {
        Vector3 local_position = hand_.Arm.WristPosition.ToVector3();
        return local_position;
      }
      if (wristJoint) {
        return wristJoint.position;
      }
      return Vector3.zero;
    }

    /** Calculates the rotation of the forearm in global coordinates.
    * @returns A Quaternion representing the rotation of the arm.
    */
    public Quaternion GetArmRotation() {
      if (hand_ != null) {
        Quaternion local_rotation = hand_.Arm.Rotation.ToQuaternion();
        return local_rotation;
      }
      if (forearm) {
        return forearm.rotation;
      }
      return Quaternion.identity;
    }

    /**
    * Returns the Leap Hand object represented by this HandModel.
    * Note that any physical quantities and directions obtained from the
    * Leap Hand object are relative to the Leap Motion coordinate system,
    * which uses a right-handed axes and units of millimeters.
    */
    public override Hand GetLeapHand() {
      return hand_;
    }

    /**
    * Assigns a Leap Hand object to this hand model.
    * Note that the Leap Hand objects are recreated every frame. The parent
    * HandController calls this method to set or update the underlying hand.
    */
    public override void SetLeapHand(Hand hand) {
      hand_ = hand;
      for (int i = 0; i < fingers.Length; ++i) {
        if (fingers[i] != null) {
          fingers[i].SetLeapHand(hand_);
        }
      }
    }
<<<<<<< HEAD

    //Todo Kill these
    /** The parent HandController object of this hand.*/
    //public HandController GetController() {
    public LeapHandController GetController() {
      return controller_;
    }

    /** Sets the parent HandController object. */
    public void SetController(LeapHandController controller) {
      controller_ = controller;
      Debug.Log("SetController:" + controller_);
      for (int i = 0; i < fingers.Length; ++i) {
        if (fingers[i] != null)
          fingers[i].SetController(controller_);
      }
    }

    /**
=======
  
    /** 
>>>>>>> dcb0a2ed
    * Implement this function to initialise this hand after it is created.
    * This function is called by the HandController during the Unity Update() phase when a new hand is detected
    * by the Leap Motion device.
    */
    public override void InitHand() {
      for (int f = 0; f < fingers.Length; ++f) {
        if (fingers[f] != null) {
          fingers[f].fingerType = (Finger.FingerType)f;
          fingers[f].InitFinger();
        }
      }
    }

    /**
     * Returns the ID associated with the hand in the Leap API.
     * This ID is guaranteed to be unique among all hands in a frame,
     * and is invariant for the lifetime of the hand model.
    */
    public int LeapID() {
      if (hand_ != null) {
        return hand_.Id;
      }
      return -1;
    }

    /**
    * Implement this function to update this hand once every game loop.
    * For HandModel instances assigned to the HandController graphics hand list, the HandController calls this
    * function during the Unity Update() phase. For HandModel instances in the physics hand list, the HandController
    * calls this function in the FixedUpdate() phase.
    */
    public override abstract void UpdateHand();
  }
}<|MERGE_RESOLUTION|>--- conflicted
+++ resolved
@@ -56,47 +56,12 @@
     // Leap references
     /** The Leap Hand object this hand model represents. */
     protected Hand hand_;
-<<<<<<< HEAD
-    /** The parent HandController object for this hand. */
-    //protected HandController controller_;
-    protected LeapHandController controller_;
-
-    /**
-    * Calculates the offset between the wrist position and the controller based
-    * on the HandController.handMovementScale property and the Leap hand wrist position.
-    */
-    //TODO: Remove this
-    public Vector3 GetHandOffset() {
-      if (controller_ == null || hand_ == null)
-        return Vector3.zero;
-
-      Vector3 additional_movement = controller_.handMovementScale - Vector3.one;
-
-      Vector3 scaled_wrist_position = Vector3.Scale(additional_movement, hand_.WristPosition.ToVector3());
-
-      return controller_.transform.TransformPoint(scaled_wrist_position) -
-             controller_.transform.position;
-    }
-
-=======
-  
->>>>>>> dcb0a2ed
+
     /** Calculates the position of the palm in global coordinates.
     * @returns A Vector3 containing the Unity coordinates of the palm position.
     */
     public Vector3 GetPalmPosition() {
-<<<<<<< HEAD
-      //if (hand_ != null) {
-        return hand_.PalmPosition.ToVector3();
-
-      //}
-      //if (palm) {
-      //  return palm.position;
-      //}
-      //return Vector3.zero;
-=======
       return hand_.PalmPosition.ToVector3();
->>>>>>> dcb0a2ed
     }
 
     /** Calculates the rotation of the hand in global coordinates.
@@ -242,30 +207,8 @@
         }
       }
     }
-<<<<<<< HEAD
-
-    //Todo Kill these
-    /** The parent HandController object of this hand.*/
-    //public HandController GetController() {
-    public LeapHandController GetController() {
-      return controller_;
-    }
-
-    /** Sets the parent HandController object. */
-    public void SetController(LeapHandController controller) {
-      controller_ = controller;
-      Debug.Log("SetController:" + controller_);
-      for (int i = 0; i < fingers.Length; ++i) {
-        if (fingers[i] != null)
-          fingers[i].SetController(controller_);
-      }
-    }
-
-    /**
-=======
-  
-    /** 
->>>>>>> dcb0a2ed
+
+    /**
     * Implement this function to initialise this hand after it is created.
     * This function is called by the HandController during the Unity Update() phase when a new hand is detected
     * by the Leap Motion device.
