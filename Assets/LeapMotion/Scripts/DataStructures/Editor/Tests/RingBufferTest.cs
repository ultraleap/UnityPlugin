﻿using System;
using NUnit.Framework;

namespace Leap.Unity.Graphing.Tests {
  public class RingBufferTest {

    private Deque<int> _buffer;

    [SetUp]
    public void Setup() {
      _buffer = new Deque<int>();
    }

    [TearDown]
    public void Teardown() {
      _buffer.Clear();
      _buffer = null;
    }

    [Test]
<<<<<<< HEAD
    //[ExpectedException(typeof(ArgumentException))]
=======
>>>>>>> 95b46d00
    public void InvalidCapacity([Values(int.MinValue, -1, 0)] int minCapacity) {
      Assert.That(() => {
        new Deque<int>(minCapacity);
      }, Throws.ArgumentException);
    }

    [Test]
    public void Clear() {
      _buffer.PushBack(1);
      _buffer.PushFront(1);
      Assert.That(_buffer.Count, Is.EqualTo(2));
      _buffer.Clear();
      Assert.That(_buffer.Count, Is.EqualTo(0));
    }

    [Test]
<<<<<<< HEAD
    //[ExpectedException(typeof(InvalidOperationException))]
=======
>>>>>>> 95b46d00
    public void AccessEmptyBack() {
      Assert.That(() => {
        int value = _buffer.Front;
        Assert.NotNull(value);  //Just to remove unused value warning
      }, Throws.InstanceOf<InvalidOperationException>());

    }

    [Test]
<<<<<<< HEAD
    //[ExpectedException(typeof(InvalidOperationException))]
=======
>>>>>>> 95b46d00
    public void AccessEmptyFront() {
      Assert.That(() => {
        int value = _buffer.Front;
        Assert.NotNull(value);  //Just to remove unused value warning
      }, Throws.InstanceOf<InvalidOperationException>());
    }

    [Test]
<<<<<<< HEAD
    //[ExpectedException(typeof(IndexOutOfRangeException))]
=======
>>>>>>> 95b46d00
    public void InvalidIndex([Values(int.MinValue, -1, 5, int.MaxValue)] int index) {
      Assert.That(() => {
        for (int i = 0; i < 5; i++) {
          _buffer.PushBack(0);
        }

        int value = _buffer[index];
        Assert.NotNull(value); //Just to remove unused value warning
      }, Throws.InstanceOf<IndexOutOfRangeException>());
    }

    [Test]
    public void PushFront() {
      for (int i = 0; i < 100; i++) {
        _buffer.PushBack(i);
        Assert.That(_buffer.Back, Is.EqualTo(i));
        Assert.That(_buffer.Count, Is.EqualTo(i + 1));
        for (int j = 0; j <= i; j++) {
          Assert.That(j, Is.EqualTo(_buffer[j]));
        }
      }

      for (int i = 0; i < 100; i++) {
        int value;
        Assert.That(_buffer.Front, Is.EqualTo(i));
        _buffer.PopFront(out value);
        Assert.That(i, Is.EqualTo(value));
      }
    }

    [Test]
    public void PushBack() {
      for (int i = 0; i < 100; i++) {
        _buffer.PushFront(i);
        Assert.That(_buffer.Front, Is.EqualTo(i));
        Assert.That(_buffer.Count, Is.EqualTo(i + 1));
        for (int j = 0; j <= i; j++) {
          Assert.That(i - j, Is.EqualTo(_buffer[j]));
        }
      }

      for (int i = 0; i < 100; i++) {
        int value;
        Assert.That(_buffer.Back, Is.EqualTo(i));
        _buffer.PopBack(out value);
        Assert.That(i, Is.EqualTo(value));
      }
    }
  }
}<|MERGE_RESOLUTION|>--- conflicted
+++ resolved
@@ -18,10 +18,6 @@
     }
 
     [Test]
-<<<<<<< HEAD
-    //[ExpectedException(typeof(ArgumentException))]
-=======
->>>>>>> 95b46d00
     public void InvalidCapacity([Values(int.MinValue, -1, 0)] int minCapacity) {
       Assert.That(() => {
         new Deque<int>(minCapacity);
@@ -38,10 +34,6 @@
     }
 
     [Test]
-<<<<<<< HEAD
-    //[ExpectedException(typeof(InvalidOperationException))]
-=======
->>>>>>> 95b46d00
     public void AccessEmptyBack() {
       Assert.That(() => {
         int value = _buffer.Front;
@@ -51,10 +43,6 @@
     }
 
     [Test]
-<<<<<<< HEAD
-    //[ExpectedException(typeof(InvalidOperationException))]
-=======
->>>>>>> 95b46d00
     public void AccessEmptyFront() {
       Assert.That(() => {
         int value = _buffer.Front;
@@ -63,10 +51,6 @@
     }
 
     [Test]
-<<<<<<< HEAD
-    //[ExpectedException(typeof(IndexOutOfRangeException))]
-=======
->>>>>>> 95b46d00
     public void InvalidIndex([Values(int.MinValue, -1, 5, int.MaxValue)] int index) {
       Assert.That(() => {
         for (int i = 0; i < 5; i++) {
