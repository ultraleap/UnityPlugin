--- conflicted
+++ resolved
@@ -20,19 +20,12 @@
       } else if (property.propertyType == SerializedPropertyType.Integer) {
         property.intValue = Mathf.Max((int)minValue, property.intValue);
       } else if (property.propertyType == SerializedPropertyType.Vector2) {
-<<<<<<< HEAD
-        property.vector2Value = new Vector2(Mathf.Max(minValue, property.vector2Value.x), Mathf.Max(minValue, property.vector2Value.y));
-      } else if (property.propertyType == SerializedPropertyType.Vector3) {
-        property.vector3Value = new Vector3(Mathf.Max(minValue, property.vector3Value.x), Mathf.Max(minValue, property.vector3Value.y), Mathf.Max(minValue, property.vector3Value.z));
-      } 
-=======
         property.vector2Value = Vector2.Max(new Vector2(minValue, minValue), property.vector2Value);
       } else if (property.propertyType == SerializedPropertyType.Vector3) {
         property.vector3Value = Vector3.Max(new Vector3(minValue, minValue, minValue), property.vector3Value);
       } else if (property.propertyType == SerializedPropertyType.Vector4) {
         property.vector4Value = Vector4.Max(new Vector4(minValue, minValue, minValue, minValue), property.vector4Value);
       }
->>>>>>> 18e6f8e0
     }
 
     public override IEnumerable<SerializedPropertyType> SupportedTypes {
@@ -41,10 +34,7 @@
         yield return SerializedPropertyType.Float;
         yield return SerializedPropertyType.Vector2;
         yield return SerializedPropertyType.Vector3;
-<<<<<<< HEAD
-=======
         yield return SerializedPropertyType.Vector4;
->>>>>>> 18e6f8e0
       }
     }
 #endif
