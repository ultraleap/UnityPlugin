/******************************************************************************
 * Copyright (C) Leap Motion, Inc. 2011-2017.                                 *
 * Leap Motion proprietary and  confidential.                                 *
 *                                                                            *
 * Use subject to the terms of the Leap Motion SDK Agreement available at     *
 * https://developer.leapmotion.com/sdk_agreement, or another agreement       *
 * between Leap Motion and you, your company or other organization.           *
 ******************************************************************************/

using UnityEngine;
using UnityEngine.Rendering;
using System;

namespace Leap.Unity {

  /// <summary>
  /// Provides a variety of VR related camera utilities, for example controlling IPD and camera distance.
  /// </summary>
  //[RequireComponent(typeof(Camera))]
  public class LeapVRCameraControl : MonoBehaviour {

    private Matrix4x4 _finalCenterMatrix;

    private LeapDeviceInfo _deviceInfo;

    void Start() {
      _deviceInfo = LeapDeviceInfo.GetLeapDeviceInfo();
    }

    private Camera _cachedCamera;
    private Camera _camera {
      get {
        if (_cachedCamera == null) {
          _cachedCamera = GetComponent<Camera>();
        }
        return _cachedCamera;
      }
    }

    [SerializeField]
    private EyeType _eyeType = new EyeType(EyeType.OrderType.CENTER);

    /// <summary>
    /// Called during the left eye camera's OnPreRender Unity callback.
    /// </summary>
    public static Action<Camera> OnLeftPreRender;

    /// <summary>
    /// Called during the right eye camera's OnPreRender Unity callback.
    /// </summary>
    public static Action<Camera> OnRightPreRender;

    void OnPreCull() {
#if UNITY_EDITOR
      if (!Application.isPlaying) return;
#endif

      _camera.ResetWorldToCameraMatrix();
      _finalCenterMatrix = _camera.worldToCameraMatrix;
    }

    void OnPreRender() {
#if UNITY_EDITOR
      if (!Application.isPlaying) return;
#endif

      _eyeType.BeginCamera(); // swaps eye

      if (_eyeType.IsLeftEye) {
        //Shader.SetGlobalVector(GLOBAL_EYE_UV_OFFSET_NAME, LEFT_EYE_UV_OFFSET);
        if (OnLeftPreRender != null) OnLeftPreRender(_camera);
      }
      else {
        //Shader.SetGlobalVector(GLOBAL_EYE_UV_OFFSET_NAME, RIGHT_EYE_UV_OFFSET);
        if (OnRightPreRender != null) OnRightPreRender(_camera);
      }

      Matrix4x4 offsetMatrix;

<<<<<<< HEAD
      offsetMatrix = _finalCenterMatrix;
      //Debug.Log(_deviceInfo.baseline);
      Vector3 ipdOffset = (_eyeType.IsLeftEye ? 1 : -1) * transform.right * _deviceInfo.baseline * 0.5f;
      Vector3 forwardOffset = -transform.forward * _deviceInfo.focalPlaneOffset;
      offsetMatrix *= Matrix4x4.TRS(ipdOffset + forwardOffset, Quaternion.identity, Vector3.one);
=======
      if (_overrideEyePosition) {
        offsetMatrix = _finalCenterMatrix;
        Vector3 ipdOffset = (_eyeType.IsLeftEye ? 1 : -1) * transform.right * _deviceInfo.baseline * 0.5f;
        Vector3 forwardOffset = -transform.forward * _deviceInfo.forwardOffset;
        offsetMatrix *= Matrix4x4.TRS(ipdOffset + forwardOffset, Quaternion.identity, Vector3.one);
      } else {
        offsetMatrix = _camera.worldToCameraMatrix;
      }
>>>>>>> c65d8cdf

      _camera.worldToCameraMatrix = offsetMatrix;
    }

  }

}<|MERGE_RESOLUTION|>--- conflicted
+++ resolved
@@ -14,9 +14,9 @@
 namespace Leap.Unity {
 
   /// <summary>
-  /// Provides a variety of VR related camera utilities, for example controlling IPD and camera distance.
+  /// Provides a handful of VR related camera utilities, such as controlling IPD and
+  /// camera distance.
   /// </summary>
-  //[RequireComponent(typeof(Camera))]
   public class LeapVRCameraControl : MonoBehaviour {
 
     private Matrix4x4 _finalCenterMatrix;
@@ -76,23 +76,11 @@
       }
 
       Matrix4x4 offsetMatrix;
-
-<<<<<<< HEAD
+      
       offsetMatrix = _finalCenterMatrix;
-      //Debug.Log(_deviceInfo.baseline);
       Vector3 ipdOffset = (_eyeType.IsLeftEye ? 1 : -1) * transform.right * _deviceInfo.baseline * 0.5f;
-      Vector3 forwardOffset = -transform.forward * _deviceInfo.focalPlaneOffset;
+      Vector3 forwardOffset = -transform.forward * _deviceInfo.forwardOffset;
       offsetMatrix *= Matrix4x4.TRS(ipdOffset + forwardOffset, Quaternion.identity, Vector3.one);
-=======
-      if (_overrideEyePosition) {
-        offsetMatrix = _finalCenterMatrix;
-        Vector3 ipdOffset = (_eyeType.IsLeftEye ? 1 : -1) * transform.right * _deviceInfo.baseline * 0.5f;
-        Vector3 forwardOffset = -transform.forward * _deviceInfo.forwardOffset;
-        offsetMatrix *= Matrix4x4.TRS(ipdOffset + forwardOffset, Quaternion.identity, Vector3.one);
-      } else {
-        offsetMatrix = _camera.worldToCameraMatrix;
-      }
->>>>>>> c65d8cdf
 
       _camera.worldToCameraMatrix = offsetMatrix;
     }
