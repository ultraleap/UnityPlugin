--- conflicted
+++ resolved
@@ -113,48 +113,6 @@
     debug:
       m_Flags: 0
   m_NavMeshData: {fileID: 0}
---- !u!1001 &63768341
-Prefab:
-  m_ObjectHideFlags: 0
-  serializedVersion: 2
-  m_Modification:
-    m_TransformParent: {fileID: 0}
-    m_Modifications:
-    - target: {fileID: 4337218684828712, guid: d927f226198a4c041848215cdda6fd4d, type: 2}
-      propertyPath: m_LocalPosition.x
-      value: 0
-      objectReference: {fileID: 0}
-    - target: {fileID: 4337218684828712, guid: d927f226198a4c041848215cdda6fd4d, type: 2}
-      propertyPath: m_LocalPosition.y
-      value: -0.05
-      objectReference: {fileID: 0}
-    - target: {fileID: 4337218684828712, guid: d927f226198a4c041848215cdda6fd4d, type: 2}
-      propertyPath: m_LocalPosition.z
-      value: 0
-      objectReference: {fileID: 0}
-    - target: {fileID: 4337218684828712, guid: d927f226198a4c041848215cdda6fd4d, type: 2}
-      propertyPath: m_LocalRotation.x
-      value: 0
-      objectReference: {fileID: 0}
-    - target: {fileID: 4337218684828712, guid: d927f226198a4c041848215cdda6fd4d, type: 2}
-      propertyPath: m_LocalRotation.y
-      value: 0
-      objectReference: {fileID: 0}
-    - target: {fileID: 4337218684828712, guid: d927f226198a4c041848215cdda6fd4d, type: 2}
-      propertyPath: m_LocalRotation.z
-      value: 0
-      objectReference: {fileID: 0}
-    - target: {fileID: 4337218684828712, guid: d927f226198a4c041848215cdda6fd4d, type: 2}
-      propertyPath: m_LocalRotation.w
-      value: 1
-      objectReference: {fileID: 0}
-    - target: {fileID: 4337218684828712, guid: d927f226198a4c041848215cdda6fd4d, type: 2}
-      propertyPath: m_RootOrder
-      value: 3
-      objectReference: {fileID: 0}
-    m_RemovedComponents: []
-  m_ParentPrefab: {fileID: 100100000, guid: d927f226198a4c041848215cdda6fd4d, type: 2}
-  m_IsPrefabParent: 0
 --- !u!1001 &124901363
 Prefab:
   m_ObjectHideFlags: 0
@@ -561,8 +519,6 @@
     - target: {fileID: 4532795199889198, guid: 2aa010a1e75292e49a24f3f71bb9cddb, type: 2}
       propertyPath: m_LocalPosition.x
       value: -0.053690042
-<<<<<<< HEAD
-=======
       objectReference: {fileID: 0}
     - target: {fileID: 4143700205523432, guid: 2aa010a1e75292e49a24f3f71bb9cddb, type: 2}
       propertyPath: m_LocalScale.x
@@ -583,7 +539,6 @@
     - target: {fileID: 4859271042775292, guid: 2aa010a1e75292e49a24f3f71bb9cddb, type: 2}
       propertyPath: m_LocalScale.x
       value: 0.9999986
->>>>>>> fc78d2b2
       objectReference: {fileID: 0}
     m_RemovedComponents: []
   m_ParentPrefab: {fileID: 100100000, guid: 2aa010a1e75292e49a24f3f71bb9cddb, type: 2}
@@ -654,6 +609,11 @@
     IsRightToBeSpawned: 0
     IsEnabled: 1
     CanDuplicate: 0
+    HandPostProcesses:
+      m_PersistentCalls:
+        m_Calls: []
+      m_TypeName: Leap.Unity.Hands+HandEvent, Assembly-CSharp, Version=0.0.0.0, Culture=neutral,
+        PublicKeyToken=null
 --- !u!1001 &1053825971
 Prefab:
   m_ObjectHideFlags: 0
@@ -786,11 +746,7 @@
   _frameOptimization: 0
   _physicsExtrapolation: 1
   _physicsExtrapolationTime: 0.011111111
-<<<<<<< HEAD
-  _workerThreadProfiling: 0
-=======
   _enableDllProfiling: 0
->>>>>>> fc78d2b2
   _allowManualDeviceOffset: 0
   _deviceOffsetYAxis: 0
   _deviceOffsetZAxis: 0.12
@@ -1244,13 +1200,6 @@
       propertyPath: m_LocalPosition.z
       value: 0.007939853
       objectReference: {fileID: 0}
-<<<<<<< HEAD
-    - target: {fileID: 4895935397532050, guid: 2276723046d707c4f94d431ceb80ab92, type: 2}
-      propertyPath: m_LocalRotation.w
-      value: 0.9936847
-      objectReference: {fileID: 0}
-=======
->>>>>>> fc78d2b2
     - target: {fileID: 4125451489810824, guid: 2276723046d707c4f94d431ceb80ab92, type: 2}
       propertyPath: m_LocalRotation.x
       value: -0.07399494
@@ -1259,8 +1208,6 @@
       propertyPath: m_LocalRotation.w
       value: 0.9943705
       objectReference: {fileID: 0}
-<<<<<<< HEAD
-=======
     - target: {fileID: 4222071105232520, guid: 2276723046d707c4f94d431ceb80ab92, type: 2}
       propertyPath: m_LocalScale.x
       value: 0.9999971
@@ -1289,7 +1236,6 @@
       propertyPath: m_LocalScale.x
       value: 0.99999934
       objectReference: {fileID: 0}
->>>>>>> fc78d2b2
     - target: {fileID: 4138807105493540, guid: 2276723046d707c4f94d431ceb80ab92, type: 2}
       propertyPath: m_LocalRotation.x
       value: -0.10489063
@@ -1297,13 +1243,6 @@
     - target: {fileID: 4564650654462602, guid: 2276723046d707c4f94d431ceb80ab92, type: 2}
       propertyPath: m_LocalRotation.x
       value: -0.17725912
-<<<<<<< HEAD
-      objectReference: {fileID: 0}
-    - target: {fileID: 4743576770914512, guid: 2276723046d707c4f94d431ceb80ab92, type: 2}
-      propertyPath: m_LocalRotation.y
-      value: -0.000000007450581
-=======
->>>>>>> fc78d2b2
       objectReference: {fileID: 0}
     m_RemovedComponents: []
   m_ParentPrefab: {fileID: 100100000, guid: 2276723046d707c4f94d431ceb80ab92, type: 2}
