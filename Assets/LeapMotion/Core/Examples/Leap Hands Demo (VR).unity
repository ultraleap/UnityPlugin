--- conflicted
+++ resolved
@@ -116,102 +116,6 @@
 Transform:
   m_PrefabParentObject: {fileID: 415952, guid: c8515ebee271c0649b9db1321f3026a4, type: 2}
   m_PrefabInternal: {fileID: 1226953745}
-<<<<<<< HEAD
-=======
---- !u!1 &72891525
-GameObject:
-  m_ObjectHideFlags: 0
-  m_PrefabParentObject: {fileID: 117698, guid: 18d6bf9063dcb1842be63f411fd9fc26, type: 2}
-  m_PrefabInternal: {fileID: 0}
-  serializedVersion: 5
-  m_Component:
-  - component: {fileID: 1576743646}
-  - component: {fileID: 72891528}
-  - component: {fileID: 72891527}
-  - component: {fileID: 72891526}
-  m_Layer: 0
-  m_Name: LeapHandController
-  m_TagString: Untagged
-  m_Icon: {fileID: 0}
-  m_NavMeshLayer: 0
-  m_StaticEditorFlags: 0
-  m_IsActive: 1
---- !u!114 &72891526
-MonoBehaviour:
-  m_ObjectHideFlags: 0
-  m_PrefabParentObject: {fileID: 11408046, guid: 18d6bf9063dcb1842be63f411fd9fc26,
-    type: 2}
-  m_PrefabInternal: {fileID: 0}
-  m_GameObject: {fileID: 72891525}
-  m_Enabled: 1
-  m_EditorHideFlags: 0
-  m_Script: {fileID: 11500000, guid: c592f16851a620743868a31232613370, type: 3}
-  m_Name: 
-  m_EditorClassIdentifier: 
-  _modelsParent: {fileID: 395650195}
-  ModelPool:
-  - GroupName: Graphics_Hands
-    _handPool: {fileID: 0}
-    LeftModel: {fileID: 1545945338}
-    IsLeftToBeSpawned: 0
-    RightModel: {fileID: 1061438465}
-    IsRightToBeSpawned: 0
-    modelList: []
-    modelsCheckedOut: []
-    IsEnabled: 1
-    CanDuplicate: 1
-    HandPostProcesses:
-      m_PersistentCalls:
-        m_Calls: []
-      m_TypeName: Leap.Unity.Hands+HandEvent, Assembly-CSharp, Version=0.0.0.0, Culture=neutral,
-        PublicKeyToken=null
-  - GroupName: Physics_Hands
-    _handPool: {fileID: 0}
-    LeftModel: {fileID: 1414805578}
-    IsLeftToBeSpawned: 0
-    RightModel: {fileID: 1167543056}
-    IsRightToBeSpawned: 0
-    modelList: []
-    modelsCheckedOut: []
-    IsEnabled: 1
-    CanDuplicate: 1
-    HandPostProcesses:
-      m_PersistentCalls:
-        m_Calls: []
-      m_TypeName: Leap.Unity.Hands+HandEvent, Assembly-CSharp, Version=0.0.0.0, Culture=neutral,
-        PublicKeyToken=null
---- !u!114 &72891527
-MonoBehaviour:
-  m_ObjectHideFlags: 0
-  m_PrefabParentObject: {fileID: 11402294, guid: 18d6bf9063dcb1842be63f411fd9fc26,
-    type: 2}
-  m_PrefabInternal: {fileID: 0}
-  m_GameObject: {fileID: 72891525}
-  m_Enabled: 1
-  m_EditorHideFlags: 0
-  m_Script: {fileID: 11500000, guid: 025cc0fa7b46aa541aba29d28d35ac09, type: 3}
-  m_Name: 
-  m_EditorClassIdentifier: 
-  editTimePose: 0
-  _isHeadMounted: 1
-  _temporalWarping: {fileID: 1928180895}
-  _frameOptimization: 0
-  _physicsExtrapolation: 1
-  _physicsExtrapolationTime: 0.011111111
-  _updateHandInPrecull: 0
---- !u!114 &72891528
-MonoBehaviour:
-  m_ObjectHideFlags: 0
-  m_PrefabParentObject: {fileID: 11415308, guid: 18d6bf9063dcb1842be63f411fd9fc26,
-    type: 2}
-  m_PrefabInternal: {fileID: 0}
-  m_GameObject: {fileID: 72891525}
-  m_Enabled: 1
-  m_EditorHideFlags: 0
-  m_Script: {fileID: 11500000, guid: 215a4d49fc705b74a9d3c5cbfa2c9601, type: 3}
-  m_Name: 
-  m_EditorClassIdentifier: 
->>>>>>> c65d8cdf
 --- !u!1 &266907291
 GameObject:
   m_ObjectHideFlags: 0
@@ -368,9 +272,12 @@
   m_Script: {fileID: 11500000, guid: abb0e8dd6c809854f8fea5e0976884f8, type: 3}
   m_Name: 
   m_EditorClassIdentifier: 
-  editTimePose: 0
+  editTimePose: 1
   _frameOptimization: 1
+  _physicsExtrapolation: 1
+  _physicsExtrapolationTime: 0.011111111
   _updateHandInPrecull: 0
+  deviceZOffset: 0.12
 --- !u!1 &395650194
 GameObject:
   m_ObjectHideFlags: 0
@@ -848,7 +755,7 @@
       objectReference: {fileID: 0}
     - target: {fileID: 13649788, guid: 23f2cce114628a448bfeaae171b4c0c0, type: 2}
       propertyPath: m_Height
-      value: 0.291
+      value: 0.29100004
       objectReference: {fileID: 0}
     - target: {fileID: 13620250, guid: 23f2cce114628a448bfeaae171b4c0c0, type: 2}
       propertyPath: m_Height
@@ -1514,7 +1421,7 @@
       objectReference: {fileID: 0}
     - target: {fileID: 13653358, guid: c8515ebee271c0649b9db1321f3026a4, type: 2}
       propertyPath: m_Height
-      value: 0.291
+      value: 0.29100004
       objectReference: {fileID: 0}
     - target: {fileID: 13611584, guid: c8515ebee271c0649b9db1321f3026a4, type: 2}
       propertyPath: m_Radius
@@ -1646,11 +1553,7 @@
       objectReference: {fileID: 0}
     - target: {fileID: 452704, guid: c8515ebee271c0649b9db1321f3026a4, type: 2}
       propertyPath: m_LocalPosition.y
-<<<<<<< HEAD
       value: 0.091460384
-=======
-      value: 0.12839422
->>>>>>> c65d8cdf
       objectReference: {fileID: 0}
     - target: {fileID: 452704, guid: c8515ebee271c0649b9db1321f3026a4, type: 2}
       propertyPath: m_LocalPosition.z
@@ -1670,11 +1573,7 @@
       objectReference: {fileID: 0}
     - target: {fileID: 433670, guid: c8515ebee271c0649b9db1321f3026a4, type: 2}
       propertyPath: m_LocalPosition.y
-<<<<<<< HEAD
       value: 0.07283985
-=======
-      value: 0.12556091
->>>>>>> c65d8cdf
       objectReference: {fileID: 0}
     - target: {fileID: 433670, guid: c8515ebee271c0649b9db1321f3026a4, type: 2}
       propertyPath: m_LocalPosition.z
@@ -1714,11 +1613,7 @@
       objectReference: {fileID: 0}
     - target: {fileID: 483186, guid: c8515ebee271c0649b9db1321f3026a4, type: 2}
       propertyPath: m_LocalRotation.w
-<<<<<<< HEAD
       value: 0.7092908
-=======
-      value: -0.17725906
->>>>>>> c65d8cdf
       objectReference: {fileID: 0}
     - target: {fileID: 483186, guid: c8515ebee271c0649b9db1321f3026a4, type: 2}
       propertyPath: m_LocalPosition.x
@@ -1746,11 +1641,7 @@
       objectReference: {fileID: 0}
     - target: {fileID: 478232, guid: c8515ebee271c0649b9db1321f3026a4, type: 2}
       propertyPath: m_LocalRotation.w
-<<<<<<< HEAD
       value: 0.7092908
-=======
-      value: -0.17725906
->>>>>>> c65d8cdf
       objectReference: {fileID: 0}
     - target: {fileID: 478232, guid: c8515ebee271c0649b9db1321f3026a4, type: 2}
       propertyPath: m_LocalPosition.x
@@ -1758,19 +1649,11 @@
       objectReference: {fileID: 0}
     - target: {fileID: 478232, guid: c8515ebee271c0649b9db1321f3026a4, type: 2}
       propertyPath: m_LocalPosition.y
-<<<<<<< HEAD
       value: 0.049850732
       objectReference: {fileID: 0}
     - target: {fileID: 478232, guid: c8515ebee271c0649b9db1321f3026a4, type: 2}
       propertyPath: m_LocalPosition.z
       value: 0.124424055
-=======
-      value: 0.124424025
-      objectReference: {fileID: 0}
-    - target: {fileID: 478232, guid: c8515ebee271c0649b9db1321f3026a4, type: 2}
-      propertyPath: m_LocalPosition.z
-      value: 0.049850687
->>>>>>> c65d8cdf
       objectReference: {fileID: 0}
     - target: {fileID: 494458, guid: c8515ebee271c0649b9db1321f3026a4, type: 2}
       propertyPath: m_LocalRotation.x
@@ -1786,11 +1669,7 @@
       objectReference: {fileID: 0}
     - target: {fileID: 494458, guid: c8515ebee271c0649b9db1321f3026a4, type: 2}
       propertyPath: m_LocalRotation.w
-<<<<<<< HEAD
       value: 0.7092908
-=======
-      value: -0.17725906
->>>>>>> c65d8cdf
       objectReference: {fileID: 0}
     - target: {fileID: 494458, guid: c8515ebee271c0649b9db1321f3026a4, type: 2}
       propertyPath: m_LocalPosition.x
@@ -1806,11 +1685,7 @@
       objectReference: {fileID: 0}
     - target: {fileID: 445228, guid: c8515ebee271c0649b9db1321f3026a4, type: 2}
       propertyPath: m_LocalRotation.x
-<<<<<<< HEAD
       value: -0.6498965
-=======
-      value: -0.009242235
->>>>>>> c65d8cdf
       objectReference: {fileID: 0}
     - target: {fileID: 445228, guid: c8515ebee271c0649b9db1321f3026a4, type: 2}
       propertyPath: m_LocalRotation.y
@@ -1822,11 +1697,7 @@
       objectReference: {fileID: 0}
     - target: {fileID: 445228, guid: c8515ebee271c0649b9db1321f3026a4, type: 2}
       propertyPath: m_LocalRotation.w
-<<<<<<< HEAD
       value: 0.75635564
-=======
-      value: -0.07399489
->>>>>>> c65d8cdf
       objectReference: {fileID: 0}
     - target: {fileID: 445228, guid: c8515ebee271c0649b9db1321f3026a4, type: 2}
       propertyPath: m_LocalPosition.x
@@ -1842,11 +1713,7 @@
       objectReference: {fileID: 0}
     - target: {fileID: 434850, guid: c8515ebee271c0649b9db1321f3026a4, type: 2}
       propertyPath: m_LocalRotation.x
-<<<<<<< HEAD
       value: -0.6498965
-=======
-      value: -0.009242235
->>>>>>> c65d8cdf
       objectReference: {fileID: 0}
     - target: {fileID: 434850, guid: c8515ebee271c0649b9db1321f3026a4, type: 2}
       propertyPath: m_LocalRotation.y
@@ -1858,11 +1725,7 @@
       objectReference: {fileID: 0}
     - target: {fileID: 434850, guid: c8515ebee271c0649b9db1321f3026a4, type: 2}
       propertyPath: m_LocalRotation.w
-<<<<<<< HEAD
       value: 0.75635564
-=======
-      value: -0.07399489
->>>>>>> c65d8cdf
       objectReference: {fileID: 0}
     - target: {fileID: 434850, guid: c8515ebee271c0649b9db1321f3026a4, type: 2}
       propertyPath: m_LocalPosition.x
@@ -1878,11 +1741,7 @@
       objectReference: {fileID: 0}
     - target: {fileID: 467038, guid: c8515ebee271c0649b9db1321f3026a4, type: 2}
       propertyPath: m_LocalRotation.x
-<<<<<<< HEAD
       value: -0.6498965
-=======
-      value: -0.009242235
->>>>>>> c65d8cdf
       objectReference: {fileID: 0}
     - target: {fileID: 467038, guid: c8515ebee271c0649b9db1321f3026a4, type: 2}
       propertyPath: m_LocalRotation.y
@@ -1894,11 +1753,7 @@
       objectReference: {fileID: 0}
     - target: {fileID: 467038, guid: c8515ebee271c0649b9db1321f3026a4, type: 2}
       propertyPath: m_LocalRotation.w
-<<<<<<< HEAD
       value: 0.75635564
-=======
-      value: -0.07399489
->>>>>>> c65d8cdf
       objectReference: {fileID: 0}
     - target: {fileID: 467038, guid: c8515ebee271c0649b9db1321f3026a4, type: 2}
       propertyPath: m_LocalPosition.x
@@ -1914,7 +1769,6 @@
       objectReference: {fileID: 0}
     - target: {fileID: 407702, guid: c8515ebee271c0649b9db1321f3026a4, type: 2}
       propertyPath: m_LocalRotation.x
-<<<<<<< HEAD
       value: -0.5269209
       objectReference: {fileID: 0}
     - target: {fileID: 407702, guid: c8515ebee271c0649b9db1321f3026a4, type: 2}
@@ -1932,37 +1786,17 @@
     - target: {fileID: 407702, guid: c8515ebee271c0649b9db1321f3026a4, type: 2}
       propertyPath: m_LocalPosition.x
       value: 0.014061452
-=======
-      value: -0.3575552
       objectReference: {fileID: 0}
     - target: {fileID: 407702, guid: c8515ebee271c0649b9db1321f3026a4, type: 2}
-      propertyPath: m_LocalRotation.y
-      value: -0.019904912
+      propertyPath: m_LocalPosition.y
+      value: 0.012725621
       objectReference: {fileID: 0}
     - target: {fileID: 407702, guid: c8515ebee271c0649b9db1321f3026a4, type: 2}
-      propertyPath: m_LocalRotation.z
-      value: -0.7650836
-      objectReference: {fileID: 0}
-    - target: {fileID: 407702, guid: c8515ebee271c0649b9db1321f3026a4, type: 2}
-      propertyPath: m_LocalRotation.w
-      value: 0.5351684
-      objectReference: {fileID: 0}
-    - target: {fileID: 407702, guid: c8515ebee271c0649b9db1321f3026a4, type: 2}
-      propertyPath: m_LocalPosition.x
-      value: -0.0140614575
->>>>>>> c65d8cdf
-      objectReference: {fileID: 0}
-    - target: {fileID: 407702, guid: c8515ebee271c0649b9db1321f3026a4, type: 2}
-      propertyPath: m_LocalPosition.y
-      value: 0.012725621
-      objectReference: {fileID: 0}
-    - target: {fileID: 407702, guid: c8515ebee271c0649b9db1321f3026a4, type: 2}
       propertyPath: m_LocalPosition.z
       value: 0.1626165
       objectReference: {fileID: 0}
     - target: {fileID: 425120, guid: c8515ebee271c0649b9db1321f3026a4, type: 2}
       propertyPath: m_LocalRotation.x
-<<<<<<< HEAD
       value: -0.5269209
       objectReference: {fileID: 0}
     - target: {fileID: 425120, guid: c8515ebee271c0649b9db1321f3026a4, type: 2}
@@ -1980,37 +1814,17 @@
     - target: {fileID: 425120, guid: c8515ebee271c0649b9db1321f3026a4, type: 2}
       propertyPath: m_LocalPosition.x
       value: 0.028058633
-=======
-      value: -0.3575552
       objectReference: {fileID: 0}
     - target: {fileID: 425120, guid: c8515ebee271c0649b9db1321f3026a4, type: 2}
-      propertyPath: m_LocalRotation.y
-      value: -0.019904912
+      propertyPath: m_LocalPosition.y
+      value: -0.0070667714
       objectReference: {fileID: 0}
     - target: {fileID: 425120, guid: c8515ebee271c0649b9db1321f3026a4, type: 2}
-      propertyPath: m_LocalRotation.z
-      value: -0.7650836
-      objectReference: {fileID: 0}
-    - target: {fileID: 425120, guid: c8515ebee271c0649b9db1321f3026a4, type: 2}
-      propertyPath: m_LocalRotation.w
-      value: 0.5351684
-      objectReference: {fileID: 0}
-    - target: {fileID: 425120, guid: c8515ebee271c0649b9db1321f3026a4, type: 2}
-      propertyPath: m_LocalPosition.x
-      value: -0.028058635
->>>>>>> c65d8cdf
-      objectReference: {fileID: 0}
-    - target: {fileID: 425120, guid: c8515ebee271c0649b9db1321f3026a4, type: 2}
-      propertyPath: m_LocalPosition.y
-      value: -0.0070667714
-      objectReference: {fileID: 0}
-    - target: {fileID: 425120, guid: c8515ebee271c0649b9db1321f3026a4, type: 2}
       propertyPath: m_LocalPosition.z
       value: 0.15161811
       objectReference: {fileID: 0}
     - target: {fileID: 436198, guid: c8515ebee271c0649b9db1321f3026a4, type: 2}
       propertyPath: m_LocalRotation.x
-<<<<<<< HEAD
       value: -0.5269209
       objectReference: {fileID: 0}
     - target: {fileID: 436198, guid: c8515ebee271c0649b9db1321f3026a4, type: 2}
@@ -2024,41 +1838,22 @@
     - target: {fileID: 436198, guid: c8515ebee271c0649b9db1321f3026a4, type: 2}
       propertyPath: m_LocalRotation.w
       value: 0.5550706
-=======
-      value: -0.3575552
       objectReference: {fileID: 0}
     - target: {fileID: 436198, guid: c8515ebee271c0649b9db1321f3026a4, type: 2}
-      propertyPath: m_LocalRotation.y
-      value: -0.019904912
+      propertyPath: m_LocalPosition.x
+      value: 0.048510186
       objectReference: {fileID: 0}
     - target: {fileID: 436198, guid: c8515ebee271c0649b9db1321f3026a4, type: 2}
-      propertyPath: m_LocalRotation.z
-      value: -0.7650836
+      propertyPath: m_LocalPosition.y
+      value: -0.035985827
       objectReference: {fileID: 0}
     - target: {fileID: 436198, guid: c8515ebee271c0649b9db1321f3026a4, type: 2}
-      propertyPath: m_LocalRotation.w
-      value: 0.5351684
->>>>>>> c65d8cdf
-      objectReference: {fileID: 0}
-    - target: {fileID: 436198, guid: c8515ebee271c0649b9db1321f3026a4, type: 2}
-      propertyPath: m_LocalPosition.x
-      value: 0.048510186
-      objectReference: {fileID: 0}
-    - target: {fileID: 436198, guid: c8515ebee271c0649b9db1321f3026a4, type: 2}
-      propertyPath: m_LocalPosition.y
-      value: -0.035985827
-      objectReference: {fileID: 0}
-    - target: {fileID: 436198, guid: c8515ebee271c0649b9db1321f3026a4, type: 2}
       propertyPath: m_LocalPosition.z
       value: 0.13554814
       objectReference: {fileID: 0}
     - target: {fileID: 429658, guid: c8515ebee271c0649b9db1321f3026a4, type: 2}
       propertyPath: m_LocalRotation.x
-<<<<<<< HEAD
       value: -0.6520476
-=======
-      value: 0.06845518
->>>>>>> c65d8cdf
       objectReference: {fileID: 0}
     - target: {fileID: 429658, guid: c8515ebee271c0649b9db1321f3026a4, type: 2}
       propertyPath: m_LocalRotation.y
@@ -2070,11 +1865,7 @@
       objectReference: {fileID: 0}
     - target: {fileID: 429658, guid: c8515ebee271c0649b9db1321f3026a4, type: 2}
       propertyPath: m_LocalRotation.w
-<<<<<<< HEAD
       value: 0.7477606
-=======
-      value: -0.10489063
->>>>>>> c65d8cdf
       objectReference: {fileID: 0}
     - target: {fileID: 429658, guid: c8515ebee271c0649b9db1321f3026a4, type: 2}
       propertyPath: m_LocalPosition.x
@@ -2090,11 +1881,7 @@
       objectReference: {fileID: 0}
     - target: {fileID: 441364, guid: c8515ebee271c0649b9db1321f3026a4, type: 2}
       propertyPath: m_LocalRotation.x
-<<<<<<< HEAD
       value: -0.6520476
-=======
-      value: 0.06845518
->>>>>>> c65d8cdf
       objectReference: {fileID: 0}
     - target: {fileID: 441364, guid: c8515ebee271c0649b9db1321f3026a4, type: 2}
       propertyPath: m_LocalRotation.y
@@ -2106,11 +1893,7 @@
       objectReference: {fileID: 0}
     - target: {fileID: 441364, guid: c8515ebee271c0649b9db1321f3026a4, type: 2}
       propertyPath: m_LocalRotation.w
-<<<<<<< HEAD
       value: 0.7477606
-=======
-      value: -0.10489063
->>>>>>> c65d8cdf
       objectReference: {fileID: 0}
     - target: {fileID: 441364, guid: c8515ebee271c0649b9db1321f3026a4, type: 2}
       propertyPath: m_LocalPosition.x
@@ -2126,11 +1909,7 @@
       objectReference: {fileID: 0}
     - target: {fileID: 447880, guid: c8515ebee271c0649b9db1321f3026a4, type: 2}
       propertyPath: m_LocalRotation.x
-<<<<<<< HEAD
       value: -0.6520476
-=======
-      value: 0.06845518
->>>>>>> c65d8cdf
       objectReference: {fileID: 0}
     - target: {fileID: 447880, guid: c8515ebee271c0649b9db1321f3026a4, type: 2}
       propertyPath: m_LocalRotation.y
@@ -2142,11 +1921,7 @@
       objectReference: {fileID: 0}
     - target: {fileID: 447880, guid: c8515ebee271c0649b9db1321f3026a4, type: 2}
       propertyPath: m_LocalRotation.w
-<<<<<<< HEAD
       value: 0.7477606
-=======
-      value: -0.10489063
->>>>>>> c65d8cdf
       objectReference: {fileID: 0}
     - target: {fileID: 447880, guid: c8515ebee271c0649b9db1321f3026a4, type: 2}
       propertyPath: m_LocalPosition.x
@@ -2582,11 +2357,7 @@
       objectReference: {fileID: 0}
     - target: {fileID: 484030, guid: c8515ebee271c0649b9db1321f3026a4, type: 2}
       propertyPath: m_LocalRotation.w
-<<<<<<< HEAD
       value: 0.7550462
-=======
-      value: 0.0062662777
->>>>>>> c65d8cdf
       objectReference: {fileID: 0}
     - target: {fileID: 484030, guid: c8515ebee271c0649b9db1321f3026a4, type: 2}
       propertyPath: m_LocalScale.x
@@ -2606,11 +2377,7 @@
       objectReference: {fileID: 0}
     - target: {fileID: 433670, guid: c8515ebee271c0649b9db1321f3026a4, type: 2}
       propertyPath: m_LocalRotation.w
-<<<<<<< HEAD
       value: 0.7550462
-=======
-      value: 0.0062662777
->>>>>>> c65d8cdf
       objectReference: {fileID: 0}
     - target: {fileID: 433670, guid: c8515ebee271c0649b9db1321f3026a4, type: 2}
       propertyPath: m_LocalScale.x
@@ -2630,11 +2397,7 @@
       objectReference: {fileID: 0}
     - target: {fileID: 452704, guid: c8515ebee271c0649b9db1321f3026a4, type: 2}
       propertyPath: m_LocalRotation.w
-<<<<<<< HEAD
       value: 0.7550462
-=======
-      value: 0.0062662777
->>>>>>> c65d8cdf
       objectReference: {fileID: 0}
     - target: {fileID: 452704, guid: c8515ebee271c0649b9db1321f3026a4, type: 2}
       propertyPath: m_LocalScale.x
@@ -2757,69 +2520,6 @@
   moveUpKey: 0
   moveDownKey: 0
   stepSize: 0.1
-<<<<<<< HEAD
-=======
---- !u!1 &1928180893
-GameObject:
-  m_ObjectHideFlags: 0
-  m_PrefabParentObject: {fileID: 111148, guid: 18d6bf9063dcb1842be63f411fd9fc26, type: 2}
-  m_PrefabInternal: {fileID: 0}
-  serializedVersion: 5
-  m_Component:
-  - component: {fileID: 1928180894}
-  - component: {fileID: 1928180895}
-  m_Layer: 0
-  m_Name: LeapSpace
-  m_TagString: Untagged
-  m_Icon: {fileID: 0}
-  m_NavMeshLayer: 0
-  m_StaticEditorFlags: 0
-  m_IsActive: 1
---- !u!4 &1928180894
-Transform:
-  m_ObjectHideFlags: 0
-  m_PrefabParentObject: {fileID: 436396, guid: 18d6bf9063dcb1842be63f411fd9fc26, type: 2}
-  m_PrefabInternal: {fileID: 0}
-  m_GameObject: {fileID: 1928180893}
-  m_LocalRotation: {x: 0, y: 0, z: 0, w: 1}
-  m_LocalPosition: {x: 0, y: 0, z: 0}
-  m_LocalScale: {x: 1, y: 1, z: 1}
-  m_Children:
-  - {fileID: 1576743646}
-  m_Father: {fileID: 266907292}
-  m_RootOrder: 0
-  m_LocalEulerAnglesHint: {x: 0, y: 0, z: 0}
---- !u!114 &1928180895
-MonoBehaviour:
-  m_ObjectHideFlags: 0
-  m_PrefabParentObject: {fileID: 11429104, guid: 18d6bf9063dcb1842be63f411fd9fc26,
-    type: 2}
-  m_PrefabInternal: {fileID: 0}
-  m_GameObject: {fileID: 1928180893}
-  m_Enabled: 1
-  m_EditorHideFlags: 0
-  m_Script: {fileID: 11500000, guid: e21f7214440054f59a5d2da168b3e2dd, type: 3}
-  m_Name: 
-  m_EditorClassIdentifier: 
-  provider: {fileID: 72891527}
-  _headTransform: {fileID: 266907292}
-  _trackingAnchor: {fileID: 1805543667}
-  _recenter: 114
-  _tweenImageWarping: 0
-  _tweenRotationalWarping: 0
-  _tweenPositionalWarping: 0
-  _syncMode: 1
-  _forceCustomUpdate: 0
-  _allowManualTimeAlignment: 0
-  _customWarpAdjustment: 17
-  _unlockHold: 303
-  _moreRewind: 276
-  _lessRewind: 275
-  _allowManualDeviceOffset: 0
-  _deviceOffsetYAxis: 0
-  _deviceOffsetZAxis: 0.12
-  _deviceTiltXAxis: 5
->>>>>>> c65d8cdf
 --- !u!1001 &1951949092
 Prefab:
   m_ObjectHideFlags: 0
@@ -2910,20 +2610,6 @@
   m_Lightmapping: 4
   m_AreaSize: {x: 1, y: 1}
   m_BounceIntensity: 1
-  m_FalloffTable:
-    m_Table[0]: 0
-    m_Table[1]: 0
-    m_Table[2]: 0
-    m_Table[3]: 0
-    m_Table[4]: 0
-    m_Table[5]: 0
-    m_Table[6]: 0
-    m_Table[7]: 0
-    m_Table[8]: 0
-    m_Table[9]: 0
-    m_Table[10]: 0
-    m_Table[11]: 0
-    m_Table[12]: 0
   m_ColorTemperature: 6570
   m_UseColorTemperature: 0
   m_ShadowRadius: 0
