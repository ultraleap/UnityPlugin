--- conflicted
+++ resolved
@@ -42,23 +42,11 @@
       Hands = new List<Hand>();
     }
 
-<<<<<<< HEAD
     /// <summary>
     /// Constructs a new Frame.
     /// @since 3.0
     /// </summary>
-    public Frame(long id, long timestamp, float fps, InteractionBox interactionBox, List<Hand> hands) {
-=======
-    /**
-     * Constructs a new Frame.
-     *
-     * @param id The id of this frame.
-     * @param timestamp The creation time of this frame in microseconds.
-     * @param fps The current data frame rate of the service when this frame was created.
-     * @since 3.0
-     */
     public Frame(long id, long timestamp, float fps, List<Hand> hands) {
->>>>>>> 1076c809
       Id = id;
       Timestamp = timestamp;
       CurrentFramesPerSecond = fps;
@@ -168,27 +156,12 @@
     /// </summary>
     public List<Hand> Hands;
 
-<<<<<<< HEAD
-    public InteractionBox InteractionBox;
-
     /// <summary>
     /// Resizes the Hand list to have a specific size.  If the size is decreased,
     /// the removed hands are placed into the hand pool.  If the size is increased, the
     /// new spaces are filled with hands taken from the hand pool.  If the pool is
     /// empty, new hands are constructed instead.
     /// </summary>
-=======
-    public int SerializeLength {
-      get { return 0; }
-    }
-
-    /**
-     * Resizes the Hand list to have a specific size.  If the size is decreased,
-     * the removed hands are placed into the hand pool.  If the size is increased, the
-     * new spaces are filled with hands taken from the hand pool.  If the pool is
-     * empty, new hands are constructed instead.
-     */
->>>>>>> 1076c809
     internal void ResizeHandList(int count) {
       if (_handPool == null) {
         _handPool = new Queue<Hand>();
