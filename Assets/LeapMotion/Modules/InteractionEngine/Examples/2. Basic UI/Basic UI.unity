%YAML 1.1
%TAG !u! tag:unity3d.com,2011:
--- !u!29 &1
OcclusionCullingSettings:
  m_ObjectHideFlags: 0
  serializedVersion: 2
  m_OcclusionBakeSettings:
    smallestOccluder: 5
    smallestHole: 0.25
    backfaceThreshold: 100
  m_SceneGUID: 00000000000000000000000000000000
  m_OcclusionCullingData: {fileID: 0}
--- !u!104 &2
RenderSettings:
  m_ObjectHideFlags: 0
  serializedVersion: 8
  m_Fog: 0
  m_FogColor: {r: 0.5, g: 0.5, b: 0.5, a: 1}
  m_FogMode: 3
  m_FogDensity: 0.01
  m_LinearFogStart: 0
  m_LinearFogEnd: 300
  m_AmbientSkyColor: {r: 0.212, g: 0.227, b: 0.259, a: 1}
  m_AmbientEquatorColor: {r: 0.114, g: 0.125, b: 0.133, a: 1}
  m_AmbientGroundColor: {r: 0.047, g: 0.043, b: 0.035, a: 1}
  m_AmbientIntensity: 1
  m_AmbientMode: 0
  m_SubtractiveShadowColor: {r: 0.42, g: 0.478, b: 0.627, a: 1}
  m_SkyboxMaterial: {fileID: 10304, guid: 0000000000000000f000000000000000, type: 0}
  m_HaloStrength: 0.5
  m_FlareStrength: 1
  m_FlareFadeSpeed: 3
  m_HaloTexture: {fileID: 0}
  m_SpotCookie: {fileID: 10001, guid: 0000000000000000e000000000000000, type: 0}
  m_DefaultReflectionMode: 0
  m_DefaultReflectionResolution: 128
  m_ReflectionBounces: 1
  m_ReflectionIntensity: 1
  m_CustomReflection: {fileID: 0}
  m_Sun: {fileID: 0}
  m_IndirectSpecularColor: {r: 0.44131893, g: 0.490125, b: 0.57017505, a: 1}
--- !u!157 &3
LightmapSettings:
  m_ObjectHideFlags: 0
  serializedVersion: 9
  m_GIWorkflowMode: 1
  m_GISettings:
    serializedVersion: 2
    m_BounceScale: 1
    m_IndirectOutputScale: 1
    m_AlbedoBoost: 1
    m_TemporalCoherenceThreshold: 1
    m_EnvironmentLightingMode: 0
    m_EnableBakedLightmaps: 1
    m_EnableRealtimeLightmaps: 1
  m_LightmapEditorSettings:
    serializedVersion: 8
    m_Resolution: 2
    m_BakeResolution: 40
    m_TextureWidth: 1024
    m_TextureHeight: 1024
    m_AO: 0
    m_AOMaxDistance: 1
    m_CompAOExponent: 1
    m_CompAOExponentDirect: 0
    m_Padding: 2
    m_LightmapParameters: {fileID: 0}
    m_LightmapsBakeMode: 1
    m_TextureCompression: 1
    m_FinalGather: 0
    m_FinalGatherFiltering: 1
    m_FinalGatherRayCount: 256
    m_ReflectionCompression: 2
    m_MixedBakeMode: 1
    m_BakeBackend: 0
    m_PVRSampling: 1
    m_PVRDirectSampleCount: 32
    m_PVRSampleCount: 500
    m_PVRBounces: 2
    m_PVRFiltering: 0
    m_PVRFilteringMode: 1
    m_PVRCulling: 1
    m_PVRFilteringGaussRadiusDirect: 1
    m_PVRFilteringGaussRadiusIndirect: 5
    m_PVRFilteringGaussRadiusAO: 2
    m_PVRFilteringAtrousColorSigma: 1
    m_PVRFilteringAtrousNormalSigma: 1
    m_PVRFilteringAtrousPositionSigma: 1
  m_LightingDataAsset: {fileID: 112000012, guid: 95459770e4c9f0e47abf9b0bab78a35d,
    type: 2}
  m_ShadowMaskMode: 0
--- !u!196 &4
NavMeshSettings:
  serializedVersion: 2
  m_ObjectHideFlags: 0
  m_BuildSettings:
    serializedVersion: 2
    agentTypeID: 0
    agentRadius: 0.5
    agentHeight: 2
    agentSlope: 45
    agentClimb: 0.4
    ledgeDropHeight: 0
    maxJumpAcrossDistance: 0
    minRegionArea: 2
    manualCellSize: 0
    cellSize: 0.16666667
    manualTileSize: 0
    tileSize: 256
    accuratePlacement: 0
  m_NavMeshData: {fileID: 0}
--- !u!1 &112263976
GameObject:
  m_ObjectHideFlags: 0
  m_PrefabParentObject: {fileID: 1341051842953364, guid: b765f0033afcf97499e39815434229cc,
    type: 2}
  m_PrefabInternal: {fileID: 0}
  serializedVersion: 5
  m_Component:
  - component: {fileID: 1094640820}
  - component: {fileID: 112263978}
  - component: {fileID: 112263977}
  - component: {fileID: 112263979}
  m_Layer: 0
  m_Name: Cube UI 2D Slider
  m_TagString: Untagged
  m_Icon: {fileID: 0}
  m_NavMeshLayer: 0
  m_StaticEditorFlags: 0
  m_IsActive: 1
--- !u!114 &112263977
MonoBehaviour:
  m_ObjectHideFlags: 0
  m_PrefabParentObject: {fileID: 114549121905405358, guid: b765f0033afcf97499e39815434229cc,
    type: 2}
  m_PrefabInternal: {fileID: 0}
  m_GameObject: {fileID: 112263976}
  m_Enabled: 1
  m_EditorHideFlags: 0
  m_Script: {fileID: 11500000, guid: 0ebbb41b110e5794ab82d986ca172460, type: 3}
  m_Name: 
  m_EditorClassIdentifier: 
  _manager: {fileID: 708822598}
  _ignoreHoverMode: 0
  _isIgnoringAllHoverState: 0
  _ignorePrimaryHover: 0
  _ignoreContact: 0
  _ignoreGrasping: 0
  _contactForceMode: 1
  _allowMultiGrasp: 0
  _moveObjectWhenGrasped: 1
  graspedMovementType: 0
  graspHoldWarpingEnabled__curIgnored: 1
  _overrideInteractionLayer: 0
  _interactionLayer:
    layerIndex: 0
  _overrideNoContactLayer: 0
  _noContactLayer:
    layerIndex: 0
  _eventTable:
    _entries: []
  minMaxHeight: {x: 0, y: 0.02}
  restingHeight: 0.5
  _springForce: 0.1
  OnPress:
    m_PersistentCalls:
      m_Calls: []
    m_TypeName: UnityEngine.Events.UnityEvent, UnityEngine, Version=0.0.0.0, Culture=neutral,
      PublicKeyToken=null
  OnUnpress:
    m_PersistentCalls:
      m_Calls: []
    m_TypeName: UnityEngine.Events.UnityEvent, UnityEngine, Version=0.0.0.0, Culture=neutral,
      PublicKeyToken=null
  horizontalValueRange: {x: 0, y: 1}
  verticalValueRange: {x: 0, y: 1}
  horizontalSlideLimits: {x: -0.09, y: 0.09}
  verticalSlideLimits: {x: -0.065, y: 0.065}
  horizontalSteps: 0
  verticalSteps: 0
  horizontalSlideEvent:
    m_PersistentCalls:
      m_Calls: []
    m_TypeName: Leap.Unity.Interaction.InteractionSlider+FloatEvent, Assembly-CSharp,
      Version=0.0.0.0, Culture=neutral, PublicKeyToken=null
  verticalSlideEvent:
    m_PersistentCalls:
      m_Calls: []
    m_TypeName: Leap.Unity.Interaction.InteractionSlider+FloatEvent, Assembly-CSharp,
      Version=0.0.0.0, Culture=neutral, PublicKeyToken=null
--- !u!54 &112263978
Rigidbody:
  m_ObjectHideFlags: 0
  m_PrefabParentObject: {fileID: 54275022097181194, guid: b765f0033afcf97499e39815434229cc,
    type: 2}
  m_PrefabInternal: {fileID: 0}
  m_GameObject: {fileID: 112263976}
  serializedVersion: 2
  m_Mass: 1
  m_Drag: 0
  m_AngularDrag: 0.05
  m_UseGravity: 0
  m_IsKinematic: 0
  m_Interpolate: 0
  m_Constraints: 112
  m_CollisionDetection: 0
--- !u!114 &112263979
MonoBehaviour:
  m_ObjectHideFlags: 0
  m_PrefabParentObject: {fileID: 0}
  m_PrefabInternal: {fileID: 0}
  m_GameObject: {fileID: 112263976}
  m_Enabled: 1
  m_EditorHideFlags: 0
  m_Script: {fileID: 11500000, guid: 4b02e2f8ae628ac4f9faca951fe12db4, type: 3}
  m_Name: 
  m_EditorClassIdentifier: 
  useHover: 0
  usePrimaryHover: 1
  defaultColor: {r: 0.1, g: 0.1, b: 0.1, a: 1}
  suspendedColor: {r: 1, g: 0, b: 0, a: 1}
  hoverColor: {r: 0.7, g: 0.7, b: 0.7, a: 1}
  primaryHoverColor: {r: 0.5, g: 0.5, b: 0.5, a: 1}
  pressedColor: {r: 1, g: 1, b: 1, a: 1}
--- !u!1 &138469533
GameObject:
  m_ObjectHideFlags: 0
  m_PrefabParentObject: {fileID: 117698, guid: 18d6bf9063dcb1842be63f411fd9fc26, type: 2}
  m_PrefabInternal: {fileID: 0}
  serializedVersion: 5
  m_Component:
  - component: {fileID: 138469534}
  - component: {fileID: 138469537}
  - component: {fileID: 138469536}
  - component: {fileID: 138469535}
  m_Layer: 0
  m_Name: LeapHandController
  m_TagString: Untagged
  m_Icon: {fileID: 0}
  m_NavMeshLayer: 0
  m_StaticEditorFlags: 0
  m_IsActive: 1
--- !u!4 &138469534
Transform:
  m_ObjectHideFlags: 0
  m_PrefabParentObject: {fileID: 411750, guid: 18d6bf9063dcb1842be63f411fd9fc26, type: 2}
  m_PrefabInternal: {fileID: 0}
  m_GameObject: {fileID: 138469533}
  m_LocalRotation: {x: 0.000000115202326, y: 0.7071067, z: 0.7071068, w: -0.00000011520231}
  m_LocalPosition: {x: 0, y: 0, z: 0}
  m_LocalScale: {x: 1, y: 1, z: 1}
  m_Children: []
  m_Father: {fileID: 1007747394}
  m_RootOrder: 0
  m_LocalEulerAnglesHint: {x: -90, y: 180, z: 0}
--- !u!114 &138469535
MonoBehaviour:
  m_ObjectHideFlags: 0
  m_PrefabParentObject: {fileID: 11408046, guid: 18d6bf9063dcb1842be63f411fd9fc26,
    type: 2}
  m_PrefabInternal: {fileID: 0}
  m_GameObject: {fileID: 138469533}
  m_Enabled: 1
  m_EditorHideFlags: 0
  m_Script: {fileID: 11500000, guid: c592f16851a620743868a31232613370, type: 3}
  m_Name: 
  m_EditorClassIdentifier: 
  ModelsParent: {fileID: 993508918}
  ModelPool:
  - GroupName: Rigged Hands
    _handPool: {fileID: 0}
    LeftModel: {fileID: 1874079310}
    IsLeftToBeSpawned: 0
    RightModel: {fileID: 942511110}
    IsRightToBeSpawned: 0
    modelList: []
    modelsCheckedOut: []
    IsEnabled: 1
    CanDuplicate: 0
    HandPostProcesses:
      m_PersistentCalls:
        m_Calls: []
      m_TypeName: Leap.Unity.Hands+HandEvent, Assembly-CSharp, Version=0.0.0.0, Culture=neutral,
        PublicKeyToken=null
--- !u!114 &138469536
MonoBehaviour:
  m_ObjectHideFlags: 0
  m_PrefabParentObject: {fileID: 0}
  m_PrefabInternal: {fileID: 0}
  m_GameObject: {fileID: 138469533}
  m_Enabled: 1
  m_EditorHideFlags: 0
  m_Script: {fileID: 11500000, guid: 025cc0fa7b46aa541aba29d28d35ac09, type: 3}
  m_Name: 
  m_EditorClassIdentifier: 
  _isHeadMounted: 1
  _temporalWarping: {fileID: 1007747395}
  _frameOptimization: 0
  _overrideDeviceType: 0
  _overrideDeviceTypeWith: 1
  _updateHandInPrecull: 1
--- !u!114 &138469537
MonoBehaviour:
  m_ObjectHideFlags: 0
  m_PrefabParentObject: {fileID: 11415308, guid: 18d6bf9063dcb1842be63f411fd9fc26,
    type: 2}
  m_PrefabInternal: {fileID: 0}
  m_GameObject: {fileID: 138469533}
  m_Enabled: 1
  m_EditorHideFlags: 0
  m_Script: {fileID: 11500000, guid: 215a4d49fc705b74a9d3c5cbfa2c9601, type: 3}
  m_Name: 
  m_EditorClassIdentifier: 
--- !u!1 &165965324
GameObject:
  m_ObjectHideFlags: 0
  m_PrefabParentObject: {fileID: 0}
  m_PrefabInternal: {fileID: 0}
  serializedVersion: 5
  m_Component:
  - component: {fileID: 165965325}
  - component: {fileID: 165965327}
  - component: {fileID: 165965326}
  m_Layer: 0
  m_Name: Cube
  m_TagString: Untagged
  m_Icon: {fileID: 0}
  m_NavMeshLayer: 0
  m_StaticEditorFlags: 0
  m_IsActive: 1
--- !u!4 &165965325
Transform:
  m_ObjectHideFlags: 0
  m_PrefabParentObject: {fileID: 0}
  m_PrefabInternal: {fileID: 0}
  m_GameObject: {fileID: 165965324}
  m_LocalRotation: {x: -0, y: -0, z: -0, w: 1}
  m_LocalPosition: {x: 0, y: -0, z: -0.003}
  m_LocalScale: {x: 0.45097366, y: 0.03937528, z: 0.002}
  m_Children: []
  m_Father: {fileID: 2057493649}
  m_RootOrder: 0
  m_LocalEulerAnglesHint: {x: 0, y: 0, z: 0}
--- !u!23 &165965326
MeshRenderer:
  m_ObjectHideFlags: 0
  m_PrefabParentObject: {fileID: 0}
  m_PrefabInternal: {fileID: 0}
  m_GameObject: {fileID: 165965324}
  m_Enabled: 1
  m_CastShadows: 1
  m_ReceiveShadows: 1
  m_MotionVectors: 1
  m_LightProbeUsage: 1
  m_ReflectionProbeUsage: 1
  m_Materials:
  - {fileID: 2100000, guid: 8eca0b31e096dbb4e9ec168e385043a9, type: 2}
  m_StaticBatchInfo:
    firstSubMesh: 0
    subMeshCount: 0
  m_StaticBatchRoot: {fileID: 0}
  m_ProbeAnchor: {fileID: 0}
  m_LightProbeVolumeOverride: {fileID: 0}
  m_ScaleInLightmap: 1
  m_PreserveUVs: 1
  m_IgnoreNormalsForChartDetection: 0
  m_ImportantGI: 0
  m_SelectedEditorRenderState: 3
  m_MinimumChartSize: 4
  m_AutoUVMaxDistance: 0.5
  m_AutoUVMaxAngle: 89
  m_LightmapParameters: {fileID: 0}
  m_SortingLayerID: 0
  m_SortingLayer: 0
  m_SortingOrder: 0
--- !u!33 &165965327
MeshFilter:
  m_ObjectHideFlags: 0
  m_PrefabParentObject: {fileID: 0}
  m_PrefabInternal: {fileID: 0}
  m_GameObject: {fileID: 165965324}
  m_Mesh: {fileID: 10202, guid: 0000000000000000e000000000000000, type: 0}
--- !u!1001 &207337820
Prefab:
  m_ObjectHideFlags: 0
  serializedVersion: 2
  m_Modification:
    m_TransformParent: {fileID: 993508918}
    m_Modifications:
    - target: {fileID: 4000013336878276, guid: 2276723046d707c4f94d431ceb80ab92, type: 2}
      propertyPath: m_LocalPosition.x
      value: 0
      objectReference: {fileID: 0}
    - target: {fileID: 4000013336878276, guid: 2276723046d707c4f94d431ceb80ab92, type: 2}
      propertyPath: m_LocalPosition.y
      value: 1.4
      objectReference: {fileID: 0}
    - target: {fileID: 4000013336878276, guid: 2276723046d707c4f94d431ceb80ab92, type: 2}
      propertyPath: m_LocalPosition.z
      value: 0
      objectReference: {fileID: 0}
    - target: {fileID: 4000013336878276, guid: 2276723046d707c4f94d431ceb80ab92, type: 2}
      propertyPath: m_LocalRotation.x
      value: -0
      objectReference: {fileID: 0}
    - target: {fileID: 4000013336878276, guid: 2276723046d707c4f94d431ceb80ab92, type: 2}
      propertyPath: m_LocalRotation.y
      value: -0
      objectReference: {fileID: 0}
    - target: {fileID: 4000013336878276, guid: 2276723046d707c4f94d431ceb80ab92, type: 2}
      propertyPath: m_LocalRotation.z
      value: -0
      objectReference: {fileID: 0}
    - target: {fileID: 4000013336878276, guid: 2276723046d707c4f94d431ceb80ab92, type: 2}
      propertyPath: m_LocalRotation.w
      value: 1
      objectReference: {fileID: 0}
    - target: {fileID: 4000013336878276, guid: 2276723046d707c4f94d431ceb80ab92, type: 2}
      propertyPath: m_RootOrder
      value: 1
      objectReference: {fileID: 0}
    - target: {fileID: 4000013720607946, guid: 2276723046d707c4f94d431ceb80ab92, type: 2}
      propertyPath: m_LocalRotation.w
      value: 0.9943705
      objectReference: {fileID: 0}
    - target: {fileID: 4000011246058586, guid: 2276723046d707c4f94d431ceb80ab92, type: 2}
      propertyPath: m_LocalRotation.x
      value: 0.53516835
      objectReference: {fileID: 0}
    - target: {fileID: 4000011246058586, guid: 2276723046d707c4f94d431ceb80ab92, type: 2}
      propertyPath: m_LocalRotation.y
      value: -0.3575552
      objectReference: {fileID: 0}
    - target: {fileID: 4000011246058586, guid: 2276723046d707c4f94d431ceb80ab92, type: 2}
      propertyPath: m_LocalRotation.z
      value: -0.019904839
      objectReference: {fileID: 0}
    - target: {fileID: 4000011246058586, guid: 2276723046d707c4f94d431ceb80ab92, type: 2}
      propertyPath: m_LocalRotation.w
      value: 0.76508355
      objectReference: {fileID: 0}
    - target: {fileID: 4000012644673856, guid: 2276723046d707c4f94d431ceb80ab92, type: 2}
      propertyPath: m_LocalRotation.x
      value: -0.9999781
      objectReference: {fileID: 0}
    - target: {fileID: 4000012644673856, guid: 2276723046d707c4f94d431ceb80ab92, type: 2}
      propertyPath: m_LocalRotation.y
      value: -0.0063719153
      objectReference: {fileID: 0}
    - target: {fileID: 4000012644673856, guid: 2276723046d707c4f94d431ceb80ab92, type: 2}
      propertyPath: m_LocalRotation.z
      value: 0.001801312
      objectReference: {fileID: 0}
    - target: {fileID: 4000012644673856, guid: 2276723046d707c4f94d431ceb80ab92, type: 2}
      propertyPath: m_LocalRotation.w
      value: -0.000011354685
      objectReference: {fileID: 0}
    - target: {fileID: 114000013185227222, guid: 2276723046d707c4f94d431ceb80ab92,
        type: 2}
      propertyPath: DeformPositionsInFingers
      value: 1
      objectReference: {fileID: 0}
    - target: {fileID: 114000013185227222, guid: 2276723046d707c4f94d431ceb80ab92,
        type: 2}
      propertyPath: deformPositionsState
      value: 1
      objectReference: {fileID: 0}
    - target: {fileID: 4000010733404148, guid: 2276723046d707c4f94d431ceb80ab92, type: 2}
      propertyPath: m_LocalRotation.x
      value: -0
      objectReference: {fileID: 0}
    - target: {fileID: 4000010733404148, guid: 2276723046d707c4f94d431ceb80ab92, type: 2}
      propertyPath: m_LocalRotation.y
      value: -0
      objectReference: {fileID: 0}
    - target: {fileID: 4000010733404148, guid: 2276723046d707c4f94d431ceb80ab92, type: 2}
      propertyPath: m_LocalRotation.z
      value: -0
      objectReference: {fileID: 0}
    - target: {fileID: 4000010733404148, guid: 2276723046d707c4f94d431ceb80ab92, type: 2}
      propertyPath: m_LocalRotation.w
      value: 1
      objectReference: {fileID: 0}
    - target: {fileID: 4000013603757918, guid: 2276723046d707c4f94d431ceb80ab92, type: 2}
      propertyPath: m_LocalRotation.x
      value: -0
      objectReference: {fileID: 0}
    - target: {fileID: 4000013603757918, guid: 2276723046d707c4f94d431ceb80ab92, type: 2}
      propertyPath: m_LocalRotation.z
      value: -0
      objectReference: {fileID: 0}
    - target: {fileID: 4000013603757918, guid: 2276723046d707c4f94d431ceb80ab92, type: 2}
      propertyPath: m_LocalRotation.w
      value: 1
      objectReference: {fileID: 0}
    - target: {fileID: 4000011159402566, guid: 2276723046d707c4f94d431ceb80ab92, type: 2}
      propertyPath: m_LocalRotation.x
      value: -0
      objectReference: {fileID: 0}
    - target: {fileID: 4000011159402566, guid: 2276723046d707c4f94d431ceb80ab92, type: 2}
      propertyPath: m_LocalRotation.y
      value: -0
      objectReference: {fileID: 0}
    - target: {fileID: 4000011159402566, guid: 2276723046d707c4f94d431ceb80ab92, type: 2}
      propertyPath: m_LocalRotation.z
      value: -0.0000000032596286
      objectReference: {fileID: 0}
    - target: {fileID: 4000011159402566, guid: 2276723046d707c4f94d431ceb80ab92, type: 2}
      propertyPath: m_LocalRotation.w
      value: 1
      objectReference: {fileID: 0}
    - target: {fileID: 4000010757057328, guid: 2276723046d707c4f94d431ceb80ab92, type: 2}
      propertyPath: m_LocalRotation.x
      value: -0.10489072
      objectReference: {fileID: 0}
    - target: {fileID: 4000010757057328, guid: 2276723046d707c4f94d431ceb80ab92, type: 2}
      propertyPath: m_LocalRotation.y
      value: 0.0684552
      objectReference: {fileID: 0}
    - target: {fileID: 4000010757057328, guid: 2276723046d707c4f94d431ceb80ab92, type: 2}
      propertyPath: m_LocalRotation.z
      value: -0.06767928
      objectReference: {fileID: 0}
    - target: {fileID: 4000010757057328, guid: 2276723046d707c4f94d431ceb80ab92, type: 2}
      propertyPath: m_LocalRotation.w
      value: 0.98981386
      objectReference: {fileID: 0}
    - target: {fileID: 4000011054452400, guid: 2276723046d707c4f94d431ceb80ab92, type: 2}
      propertyPath: m_LocalRotation.x
      value: -0
      objectReference: {fileID: 0}
    - target: {fileID: 4000011054452400, guid: 2276723046d707c4f94d431ceb80ab92, type: 2}
      propertyPath: m_LocalRotation.y
      value: -0
      objectReference: {fileID: 0}
    - target: {fileID: 4000011054452400, guid: 2276723046d707c4f94d431ceb80ab92, type: 2}
      propertyPath: m_LocalRotation.z
      value: -0
      objectReference: {fileID: 0}
    - target: {fileID: 4000011054452400, guid: 2276723046d707c4f94d431ceb80ab92, type: 2}
      propertyPath: m_LocalRotation.w
      value: 1
      objectReference: {fileID: 0}
    - target: {fileID: 4000013339564706, guid: 2276723046d707c4f94d431ceb80ab92, type: 2}
      propertyPath: m_LocalRotation.x
      value: -0.000000059604645
      objectReference: {fileID: 0}
    - target: {fileID: 4000013339564706, guid: 2276723046d707c4f94d431ceb80ab92, type: 2}
      propertyPath: m_LocalRotation.y
      value: 0.000000029802322
      objectReference: {fileID: 0}
    - target: {fileID: 4000013339564706, guid: 2276723046d707c4f94d431ceb80ab92, type: 2}
      propertyPath: m_LocalRotation.z
      value: 0.000000014901161
      objectReference: {fileID: 0}
    - target: {fileID: 4000013339564706, guid: 2276723046d707c4f94d431ceb80ab92, type: 2}
      propertyPath: m_LocalRotation.w
      value: 1
      objectReference: {fileID: 0}
    - target: {fileID: 4000012644673856, guid: 2276723046d707c4f94d431ceb80ab92, type: 2}
      propertyPath: m_LocalPosition.x
      value: -1.4510375
      objectReference: {fileID: 0}
    - target: {fileID: 4000012644673856, guid: 2276723046d707c4f94d431ceb80ab92, type: 2}
      propertyPath: m_LocalPosition.y
      value: 0.097516775
      objectReference: {fileID: 0}
    - target: {fileID: 4000012644673856, guid: 2276723046d707c4f94d431ceb80ab92, type: 2}
      propertyPath: m_LocalPosition.z
      value: 0.09228139
      objectReference: {fileID: 0}
    - target: {fileID: 4000013734583432, guid: 2276723046d707c4f94d431ceb80ab92, type: 2}
      propertyPath: m_LocalRotation.x
      value: -0
      objectReference: {fileID: 0}
    - target: {fileID: 4000013734583432, guid: 2276723046d707c4f94d431ceb80ab92, type: 2}
      propertyPath: m_LocalRotation.y
      value: -0
      objectReference: {fileID: 0}
    - target: {fileID: 4000013734583432, guid: 2276723046d707c4f94d431ceb80ab92, type: 2}
      propertyPath: m_LocalRotation.z
      value: -0
      objectReference: {fileID: 0}
    - target: {fileID: 4000013734583432, guid: 2276723046d707c4f94d431ceb80ab92, type: 2}
      propertyPath: m_LocalRotation.w
      value: 1
      objectReference: {fileID: 0}
    - target: {fileID: 4000012617998234, guid: 2276723046d707c4f94d431ceb80ab92, type: 2}
      propertyPath: m_LocalRotation.x
      value: 0.000000014901158
      objectReference: {fileID: 0}
    - target: {fileID: 4000012617998234, guid: 2276723046d707c4f94d431ceb80ab92, type: 2}
      propertyPath: m_LocalRotation.y
      value: -0
      objectReference: {fileID: 0}
    - target: {fileID: 4000012617998234, guid: 2276723046d707c4f94d431ceb80ab92, type: 2}
      propertyPath: m_LocalRotation.z
      value: 0.0000000018626447
      objectReference: {fileID: 0}
    - target: {fileID: 4000012617998234, guid: 2276723046d707c4f94d431ceb80ab92, type: 2}
      propertyPath: m_LocalRotation.w
      value: 1
      objectReference: {fileID: 0}
    - target: {fileID: 4000011435300896, guid: 2276723046d707c4f94d431ceb80ab92, type: 2}
      propertyPath: m_LocalRotation.x
      value: -0
      objectReference: {fileID: 0}
    - target: {fileID: 4000011435300896, guid: 2276723046d707c4f94d431ceb80ab92, type: 2}
      propertyPath: m_LocalRotation.y
      value: -0
      objectReference: {fileID: 0}
    - target: {fileID: 4000011435300896, guid: 2276723046d707c4f94d431ceb80ab92, type: 2}
      propertyPath: m_LocalRotation.z
      value: -0
      objectReference: {fileID: 0}
    - target: {fileID: 4000011435300896, guid: 2276723046d707c4f94d431ceb80ab92, type: 2}
      propertyPath: m_LocalRotation.w
      value: 1
      objectReference: {fileID: 0}
    - target: {fileID: 4000012513419564, guid: 2276723046d707c4f94d431ceb80ab92, type: 2}
      propertyPath: m_LocalRotation.x
      value: 0.0062662386
      objectReference: {fileID: 0}
    - target: {fileID: 4000012513419564, guid: 2276723046d707c4f94d431ceb80ab92, type: 2}
      propertyPath: m_LocalRotation.y
      value: -0.084017105
      objectReference: {fileID: 0}
    - target: {fileID: 4000012513419564, guid: 2276723046d707c4f94d431ceb80ab92, type: 2}
      propertyPath: m_LocalRotation.z
      value: -0.07411179
      objectReference: {fileID: 0}
    - target: {fileID: 4000012513419564, guid: 2276723046d707c4f94d431ceb80ab92, type: 2}
      propertyPath: m_LocalRotation.w
      value: 0.9936847
      objectReference: {fileID: 0}
    - target: {fileID: 4000012346314590, guid: 2276723046d707c4f94d431ceb80ab92, type: 2}
      propertyPath: m_LocalRotation.x
      value: -4.6566123e-10
      objectReference: {fileID: 0}
    - target: {fileID: 4000012346314590, guid: 2276723046d707c4f94d431ceb80ab92, type: 2}
      propertyPath: m_LocalRotation.y
      value: -0
      objectReference: {fileID: 0}
    - target: {fileID: 4000012346314590, guid: 2276723046d707c4f94d431ceb80ab92, type: 2}
      propertyPath: m_LocalRotation.z
      value: -0.0000000016298143
      objectReference: {fileID: 0}
    - target: {fileID: 4000012346314590, guid: 2276723046d707c4f94d431ceb80ab92, type: 2}
      propertyPath: m_LocalRotation.w
      value: 1
      objectReference: {fileID: 0}
    - target: {fileID: 4000013334020430, guid: 2276723046d707c4f94d431ceb80ab92, type: 2}
      propertyPath: m_LocalRotation.x
      value: -0
      objectReference: {fileID: 0}
    - target: {fileID: 4000013334020430, guid: 2276723046d707c4f94d431ceb80ab92, type: 2}
      propertyPath: m_LocalRotation.y
      value: -0
      objectReference: {fileID: 0}
    - target: {fileID: 4000013334020430, guid: 2276723046d707c4f94d431ceb80ab92, type: 2}
      propertyPath: m_LocalRotation.z
      value: -0
      objectReference: {fileID: 0}
    - target: {fileID: 4000013334020430, guid: 2276723046d707c4f94d431ceb80ab92, type: 2}
      propertyPath: m_LocalRotation.w
      value: 1
      objectReference: {fileID: 0}
    - target: {fileID: 4000013720607946, guid: 2276723046d707c4f94d431ceb80ab92, type: 2}
      propertyPath: m_LocalRotation.x
      value: -0.07399495
      objectReference: {fileID: 0}
    - target: {fileID: 4000013720607946, guid: 2276723046d707c4f94d431ceb80ab92, type: 2}
      propertyPath: m_LocalRotation.y
      value: -0.009242205
      objectReference: {fileID: 0}
    - target: {fileID: 4000013720607946, guid: 2276723046d707c4f94d431ceb80ab92, type: 2}
      propertyPath: m_LocalRotation.z
      value: -0.0752779
      objectReference: {fileID: 0}
    - target: {fileID: 4000011164466828, guid: 2276723046d707c4f94d431ceb80ab92, type: 2}
      propertyPath: m_LocalRotation.x
      value: -0
      objectReference: {fileID: 0}
    - target: {fileID: 4000011164466828, guid: 2276723046d707c4f94d431ceb80ab92, type: 2}
      propertyPath: m_LocalRotation.y
      value: -0
      objectReference: {fileID: 0}
    - target: {fileID: 4000011164466828, guid: 2276723046d707c4f94d431ceb80ab92, type: 2}
      propertyPath: m_LocalRotation.z
      value: -0
      objectReference: {fileID: 0}
    - target: {fileID: 4000011164466828, guid: 2276723046d707c4f94d431ceb80ab92, type: 2}
      propertyPath: m_LocalRotation.w
      value: 1
      objectReference: {fileID: 0}
    - target: {fileID: 4000011586462008, guid: 2276723046d707c4f94d431ceb80ab92, type: 2}
      propertyPath: m_LocalRotation.x
      value: -0
      objectReference: {fileID: 0}
    - target: {fileID: 4000011586462008, guid: 2276723046d707c4f94d431ceb80ab92, type: 2}
      propertyPath: m_LocalRotation.y
      value: -0
      objectReference: {fileID: 0}
    - target: {fileID: 4000011586462008, guid: 2276723046d707c4f94d431ceb80ab92, type: 2}
      propertyPath: m_LocalRotation.z
      value: -0
      objectReference: {fileID: 0}
    - target: {fileID: 4000011586462008, guid: 2276723046d707c4f94d431ceb80ab92, type: 2}
      propertyPath: m_LocalRotation.w
      value: 1
      objectReference: {fileID: 0}
    - target: {fileID: 4000011971423064, guid: 2276723046d707c4f94d431ceb80ab92, type: 2}
      propertyPath: m_LocalRotation.x
      value: -0.17725913
      objectReference: {fileID: 0}
    - target: {fileID: 4000011971423064, guid: 2276723046d707c4f94d431ceb80ab92, type: 2}
      propertyPath: m_LocalRotation.y
      value: 0.13843818
      objectReference: {fileID: 0}
    - target: {fileID: 4000011971423064, guid: 2276723046d707c4f94d431ceb80ab92, type: 2}
      propertyPath: m_LocalRotation.z
      value: -0.029145641
      objectReference: {fileID: 0}
    - target: {fileID: 4000011971423064, guid: 2276723046d707c4f94d431ceb80ab92, type: 2}
      propertyPath: m_LocalRotation.w
      value: 0.9739429
      objectReference: {fileID: 0}
    - target: {fileID: 4000014173778398, guid: 2276723046d707c4f94d431ceb80ab92, type: 2}
      propertyPath: m_LocalRotation.x
      value: -0
      objectReference: {fileID: 0}
    - target: {fileID: 4000014173778398, guid: 2276723046d707c4f94d431ceb80ab92, type: 2}
      propertyPath: m_LocalRotation.y
      value: -0
      objectReference: {fileID: 0}
    - target: {fileID: 4000014173778398, guid: 2276723046d707c4f94d431ceb80ab92, type: 2}
      propertyPath: m_LocalRotation.z
      value: -0
      objectReference: {fileID: 0}
    - target: {fileID: 4000014173778398, guid: 2276723046d707c4f94d431ceb80ab92, type: 2}
      propertyPath: m_LocalRotation.w
      value: 1
      objectReference: {fileID: 0}
    - target: {fileID: 4000013082532414, guid: 2276723046d707c4f94d431ceb80ab92, type: 2}
      propertyPath: m_LocalRotation.x
      value: -0
      objectReference: {fileID: 0}
    - target: {fileID: 4000013082532414, guid: 2276723046d707c4f94d431ceb80ab92, type: 2}
      propertyPath: m_LocalRotation.y
      value: -0
      objectReference: {fileID: 0}
    - target: {fileID: 4000013082532414, guid: 2276723046d707c4f94d431ceb80ab92, type: 2}
      propertyPath: m_LocalRotation.z
      value: -0.000000002619344
      objectReference: {fileID: 0}
    - target: {fileID: 4000013082532414, guid: 2276723046d707c4f94d431ceb80ab92, type: 2}
      propertyPath: m_LocalRotation.w
      value: 1
      objectReference: {fileID: 0}
    - target: {fileID: 4000010733404148, guid: 2276723046d707c4f94d431ceb80ab92, type: 2}
      propertyPath: m_LocalPosition.x
      value: 0.04462999
      objectReference: {fileID: 0}
    - target: {fileID: 4000010733404148, guid: 2276723046d707c4f94d431ceb80ab92, type: 2}
      propertyPath: m_LocalPosition.y
      value: -0.0000000012129207
      objectReference: {fileID: 0}
    - target: {fileID: 4000010733404148, guid: 2276723046d707c4f94d431ceb80ab92, type: 2}
      propertyPath: m_LocalPosition.z
      value: -0.000000014901161
      objectReference: {fileID: 0}
    - target: {fileID: 4000013603757918, guid: 2276723046d707c4f94d431ceb80ab92, type: 2}
      propertyPath: m_LocalPosition.x
      value: 0.026330031
      objectReference: {fileID: 0}
    - target: {fileID: 4000013603757918, guid: 2276723046d707c4f94d431ceb80ab92, type: 2}
      propertyPath: m_LocalPosition.y
      value: -0.000000006839495
      objectReference: {fileID: 0}
    - target: {fileID: 4000013603757918, guid: 2276723046d707c4f94d431ceb80ab92, type: 2}
      propertyPath: m_LocalPosition.z
      value: 0.000000017462298
      objectReference: {fileID: 0}
    - target: {fileID: 4000011159402566, guid: 2276723046d707c4f94d431ceb80ab92, type: 2}
      propertyPath: m_LocalPosition.x
      value: 0.058000002
      objectReference: {fileID: 0}
    - target: {fileID: 4000011159402566, guid: 2276723046d707c4f94d431ceb80ab92, type: 2}
      propertyPath: m_LocalPosition.y
      value: 0.00000001839362
      objectReference: {fileID: 0}
    - target: {fileID: 4000011159402566, guid: 2276723046d707c4f94d431ceb80ab92, type: 2}
      propertyPath: m_LocalPosition.z
      value: 0.000000012572855
      objectReference: {fileID: 0}
    - target: {fileID: 4000010757057328, guid: 2276723046d707c4f94d431ceb80ab92, type: 2}
      propertyPath: m_LocalPosition.x
      value: 0.010354064
      objectReference: {fileID: 0}
    - target: {fileID: 4000010757057328, guid: 2276723046d707c4f94d431ceb80ab92, type: 2}
      propertyPath: m_LocalPosition.y
      value: 0.00860373
      objectReference: {fileID: 0}
    - target: {fileID: 4000010757057328, guid: 2276723046d707c4f94d431ceb80ab92, type: 2}
      propertyPath: m_LocalPosition.z
      value: -0.0033526272
      objectReference: {fileID: 0}
    - target: {fileID: 4000013339564706, guid: 2276723046d707c4f94d431ceb80ab92, type: 2}
      propertyPath: m_LocalPosition.x
      value: 0.046219986
      objectReference: {fileID: 0}
    - target: {fileID: 4000013339564706, guid: 2276723046d707c4f94d431ceb80ab92, type: 2}
      propertyPath: m_LocalPosition.y
      value: -0.000000007450581
      objectReference: {fileID: 0}
    - target: {fileID: 4000013339564706, guid: 2276723046d707c4f94d431ceb80ab92, type: 2}
      propertyPath: m_LocalPosition.z
      value: -0.000000004656613
      objectReference: {fileID: 0}
    - target: {fileID: 4000011054452400, guid: 2276723046d707c4f94d431ceb80ab92, type: 2}
      propertyPath: m_LocalPosition.x
      value: 0.018109985
      objectReference: {fileID: 0}
    - target: {fileID: 4000011054452400, guid: 2276723046d707c4f94d431ceb80ab92, type: 2}
      propertyPath: m_LocalPosition.y
      value: 6.746495e-11
      objectReference: {fileID: 0}
    - target: {fileID: 4000011054452400, guid: 2276723046d707c4f94d431ceb80ab92, type: 2}
      propertyPath: m_LocalPosition.z
      value: 0.000000010011718
      objectReference: {fileID: 0}
    - target: {fileID: 4000013734583432, guid: 2276723046d707c4f94d431ceb80ab92, type: 2}
      propertyPath: m_LocalPosition.x
      value: 0.03977999
      objectReference: {fileID: 0}
    - target: {fileID: 4000013734583432, guid: 2276723046d707c4f94d431ceb80ab92, type: 2}
      propertyPath: m_LocalPosition.y
      value: -0.000000002800557
      objectReference: {fileID: 0}
    - target: {fileID: 4000013734583432, guid: 2276723046d707c4f94d431ceb80ab92, type: 2}
      propertyPath: m_LocalPosition.z
      value: 0.000000012412784
      objectReference: {fileID: 0}
    - target: {fileID: 4000012617998234, guid: 2276723046d707c4f94d431ceb80ab92, type: 2}
      propertyPath: m_LocalPosition.x
      value: 0.05369
      objectReference: {fileID: 0}
    - target: {fileID: 4000012617998234, guid: 2276723046d707c4f94d431ceb80ab92, type: 2}
      propertyPath: m_LocalPosition.y
      value: 0.000000007916242
      objectReference: {fileID: 0}
    - target: {fileID: 4000012617998234, guid: 2276723046d707c4f94d431ceb80ab92, type: 2}
      propertyPath: m_LocalPosition.z
      value: -0.0000000088475645
      objectReference: {fileID: 0}
    - target: {fileID: 4000011435300896, guid: 2276723046d707c4f94d431ceb80ab92, type: 2}
      propertyPath: m_LocalPosition.x
      value: 0.032740004
      objectReference: {fileID: 0}
    - target: {fileID: 4000011435300896, guid: 2276723046d707c4f94d431ceb80ab92, type: 2}
      propertyPath: m_LocalPosition.y
      value: -3.436953e-10
      objectReference: {fileID: 0}
    - target: {fileID: 4000011435300896, guid: 2276723046d707c4f94d431ceb80ab92, type: 2}
      propertyPath: m_LocalPosition.z
      value: -0.000000007450581
      objectReference: {fileID: 0}
    - target: {fileID: 4000012513419564, guid: 2276723046d707c4f94d431ceb80ab92, type: 2}
      propertyPath: m_LocalPosition.x
      value: 0.0067393435
      objectReference: {fileID: 0}
    - target: {fileID: 4000012513419564, guid: 2276723046d707c4f94d431ceb80ab92, type: 2}
      propertyPath: m_LocalPosition.y
      value: 0.008104955
      objectReference: {fileID: 0}
    - target: {fileID: 4000012513419564, guid: 2276723046d707c4f94d431ceb80ab92, type: 2}
      propertyPath: m_LocalPosition.z
      value: 0.018928455
      objectReference: {fileID: 0}
    - target: {fileID: 4000012346314590, guid: 2276723046d707c4f94d431ceb80ab92, type: 2}
      propertyPath: m_LocalPosition.x
      value: 0.06812001
      objectReference: {fileID: 0}
    - target: {fileID: 4000012346314590, guid: 2276723046d707c4f94d431ceb80ab92, type: 2}
      propertyPath: m_LocalPosition.y
      value: -0.0000000026484486
      objectReference: {fileID: 0}
    - target: {fileID: 4000012346314590, guid: 2276723046d707c4f94d431ceb80ab92, type: 2}
      propertyPath: m_LocalPosition.z
      value: -0.000000007348717
      objectReference: {fileID: 0}
    - target: {fileID: 4000013334020430, guid: 2276723046d707c4f94d431ceb80ab92, type: 2}
      propertyPath: m_LocalPosition.x
      value: 0.04137001
      objectReference: {fileID: 0}
    - target: {fileID: 4000013334020430, guid: 2276723046d707c4f94d431ceb80ab92, type: 2}
      propertyPath: m_LocalPosition.y
      value: 0.000000008304846
      objectReference: {fileID: 0}
    - target: {fileID: 4000013334020430, guid: 2276723046d707c4f94d431ceb80ab92, type: 2}
      propertyPath: m_LocalPosition.z
      value: -0.000000017229468
      objectReference: {fileID: 0}
    - target: {fileID: 4000013720607946, guid: 2276723046d707c4f94d431ceb80ab92, type: 2}
      propertyPath: m_LocalPosition.x
      value: 0.009395286
      objectReference: {fileID: 0}
    - target: {fileID: 4000013720607946, guid: 2276723046d707c4f94d431ceb80ab92, type: 2}
      propertyPath: m_LocalPosition.y
      value: 0.009582785
      objectReference: {fileID: 0}
    - target: {fileID: 4000013720607946, guid: 2276723046d707c4f94d431ceb80ab92, type: 2}
      propertyPath: m_LocalPosition.z
      value: 0.007939832
      objectReference: {fileID: 0}
    - target: {fileID: 4000011164466828, guid: 2276723046d707c4f94d431ceb80ab92, type: 2}
      propertyPath: m_LocalPosition.x
      value: 0.03157
      objectReference: {fileID: 0}
    - target: {fileID: 4000011164466828, guid: 2276723046d707c4f94d431ceb80ab92, type: 2}
      propertyPath: m_LocalPosition.y
      value: -9.408577e-10
      objectReference: {fileID: 0}
    - target: {fileID: 4000011164466828, guid: 2276723046d707c4f94d431ceb80ab92, type: 2}
      propertyPath: m_LocalPosition.z
      value: -0.00000001208812
      objectReference: {fileID: 0}
    - target: {fileID: 4000011586462008, guid: 2276723046d707c4f94d431ceb80ab92, type: 2}
      propertyPath: m_LocalPosition.x
      value: 0.022380002
      objectReference: {fileID: 0}
    - target: {fileID: 4000011586462008, guid: 2276723046d707c4f94d431ceb80ab92, type: 2}
      propertyPath: m_LocalPosition.y
      value: 0.0000000041526977
      objectReference: {fileID: 0}
    - target: {fileID: 4000011586462008, guid: 2276723046d707c4f94d431ceb80ab92, type: 2}
      propertyPath: m_LocalPosition.z
      value: 0.0000000068394
      objectReference: {fileID: 0}
    - target: {fileID: 4000011971423064, guid: 2276723046d707c4f94d431ceb80ab92, type: 2}
      propertyPath: m_LocalPosition.x
      value: 0.008187882
      objectReference: {fileID: 0}
    - target: {fileID: 4000011971423064, guid: 2276723046d707c4f94d431ceb80ab92, type: 2}
      propertyPath: m_LocalPosition.y
      value: 0.0016831544
      objectReference: {fileID: 0}
    - target: {fileID: 4000011971423064, guid: 2276723046d707c4f94d431ceb80ab92, type: 2}
      propertyPath: m_LocalPosition.z
      value: -0.014355962
      objectReference: {fileID: 0}
    - target: {fileID: 4000014173778398, guid: 2276723046d707c4f94d431ceb80ab92, type: 2}
      propertyPath: m_LocalPosition.x
      value: 0.02564999
      objectReference: {fileID: 0}
    - target: {fileID: 4000014173778398, guid: 2276723046d707c4f94d431ceb80ab92, type: 2}
      propertyPath: m_LocalPosition.y
      value: -0.000000018441398
      objectReference: {fileID: 0}
    - target: {fileID: 4000014173778398, guid: 2276723046d707c4f94d431ceb80ab92, type: 2}
      propertyPath: m_LocalPosition.z
      value: 2.3283064e-10
      objectReference: {fileID: 0}
    - target: {fileID: 4000013082532414, guid: 2276723046d707c4f94d431ceb80ab92, type: 2}
      propertyPath: m_LocalPosition.x
      value: 0.0646
      objectReference: {fileID: 0}
    - target: {fileID: 4000013082532414, guid: 2276723046d707c4f94d431ceb80ab92, type: 2}
      propertyPath: m_LocalPosition.y
      value: 0.000000013606041
      objectReference: {fileID: 0}
    - target: {fileID: 4000013082532414, guid: 2276723046d707c4f94d431ceb80ab92, type: 2}
      propertyPath: m_LocalPosition.z
      value: 0.000000009546056
      objectReference: {fileID: 0}
    - target: {fileID: 4000011246058586, guid: 2276723046d707c4f94d431ceb80ab92, type: 2}
      propertyPath: m_LocalPosition.x
      value: -0.0031684819
      objectReference: {fileID: 0}
    - target: {fileID: 4000011246058586, guid: 2276723046d707c4f94d431ceb80ab92, type: 2}
      propertyPath: m_LocalPosition.y
      value: -0.010000015
      objectReference: {fileID: 0}
    - target: {fileID: 4000011246058586, guid: 2276723046d707c4f94d431ceb80ab92, type: 2}
      propertyPath: m_LocalPosition.z
      value: 0.026396375
      objectReference: {fileID: 0}
    - target: {fileID: 4116356619471150, guid: 2276723046d707c4f94d431ceb80ab92, type: 2}
      propertyPath: m_LocalRotation.x
      value: -4.6566123e-10
      objectReference: {fileID: 0}
    - target: {fileID: 4116356619471150, guid: 2276723046d707c4f94d431ceb80ab92, type: 2}
      propertyPath: m_LocalRotation.z
      value: -0.0000000016298143
      objectReference: {fileID: 0}
    - target: {fileID: 4116356619471150, guid: 2276723046d707c4f94d431ceb80ab92, type: 2}
      propertyPath: m_LocalPosition.x
      value: 0.06812002
      objectReference: {fileID: 0}
    - target: {fileID: 4116356619471150, guid: 2276723046d707c4f94d431ceb80ab92, type: 2}
      propertyPath: m_LocalPosition.y
      value: -0.000000006373739
      objectReference: {fileID: 0}
    - target: {fileID: 4116356619471150, guid: 2276723046d707c4f94d431ceb80ab92, type: 2}
      propertyPath: m_LocalPosition.z
      value: 0.000000017462298
      objectReference: {fileID: 0}
    - target: {fileID: 4606666689288932, guid: 2276723046d707c4f94d431ceb80ab92, type: 2}
      propertyPath: m_LocalPosition.x
      value: 0.046219982
      objectReference: {fileID: 0}
    - target: {fileID: 4606666689288932, guid: 2276723046d707c4f94d431ceb80ab92, type: 2}
      propertyPath: m_LocalPosition.y
      value: -0.0000000037252903
      objectReference: {fileID: 0}
    - target: {fileID: 4606666689288932, guid: 2276723046d707c4f94d431ceb80ab92, type: 2}
      propertyPath: m_LocalPosition.z
      value: -0.000000004656613
      objectReference: {fileID: 0}
    - target: {fileID: 4389870053191570, guid: 2276723046d707c4f94d431ceb80ab92, type: 2}
      propertyPath: m_LocalPosition.y
      value: 0.000000008069528
      objectReference: {fileID: 0}
    - target: {fileID: 4389870053191570, guid: 2276723046d707c4f94d431ceb80ab92, type: 2}
      propertyPath: m_LocalPosition.z
      value: 0.0000000016298145
      objectReference: {fileID: 0}
    - target: {fileID: 4958922228817942, guid: 2276723046d707c4f94d431ceb80ab92, type: 2}
      propertyPath: m_LocalPosition.x
      value: 0.026330024
      objectReference: {fileID: 0}
    - target: {fileID: 4958922228817942, guid: 2276723046d707c4f94d431ceb80ab92, type: 2}
      propertyPath: m_LocalPosition.y
      value: 0.000000008374319
      objectReference: {fileID: 0}
    - target: {fileID: 4958922228817942, guid: 2276723046d707c4f94d431ceb80ab92, type: 2}
      propertyPath: m_LocalPosition.z
      value: 0.0000000060535967
      objectReference: {fileID: 0}
    - target: {fileID: 4544795542177852, guid: 2276723046d707c4f94d431ceb80ab92, type: 2}
      propertyPath: m_LocalPosition.y
      value: 0.0000000031855703
      objectReference: {fileID: 0}
    - target: {fileID: 4544795542177852, guid: 2276723046d707c4f94d431ceb80ab92, type: 2}
      propertyPath: m_LocalPosition.z
      value: -0.000000012369128
      objectReference: {fileID: 0}
    - target: {fileID: 4627682728503200, guid: 2276723046d707c4f94d431ceb80ab92, type: 2}
      propertyPath: m_LocalRotation.y
      value: -0.0063719153
      objectReference: {fileID: 0}
    - target: {fileID: 4627682728503200, guid: 2276723046d707c4f94d431ceb80ab92, type: 2}
      propertyPath: m_LocalRotation.z
      value: 0.001801312
      objectReference: {fileID: 0}
    - target: {fileID: 4627682728503200, guid: 2276723046d707c4f94d431ceb80ab92, type: 2}
      propertyPath: m_LocalRotation.w
      value: -0.000011354685
      objectReference: {fileID: 0}
    - target: {fileID: 4627682728503200, guid: 2276723046d707c4f94d431ceb80ab92, type: 2}
      propertyPath: m_LocalPosition.y
      value: 0.115357354
      objectReference: {fileID: 0}
    - target: {fileID: 4627682728503200, guid: 2276723046d707c4f94d431ceb80ab92, type: 2}
      propertyPath: m_LocalPosition.z
      value: 0.08723772
      objectReference: {fileID: 0}
    - target: {fileID: 4138807105493540, guid: 2276723046d707c4f94d431ceb80ab92, type: 2}
      propertyPath: m_LocalRotation.x
      value: -0.10489072
      objectReference: {fileID: 0}
    - target: {fileID: 4138807105493540, guid: 2276723046d707c4f94d431ceb80ab92, type: 2}
      propertyPath: m_LocalRotation.y
      value: 0.0684552
      objectReference: {fileID: 0}
    - target: {fileID: 4138807105493540, guid: 2276723046d707c4f94d431ceb80ab92, type: 2}
      propertyPath: m_LocalRotation.z
      value: -0.06767928
      objectReference: {fileID: 0}
    - target: {fileID: 4138807105493540, guid: 2276723046d707c4f94d431ceb80ab92, type: 2}
      propertyPath: m_LocalRotation.w
      value: 0.98981386
      objectReference: {fileID: 0}
    - target: {fileID: 4138807105493540, guid: 2276723046d707c4f94d431ceb80ab92, type: 2}
      propertyPath: m_LocalPosition.x
      value: 0.010354072
      objectReference: {fileID: 0}
    - target: {fileID: 4138807105493540, guid: 2276723046d707c4f94d431ceb80ab92, type: 2}
      propertyPath: m_LocalPosition.z
      value: -0.003352634
      objectReference: {fileID: 0}
    - target: {fileID: 4125451489810824, guid: 2276723046d707c4f94d431ceb80ab92, type: 2}
      propertyPath: m_LocalRotation.x
      value: -0.07399495
      objectReference: {fileID: 0}
    - target: {fileID: 4125451489810824, guid: 2276723046d707c4f94d431ceb80ab92, type: 2}
      propertyPath: m_LocalRotation.y
      value: -0.009242205
      objectReference: {fileID: 0}
    - target: {fileID: 4125451489810824, guid: 2276723046d707c4f94d431ceb80ab92, type: 2}
      propertyPath: m_LocalRotation.z
      value: -0.0752779
      objectReference: {fileID: 0}
    - target: {fileID: 4125451489810824, guid: 2276723046d707c4f94d431ceb80ab92, type: 2}
      propertyPath: m_LocalRotation.w
      value: 0.9943705
      objectReference: {fileID: 0}
    - target: {fileID: 4125451489810824, guid: 2276723046d707c4f94d431ceb80ab92, type: 2}
      propertyPath: m_LocalPosition.y
      value: 0.00958277
      objectReference: {fileID: 0}
    - target: {fileID: 4125451489810824, guid: 2276723046d707c4f94d431ceb80ab92, type: 2}
      propertyPath: m_LocalPosition.z
      value: 0.007939829
      objectReference: {fileID: 0}
    - target: {fileID: 4111511758846408, guid: 2276723046d707c4f94d431ceb80ab92, type: 2}
      propertyPath: m_LocalRotation.x
      value: 0.53516835
      objectReference: {fileID: 0}
    - target: {fileID: 4111511758846408, guid: 2276723046d707c4f94d431ceb80ab92, type: 2}
      propertyPath: m_LocalRotation.y
      value: -0.3575552
      objectReference: {fileID: 0}
    - target: {fileID: 4111511758846408, guid: 2276723046d707c4f94d431ceb80ab92, type: 2}
      propertyPath: m_LocalRotation.z
      value: -0.019904839
      objectReference: {fileID: 0}
    - target: {fileID: 4111511758846408, guid: 2276723046d707c4f94d431ceb80ab92, type: 2}
      propertyPath: m_LocalRotation.w
      value: 0.76508355
      objectReference: {fileID: 0}
    - target: {fileID: 4111511758846408, guid: 2276723046d707c4f94d431ceb80ab92, type: 2}
      propertyPath: m_LocalPosition.x
      value: -0.003168473
      objectReference: {fileID: 0}
    - target: {fileID: 4111511758846408, guid: 2276723046d707c4f94d431ceb80ab92, type: 2}
      propertyPath: m_LocalPosition.y
      value: -0.010000039
      objectReference: {fileID: 0}
    - target: {fileID: 4111511758846408, guid: 2276723046d707c4f94d431ceb80ab92, type: 2}
      propertyPath: m_LocalPosition.z
      value: 0.026396386
      objectReference: {fileID: 0}
    - target: {fileID: 4356326262500756, guid: 2276723046d707c4f94d431ceb80ab92, type: 2}
      propertyPath: m_LocalRotation.z
      value: -0.000000002619344
      objectReference: {fileID: 0}
    - target: {fileID: 4356326262500756, guid: 2276723046d707c4f94d431ceb80ab92, type: 2}
      propertyPath: m_LocalPosition.y
      value: 0.000000011088559
      objectReference: {fileID: 0}
    - target: {fileID: 4356326262500756, guid: 2276723046d707c4f94d431ceb80ab92, type: 2}
      propertyPath: m_LocalPosition.z
      value: 0.000000016530976
      objectReference: {fileID: 0}
    - target: {fileID: 4531893592447476, guid: 2276723046d707c4f94d431ceb80ab92, type: 2}
      propertyPath: m_LocalRotation.x
      value: 0.000000014901158
      objectReference: {fileID: 0}
    - target: {fileID: 4531893592447476, guid: 2276723046d707c4f94d431ceb80ab92, type: 2}
      propertyPath: m_LocalRotation.z
      value: 0.0000000018626447
      objectReference: {fileID: 0}
    - target: {fileID: 4531893592447476, guid: 2276723046d707c4f94d431ceb80ab92, type: 2}
      propertyPath: m_LocalPosition.x
      value: 0.053689994
      objectReference: {fileID: 0}
    - target: {fileID: 4531893592447476, guid: 2276723046d707c4f94d431ceb80ab92, type: 2}
      propertyPath: m_LocalPosition.y
      value: 0.000000011175871
      objectReference: {fileID: 0}
    - target: {fileID: 4531893592447476, guid: 2276723046d707c4f94d431ceb80ab92, type: 2}
      propertyPath: m_LocalPosition.z
      value: 0.000000010593794
      objectReference: {fileID: 0}
    - target: {fileID: 4743576770914512, guid: 2276723046d707c4f94d431ceb80ab92, type: 2}
      propertyPath: m_LocalRotation.z
      value: -0.0000000032596286
      objectReference: {fileID: 0}
    - target: {fileID: 4743576770914512, guid: 2276723046d707c4f94d431ceb80ab92, type: 2}
      propertyPath: m_LocalPosition.y
      value: 0.000000010360964
      objectReference: {fileID: 0}
    - target: {fileID: 4743576770914512, guid: 2276723046d707c4f94d431ceb80ab92, type: 2}
      propertyPath: m_LocalPosition.z
      value: -0.0000000044237822
      objectReference: {fileID: 0}
    - target: {fileID: 4222071105232520, guid: 2276723046d707c4f94d431ceb80ab92, type: 2}
      propertyPath: m_LocalPosition.x
      value: 0.02238001
      objectReference: {fileID: 0}
    - target: {fileID: 4222071105232520, guid: 2276723046d707c4f94d431ceb80ab92, type: 2}
      propertyPath: m_LocalPosition.y
      value: 0.000000006010132
      objectReference: {fileID: 0}
    - target: {fileID: 4222071105232520, guid: 2276723046d707c4f94d431ceb80ab92, type: 2}
      propertyPath: m_LocalPosition.z
      value: 0.0000000068394
      objectReference: {fileID: 0}
    - target: {fileID: 4895935397532050, guid: 2276723046d707c4f94d431ceb80ab92, type: 2}
      propertyPath: m_LocalRotation.x
      value: 0.0062662386
      objectReference: {fileID: 0}
    - target: {fileID: 4895935397532050, guid: 2276723046d707c4f94d431ceb80ab92, type: 2}
      propertyPath: m_LocalRotation.y
      value: -0.084017105
      objectReference: {fileID: 0}
    - target: {fileID: 4895935397532050, guid: 2276723046d707c4f94d431ceb80ab92, type: 2}
      propertyPath: m_LocalRotation.z
      value: -0.07411179
      objectReference: {fileID: 0}
    - target: {fileID: 4895935397532050, guid: 2276723046d707c4f94d431ceb80ab92, type: 2}
      propertyPath: m_LocalRotation.w
      value: 0.9936847
      objectReference: {fileID: 0}
    - target: {fileID: 4895935397532050, guid: 2276723046d707c4f94d431ceb80ab92, type: 2}
      propertyPath: m_LocalPosition.x
      value: 0.0067393444
      objectReference: {fileID: 0}
    - target: {fileID: 4895935397532050, guid: 2276723046d707c4f94d431ceb80ab92, type: 2}
      propertyPath: m_LocalPosition.z
      value: 0.018928451
      objectReference: {fileID: 0}
    - target: {fileID: 4595006835456676, guid: 2276723046d707c4f94d431ceb80ab92, type: 2}
      propertyPath: m_LocalPosition.x
      value: 0.032740004
      objectReference: {fileID: 0}
    - target: {fileID: 4595006835456676, guid: 2276723046d707c4f94d431ceb80ab92, type: 2}
      propertyPath: m_LocalPosition.y
      value: -0.00000001222916
      objectReference: {fileID: 0}
    - target: {fileID: 4595006835456676, guid: 2276723046d707c4f94d431ceb80ab92, type: 2}
      propertyPath: m_LocalPosition.z
      value: -0.0000000064028423
      objectReference: {fileID: 0}
    - target: {fileID: 4800436088954352, guid: 2276723046d707c4f94d431ceb80ab92, type: 2}
      propertyPath: m_LocalPosition.x
      value: 0.04463
      objectReference: {fileID: 0}
    - target: {fileID: 4800436088954352, guid: 2276723046d707c4f94d431ceb80ab92, type: 2}
      propertyPath: m_LocalPosition.y
      value: 4.666333e-10
      objectReference: {fileID: 0}
    - target: {fileID: 4800436088954352, guid: 2276723046d707c4f94d431ceb80ab92, type: 2}
      propertyPath: m_LocalPosition.z
      value: -0.0000000081490725
      objectReference: {fileID: 0}
    - target: {fileID: 4409171998759784, guid: 2276723046d707c4f94d431ceb80ab92, type: 2}
      propertyPath: m_LocalPosition.x
      value: 0.031569995
      objectReference: {fileID: 0}
    - target: {fileID: 4409171998759784, guid: 2276723046d707c4f94d431ceb80ab92, type: 2}
      propertyPath: m_LocalPosition.y
      value: 0.0000000027844311
      objectReference: {fileID: 0}
    - target: {fileID: 4409171998759784, guid: 2276723046d707c4f94d431ceb80ab92, type: 2}
      propertyPath: m_LocalPosition.z
      value: -9.1224894e-10
      objectReference: {fileID: 0}
    - target: {fileID: 4149354895858466, guid: 2276723046d707c4f94d431ceb80ab92, type: 2}
      propertyPath: m_LocalPosition.x
      value: 0.018110007
      objectReference: {fileID: 0}
    - target: {fileID: 4149354895858466, guid: 2276723046d707c4f94d431ceb80ab92, type: 2}
      propertyPath: m_LocalPosition.y
      value: 0.00000003439147
      objectReference: {fileID: 0}
    - target: {fileID: 4149354895858466, guid: 2276723046d707c4f94d431ceb80ab92, type: 2}
      propertyPath: m_LocalPosition.z
      value: 0.000000010710209
      objectReference: {fileID: 0}
    - target: {fileID: 4845852643395992, guid: 2276723046d707c4f94d431ceb80ab92, type: 2}
      propertyPath: m_LocalPosition.x
      value: 0.025650002
      objectReference: {fileID: 0}
    - target: {fileID: 4845852643395992, guid: 2276723046d707c4f94d431ceb80ab92, type: 2}
      propertyPath: m_LocalPosition.y
      value: -0.000000016363757
      objectReference: {fileID: 0}
    - target: {fileID: 4845852643395992, guid: 2276723046d707c4f94d431ceb80ab92, type: 2}
      propertyPath: m_LocalPosition.z
      value: -0.000000014202669
      objectReference: {fileID: 0}
    - target: {fileID: 4564650654462602, guid: 2276723046d707c4f94d431ceb80ab92, type: 2}
      propertyPath: m_LocalRotation.x
      value: -0.17725913
      objectReference: {fileID: 0}
    - target: {fileID: 4564650654462602, guid: 2276723046d707c4f94d431ceb80ab92, type: 2}
      propertyPath: m_LocalRotation.y
      value: 0.13843818
      objectReference: {fileID: 0}
    - target: {fileID: 4564650654462602, guid: 2276723046d707c4f94d431ceb80ab92, type: 2}
      propertyPath: m_LocalRotation.z
      value: -0.029145641
      objectReference: {fileID: 0}
    - target: {fileID: 4564650654462602, guid: 2276723046d707c4f94d431ceb80ab92, type: 2}
      propertyPath: m_LocalRotation.w
      value: 0.9739429
      objectReference: {fileID: 0}
    - target: {fileID: 4564650654462602, guid: 2276723046d707c4f94d431ceb80ab92, type: 2}
      propertyPath: m_LocalPosition.x
      value: 0.008187888
      objectReference: {fileID: 0}
    - target: {fileID: 4564650654462602, guid: 2276723046d707c4f94d431ceb80ab92, type: 2}
      propertyPath: m_LocalPosition.y
      value: 0.0016831307
      objectReference: {fileID: 0}
    - target: {fileID: 4564650654462602, guid: 2276723046d707c4f94d431ceb80ab92, type: 2}
      propertyPath: m_LocalPosition.z
      value: -0.014355979
      objectReference: {fileID: 0}
    - target: {fileID: 4895935397532050, guid: 2276723046d707c4f94d431ceb80ab92, type: 2}
      propertyPath: m_LocalPosition.y
      value: 0.008104947
      objectReference: {fileID: 0}
    - target: {fileID: 4389870053191570, guid: 2276723046d707c4f94d431ceb80ab92, type: 2}
      propertyPath: m_LocalPosition.x
      value: 0.041370004
      objectReference: {fileID: 0}
    - target: {fileID: 4627682728503200, guid: 2276723046d707c4f94d431ceb80ab92, type: 2}
      propertyPath: m_LocalPosition.x
      value: -0.05116027
      objectReference: {fileID: 0}
    - target: {fileID: 4138807105493540, guid: 2276723046d707c4f94d431ceb80ab92, type: 2}
      propertyPath: m_LocalPosition.y
      value: 0.008603723
      objectReference: {fileID: 0}
    - target: {fileID: 4743576770914512, guid: 2276723046d707c4f94d431ceb80ab92, type: 2}
      propertyPath: m_LocalPosition.x
      value: 0.058000006
      objectReference: {fileID: 0}
    - target: {fileID: 4544795542177852, guid: 2276723046d707c4f94d431ceb80ab92, type: 2}
      propertyPath: m_LocalPosition.x
      value: 0.03977999
      objectReference: {fileID: 0}
<<<<<<< HEAD
    - target: {fileID: 4125451489810824, guid: 2276723046d707c4f94d431ceb80ab92, type: 2}
      propertyPath: m_LocalPosition.x
      value: 0.009395286
      objectReference: {fileID: 0}
=======
>>>>>>> 033c01d6
    - target: {fileID: 4356326262500756, guid: 2276723046d707c4f94d431ceb80ab92, type: 2}
      propertyPath: m_LocalPosition.x
      value: 0.0646
      objectReference: {fileID: 0}
    m_RemovedComponents: []
  m_ParentPrefab: {fileID: 100100000, guid: 2276723046d707c4f94d431ceb80ab92, type: 2}
  m_IsPrefabParent: 0
--- !u!4 &207337821 stripped
Transform:
  m_PrefabParentObject: {fileID: 4430945870454064, guid: 2276723046d707c4f94d431ceb80ab92,
    type: 2}
  m_PrefabInternal: {fileID: 207337820}
--- !u!137 &207337822 stripped
SkinnedMeshRenderer:
  m_PrefabParentObject: {fileID: 137723638835135990, guid: 2276723046d707c4f94d431ceb80ab92,
    type: 2}
  m_PrefabInternal: {fileID: 207337820}
--- !u!1001 &218407820
Prefab:
  m_ObjectHideFlags: 0
  serializedVersion: 2
  m_Modification:
    m_TransformParent: {fileID: 708822597}
    m_Modifications:
    - target: {fileID: 4911511504652324, guid: 9361ab6d13ee87644bc370bccb524144, type: 2}
      propertyPath: m_LocalPosition.x
      value: 0.0801
      objectReference: {fileID: 0}
    - target: {fileID: 4911511504652324, guid: 9361ab6d13ee87644bc370bccb524144, type: 2}
      propertyPath: m_LocalPosition.y
      value: 0
      objectReference: {fileID: 0}
    - target: {fileID: 4911511504652324, guid: 9361ab6d13ee87644bc370bccb524144, type: 2}
      propertyPath: m_LocalPosition.z
      value: 0
      objectReference: {fileID: 0}
    - target: {fileID: 4911511504652324, guid: 9361ab6d13ee87644bc370bccb524144, type: 2}
      propertyPath: m_LocalRotation.x
      value: -0
      objectReference: {fileID: 0}
    - target: {fileID: 4911511504652324, guid: 9361ab6d13ee87644bc370bccb524144, type: 2}
      propertyPath: m_LocalRotation.y
      value: -0
      objectReference: {fileID: 0}
    - target: {fileID: 4911511504652324, guid: 9361ab6d13ee87644bc370bccb524144, type: 2}
      propertyPath: m_LocalRotation.z
      value: -0
      objectReference: {fileID: 0}
    - target: {fileID: 4911511504652324, guid: 9361ab6d13ee87644bc370bccb524144, type: 2}
      propertyPath: m_LocalRotation.w
      value: 1
      objectReference: {fileID: 0}
    - target: {fileID: 4911511504652324, guid: 9361ab6d13ee87644bc370bccb524144, type: 2}
      propertyPath: m_RootOrder
      value: 5
      objectReference: {fileID: 0}
    - target: {fileID: 114252805458954098, guid: 9361ab6d13ee87644bc370bccb524144,
        type: 2}
      propertyPath: manager
      value: 
      objectReference: {fileID: 708822598}
    - target: {fileID: 1180994678239160, guid: 9361ab6d13ee87644bc370bccb524144, type: 2}
      propertyPath: m_IsActive
      value: 1
      objectReference: {fileID: 0}
    m_RemovedComponents: []
  m_ParentPrefab: {fileID: 100100000, guid: 9361ab6d13ee87644bc370bccb524144, type: 2}
  m_IsPrefabParent: 0
--- !u!4 &218407821 stripped
Transform:
  m_PrefabParentObject: {fileID: 4911511504652324, guid: 9361ab6d13ee87644bc370bccb524144,
    type: 2}
  m_PrefabInternal: {fileID: 218407820}
--- !u!114 &218407822 stripped
MonoBehaviour:
  m_PrefabParentObject: {fileID: 114252805458954098, guid: 9361ab6d13ee87644bc370bccb524144,
    type: 2}
  m_PrefabInternal: {fileID: 218407820}
  m_Script: {fileID: 11500000, guid: e55d3703de8ab5d418cb97104179cb49, type: 3}
--- !u!1001 &265548106
Prefab:
  m_ObjectHideFlags: 0
  serializedVersion: 2
  m_Modification:
    m_TransformParent: {fileID: 708822597}
    m_Modifications:
    - target: {fileID: 4594054966085544, guid: 8b0fa35b4cedcf243b23166070e235ec, type: 2}
      propertyPath: m_LocalPosition.x
      value: 0
      objectReference: {fileID: 0}
    - target: {fileID: 4594054966085544, guid: 8b0fa35b4cedcf243b23166070e235ec, type: 2}
      propertyPath: m_LocalPosition.y
      value: 0
      objectReference: {fileID: 0}
    - target: {fileID: 4594054966085544, guid: 8b0fa35b4cedcf243b23166070e235ec, type: 2}
      propertyPath: m_LocalPosition.z
      value: 0
      objectReference: {fileID: 0}
    - target: {fileID: 4594054966085544, guid: 8b0fa35b4cedcf243b23166070e235ec, type: 2}
      propertyPath: m_LocalRotation.x
      value: -0
      objectReference: {fileID: 0}
    - target: {fileID: 4594054966085544, guid: 8b0fa35b4cedcf243b23166070e235ec, type: 2}
      propertyPath: m_LocalRotation.y
      value: -0
      objectReference: {fileID: 0}
    - target: {fileID: 4594054966085544, guid: 8b0fa35b4cedcf243b23166070e235ec, type: 2}
      propertyPath: m_LocalRotation.z
      value: -0
      objectReference: {fileID: 0}
    - target: {fileID: 4594054966085544, guid: 8b0fa35b4cedcf243b23166070e235ec, type: 2}
      propertyPath: m_LocalRotation.w
      value: 1
      objectReference: {fileID: 0}
    - target: {fileID: 4594054966085544, guid: 8b0fa35b4cedcf243b23166070e235ec, type: 2}
      propertyPath: m_RootOrder
      value: 0
      objectReference: {fileID: 0}
    - target: {fileID: 114984092864784160, guid: 8b0fa35b4cedcf243b23166070e235ec,
        type: 2}
      propertyPath: manager
      value: 
      objectReference: {fileID: 708822598}
    m_RemovedComponents: []
  m_ParentPrefab: {fileID: 100100000, guid: 8b0fa35b4cedcf243b23166070e235ec, type: 2}
  m_IsPrefabParent: 0
--- !u!114 &265548107 stripped
MonoBehaviour:
  m_PrefabParentObject: {fileID: 114984092864784160, guid: 8b0fa35b4cedcf243b23166070e235ec,
    type: 2}
  m_PrefabInternal: {fileID: 265548106}
  m_Script: {fileID: 11500000, guid: 29207d17cdd06e84d9fecbdef2401c1c, type: 3}
--- !u!4 &265548108 stripped
Transform:
  m_PrefabParentObject: {fileID: 4594054966085544, guid: 8b0fa35b4cedcf243b23166070e235ec,
    type: 2}
  m_PrefabInternal: {fileID: 265548106}
--- !u!1 &517204485
GameObject:
  m_ObjectHideFlags: 0
  m_PrefabParentObject: {fileID: 1492423929302688, guid: b765f0033afcf97499e39815434229cc,
    type: 2}
  m_PrefabInternal: {fileID: 0}
  serializedVersion: 5
  m_Component:
  - component: {fileID: 517204486}
  - component: {fileID: 517204489}
  - component: {fileID: 517204488}
  - component: {fileID: 517204487}
  m_Layer: 0
  m_Name: Button Cube
  m_TagString: Untagged
  m_Icon: {fileID: 0}
  m_NavMeshLayer: 0
  m_StaticEditorFlags: 0
  m_IsActive: 1
--- !u!4 &517204486
Transform:
  m_ObjectHideFlags: 0
  m_PrefabParentObject: {fileID: 4941436115589302, guid: b765f0033afcf97499e39815434229cc,
    type: 2}
  m_PrefabInternal: {fileID: 0}
  m_GameObject: {fileID: 517204485}
  m_LocalRotation: {x: -0, y: -0, z: -0, w: 1}
  m_LocalPosition: {x: 0, y: -0, z: 0.0009}
  m_LocalScale: {x: 0.032584533, y: 0.032584537, z: 0.009123394}
  m_Children:
  - {fileID: 1451537959}
  m_Father: {fileID: 1758933909}
  m_RootOrder: 0
  m_LocalEulerAnglesHint: {x: 0, y: 0, z: 0}
--- !u!23 &517204487
MeshRenderer:
  m_ObjectHideFlags: 0
  m_PrefabParentObject: {fileID: 23160881777734320, guid: b765f0033afcf97499e39815434229cc,
    type: 2}
  m_PrefabInternal: {fileID: 0}
  m_GameObject: {fileID: 517204485}
  m_Enabled: 1
  m_CastShadows: 1
  m_ReceiveShadows: 1
  m_MotionVectors: 1
  m_LightProbeUsage: 1
  m_ReflectionProbeUsage: 1
  m_Materials:
  - {fileID: 2100000, guid: cb707237b19198f4bbc0381c5c11da15, type: 2}
  m_StaticBatchInfo:
    firstSubMesh: 0
    subMeshCount: 0
  m_StaticBatchRoot: {fileID: 0}
  m_ProbeAnchor: {fileID: 0}
  m_LightProbeVolumeOverride: {fileID: 0}
  m_ScaleInLightmap: 1
  m_PreserveUVs: 1
  m_IgnoreNormalsForChartDetection: 0
  m_ImportantGI: 0
  m_SelectedEditorRenderState: 3
  m_MinimumChartSize: 4
  m_AutoUVMaxDistance: 0.5
  m_AutoUVMaxAngle: 89
  m_LightmapParameters: {fileID: 0}
  m_SortingLayerID: 0
  m_SortingLayer: 0
  m_SortingOrder: 0
--- !u!65 &517204488
BoxCollider:
  m_ObjectHideFlags: 0
  m_PrefabParentObject: {fileID: 65230610299866684, guid: b765f0033afcf97499e39815434229cc,
    type: 2}
  m_PrefabInternal: {fileID: 0}
  m_GameObject: {fileID: 517204485}
  m_Material: {fileID: 0}
  m_IsTrigger: 0
  m_Enabled: 1
  serializedVersion: 2
  m_Size: {x: 1, y: 1, z: 1}
  m_Center: {x: 0, y: 0, z: 0}
--- !u!33 &517204489
MeshFilter:
  m_ObjectHideFlags: 0
  m_PrefabParentObject: {fileID: 33764649423046396, guid: b765f0033afcf97499e39815434229cc,
    type: 2}
  m_PrefabInternal: {fileID: 0}
  m_GameObject: {fileID: 517204485}
  m_Mesh: {fileID: 10202, guid: 0000000000000000e000000000000000, type: 0}
--- !u!1001 &517838181
Prefab:
  m_ObjectHideFlags: 0
  serializedVersion: 2
  m_Modification:
    m_TransformParent: {fileID: 0}
    m_Modifications:
    - target: {fileID: 4167062488207904, guid: 9b0d46ef9e6296640baaf7bac58ac47b, type: 2}
      propertyPath: m_LocalPosition.x
      value: 0
      objectReference: {fileID: 0}
    - target: {fileID: 4167062488207904, guid: 9b0d46ef9e6296640baaf7bac58ac47b, type: 2}
      propertyPath: m_LocalPosition.y
      value: 0
      objectReference: {fileID: 0}
    - target: {fileID: 4167062488207904, guid: 9b0d46ef9e6296640baaf7bac58ac47b, type: 2}
      propertyPath: m_LocalPosition.z
      value: 0
      objectReference: {fileID: 0}
    - target: {fileID: 4167062488207904, guid: 9b0d46ef9e6296640baaf7bac58ac47b, type: 2}
      propertyPath: m_LocalRotation.x
      value: 0
      objectReference: {fileID: 0}
    - target: {fileID: 4167062488207904, guid: 9b0d46ef9e6296640baaf7bac58ac47b, type: 2}
      propertyPath: m_LocalRotation.y
      value: 0
      objectReference: {fileID: 0}
    - target: {fileID: 4167062488207904, guid: 9b0d46ef9e6296640baaf7bac58ac47b, type: 2}
      propertyPath: m_LocalRotation.z
      value: 0
      objectReference: {fileID: 0}
    - target: {fileID: 4167062488207904, guid: 9b0d46ef9e6296640baaf7bac58ac47b, type: 2}
      propertyPath: m_LocalRotation.w
      value: 1
      objectReference: {fileID: 0}
    - target: {fileID: 4167062488207904, guid: 9b0d46ef9e6296640baaf7bac58ac47b, type: 2}
      propertyPath: m_RootOrder
      value: 1
      objectReference: {fileID: 0}
    m_RemovedComponents:
    - {fileID: 114637211336798562, guid: 9b0d46ef9e6296640baaf7bac58ac47b, type: 2}
  m_ParentPrefab: {fileID: 100100000, guid: 9b0d46ef9e6296640baaf7bac58ac47b, type: 2}
  m_IsPrefabParent: 0
--- !u!4 &556930555 stripped
Transform:
  m_PrefabParentObject: {fileID: 4493201980653798, guid: df84af96020c94b4695aec5c3427db16,
    type: 2}
  m_PrefabInternal: {fileID: 2126956292}
--- !u!1001 &584525450
Prefab:
  m_ObjectHideFlags: 0
  serializedVersion: 2
  m_Modification:
    m_TransformParent: {fileID: 2141165614}
    m_Modifications:
    - target: {fileID: 4493201980653798, guid: df84af96020c94b4695aec5c3427db16, type: 2}
      propertyPath: m_LocalPosition.x
      value: -0.06999999
      objectReference: {fileID: 0}
    - target: {fileID: 4493201980653798, guid: df84af96020c94b4695aec5c3427db16, type: 2}
      propertyPath: m_LocalPosition.y
      value: 0.059999984
      objectReference: {fileID: 0}
    - target: {fileID: 4493201980653798, guid: df84af96020c94b4695aec5c3427db16, type: 2}
      propertyPath: m_LocalPosition.z
      value: -0.000000011175871
      objectReference: {fileID: 0}
    - target: {fileID: 4493201980653798, guid: df84af96020c94b4695aec5c3427db16, type: 2}
      propertyPath: m_LocalRotation.x
      value: -0
      objectReference: {fileID: 0}
    - target: {fileID: 4493201980653798, guid: df84af96020c94b4695aec5c3427db16, type: 2}
      propertyPath: m_LocalRotation.y
      value: -0
      objectReference: {fileID: 0}
    - target: {fileID: 4493201980653798, guid: df84af96020c94b4695aec5c3427db16, type: 2}
      propertyPath: m_LocalRotation.z
      value: -0
      objectReference: {fileID: 0}
    - target: {fileID: 4493201980653798, guid: df84af96020c94b4695aec5c3427db16, type: 2}
      propertyPath: m_LocalRotation.w
      value: 1
      objectReference: {fileID: 0}
    - target: {fileID: 4493201980653798, guid: df84af96020c94b4695aec5c3427db16, type: 2}
      propertyPath: m_RootOrder
      value: 2
      objectReference: {fileID: 0}
    - target: {fileID: 1329088948137194, guid: df84af96020c94b4695aec5c3427db16, type: 2}
      propertyPath: m_Name
      value: Cube UI Button (2)
      objectReference: {fileID: 0}
    - target: {fileID: 114193398573130750, guid: df84af96020c94b4695aec5c3427db16,
        type: 2}
      propertyPath: _manager
      value: 
      objectReference: {fileID: 708822598}
    m_RemovedComponents: []
  m_ParentPrefab: {fileID: 100100000, guid: df84af96020c94b4695aec5c3427db16, type: 2}
  m_IsPrefabParent: 0
--- !u!4 &584525451 stripped
Transform:
  m_PrefabParentObject: {fileID: 4493201980653798, guid: df84af96020c94b4695aec5c3427db16,
    type: 2}
  m_PrefabInternal: {fileID: 584525450}
--- !u!1001 &686966365
Prefab:
  m_ObjectHideFlags: 0
  serializedVersion: 2
  m_Modification:
    m_TransformParent: {fileID: 2141165614}
    m_Modifications:
    - target: {fileID: 4493201980653798, guid: df84af96020c94b4695aec5c3427db16, type: 2}
      propertyPath: m_LocalPosition.x
      value: 0.07000001
      objectReference: {fileID: 0}
    - target: {fileID: 4493201980653798, guid: df84af96020c94b4695aec5c3427db16, type: 2}
      propertyPath: m_LocalPosition.y
      value: -0.06000002
      objectReference: {fileID: 0}
    - target: {fileID: 4493201980653798, guid: df84af96020c94b4695aec5c3427db16, type: 2}
      propertyPath: m_LocalPosition.z
      value: -0.000000038184226
      objectReference: {fileID: 0}
    - target: {fileID: 4493201980653798, guid: df84af96020c94b4695aec5c3427db16, type: 2}
      propertyPath: m_LocalRotation.x
      value: -0
      objectReference: {fileID: 0}
    - target: {fileID: 4493201980653798, guid: df84af96020c94b4695aec5c3427db16, type: 2}
      propertyPath: m_LocalRotation.y
      value: -0
      objectReference: {fileID: 0}
    - target: {fileID: 4493201980653798, guid: df84af96020c94b4695aec5c3427db16, type: 2}
      propertyPath: m_LocalRotation.z
      value: -0
      objectReference: {fileID: 0}
    - target: {fileID: 4493201980653798, guid: df84af96020c94b4695aec5c3427db16, type: 2}
      propertyPath: m_LocalRotation.w
      value: 1
      objectReference: {fileID: 0}
    - target: {fileID: 4493201980653798, guid: df84af96020c94b4695aec5c3427db16, type: 2}
      propertyPath: m_RootOrder
      value: 6
      objectReference: {fileID: 0}
    - target: {fileID: 1329088948137194, guid: df84af96020c94b4695aec5c3427db16, type: 2}
      propertyPath: m_Name
      value: Cube UI Button (6)
      objectReference: {fileID: 0}
    - target: {fileID: 114193398573130750, guid: df84af96020c94b4695aec5c3427db16,
        type: 2}
      propertyPath: _manager
      value: 
      objectReference: {fileID: 708822598}
    m_RemovedComponents: []
  m_ParentPrefab: {fileID: 100100000, guid: df84af96020c94b4695aec5c3427db16, type: 2}
  m_IsPrefabParent: 0
--- !u!4 &686966366 stripped
Transform:
  m_PrefabParentObject: {fileID: 4493201980653798, guid: df84af96020c94b4695aec5c3427db16,
    type: 2}
  m_PrefabInternal: {fileID: 686966365}
--- !u!1 &708822596
GameObject:
  m_ObjectHideFlags: 0
  m_PrefabParentObject: {fileID: 1047586044710314, guid: 33edf201cbc6fe645ad9078697cd2aea,
    type: 2}
  m_PrefabInternal: {fileID: 0}
  serializedVersion: 5
  m_Component:
  - component: {fileID: 708822597}
  - component: {fileID: 708822598}
  - component: {fileID: 708822599}
  m_Layer: 0
  m_Name: Interaction Manager
  m_TagString: Untagged
  m_Icon: {fileID: 0}
  m_NavMeshLayer: 0
  m_StaticEditorFlags: 0
  m_IsActive: 1
--- !u!4 &708822597
Transform:
  m_ObjectHideFlags: 0
  m_PrefabParentObject: {fileID: 4587997391323396, guid: 33edf201cbc6fe645ad9078697cd2aea,
    type: 2}
  m_PrefabInternal: {fileID: 0}
  m_GameObject: {fileID: 708822596}
  m_LocalRotation: {x: -0, y: -0, z: -0, w: 1}
  m_LocalPosition: {x: 0, y: -0.036, z: 0}
  m_LocalScale: {x: 1, y: 1, z: 1}
  m_Children:
  - {fileID: 265548108}
  - {fileID: 833115647}
  - {fileID: 980822498}
  - {fileID: 1233296018}
  - {fileID: 1120977481}
  - {fileID: 218407821}
  m_Father: {fileID: 1198429509}
  m_RootOrder: 2
  m_LocalEulerAnglesHint: {x: 0, y: 0, z: 0}
--- !u!114 &708822598
MonoBehaviour:
  m_ObjectHideFlags: 0
  m_PrefabParentObject: {fileID: 114543847423680966, guid: 33edf201cbc6fe645ad9078697cd2aea,
    type: 2}
  m_PrefabInternal: {fileID: 0}
  m_GameObject: {fileID: 708822596}
  m_Enabled: 1
  m_EditorHideFlags: 0
  m_Script: {fileID: 11500000, guid: 0625e574c0d47a241b7dfc7a8c67ca2b, type: 3}
  m_Name: 
  m_EditorClassIdentifier: 
  _interactionControllers:
    _values:
    - {fileID: 265548107}
    - {fileID: 833115646}
    - {fileID: 1120977480}
    - {fileID: 218407822}
    - {fileID: 738521178}
    - {fileID: 1036247346}
  hoverActivationRadius: 0.2
  touchActivationRadius: 0.075
  _autoGenerateLayers: 1
  _templateLayer:
    layerIndex: 0
  _interactionLayer:
    layerIndex: 8
  _interactionNoContactLayer:
    layerIndex: 9
  _contactBoneLayer:
    layerIndex: 10
  _drawControllerRuntimeGizmos: 0
--- !u!114 &708822599
MonoBehaviour:
  m_ObjectHideFlags: 0
  m_PrefabParentObject: {fileID: 114619264427422502, guid: 33edf201cbc6fe645ad9078697cd2aea,
    type: 2}
  m_PrefabInternal: {fileID: 0}
  m_GameObject: {fileID: 708822596}
  m_Enabled: 1
  m_EditorHideFlags: 0
  m_Script: {fileID: 11500000, guid: 7d7eaf54dc14a5e4a89bc7fac55ca11a, type: 3}
  m_Name: 
  m_EditorClassIdentifier: 
  interactionManager: {fileID: 708822598}
  leftHandControllers:
  - {fileID: 1120977480}
  - {fileID: 738521178}
  - {fileID: 265548107}
  rightHandControllers:
  - {fileID: 218407822}
  - {fileID: 1036247346}
  - {fileID: 833115646}
  OnLeftHandActive:
    m_PersistentCalls:
      m_Calls:
      - m_Target: {fileID: 941536324}
        m_MethodName: set_enabled
        m_Mode: 6
        m_Arguments:
          m_ObjectArgument: {fileID: 0}
          m_ObjectArgumentAssemblyTypeName: UnityEngine.Object, UnityEngine
          m_IntArgument: 0
          m_FloatArgument: 0
          m_StringArgument: 
          m_BoolArgument: 1
        m_CallState: 2
    m_TypeName: UnityEngine.Events.UnityEvent, UnityEngine, Version=0.0.0.0, Culture=neutral,
      PublicKeyToken=null
  OnLeftHandInactive:
    m_PersistentCalls:
      m_Calls:
      - m_Target: {fileID: 941536324}
        m_MethodName: set_enabled
        m_Mode: 6
        m_Arguments:
          m_ObjectArgument: {fileID: 0}
          m_ObjectArgumentAssemblyTypeName: UnityEngine.Object, UnityEngine
          m_IntArgument: 0
          m_FloatArgument: 0
          m_StringArgument: 
          m_BoolArgument: 0
        m_CallState: 2
    m_TypeName: UnityEngine.Events.UnityEvent, UnityEngine, Version=0.0.0.0, Culture=neutral,
      PublicKeyToken=null
  OnRightHandActive:
    m_PersistentCalls:
      m_Calls:
      - m_Target: {fileID: 207337822}
        m_MethodName: set_enabled
        m_Mode: 6
        m_Arguments:
          m_ObjectArgument: {fileID: 0}
          m_ObjectArgumentAssemblyTypeName: UnityEngine.Object, UnityEngine
          m_IntArgument: 0
          m_FloatArgument: 0
          m_StringArgument: 
          m_BoolArgument: 1
        m_CallState: 2
    m_TypeName: UnityEngine.Events.UnityEvent, UnityEngine, Version=0.0.0.0, Culture=neutral,
      PublicKeyToken=null
  OnRightHandInactive:
    m_PersistentCalls:
      m_Calls:
      - m_Target: {fileID: 207337822}
        m_MethodName: set_enabled
        m_Mode: 6
        m_Arguments:
          m_ObjectArgument: {fileID: 0}
          m_ObjectArgumentAssemblyTypeName: UnityEngine.Object, UnityEngine
          m_IntArgument: 0
          m_FloatArgument: 0
          m_StringArgument: 
          m_BoolArgument: 0
        m_CallState: 2
    m_TypeName: UnityEngine.Events.UnityEvent, UnityEngine, Version=0.0.0.0, Culture=neutral,
      PublicKeyToken=null
--- !u!114 &738521178 stripped
MonoBehaviour:
  m_PrefabParentObject: {fileID: 114384944290433142, guid: 80e9754fad44e784f97f6c76a2c7255b,
    type: 2}
  m_PrefabInternal: {fileID: 980822497}
  m_Script: {fileID: 11500000, guid: e55d3703de8ab5d418cb97104179cb49, type: 3}
--- !u!1001 &805722447
Prefab:
  m_ObjectHideFlags: 0
  serializedVersion: 2
  m_Modification:
    m_TransformParent: {fileID: 2141165614}
    m_Modifications:
    - target: {fileID: 4493201980653798, guid: df84af96020c94b4695aec5c3427db16, type: 2}
      propertyPath: m_LocalPosition.x
      value: 0
      objectReference: {fileID: 0}
    - target: {fileID: 4493201980653798, guid: df84af96020c94b4695aec5c3427db16, type: 2}
      propertyPath: m_LocalPosition.y
      value: 0
      objectReference: {fileID: 0}
    - target: {fileID: 4493201980653798, guid: df84af96020c94b4695aec5c3427db16, type: 2}
      propertyPath: m_LocalPosition.z
      value: 0
      objectReference: {fileID: 0}
    - target: {fileID: 4493201980653798, guid: df84af96020c94b4695aec5c3427db16, type: 2}
      propertyPath: m_LocalRotation.x
      value: -0
      objectReference: {fileID: 0}
    - target: {fileID: 4493201980653798, guid: df84af96020c94b4695aec5c3427db16, type: 2}
      propertyPath: m_LocalRotation.y
      value: -0
      objectReference: {fileID: 0}
    - target: {fileID: 4493201980653798, guid: df84af96020c94b4695aec5c3427db16, type: 2}
      propertyPath: m_LocalRotation.z
      value: -0
      objectReference: {fileID: 0}
    - target: {fileID: 4493201980653798, guid: df84af96020c94b4695aec5c3427db16, type: 2}
      propertyPath: m_LocalRotation.w
      value: 1
      objectReference: {fileID: 0}
    - target: {fileID: 4493201980653798, guid: df84af96020c94b4695aec5c3427db16, type: 2}
      propertyPath: m_RootOrder
      value: 4
      objectReference: {fileID: 0}
    - target: {fileID: 1329088948137194, guid: df84af96020c94b4695aec5c3427db16, type: 2}
      propertyPath: m_Name
      value: Cube UI Button (4)
      objectReference: {fileID: 0}
    - target: {fileID: 114193398573130750, guid: df84af96020c94b4695aec5c3427db16,
        type: 2}
      propertyPath: _manager
      value: 
      objectReference: {fileID: 708822598}
    m_RemovedComponents: []
  m_ParentPrefab: {fileID: 100100000, guid: df84af96020c94b4695aec5c3427db16, type: 2}
  m_IsPrefabParent: 0
--- !u!4 &805722448 stripped
Transform:
  m_PrefabParentObject: {fileID: 4493201980653798, guid: df84af96020c94b4695aec5c3427db16,
    type: 2}
  m_PrefabInternal: {fileID: 805722447}
--- !u!1 &809110399
GameObject:
  m_ObjectHideFlags: 0
  m_PrefabParentObject: {fileID: 0}
  m_PrefabInternal: {fileID: 0}
  serializedVersion: 5
  m_Component:
  - component: {fileID: 809110400}
  - component: {fileID: 809110402}
  - component: {fileID: 809110401}
  m_Layer: 0
  m_Name: Panel Cube
  m_TagString: Untagged
  m_Icon: {fileID: 0}
  m_NavMeshLayer: 0
  m_StaticEditorFlags: 0
  m_IsActive: 1
--- !u!4 &809110400
Transform:
  m_ObjectHideFlags: 0
  m_PrefabParentObject: {fileID: 0}
  m_PrefabInternal: {fileID: 0}
  m_GameObject: {fileID: 809110399}
  m_LocalRotation: {x: -0, y: -0, z: -0, w: 1}
  m_LocalPosition: {x: 0, y: 0, z: 0}
  m_LocalScale: {x: 0.5, y: 0.3, z: 0.025}
  m_Children: []
  m_Father: {fileID: 1057954427}
  m_RootOrder: 0
  m_LocalEulerAnglesHint: {x: 25.724, y: 0, z: 0}
--- !u!23 &809110401
MeshRenderer:
  m_ObjectHideFlags: 0
  m_PrefabParentObject: {fileID: 0}
  m_PrefabInternal: {fileID: 0}
  m_GameObject: {fileID: 809110399}
  m_Enabled: 1
  m_CastShadows: 1
  m_ReceiveShadows: 1
  m_MotionVectors: 1
  m_LightProbeUsage: 1
  m_ReflectionProbeUsage: 1
  m_Materials:
  - {fileID: 2100000, guid: 95c889baf756fd84ba2f1ab36adf3687, type: 2}
  m_StaticBatchInfo:
    firstSubMesh: 0
    subMeshCount: 0
  m_StaticBatchRoot: {fileID: 0}
  m_ProbeAnchor: {fileID: 0}
  m_LightProbeVolumeOverride: {fileID: 0}
  m_ScaleInLightmap: 1
  m_PreserveUVs: 1
  m_IgnoreNormalsForChartDetection: 0
  m_ImportantGI: 0
  m_SelectedEditorRenderState: 3
  m_MinimumChartSize: 4
  m_AutoUVMaxDistance: 0.5
  m_AutoUVMaxAngle: 89
  m_LightmapParameters: {fileID: 0}
  m_SortingLayerID: 0
  m_SortingLayer: 0
  m_SortingOrder: 0
--- !u!33 &809110402
MeshFilter:
  m_ObjectHideFlags: 0
  m_PrefabParentObject: {fileID: 0}
  m_PrefabInternal: {fileID: 0}
  m_GameObject: {fileID: 809110399}
  m_Mesh: {fileID: 10202, guid: 0000000000000000e000000000000000, type: 0}
--- !u!1001 &826281353
Prefab:
  m_ObjectHideFlags: 0
  serializedVersion: 2
  m_Modification:
    m_TransformParent: {fileID: 2141165614}
    m_Modifications:
    - target: {fileID: 4493201980653798, guid: df84af96020c94b4695aec5c3427db16, type: 2}
      propertyPath: m_LocalPosition.x
      value: 0
      objectReference: {fileID: 0}
    - target: {fileID: 4493201980653798, guid: df84af96020c94b4695aec5c3427db16, type: 2}
      propertyPath: m_LocalPosition.y
      value: -0.06000002
      objectReference: {fileID: 0}
    - target: {fileID: 4493201980653798, guid: df84af96020c94b4695aec5c3427db16, type: 2}
      propertyPath: m_LocalPosition.z
      value: -0.000000038184226
      objectReference: {fileID: 0}
    - target: {fileID: 4493201980653798, guid: df84af96020c94b4695aec5c3427db16, type: 2}
      propertyPath: m_LocalRotation.x
      value: -0
      objectReference: {fileID: 0}
    - target: {fileID: 4493201980653798, guid: df84af96020c94b4695aec5c3427db16, type: 2}
      propertyPath: m_LocalRotation.y
      value: -0
      objectReference: {fileID: 0}
    - target: {fileID: 4493201980653798, guid: df84af96020c94b4695aec5c3427db16, type: 2}
      propertyPath: m_LocalRotation.z
      value: -0
      objectReference: {fileID: 0}
    - target: {fileID: 4493201980653798, guid: df84af96020c94b4695aec5c3427db16, type: 2}
      propertyPath: m_LocalRotation.w
      value: 1
      objectReference: {fileID: 0}
    - target: {fileID: 4493201980653798, guid: df84af96020c94b4695aec5c3427db16, type: 2}
      propertyPath: m_RootOrder
      value: 7
      objectReference: {fileID: 0}
    - target: {fileID: 1329088948137194, guid: df84af96020c94b4695aec5c3427db16, type: 2}
      propertyPath: m_Name
      value: Cube UI Button (7)
      objectReference: {fileID: 0}
    - target: {fileID: 114193398573130750, guid: df84af96020c94b4695aec5c3427db16,
        type: 2}
      propertyPath: _manager
      value: 
      objectReference: {fileID: 708822598}
    m_RemovedComponents: []
  m_ParentPrefab: {fileID: 100100000, guid: df84af96020c94b4695aec5c3427db16, type: 2}
  m_IsPrefabParent: 0
--- !u!4 &826281354 stripped
Transform:
  m_PrefabParentObject: {fileID: 4493201980653798, guid: df84af96020c94b4695aec5c3427db16,
    type: 2}
  m_PrefabInternal: {fileID: 826281353}
--- !u!1001 &833115645
Prefab:
  m_ObjectHideFlags: 0
  serializedVersion: 2
  m_Modification:
    m_TransformParent: {fileID: 708822597}
    m_Modifications:
    - target: {fileID: 4076339201267488, guid: edcc5ee563218a84ab541a00a47ea5c8, type: 2}
      propertyPath: m_LocalPosition.x
      value: 0
      objectReference: {fileID: 0}
    - target: {fileID: 4076339201267488, guid: edcc5ee563218a84ab541a00a47ea5c8, type: 2}
      propertyPath: m_LocalPosition.y
      value: 0
      objectReference: {fileID: 0}
    - target: {fileID: 4076339201267488, guid: edcc5ee563218a84ab541a00a47ea5c8, type: 2}
      propertyPath: m_LocalPosition.z
      value: 0
      objectReference: {fileID: 0}
    - target: {fileID: 4076339201267488, guid: edcc5ee563218a84ab541a00a47ea5c8, type: 2}
      propertyPath: m_LocalRotation.x
      value: -0
      objectReference: {fileID: 0}
    - target: {fileID: 4076339201267488, guid: edcc5ee563218a84ab541a00a47ea5c8, type: 2}
      propertyPath: m_LocalRotation.y
      value: -0
      objectReference: {fileID: 0}
    - target: {fileID: 4076339201267488, guid: edcc5ee563218a84ab541a00a47ea5c8, type: 2}
      propertyPath: m_LocalRotation.z
      value: -0
      objectReference: {fileID: 0}
    - target: {fileID: 4076339201267488, guid: edcc5ee563218a84ab541a00a47ea5c8, type: 2}
      propertyPath: m_LocalRotation.w
      value: 1
      objectReference: {fileID: 0}
    - target: {fileID: 4076339201267488, guid: edcc5ee563218a84ab541a00a47ea5c8, type: 2}
      propertyPath: m_RootOrder
      value: 1
      objectReference: {fileID: 0}
    - target: {fileID: 114961213528822752, guid: edcc5ee563218a84ab541a00a47ea5c8,
        type: 2}
      propertyPath: manager
      value: 
      objectReference: {fileID: 708822598}
    m_RemovedComponents: []
  m_ParentPrefab: {fileID: 100100000, guid: edcc5ee563218a84ab541a00a47ea5c8, type: 2}
  m_IsPrefabParent: 0
--- !u!114 &833115646 stripped
MonoBehaviour:
  m_PrefabParentObject: {fileID: 114961213528822752, guid: edcc5ee563218a84ab541a00a47ea5c8,
    type: 2}
  m_PrefabInternal: {fileID: 833115645}
  m_Script: {fileID: 11500000, guid: 29207d17cdd06e84d9fecbdef2401c1c, type: 3}
--- !u!4 &833115647 stripped
Transform:
  m_PrefabParentObject: {fileID: 4076339201267488, guid: edcc5ee563218a84ab541a00a47ea5c8,
    type: 2}
  m_PrefabInternal: {fileID: 833115645}
--- !u!1001 &941536322
Prefab:
  m_ObjectHideFlags: 0
  serializedVersion: 2
  m_Modification:
    m_TransformParent: {fileID: 993508918}
    m_Modifications:
    - target: {fileID: 4000011567466448, guid: 2aa010a1e75292e49a24f3f71bb9cddb, type: 2}
      propertyPath: m_LocalPosition.x
      value: 0
      objectReference: {fileID: 0}
    - target: {fileID: 4000011567466448, guid: 2aa010a1e75292e49a24f3f71bb9cddb, type: 2}
      propertyPath: m_LocalPosition.y
      value: 1.4
      objectReference: {fileID: 0}
    - target: {fileID: 4000011567466448, guid: 2aa010a1e75292e49a24f3f71bb9cddb, type: 2}
      propertyPath: m_LocalPosition.z
      value: 0
      objectReference: {fileID: 0}
    - target: {fileID: 4000011567466448, guid: 2aa010a1e75292e49a24f3f71bb9cddb, type: 2}
      propertyPath: m_LocalRotation.x
      value: -0
      objectReference: {fileID: 0}
    - target: {fileID: 4000011567466448, guid: 2aa010a1e75292e49a24f3f71bb9cddb, type: 2}
      propertyPath: m_LocalRotation.y
      value: -0
      objectReference: {fileID: 0}
    - target: {fileID: 4000011567466448, guid: 2aa010a1e75292e49a24f3f71bb9cddb, type: 2}
      propertyPath: m_LocalRotation.z
      value: -0
      objectReference: {fileID: 0}
    - target: {fileID: 4000011567466448, guid: 2aa010a1e75292e49a24f3f71bb9cddb, type: 2}
      propertyPath: m_LocalRotation.w
      value: 1
      objectReference: {fileID: 0}
    - target: {fileID: 4000011567466448, guid: 2aa010a1e75292e49a24f3f71bb9cddb, type: 2}
      propertyPath: m_RootOrder
      value: 0
      objectReference: {fileID: 0}
    - target: {fileID: 4000011359648756, guid: 2aa010a1e75292e49a24f3f71bb9cddb, type: 2}
      propertyPath: m_LocalRotation.x
      value: 0.9999781
      objectReference: {fileID: 0}
    - target: {fileID: 4000011359648756, guid: 2aa010a1e75292e49a24f3f71bb9cddb, type: 2}
      propertyPath: m_LocalRotation.y
      value: 0.0063719153
      objectReference: {fileID: 0}
    - target: {fileID: 4000011359648756, guid: 2aa010a1e75292e49a24f3f71bb9cddb, type: 2}
      propertyPath: m_LocalRotation.z
      value: -0.0018012524
      objectReference: {fileID: 0}
    - target: {fileID: 4000011359648756, guid: 2aa010a1e75292e49a24f3f71bb9cddb, type: 2}
      propertyPath: m_LocalRotation.w
      value: 0.000011608005
      objectReference: {fileID: 0}
    - target: {fileID: 4000013512044728, guid: 2aa010a1e75292e49a24f3f71bb9cddb, type: 2}
      propertyPath: m_LocalRotation.x
      value: -0
      objectReference: {fileID: 0}
    - target: {fileID: 4000013512044728, guid: 2aa010a1e75292e49a24f3f71bb9cddb, type: 2}
      propertyPath: m_LocalRotation.z
      value: -0
      objectReference: {fileID: 0}
    - target: {fileID: 4000013512044728, guid: 2aa010a1e75292e49a24f3f71bb9cddb, type: 2}
      propertyPath: m_LocalRotation.w
      value: 1
      objectReference: {fileID: 0}
    - target: {fileID: 4000012612971682, guid: 2aa010a1e75292e49a24f3f71bb9cddb, type: 2}
      propertyPath: m_LocalRotation.x
      value: -0
      objectReference: {fileID: 0}
    - target: {fileID: 4000012612971682, guid: 2aa010a1e75292e49a24f3f71bb9cddb, type: 2}
      propertyPath: m_LocalRotation.y
      value: -0
      objectReference: {fileID: 0}
    - target: {fileID: 4000012612971682, guid: 2aa010a1e75292e49a24f3f71bb9cddb, type: 2}
      propertyPath: m_LocalRotation.z
      value: -1.1641531e-10
      objectReference: {fileID: 0}
    - target: {fileID: 4000012612971682, guid: 2aa010a1e75292e49a24f3f71bb9cddb, type: 2}
      propertyPath: m_LocalRotation.w
      value: 1
      objectReference: {fileID: 0}
    - target: {fileID: 4000013754078298, guid: 2aa010a1e75292e49a24f3f71bb9cddb, type: 2}
      propertyPath: m_LocalRotation.x
      value: -0
      objectReference: {fileID: 0}
    - target: {fileID: 4000013754078298, guid: 2aa010a1e75292e49a24f3f71bb9cddb, type: 2}
      propertyPath: m_LocalRotation.z
      value: -0
      objectReference: {fileID: 0}
    - target: {fileID: 4000013754078298, guid: 2aa010a1e75292e49a24f3f71bb9cddb, type: 2}
      propertyPath: m_LocalRotation.w
      value: 1
      objectReference: {fileID: 0}
    - target: {fileID: 4000011359648756, guid: 2aa010a1e75292e49a24f3f71bb9cddb, type: 2}
      propertyPath: m_LocalPosition.x
      value: 1.4510375
      objectReference: {fileID: 0}
    - target: {fileID: 4000011359648756, guid: 2aa010a1e75292e49a24f3f71bb9cddb, type: 2}
      propertyPath: m_LocalPosition.y
      value: -0.097516775
      objectReference: {fileID: 0}
    - target: {fileID: 4000011359648756, guid: 2aa010a1e75292e49a24f3f71bb9cddb, type: 2}
      propertyPath: m_LocalPosition.z
      value: -0.09228132
      objectReference: {fileID: 0}
    - target: {fileID: 4000010453983608, guid: 2aa010a1e75292e49a24f3f71bb9cddb, type: 2}
      propertyPath: m_LocalRotation.x
      value: -0
      objectReference: {fileID: 0}
    - target: {fileID: 4000010453983608, guid: 2aa010a1e75292e49a24f3f71bb9cddb, type: 2}
      propertyPath: m_LocalRotation.y
      value: -0
      objectReference: {fileID: 0}
    - target: {fileID: 4000010453983608, guid: 2aa010a1e75292e49a24f3f71bb9cddb, type: 2}
      propertyPath: m_LocalRotation.z
      value: -0
      objectReference: {fileID: 0}
    - target: {fileID: 4000010453983608, guid: 2aa010a1e75292e49a24f3f71bb9cddb, type: 2}
      propertyPath: m_LocalRotation.w
      value: 1
      objectReference: {fileID: 0}
    - target: {fileID: 4000013540966584, guid: 2aa010a1e75292e49a24f3f71bb9cddb, type: 2}
      propertyPath: m_LocalRotation.x
      value: -0
      objectReference: {fileID: 0}
    - target: {fileID: 4000013540966584, guid: 2aa010a1e75292e49a24f3f71bb9cddb, type: 2}
      propertyPath: m_LocalRotation.y
      value: -0
      objectReference: {fileID: 0}
    - target: {fileID: 4000013540966584, guid: 2aa010a1e75292e49a24f3f71bb9cddb, type: 2}
      propertyPath: m_LocalRotation.z
      value: -0
      objectReference: {fileID: 0}
    - target: {fileID: 4000013540966584, guid: 2aa010a1e75292e49a24f3f71bb9cddb, type: 2}
      propertyPath: m_LocalRotation.w
      value: 1
      objectReference: {fileID: 0}
    - target: {fileID: 4000012634980642, guid: 2aa010a1e75292e49a24f3f71bb9cddb, type: 2}
      propertyPath: m_LocalRotation.x
      value: 4.6566123e-10
      objectReference: {fileID: 0}
    - target: {fileID: 4000012634980642, guid: 2aa010a1e75292e49a24f3f71bb9cddb, type: 2}
      propertyPath: m_LocalRotation.y
      value: -0
      objectReference: {fileID: 0}
    - target: {fileID: 4000012634980642, guid: 2aa010a1e75292e49a24f3f71bb9cddb, type: 2}
      propertyPath: m_LocalRotation.z
      value: -0.0000000018626449
      objectReference: {fileID: 0}
    - target: {fileID: 4000012634980642, guid: 2aa010a1e75292e49a24f3f71bb9cddb, type: 2}
      propertyPath: m_LocalRotation.w
      value: 1
      objectReference: {fileID: 0}
    - target: {fileID: 4000013005842654, guid: 2aa010a1e75292e49a24f3f71bb9cddb, type: 2}
      propertyPath: m_LocalRotation.x
      value: -0
      objectReference: {fileID: 0}
    - target: {fileID: 4000013005842654, guid: 2aa010a1e75292e49a24f3f71bb9cddb, type: 2}
      propertyPath: m_LocalRotation.z
      value: -0
      objectReference: {fileID: 0}
    - target: {fileID: 4000013005842654, guid: 2aa010a1e75292e49a24f3f71bb9cddb, type: 2}
      propertyPath: m_LocalRotation.w
      value: 1
      objectReference: {fileID: 0}
    - target: {fileID: 114000013500500170, guid: 2aa010a1e75292e49a24f3f71bb9cddb,
        type: 2}
      propertyPath: DeformPositionsInFingers
      value: 1
      objectReference: {fileID: 0}
    - target: {fileID: 114000013500500170, guid: 2aa010a1e75292e49a24f3f71bb9cddb,
        type: 2}
      propertyPath: deformPositionsState
      value: 1
      objectReference: {fileID: 0}
    - target: {fileID: 4000010837796138, guid: 2aa010a1e75292e49a24f3f71bb9cddb, type: 2}
      propertyPath: m_LocalRotation.x
      value: -0.17725909
      objectReference: {fileID: 0}
    - target: {fileID: 4000010837796138, guid: 2aa010a1e75292e49a24f3f71bb9cddb, type: 2}
      propertyPath: m_LocalRotation.y
      value: 0.13843812
      objectReference: {fileID: 0}
    - target: {fileID: 4000010837796138, guid: 2aa010a1e75292e49a24f3f71bb9cddb, type: 2}
      propertyPath: m_LocalRotation.z
      value: -0.029145692
      objectReference: {fileID: 0}
    - target: {fileID: 4000010837796138, guid: 2aa010a1e75292e49a24f3f71bb9cddb, type: 2}
      propertyPath: m_LocalRotation.w
      value: 0.9739428
      objectReference: {fileID: 0}
    - target: {fileID: 4000012301966226, guid: 2aa010a1e75292e49a24f3f71bb9cddb, type: 2}
      propertyPath: m_LocalRotation.x
      value: -0
      objectReference: {fileID: 0}
    - target: {fileID: 4000012301966226, guid: 2aa010a1e75292e49a24f3f71bb9cddb, type: 2}
      propertyPath: m_LocalRotation.y
      value: -0
      objectReference: {fileID: 0}
    - target: {fileID: 4000012301966226, guid: 2aa010a1e75292e49a24f3f71bb9cddb, type: 2}
      propertyPath: m_LocalRotation.z
      value: -0.0000000032596286
      objectReference: {fileID: 0}
    - target: {fileID: 4000012301966226, guid: 2aa010a1e75292e49a24f3f71bb9cddb, type: 2}
      propertyPath: m_LocalRotation.w
      value: 1
      objectReference: {fileID: 0}
    - target: {fileID: 4000013354483384, guid: 2aa010a1e75292e49a24f3f71bb9cddb, type: 2}
      propertyPath: m_LocalRotation.x
      value: 0.0062662275
      objectReference: {fileID: 0}
    - target: {fileID: 4000013354483384, guid: 2aa010a1e75292e49a24f3f71bb9cddb, type: 2}
      propertyPath: m_LocalRotation.y
      value: -0.08401722
      objectReference: {fileID: 0}
    - target: {fileID: 4000013354483384, guid: 2aa010a1e75292e49a24f3f71bb9cddb, type: 2}
      propertyPath: m_LocalRotation.z
      value: -0.07411178
      objectReference: {fileID: 0}
    - target: {fileID: 4000013354483384, guid: 2aa010a1e75292e49a24f3f71bb9cddb, type: 2}
      propertyPath: m_LocalRotation.w
      value: 0.9936847
      objectReference: {fileID: 0}
    - target: {fileID: 4000013666144556, guid: 2aa010a1e75292e49a24f3f71bb9cddb, type: 2}
      propertyPath: m_LocalRotation.x
      value: 0.53516835
      objectReference: {fileID: 0}
    - target: {fileID: 4000013666144556, guid: 2aa010a1e75292e49a24f3f71bb9cddb, type: 2}
      propertyPath: m_LocalRotation.y
      value: -0.35755527
      objectReference: {fileID: 0}
    - target: {fileID: 4000013666144556, guid: 2aa010a1e75292e49a24f3f71bb9cddb, type: 2}
      propertyPath: m_LocalRotation.z
      value: -0.019904846
      objectReference: {fileID: 0}
    - target: {fileID: 4000013666144556, guid: 2aa010a1e75292e49a24f3f71bb9cddb, type: 2}
      propertyPath: m_LocalRotation.w
      value: 0.7650836
      objectReference: {fileID: 0}
    - target: {fileID: 4000010037201850, guid: 2aa010a1e75292e49a24f3f71bb9cddb, type: 2}
      propertyPath: m_LocalRotation.x
      value: -0
      objectReference: {fileID: 0}
    - target: {fileID: 4000010037201850, guid: 2aa010a1e75292e49a24f3f71bb9cddb, type: 2}
      propertyPath: m_LocalRotation.y
      value: -0
      objectReference: {fileID: 0}
    - target: {fileID: 4000010037201850, guid: 2aa010a1e75292e49a24f3f71bb9cddb, type: 2}
      propertyPath: m_LocalRotation.z
      value: -0
      objectReference: {fileID: 0}
    - target: {fileID: 4000010037201850, guid: 2aa010a1e75292e49a24f3f71bb9cddb, type: 2}
      propertyPath: m_LocalRotation.w
      value: 1
      objectReference: {fileID: 0}
    - target: {fileID: 4000011093699420, guid: 2aa010a1e75292e49a24f3f71bb9cddb, type: 2}
      propertyPath: m_LocalRotation.x
      value: -0
      objectReference: {fileID: 0}
    - target: {fileID: 4000011093699420, guid: 2aa010a1e75292e49a24f3f71bb9cddb, type: 2}
      propertyPath: m_LocalRotation.y
      value: -0
      objectReference: {fileID: 0}
    - target: {fileID: 4000011093699420, guid: 2aa010a1e75292e49a24f3f71bb9cddb, type: 2}
      propertyPath: m_LocalRotation.z
      value: -0
      objectReference: {fileID: 0}
    - target: {fileID: 4000011093699420, guid: 2aa010a1e75292e49a24f3f71bb9cddb, type: 2}
      propertyPath: m_LocalRotation.w
      value: 1
      objectReference: {fileID: 0}
    - target: {fileID: 4000013363038636, guid: 2aa010a1e75292e49a24f3f71bb9cddb, type: 2}
      propertyPath: m_LocalRotation.x
      value: -0
      objectReference: {fileID: 0}
    - target: {fileID: 4000013363038636, guid: 2aa010a1e75292e49a24f3f71bb9cddb, type: 2}
      propertyPath: m_LocalRotation.y
      value: 0.000000029802315
      objectReference: {fileID: 0}
    - target: {fileID: 4000013363038636, guid: 2aa010a1e75292e49a24f3f71bb9cddb, type: 2}
      propertyPath: m_LocalRotation.z
      value: -0
      objectReference: {fileID: 0}
    - target: {fileID: 4000013363038636, guid: 2aa010a1e75292e49a24f3f71bb9cddb, type: 2}
      propertyPath: m_LocalRotation.w
      value: 1
      objectReference: {fileID: 0}
    - target: {fileID: 4000013038059182, guid: 2aa010a1e75292e49a24f3f71bb9cddb, type: 2}
      propertyPath: m_LocalRotation.x
      value: -0
      objectReference: {fileID: 0}
    - target: {fileID: 4000013038059182, guid: 2aa010a1e75292e49a24f3f71bb9cddb, type: 2}
      propertyPath: m_LocalRotation.z
      value: -0
      objectReference: {fileID: 0}
    - target: {fileID: 4000013038059182, guid: 2aa010a1e75292e49a24f3f71bb9cddb, type: 2}
      propertyPath: m_LocalRotation.w
      value: 1
      objectReference: {fileID: 0}
    - target: {fileID: 4000011709612430, guid: 2aa010a1e75292e49a24f3f71bb9cddb, type: 2}
      propertyPath: m_LocalRotation.x
      value: -0.07399492
      objectReference: {fileID: 0}
    - target: {fileID: 4000011709612430, guid: 2aa010a1e75292e49a24f3f71bb9cddb, type: 2}
      propertyPath: m_LocalRotation.y
      value: -0.009242276
      objectReference: {fileID: 0}
    - target: {fileID: 4000011709612430, guid: 2aa010a1e75292e49a24f3f71bb9cddb, type: 2}
      propertyPath: m_LocalRotation.z
      value: -0.07527788
      objectReference: {fileID: 0}
    - target: {fileID: 4000011709612430, guid: 2aa010a1e75292e49a24f3f71bb9cddb, type: 2}
      propertyPath: m_LocalRotation.w
      value: 0.9943705
      objectReference: {fileID: 0}
    - target: {fileID: 4000011126359764, guid: 2aa010a1e75292e49a24f3f71bb9cddb, type: 2}
      propertyPath: m_LocalRotation.x
      value: -0
      objectReference: {fileID: 0}
    - target: {fileID: 4000011126359764, guid: 2aa010a1e75292e49a24f3f71bb9cddb, type: 2}
      propertyPath: m_LocalRotation.z
      value: -0
      objectReference: {fileID: 0}
    - target: {fileID: 4000011126359764, guid: 2aa010a1e75292e49a24f3f71bb9cddb, type: 2}
      propertyPath: m_LocalRotation.w
      value: 1
      objectReference: {fileID: 0}
    - target: {fileID: 4000012994065226, guid: 2aa010a1e75292e49a24f3f71bb9cddb, type: 2}
      propertyPath: m_LocalRotation.x
      value: -0.10489069
      objectReference: {fileID: 0}
    - target: {fileID: 4000012994065226, guid: 2aa010a1e75292e49a24f3f71bb9cddb, type: 2}
      propertyPath: m_LocalRotation.y
      value: 0.06845508
      objectReference: {fileID: 0}
    - target: {fileID: 4000012994065226, guid: 2aa010a1e75292e49a24f3f71bb9cddb, type: 2}
      propertyPath: m_LocalRotation.z
      value: -0.06767924
      objectReference: {fileID: 0}
    - target: {fileID: 4000012994065226, guid: 2aa010a1e75292e49a24f3f71bb9cddb, type: 2}
      propertyPath: m_LocalRotation.w
      value: 0.98981386
      objectReference: {fileID: 0}
    - target: {fileID: 4000014104346592, guid: 2aa010a1e75292e49a24f3f71bb9cddb, type: 2}
      propertyPath: m_LocalRotation.x
      value: -0
      objectReference: {fileID: 0}
    - target: {fileID: 4000014104346592, guid: 2aa010a1e75292e49a24f3f71bb9cddb, type: 2}
      propertyPath: m_LocalRotation.y
      value: -0
      objectReference: {fileID: 0}
    - target: {fileID: 4000014104346592, guid: 2aa010a1e75292e49a24f3f71bb9cddb, type: 2}
      propertyPath: m_LocalRotation.z
      value: -0
      objectReference: {fileID: 0}
    - target: {fileID: 4000014104346592, guid: 2aa010a1e75292e49a24f3f71bb9cddb, type: 2}
      propertyPath: m_LocalRotation.w
      value: 1
      objectReference: {fileID: 0}
    - target: {fileID: 4000013512044728, guid: 2aa010a1e75292e49a24f3f71bb9cddb, type: 2}
      propertyPath: m_LocalPosition.x
      value: -0.04463002
      objectReference: {fileID: 0}
    - target: {fileID: 4000013512044728, guid: 2aa010a1e75292e49a24f3f71bb9cddb, type: 2}
      propertyPath: m_LocalPosition.y
      value: 0.000000009045082
      objectReference: {fileID: 0}
    - target: {fileID: 4000013512044728, guid: 2aa010a1e75292e49a24f3f71bb9cddb, type: 2}
      propertyPath: m_LocalPosition.z
      value: 0.0000000024447218
      objectReference: {fileID: 0}
    - target: {fileID: 4000012612971682, guid: 2aa010a1e75292e49a24f3f71bb9cddb, type: 2}
      propertyPath: m_LocalPosition.x
      value: -0.06459999
      objectReference: {fileID: 0}
    - target: {fileID: 4000012612971682, guid: 2aa010a1e75292e49a24f3f71bb9cddb, type: 2}
      propertyPath: m_LocalPosition.y
      value: -0.000000008993084
      objectReference: {fileID: 0}
    - target: {fileID: 4000012612971682, guid: 2aa010a1e75292e49a24f3f71bb9cddb, type: 2}
      propertyPath: m_LocalPosition.z
      value: -0.0000000071013346
      objectReference: {fileID: 0}
    - target: {fileID: 4000013754078298, guid: 2aa010a1e75292e49a24f3f71bb9cddb, type: 2}
      propertyPath: m_LocalPosition.x
      value: -0.022379994
      objectReference: {fileID: 0}
    - target: {fileID: 4000013754078298, guid: 2aa010a1e75292e49a24f3f71bb9cddb, type: 2}
      propertyPath: m_LocalPosition.y
      value: 0.000000005607889
      objectReference: {fileID: 0}
    - target: {fileID: 4000013754078298, guid: 2aa010a1e75292e49a24f3f71bb9cddb, type: 2}
      propertyPath: m_LocalPosition.z
      value: -8.1490725e-10
      objectReference: {fileID: 0}
    - target: {fileID: 4000010453983608, guid: 2aa010a1e75292e49a24f3f71bb9cddb, type: 2}
      propertyPath: m_LocalPosition.x
      value: -0.053689998
      objectReference: {fileID: 0}
    - target: {fileID: 4000010453983608, guid: 2aa010a1e75292e49a24f3f71bb9cddb, type: 2}
      propertyPath: m_LocalPosition.y
      value: -0.000000019557774
      objectReference: {fileID: 0}
    - target: {fileID: 4000010453983608, guid: 2aa010a1e75292e49a24f3f71bb9cddb, type: 2}
      propertyPath: m_LocalPosition.z
      value: -0.0000000018626451
      objectReference: {fileID: 0}
    - target: {fileID: 4000013540966584, guid: 2aa010a1e75292e49a24f3f71bb9cddb, type: 2}
      propertyPath: m_LocalPosition.x
      value: -0.032740008
      objectReference: {fileID: 0}
    - target: {fileID: 4000013540966584, guid: 2aa010a1e75292e49a24f3f71bb9cddb, type: 2}
      propertyPath: m_LocalPosition.y
      value: 0.000000006397292
      objectReference: {fileID: 0}
    - target: {fileID: 4000013540966584, guid: 2aa010a1e75292e49a24f3f71bb9cddb, type: 2}
      propertyPath: m_LocalPosition.z
      value: 0.0000000037252903
      objectReference: {fileID: 0}
    - target: {fileID: 4000012634980642, guid: 2aa010a1e75292e49a24f3f71bb9cddb, type: 2}
      propertyPath: m_LocalPosition.x
      value: -0.06812002
      objectReference: {fileID: 0}
    - target: {fileID: 4000012634980642, guid: 2aa010a1e75292e49a24f3f71bb9cddb, type: 2}
      propertyPath: m_LocalPosition.y
      value: 0.0000000046857167
      objectReference: {fileID: 0}
    - target: {fileID: 4000012634980642, guid: 2aa010a1e75292e49a24f3f71bb9cddb, type: 2}
      propertyPath: m_LocalPosition.z
      value: 7.421477e-10
      objectReference: {fileID: 0}
    - target: {fileID: 4000013005842654, guid: 2aa010a1e75292e49a24f3f71bb9cddb, type: 2}
      propertyPath: m_LocalPosition.x
      value: -0.02633001
      objectReference: {fileID: 0}
    - target: {fileID: 4000013005842654, guid: 2aa010a1e75292e49a24f3f71bb9cddb, type: 2}
      propertyPath: m_LocalPosition.y
      value: -0.000000005235656
      objectReference: {fileID: 0}
    - target: {fileID: 4000013005842654, guid: 2aa010a1e75292e49a24f3f71bb9cddb, type: 2}
      propertyPath: m_LocalPosition.z
      value: 0.000000003259629
      objectReference: {fileID: 0}
    - target: {fileID: 4000010837796138, guid: 2aa010a1e75292e49a24f3f71bb9cddb, type: 2}
      propertyPath: m_LocalPosition.x
      value: -0.008187883
      objectReference: {fileID: 0}
    - target: {fileID: 4000010837796138, guid: 2aa010a1e75292e49a24f3f71bb9cddb, type: 2}
      propertyPath: m_LocalPosition.y
      value: -0.00168315
      objectReference: {fileID: 0}
    - target: {fileID: 4000010837796138, guid: 2aa010a1e75292e49a24f3f71bb9cddb, type: 2}
      propertyPath: m_LocalPosition.z
      value: 0.014355969
      objectReference: {fileID: 0}
    - target: {fileID: 4000012301966226, guid: 2aa010a1e75292e49a24f3f71bb9cddb, type: 2}
      propertyPath: m_LocalPosition.x
      value: -0.058
      objectReference: {fileID: 0}
    - target: {fileID: 4000012301966226, guid: 2aa010a1e75292e49a24f3f71bb9cddb, type: 2}
      propertyPath: m_LocalPosition.y
      value: 0.0000000038417056
      objectReference: {fileID: 0}
    - target: {fileID: 4000012301966226, guid: 2aa010a1e75292e49a24f3f71bb9cddb, type: 2}
      propertyPath: m_LocalPosition.z
      value: -0.0000000011641532
      objectReference: {fileID: 0}
    - target: {fileID: 4000013354483384, guid: 2aa010a1e75292e49a24f3f71bb9cddb, type: 2}
      propertyPath: m_LocalPosition.x
      value: -0.006739342
      objectReference: {fileID: 0}
    - target: {fileID: 4000013354483384, guid: 2aa010a1e75292e49a24f3f71bb9cddb, type: 2}
      propertyPath: m_LocalPosition.y
      value: -0.008104962
      objectReference: {fileID: 0}
    - target: {fileID: 4000013354483384, guid: 2aa010a1e75292e49a24f3f71bb9cddb, type: 2}
      propertyPath: m_LocalPosition.z
      value: -0.01892845
      objectReference: {fileID: 0}
    - target: {fileID: 4000013666144556, guid: 2aa010a1e75292e49a24f3f71bb9cddb, type: 2}
      propertyPath: m_LocalPosition.x
      value: 0.003168484
      objectReference: {fileID: 0}
    - target: {fileID: 4000013666144556, guid: 2aa010a1e75292e49a24f3f71bb9cddb, type: 2}
      propertyPath: m_LocalPosition.y
      value: 0.010000015
      objectReference: {fileID: 0}
    - target: {fileID: 4000013666144556, guid: 2aa010a1e75292e49a24f3f71bb9cddb, type: 2}
      propertyPath: m_LocalPosition.z
      value: -0.026396375
      objectReference: {fileID: 0}
    - target: {fileID: 4000010037201850, guid: 2aa010a1e75292e49a24f3f71bb9cddb, type: 2}
      propertyPath: m_LocalPosition.x
      value: -0.025650002
      objectReference: {fileID: 0}
    - target: {fileID: 4000010037201850, guid: 2aa010a1e75292e49a24f3f71bb9cddb, type: 2}
      propertyPath: m_LocalPosition.y
      value: 0.000000005170051
      objectReference: {fileID: 0}
    - target: {fileID: 4000010037201850, guid: 2aa010a1e75292e49a24f3f71bb9cddb, type: 2}
      propertyPath: m_LocalPosition.z
      value: 0.0000000037252903
      objectReference: {fileID: 0}
    - target: {fileID: 4000011093699420, guid: 2aa010a1e75292e49a24f3f71bb9cddb, type: 2}
      propertyPath: m_LocalPosition.x
      value: -0.041370012
      objectReference: {fileID: 0}
    - target: {fileID: 4000011093699420, guid: 2aa010a1e75292e49a24f3f71bb9cddb, type: 2}
      propertyPath: m_LocalPosition.y
      value: 0.0000000018232875
      objectReference: {fileID: 0}
    - target: {fileID: 4000011093699420, guid: 2aa010a1e75292e49a24f3f71bb9cddb, type: 2}
      propertyPath: m_LocalPosition.z
      value: 0.000000009313226
      objectReference: {fileID: 0}
    - target: {fileID: 4000013363038636, guid: 2aa010a1e75292e49a24f3f71bb9cddb, type: 2}
      propertyPath: m_LocalPosition.x
      value: -0.046219982
      objectReference: {fileID: 0}
    - target: {fileID: 4000013363038636, guid: 2aa010a1e75292e49a24f3f71bb9cddb, type: 2}
      propertyPath: m_LocalPosition.y
      value: 0.000000007450581
      objectReference: {fileID: 0}
    - target: {fileID: 4000013363038636, guid: 2aa010a1e75292e49a24f3f71bb9cddb, type: 2}
      propertyPath: m_LocalPosition.z
      value: 0.00000002142042
      objectReference: {fileID: 0}
    - target: {fileID: 4000013038059182, guid: 2aa010a1e75292e49a24f3f71bb9cddb, type: 2}
      propertyPath: m_LocalPosition.x
      value: -0.018110007
      objectReference: {fileID: 0}
    - target: {fileID: 4000013038059182, guid: 2aa010a1e75292e49a24f3f71bb9cddb, type: 2}
      propertyPath: m_LocalPosition.y
      value: -0.000000026144496
      objectReference: {fileID: 0}
    - target: {fileID: 4000013038059182, guid: 2aa010a1e75292e49a24f3f71bb9cddb, type: 2}
      propertyPath: m_LocalPosition.z
      value: -0.0000000013969839
      objectReference: {fileID: 0}
    - target: {fileID: 4000011709612430, guid: 2aa010a1e75292e49a24f3f71bb9cddb, type: 2}
      propertyPath: m_LocalPosition.x
      value: -0.0093952855
      objectReference: {fileID: 0}
    - target: {fileID: 4000011709612430, guid: 2aa010a1e75292e49a24f3f71bb9cddb, type: 2}
      propertyPath: m_LocalPosition.y
      value: -0.009582792
      objectReference: {fileID: 0}
    - target: {fileID: 4000011709612430, guid: 2aa010a1e75292e49a24f3f71bb9cddb, type: 2}
      propertyPath: m_LocalPosition.z
      value: -0.007939833
      objectReference: {fileID: 0}
    - target: {fileID: 4000011126359764, guid: 2aa010a1e75292e49a24f3f71bb9cddb, type: 2}
      propertyPath: m_LocalPosition.x
      value: -0.03977999
      objectReference: {fileID: 0}
    - target: {fileID: 4000011126359764, guid: 2aa010a1e75292e49a24f3f71bb9cddb, type: 2}
      propertyPath: m_LocalPosition.y
      value: -1.2300448e-10
      objectReference: {fileID: 0}
    - target: {fileID: 4000011126359764, guid: 2aa010a1e75292e49a24f3f71bb9cddb, type: 2}
      propertyPath: m_LocalPosition.z
      value: 4.802132e-10
      objectReference: {fileID: 0}
    - target: {fileID: 4000012994065226, guid: 2aa010a1e75292e49a24f3f71bb9cddb, type: 2}
      propertyPath: m_LocalPosition.x
      value: -0.010354068
      objectReference: {fileID: 0}
    - target: {fileID: 4000012994065226, guid: 2aa010a1e75292e49a24f3f71bb9cddb, type: 2}
      propertyPath: m_LocalPosition.y
      value: -0.008603749
      objectReference: {fileID: 0}
    - target: {fileID: 4000012994065226, guid: 2aa010a1e75292e49a24f3f71bb9cddb, type: 2}
      propertyPath: m_LocalPosition.z
      value: 0.0033526337
      objectReference: {fileID: 0}
    - target: {fileID: 4000014104346592, guid: 2aa010a1e75292e49a24f3f71bb9cddb, type: 2}
      propertyPath: m_LocalPosition.x
      value: -0.031569995
      objectReference: {fileID: 0}
    - target: {fileID: 4000014104346592, guid: 2aa010a1e75292e49a24f3f71bb9cddb, type: 2}
      propertyPath: m_LocalPosition.y
      value: 0.0000000037252903
      objectReference: {fileID: 0}
    - target: {fileID: 4000014104346592, guid: 2aa010a1e75292e49a24f3f71bb9cddb, type: 2}
      propertyPath: m_LocalPosition.z
      value: 9.313228e-10
      objectReference: {fileID: 0}
    - target: {fileID: 4531056800117064, guid: 2aa010a1e75292e49a24f3f71bb9cddb, type: 2}
      propertyPath: m_LocalRotation.y
      value: 0.0063719153
      objectReference: {fileID: 0}
    - target: {fileID: 4531056800117064, guid: 2aa010a1e75292e49a24f3f71bb9cddb, type: 2}
      propertyPath: m_LocalRotation.z
      value: -0.0018012524
      objectReference: {fileID: 0}
    - target: {fileID: 4531056800117064, guid: 2aa010a1e75292e49a24f3f71bb9cddb, type: 2}
      propertyPath: m_LocalRotation.w
      value: 0.000011608005
      objectReference: {fileID: 0}
    - target: {fileID: 4531056800117064, guid: 2aa010a1e75292e49a24f3f71bb9cddb, type: 2}
      propertyPath: m_LocalPosition.y
      value: -0.11535743
      objectReference: {fileID: 0}
    - target: {fileID: 4531056800117064, guid: 2aa010a1e75292e49a24f3f71bb9cddb, type: 2}
      propertyPath: m_LocalPosition.z
      value: -0.08723765
      objectReference: {fileID: 0}
    - target: {fileID: 4570656256943866, guid: 2aa010a1e75292e49a24f3f71bb9cddb, type: 2}
      propertyPath: m_LocalRotation.x
      value: 0.53516835
      objectReference: {fileID: 0}
    - target: {fileID: 4570656256943866, guid: 2aa010a1e75292e49a24f3f71bb9cddb, type: 2}
      propertyPath: m_LocalRotation.y
      value: -0.35755527
      objectReference: {fileID: 0}
    - target: {fileID: 4570656256943866, guid: 2aa010a1e75292e49a24f3f71bb9cddb, type: 2}
      propertyPath: m_LocalRotation.z
      value: -0.019904846
      objectReference: {fileID: 0}
    - target: {fileID: 4570656256943866, guid: 2aa010a1e75292e49a24f3f71bb9cddb, type: 2}
      propertyPath: m_LocalRotation.w
      value: 0.7650836
      objectReference: {fileID: 0}
    - target: {fileID: 4570656256943866, guid: 2aa010a1e75292e49a24f3f71bb9cddb, type: 2}
      propertyPath: m_LocalPosition.x
      value: 0.0031684767
      objectReference: {fileID: 0}
    - target: {fileID: 4570656256943866, guid: 2aa010a1e75292e49a24f3f71bb9cddb, type: 2}
      propertyPath: m_LocalPosition.y
      value: 0.010000007
      objectReference: {fileID: 0}
    - target: {fileID: 4570656256943866, guid: 2aa010a1e75292e49a24f3f71bb9cddb, type: 2}
      propertyPath: m_LocalPosition.z
      value: -0.026396383
      objectReference: {fileID: 0}
    - target: {fileID: 4922532840737966, guid: 2aa010a1e75292e49a24f3f71bb9cddb, type: 2}
      propertyPath: m_LocalRotation.z
      value: -0.0000000032596286
      objectReference: {fileID: 0}
    - target: {fileID: 4922532840737966, guid: 2aa010a1e75292e49a24f3f71bb9cddb, type: 2}
      propertyPath: m_LocalPosition.x
      value: -0.05800001
      objectReference: {fileID: 0}
    - target: {fileID: 4922532840737966, guid: 2aa010a1e75292e49a24f3f71bb9cddb, type: 2}
      propertyPath: m_LocalPosition.y
      value: -0.000000003259629
      objectReference: {fileID: 0}
    - target: {fileID: 4922532840737966, guid: 2aa010a1e75292e49a24f3f71bb9cddb, type: 2}
      propertyPath: m_LocalPosition.z
      value: 0.0000000073341653
      objectReference: {fileID: 0}
    - target: {fileID: 4532795199889198, guid: 2aa010a1e75292e49a24f3f71bb9cddb, type: 2}
      propertyPath: m_LocalRotation.z
      value: -0
      objectReference: {fileID: 0}
    - target: {fileID: 4532795199889198, guid: 2aa010a1e75292e49a24f3f71bb9cddb, type: 2}
      propertyPath: m_LocalPosition.x
      value: -0.053689998
      objectReference: {fileID: 0}
    - target: {fileID: 4532795199889198, guid: 2aa010a1e75292e49a24f3f71bb9cddb, type: 2}
      propertyPath: m_LocalPosition.y
      value: -0.000000010244548
      objectReference: {fileID: 0}
    - target: {fileID: 4532795199889198, guid: 2aa010a1e75292e49a24f3f71bb9cddb, type: 2}
      propertyPath: m_LocalPosition.z
      value: 0.0000000031432137
      objectReference: {fileID: 0}
    - target: {fileID: 4113658506791758, guid: 2aa010a1e75292e49a24f3f71bb9cddb, type: 2}
      propertyPath: m_LocalPosition.x
      value: -0.01811
      objectReference: {fileID: 0}
    - target: {fileID: 4113658506791758, guid: 2aa010a1e75292e49a24f3f71bb9cddb, type: 2}
      propertyPath: m_LocalPosition.y
      value: -0.0000000055879354
      objectReference: {fileID: 0}
    - target: {fileID: 4113658506791758, guid: 2aa010a1e75292e49a24f3f71bb9cddb, type: 2}
      propertyPath: m_LocalPosition.z
      value: -0.0000000023283064
      objectReference: {fileID: 0}
    - target: {fileID: 4572308722735894, guid: 2aa010a1e75292e49a24f3f71bb9cddb, type: 2}
      propertyPath: m_LocalRotation.x
      value: -0.17725909
      objectReference: {fileID: 0}
    - target: {fileID: 4572308722735894, guid: 2aa010a1e75292e49a24f3f71bb9cddb, type: 2}
      propertyPath: m_LocalRotation.y
      value: 0.13843812
      objectReference: {fileID: 0}
    - target: {fileID: 4572308722735894, guid: 2aa010a1e75292e49a24f3f71bb9cddb, type: 2}
      propertyPath: m_LocalRotation.z
      value: -0.029145692
      objectReference: {fileID: 0}
    - target: {fileID: 4572308722735894, guid: 2aa010a1e75292e49a24f3f71bb9cddb, type: 2}
      propertyPath: m_LocalRotation.w
      value: 0.9739428
      objectReference: {fileID: 0}
    - target: {fileID: 4572308722735894, guid: 2aa010a1e75292e49a24f3f71bb9cddb, type: 2}
      propertyPath: m_LocalPosition.y
      value: -0.0016831603
      objectReference: {fileID: 0}
    - target: {fileID: 4572308722735894, guid: 2aa010a1e75292e49a24f3f71bb9cddb, type: 2}
      propertyPath: m_LocalPosition.z
      value: 0.014355971
      objectReference: {fileID: 0}
    - target: {fileID: 4464229214925108, guid: 2aa010a1e75292e49a24f3f71bb9cddb, type: 2}
      propertyPath: m_LocalRotation.z
      value: -1.1641531e-10
      objectReference: {fileID: 0}
    - target: {fileID: 4464229214925108, guid: 2aa010a1e75292e49a24f3f71bb9cddb, type: 2}
      propertyPath: m_LocalPosition.x
      value: -0.0646
      objectReference: {fileID: 0}
    - target: {fileID: 4464229214925108, guid: 2aa010a1e75292e49a24f3f71bb9cddb, type: 2}
      propertyPath: m_LocalPosition.z
      value: -0.0000000026775524
      objectReference: {fileID: 0}
    - target: {fileID: 4345602586814552, guid: 2aa010a1e75292e49a24f3f71bb9cddb, type: 2}
      propertyPath: m_LocalPosition.y
      value: 0.000000006516585
      objectReference: {fileID: 0}
    - target: {fileID: 4345602586814552, guid: 2aa010a1e75292e49a24f3f71bb9cddb, type: 2}
      propertyPath: m_LocalPosition.z
      value: 0.0000000046857167
      objectReference: {fileID: 0}
    - target: {fileID: 4437985243979600, guid: 2aa010a1e75292e49a24f3f71bb9cddb, type: 2}
      propertyPath: m_LocalRotation.x
      value: -0.07399492
      objectReference: {fileID: 0}
    - target: {fileID: 4437985243979600, guid: 2aa010a1e75292e49a24f3f71bb9cddb, type: 2}
      propertyPath: m_LocalRotation.y
      value: -0.009242276
      objectReference: {fileID: 0}
    - target: {fileID: 4437985243979600, guid: 2aa010a1e75292e49a24f3f71bb9cddb, type: 2}
      propertyPath: m_LocalRotation.z
      value: -0.07527788
      objectReference: {fileID: 0}
    - target: {fileID: 4437985243979600, guid: 2aa010a1e75292e49a24f3f71bb9cddb, type: 2}
      propertyPath: m_LocalRotation.w
      value: 0.9943705
      objectReference: {fileID: 0}
    - target: {fileID: 4437985243979600, guid: 2aa010a1e75292e49a24f3f71bb9cddb, type: 2}
      propertyPath: m_LocalPosition.y
      value: -0.009582796
      objectReference: {fileID: 0}
    - target: {fileID: 4437985243979600, guid: 2aa010a1e75292e49a24f3f71bb9cddb, type: 2}
      propertyPath: m_LocalPosition.z
      value: -0.0079398425
      objectReference: {fileID: 0}
    - target: {fileID: 4035148026136388, guid: 2aa010a1e75292e49a24f3f71bb9cddb, type: 2}
      propertyPath: m_LocalPosition.x
      value: -0.04137
      objectReference: {fileID: 0}
    - target: {fileID: 4035148026136388, guid: 2aa010a1e75292e49a24f3f71bb9cddb, type: 2}
      propertyPath: m_LocalPosition.y
      value: 0.000000012535984
      objectReference: {fileID: 0}
    - target: {fileID: 4035148026136388, guid: 2aa010a1e75292e49a24f3f71bb9cddb, type: 2}
      propertyPath: m_LocalPosition.z
      value: 0.000000019441359
      objectReference: {fileID: 0}
    - target: {fileID: 4314449913958468, guid: 2aa010a1e75292e49a24f3f71bb9cddb, type: 2}
      propertyPath: m_LocalRotation.x
      value: -0
      objectReference: {fileID: 0}
    - target: {fileID: 4314449913958468, guid: 2aa010a1e75292e49a24f3f71bb9cddb, type: 2}
      propertyPath: m_LocalRotation.y
      value: 0.000000029802315
      objectReference: {fileID: 0}
    - target: {fileID: 4314449913958468, guid: 2aa010a1e75292e49a24f3f71bb9cddb, type: 2}
      propertyPath: m_LocalPosition.x
      value: -0.046219993
      objectReference: {fileID: 0}
    - target: {fileID: 4314449913958468, guid: 2aa010a1e75292e49a24f3f71bb9cddb, type: 2}
      propertyPath: m_LocalPosition.y
      value: 0.0000000018626451
      objectReference: {fileID: 0}
    - target: {fileID: 4314449913958468, guid: 2aa010a1e75292e49a24f3f71bb9cddb, type: 2}
      propertyPath: m_LocalPosition.z
      value: -0.0000000037252903
      objectReference: {fileID: 0}
    - target: {fileID: 4883225918227628, guid: 2aa010a1e75292e49a24f3f71bb9cddb, type: 2}
      propertyPath: m_LocalPosition.x
      value: -0.02238001
      objectReference: {fileID: 0}
    - target: {fileID: 4883225918227628, guid: 2aa010a1e75292e49a24f3f71bb9cddb, type: 2}
      propertyPath: m_LocalPosition.y
      value: 0.000000010685046
      objectReference: {fileID: 0}
    - target: {fileID: 4883225918227628, guid: 2aa010a1e75292e49a24f3f71bb9cddb, type: 2}
      propertyPath: m_LocalPosition.z
      value: 0.0000000026775524
      objectReference: {fileID: 0}
    - target: {fileID: 4830608005988508, guid: 2aa010a1e75292e49a24f3f71bb9cddb, type: 2}
      propertyPath: m_LocalRotation.x
      value: -0.10489069
      objectReference: {fileID: 0}
    - target: {fileID: 4830608005988508, guid: 2aa010a1e75292e49a24f3f71bb9cddb, type: 2}
      propertyPath: m_LocalRotation.y
      value: 0.06845508
      objectReference: {fileID: 0}
    - target: {fileID: 4830608005988508, guid: 2aa010a1e75292e49a24f3f71bb9cddb, type: 2}
      propertyPath: m_LocalRotation.z
      value: -0.06767924
      objectReference: {fileID: 0}
    - target: {fileID: 4830608005988508, guid: 2aa010a1e75292e49a24f3f71bb9cddb, type: 2}
      propertyPath: m_LocalRotation.w
      value: 0.98981386
      objectReference: {fileID: 0}
    - target: {fileID: 4830608005988508, guid: 2aa010a1e75292e49a24f3f71bb9cddb, type: 2}
      propertyPath: m_LocalPosition.x
      value: -0.010354068
      objectReference: {fileID: 0}
    - target: {fileID: 4830608005988508, guid: 2aa010a1e75292e49a24f3f71bb9cddb, type: 2}
      propertyPath: m_LocalPosition.y
      value: -0.008603753
      objectReference: {fileID: 0}
    - target: {fileID: 4830608005988508, guid: 2aa010a1e75292e49a24f3f71bb9cddb, type: 2}
      propertyPath: m_LocalPosition.z
      value: 0.0033526286
      objectReference: {fileID: 0}
    - target: {fileID: 4411577448127944, guid: 2aa010a1e75292e49a24f3f71bb9cddb, type: 2}
      propertyPath: m_LocalPosition.x
      value: -0.02633001
      objectReference: {fileID: 0}
    - target: {fileID: 4411577448127944, guid: 2aa010a1e75292e49a24f3f71bb9cddb, type: 2}
      propertyPath: m_LocalPosition.y
      value: 0.000000016670365
      objectReference: {fileID: 0}
    - target: {fileID: 4411577448127944, guid: 2aa010a1e75292e49a24f3f71bb9cddb, type: 2}
      propertyPath: m_LocalPosition.z
      value: -0.00000000721775
      objectReference: {fileID: 0}
    - target: {fileID: 4608501519327712, guid: 2aa010a1e75292e49a24f3f71bb9cddb, type: 2}
      propertyPath: m_LocalPosition.x
      value: -0.04463
      objectReference: {fileID: 0}
    - target: {fileID: 4608501519327712, guid: 2aa010a1e75292e49a24f3f71bb9cddb, type: 2}
      propertyPath: m_LocalPosition.y
      value: 2.8064706e-10
      objectReference: {fileID: 0}
    - target: {fileID: 4608501519327712, guid: 2aa010a1e75292e49a24f3f71bb9cddb, type: 2}
      propertyPath: m_LocalPosition.z
      value: 0.0000000045401976
      objectReference: {fileID: 0}
    - target: {fileID: 4599822919676468, guid: 2aa010a1e75292e49a24f3f71bb9cddb, type: 2}
      propertyPath: m_LocalRotation.x
      value: 0.0062662275
      objectReference: {fileID: 0}
    - target: {fileID: 4599822919676468, guid: 2aa010a1e75292e49a24f3f71bb9cddb, type: 2}
      propertyPath: m_LocalRotation.y
      value: -0.08401722
      objectReference: {fileID: 0}
    - target: {fileID: 4599822919676468, guid: 2aa010a1e75292e49a24f3f71bb9cddb, type: 2}
      propertyPath: m_LocalRotation.z
      value: -0.07411178
      objectReference: {fileID: 0}
    - target: {fileID: 4599822919676468, guid: 2aa010a1e75292e49a24f3f71bb9cddb, type: 2}
      propertyPath: m_LocalRotation.w
      value: 0.9936847
      objectReference: {fileID: 0}
    - target: {fileID: 4599822919676468, guid: 2aa010a1e75292e49a24f3f71bb9cddb, type: 2}
      propertyPath: m_LocalPosition.x
      value: -0.0067393417
      objectReference: {fileID: 0}
    - target: {fileID: 4599822919676468, guid: 2aa010a1e75292e49a24f3f71bb9cddb, type: 2}
      propertyPath: m_LocalPosition.y
      value: -0.008104966
      objectReference: {fileID: 0}
    - target: {fileID: 4599822919676468, guid: 2aa010a1e75292e49a24f3f71bb9cddb, type: 2}
      propertyPath: m_LocalPosition.z
      value: -0.018928457
      objectReference: {fileID: 0}
    - target: {fileID: 4059836699814008, guid: 2aa010a1e75292e49a24f3f71bb9cddb, type: 2}
      propertyPath: m_LocalPosition.x
      value: -0.03274
      objectReference: {fileID: 0}
    - target: {fileID: 4059836699814008, guid: 2aa010a1e75292e49a24f3f71bb9cddb, type: 2}
      propertyPath: m_LocalPosition.y
      value: 0.000000013038516
      objectReference: {fileID: 0}
    - target: {fileID: 4059836699814008, guid: 2aa010a1e75292e49a24f3f71bb9cddb, type: 2}
      propertyPath: m_LocalPosition.z
      value: 0.000000004773028
      objectReference: {fileID: 0}
    - target: {fileID: 4859271042775292, guid: 2aa010a1e75292e49a24f3f71bb9cddb, type: 2}
      propertyPath: m_LocalPosition.x
      value: -0.025649983
      objectReference: {fileID: 0}
    - target: {fileID: 4859271042775292, guid: 2aa010a1e75292e49a24f3f71bb9cddb, type: 2}
      propertyPath: m_LocalPosition.y
      value: -0.000000006686477
      objectReference: {fileID: 0}
    - target: {fileID: 4859271042775292, guid: 2aa010a1e75292e49a24f3f71bb9cddb, type: 2}
      propertyPath: m_LocalPosition.z
      value: -0.000000010011718
      objectReference: {fileID: 0}
    - target: {fileID: 4515101297048264, guid: 2aa010a1e75292e49a24f3f71bb9cddb, type: 2}
      propertyPath: m_LocalRotation.x
      value: 4.6566123e-10
      objectReference: {fileID: 0}
    - target: {fileID: 4515101297048264, guid: 2aa010a1e75292e49a24f3f71bb9cddb, type: 2}
      propertyPath: m_LocalRotation.z
      value: -0.0000000018626449
      objectReference: {fileID: 0}
    - target: {fileID: 4515101297048264, guid: 2aa010a1e75292e49a24f3f71bb9cddb, type: 2}
      propertyPath: m_LocalPosition.x
      value: -0.06812001
      objectReference: {fileID: 0}
    - target: {fileID: 4515101297048264, guid: 2aa010a1e75292e49a24f3f71bb9cddb, type: 2}
      propertyPath: m_LocalPosition.y
      value: 0.000000005675247
      objectReference: {fileID: 0}
    - target: {fileID: 4515101297048264, guid: 2aa010a1e75292e49a24f3f71bb9cddb, type: 2}
      propertyPath: m_LocalPosition.z
      value: 9.895302e-10
      objectReference: {fileID: 0}
    - target: {fileID: 4143700205523432, guid: 2aa010a1e75292e49a24f3f71bb9cddb, type: 2}
      propertyPath: m_LocalPosition.z
      value: 0.00000003350854
      objectReference: {fileID: 0}
    - target: {fileID: 4143700205523432, guid: 2aa010a1e75292e49a24f3f71bb9cddb, type: 2}
      propertyPath: m_LocalPosition.x
      value: -0.031569984
      objectReference: {fileID: 0}
    - target: {fileID: 4143700205523432, guid: 2aa010a1e75292e49a24f3f71bb9cddb, type: 2}
      propertyPath: m_LocalPosition.y
      value: -0.0000000055879354
      objectReference: {fileID: 0}
    - target: {fileID: 4572308722735894, guid: 2aa010a1e75292e49a24f3f71bb9cddb, type: 2}
      propertyPath: m_LocalPosition.x
      value: -0.00818789
      objectReference: {fileID: 0}
    - target: {fileID: 4531056800117064, guid: 2aa010a1e75292e49a24f3f71bb9cddb, type: 2}
      propertyPath: m_LocalPosition.x
      value: 0.05116027
      objectReference: {fileID: 0}
    - target: {fileID: 4345602586814552, guid: 2aa010a1e75292e49a24f3f71bb9cddb, type: 2}
      propertyPath: m_LocalPosition.x
      value: -0.03978
      objectReference: {fileID: 0}
    - target: {fileID: 4464229214925108, guid: 2aa010a1e75292e49a24f3f71bb9cddb, type: 2}
      propertyPath: m_LocalPosition.y
      value: -0.000000008993084
<<<<<<< HEAD
      objectReference: {fileID: 0}
    - target: {fileID: 4437985243979600, guid: 2aa010a1e75292e49a24f3f71bb9cddb, type: 2}
      propertyPath: m_LocalPosition.x
      value: -0.0093952855
=======
>>>>>>> 033c01d6
      objectReference: {fileID: 0}
    m_RemovedComponents: []
  m_ParentPrefab: {fileID: 100100000, guid: 2aa010a1e75292e49a24f3f71bb9cddb, type: 2}
  m_IsPrefabParent: 0
--- !u!4 &941536323 stripped
Transform:
  m_PrefabParentObject: {fileID: 4542260197562760, guid: 2aa010a1e75292e49a24f3f71bb9cddb,
    type: 2}
  m_PrefabInternal: {fileID: 941536322}
--- !u!137 &941536324 stripped
SkinnedMeshRenderer:
  m_PrefabParentObject: {fileID: 137091762490896592, guid: 2aa010a1e75292e49a24f3f71bb9cddb,
    type: 2}
  m_PrefabInternal: {fileID: 941536322}
--- !u!114 &942511110 stripped
MonoBehaviour:
  m_PrefabParentObject: {fileID: 114245269363414434, guid: 2276723046d707c4f94d431ceb80ab92,
    type: 2}
  m_PrefabInternal: {fileID: 207337820}
  m_Script: {fileID: 11500000, guid: 9e0ed5922e911b343b8400997c95409c, type: 3}
--- !u!1001 &980822497
Prefab:
  m_ObjectHideFlags: 0
  serializedVersion: 2
  m_Modification:
    m_TransformParent: {fileID: 708822597}
    m_Modifications:
    - target: {fileID: 4360080876800316, guid: 80e9754fad44e784f97f6c76a2c7255b, type: 2}
      propertyPath: m_LocalPosition.x
      value: -0.0801
      objectReference: {fileID: 0}
    - target: {fileID: 4360080876800316, guid: 80e9754fad44e784f97f6c76a2c7255b, type: 2}
      propertyPath: m_LocalPosition.y
      value: 0
      objectReference: {fileID: 0}
    - target: {fileID: 4360080876800316, guid: 80e9754fad44e784f97f6c76a2c7255b, type: 2}
      propertyPath: m_LocalPosition.z
      value: 0
      objectReference: {fileID: 0}
    - target: {fileID: 4360080876800316, guid: 80e9754fad44e784f97f6c76a2c7255b, type: 2}
      propertyPath: m_LocalRotation.x
      value: -0
      objectReference: {fileID: 0}
    - target: {fileID: 4360080876800316, guid: 80e9754fad44e784f97f6c76a2c7255b, type: 2}
      propertyPath: m_LocalRotation.y
      value: -0
      objectReference: {fileID: 0}
    - target: {fileID: 4360080876800316, guid: 80e9754fad44e784f97f6c76a2c7255b, type: 2}
      propertyPath: m_LocalRotation.z
      value: -0
      objectReference: {fileID: 0}
    - target: {fileID: 4360080876800316, guid: 80e9754fad44e784f97f6c76a2c7255b, type: 2}
      propertyPath: m_LocalRotation.w
      value: 1
      objectReference: {fileID: 0}
    - target: {fileID: 4360080876800316, guid: 80e9754fad44e784f97f6c76a2c7255b, type: 2}
      propertyPath: m_RootOrder
      value: 2
      objectReference: {fileID: 0}
    - target: {fileID: 114384944290433142, guid: 80e9754fad44e784f97f6c76a2c7255b,
        type: 2}
      propertyPath: manager
      value: 
      objectReference: {fileID: 708822598}
    - target: {fileID: 1393620680427892, guid: 80e9754fad44e784f97f6c76a2c7255b, type: 2}
      propertyPath: m_IsActive
      value: 1
      objectReference: {fileID: 0}
    m_RemovedComponents: []
  m_ParentPrefab: {fileID: 100100000, guid: 80e9754fad44e784f97f6c76a2c7255b, type: 2}
  m_IsPrefabParent: 0
--- !u!4 &980822498 stripped
Transform:
  m_PrefabParentObject: {fileID: 4360080876800316, guid: 80e9754fad44e784f97f6c76a2c7255b,
    type: 2}
  m_PrefabInternal: {fileID: 980822497}
--- !u!1 &993508917
GameObject:
  m_ObjectHideFlags: 0
  m_PrefabParentObject: {fileID: 0}
  m_PrefabInternal: {fileID: 0}
  serializedVersion: 5
  m_Component:
  - component: {fileID: 993508918}
  m_Layer: 0
  m_Name: HandModels
  m_TagString: Untagged
  m_Icon: {fileID: 0}
  m_NavMeshLayer: 0
  m_StaticEditorFlags: 0
  m_IsActive: 1
--- !u!4 &993508918
Transform:
  m_ObjectHideFlags: 0
  m_PrefabParentObject: {fileID: 0}
  m_PrefabInternal: {fileID: 0}
  m_GameObject: {fileID: 993508917}
  m_LocalRotation: {x: 0, y: 0, z: 0, w: 1}
  m_LocalPosition: {x: 0, y: 0, z: 0}
  m_LocalScale: {x: 1, y: 1, z: 1}
  m_Children:
  - {fileID: 941536323}
  - {fileID: 207337821}
  m_Father: {fileID: 1198429509}
  m_RootOrder: 1
  m_LocalEulerAnglesHint: {x: 0, y: 0, z: 0}
--- !u!1 &1007747393
GameObject:
  m_ObjectHideFlags: 0
  m_PrefabParentObject: {fileID: 111148, guid: 18d6bf9063dcb1842be63f411fd9fc26, type: 2}
  m_PrefabInternal: {fileID: 0}
  serializedVersion: 5
  m_Component:
  - component: {fileID: 1007747394}
  - component: {fileID: 1007747395}
  m_Layer: 0
  m_Name: LeapSpace
  m_TagString: Untagged
  m_Icon: {fileID: 0}
  m_NavMeshLayer: 0
  m_StaticEditorFlags: 0
  m_IsActive: 1
--- !u!4 &1007747394
Transform:
  m_ObjectHideFlags: 0
  m_PrefabParentObject: {fileID: 436396, guid: 18d6bf9063dcb1842be63f411fd9fc26, type: 2}
  m_PrefabInternal: {fileID: 0}
  m_GameObject: {fileID: 1007747393}
  m_LocalRotation: {x: 0, y: 0, z: 0, w: 1}
  m_LocalPosition: {x: 0, y: 0, z: 0}
  m_LocalScale: {x: 1, y: 1, z: 1}
  m_Children:
  - {fileID: 138469534}
  m_Father: {fileID: 1846961981}
  m_RootOrder: 0
  m_LocalEulerAnglesHint: {x: 0, y: 0, z: 0}
--- !u!114 &1007747395
MonoBehaviour:
  m_ObjectHideFlags: 0
  m_PrefabParentObject: {fileID: 11429104, guid: 18d6bf9063dcb1842be63f411fd9fc26,
    type: 2}
  m_PrefabInternal: {fileID: 0}
  m_GameObject: {fileID: 1007747393}
  m_Enabled: 1
  m_EditorHideFlags: 0
  m_Script: {fileID: 11500000, guid: e21f7214440054f59a5d2da168b3e2dd, type: 3}
  m_Name: 
  m_EditorClassIdentifier: 
  provider: {fileID: 138469536}
  _headTransform: {fileID: 1846961981}
  _trackingAnchor: {fileID: 1198429509}
  recenter: 114
  tweenImageWarping: 1
  tweenRotationalWarping: 1
  tweenPositionalWarping: 1
  syncMode: 1
  allowManualTimeAlignment: 1
  warpingAdjustment: 50
  unlockHold: 0
  moreRewind: 276
  lessRewind: 275
--- !u!114 &1036247346 stripped
MonoBehaviour:
  m_PrefabParentObject: {fileID: 114446365300099102, guid: 72368278d054cda4bb18e5aa08ce971d,
    type: 2}
  m_PrefabInternal: {fileID: 1233296017}
  m_Script: {fileID: 11500000, guid: e55d3703de8ab5d418cb97104179cb49, type: 3}
--- !u!1 &1057954423
GameObject:
  m_ObjectHideFlags: 0
  m_PrefabParentObject: {fileID: 0}
  m_PrefabInternal: {fileID: 0}
  serializedVersion: 5
  m_Component:
  - component: {fileID: 1057954427}
  - component: {fileID: 1057954425}
  - component: {fileID: 1057954424}
  m_Layer: 0
  m_Name: Cube UI Panel
  m_TagString: Untagged
  m_Icon: {fileID: 0}
  m_NavMeshLayer: 0
  m_StaticEditorFlags: 0
  m_IsActive: 1
--- !u!114 &1057954424
MonoBehaviour:
  m_ObjectHideFlags: 0
  m_PrefabParentObject: {fileID: 0}
  m_PrefabInternal: {fileID: 0}
  m_GameObject: {fileID: 1057954423}
  m_Enabled: 1
  m_EditorHideFlags: 0
  m_Script: {fileID: 11500000, guid: 63f706a66d7747347b05af75d89b00e3, type: 3}
  m_Name: 
  m_EditorClassIdentifier: 
--- !u!114 &1057954425
MonoBehaviour:
  m_ObjectHideFlags: 0
  m_PrefabParentObject: {fileID: 0}
  m_PrefabInternal: {fileID: 0}
  m_GameObject: {fileID: 1057954423}
  m_Enabled: 1
  m_EditorHideFlags: 0
  m_Script: {fileID: 11500000, guid: e933f13d48c681d48b14750922ac906d, type: 3}
  m_Name: 
  m_EditorClassIdentifier: 
  _comment: "We use the Ignore Collisions In Children script to prevent UI elements
    from colliding each other, which is commonly desired when building an interface.\r\n\r\nIn
    your application, we recommend using layers instead of this script, especially
    if your UI consists of more than just a few objects. Layers will achieve the same
    results with a significant performance boost over the Physics.IgnoreCollision()
    method utilized by this script."
  _isEditing: 0
--- !u!4 &1057954427
Transform:
  m_ObjectHideFlags: 0
  m_PrefabParentObject: {fileID: 0}
  m_PrefabInternal: {fileID: 0}
  m_GameObject: {fileID: 1057954423}
  m_LocalRotation: {x: 0.22260779, y: -0, z: -0, w: 0.9749081}
  m_LocalPosition: {x: 0.009, y: -0.062, z: 0.426}
  m_LocalScale: {x: 1, y: 1, z: 1}
  m_Children:
  - {fileID: 809110400}
  - {fileID: 2141165614}
  - {fileID: 1432746479}
  - {fileID: 2057493649}
  m_Father: {fileID: 0}
  m_RootOrder: 2
  m_LocalEulerAnglesHint: {x: 25.724, y: 0, z: 0}
--- !u!4 &1094640820
Transform:
  m_ObjectHideFlags: 0
  m_PrefabParentObject: {fileID: 4836511281976174, guid: b765f0033afcf97499e39815434229cc,
    type: 2}
  m_PrefabInternal: {fileID: 0}
  m_GameObject: {fileID: 112263976}
  m_LocalRotation: {x: -0, y: -0, z: -0, w: 1}
  m_LocalPosition: {x: 0, y: -0, z: -0.0046}
  m_LocalScale: {x: 1, y: 1, z: 1}
  m_Children:
  - {fileID: 2123190531}
  m_Father: {fileID: 1432746479}
  m_RootOrder: 1
  m_LocalEulerAnglesHint: {x: 0, y: 0, z: 0}
--- !u!1001 &1120977479
Prefab:
  m_ObjectHideFlags: 0
  serializedVersion: 2
  m_Modification:
    m_TransformParent: {fileID: 708822597}
    m_Modifications:
    - target: {fileID: 4829828358790816, guid: 40e809833d307ef4983e1e71fe56e23b, type: 2}
      propertyPath: m_LocalPosition.x
      value: -0.0801
      objectReference: {fileID: 0}
    - target: {fileID: 4829828358790816, guid: 40e809833d307ef4983e1e71fe56e23b, type: 2}
      propertyPath: m_LocalPosition.y
      value: 0
      objectReference: {fileID: 0}
    - target: {fileID: 4829828358790816, guid: 40e809833d307ef4983e1e71fe56e23b, type: 2}
      propertyPath: m_LocalPosition.z
      value: 0
      objectReference: {fileID: 0}
    - target: {fileID: 4829828358790816, guid: 40e809833d307ef4983e1e71fe56e23b, type: 2}
      propertyPath: m_LocalRotation.x
      value: -0
      objectReference: {fileID: 0}
    - target: {fileID: 4829828358790816, guid: 40e809833d307ef4983e1e71fe56e23b, type: 2}
      propertyPath: m_LocalRotation.y
      value: -0
      objectReference: {fileID: 0}
    - target: {fileID: 4829828358790816, guid: 40e809833d307ef4983e1e71fe56e23b, type: 2}
      propertyPath: m_LocalRotation.z
      value: -0
      objectReference: {fileID: 0}
    - target: {fileID: 4829828358790816, guid: 40e809833d307ef4983e1e71fe56e23b, type: 2}
      propertyPath: m_LocalRotation.w
      value: 1
      objectReference: {fileID: 0}
    - target: {fileID: 4829828358790816, guid: 40e809833d307ef4983e1e71fe56e23b, type: 2}
      propertyPath: m_RootOrder
      value: 4
      objectReference: {fileID: 0}
    - target: {fileID: 114205148317838364, guid: 40e809833d307ef4983e1e71fe56e23b,
        type: 2}
      propertyPath: manager
      value: 
      objectReference: {fileID: 708822598}
    - target: {fileID: 1135166102121244, guid: 40e809833d307ef4983e1e71fe56e23b, type: 2}
      propertyPath: m_IsActive
      value: 1
      objectReference: {fileID: 0}
    m_RemovedComponents: []
  m_ParentPrefab: {fileID: 100100000, guid: 40e809833d307ef4983e1e71fe56e23b, type: 2}
  m_IsPrefabParent: 0
--- !u!114 &1120977480 stripped
MonoBehaviour:
  m_PrefabParentObject: {fileID: 114205148317838364, guid: 40e809833d307ef4983e1e71fe56e23b,
    type: 2}
  m_PrefabInternal: {fileID: 1120977479}
  m_Script: {fileID: 11500000, guid: e55d3703de8ab5d418cb97104179cb49, type: 3}
--- !u!4 &1120977481 stripped
Transform:
  m_PrefabParentObject: {fileID: 4829828358790816, guid: 40e809833d307ef4983e1e71fe56e23b,
    type: 2}
  m_PrefabInternal: {fileID: 1120977479}
--- !u!1 &1198429507
GameObject:
  m_ObjectHideFlags: 0
  m_PrefabParentObject: {fileID: 142376, guid: 18d6bf9063dcb1842be63f411fd9fc26, type: 2}
  m_PrefabInternal: {fileID: 0}
  serializedVersion: 5
  m_Component:
  - component: {fileID: 1198429509}
  - component: {fileID: 1198429508}
  m_Layer: 0
  m_Name: LMHeadMountedRig
  m_TagString: Untagged
  m_Icon: {fileID: 0}
  m_NavMeshLayer: 0
  m_StaticEditorFlags: 0
  m_IsActive: 1
--- !u!114 &1198429508
MonoBehaviour:
  m_ObjectHideFlags: 0
  m_PrefabParentObject: {fileID: 0}
  m_PrefabInternal: {fileID: 0}
  m_GameObject: {fileID: 1198429507}
  m_Enabled: 1
  m_EditorHideFlags: 0
  m_Script: {fileID: 11500000, guid: fb8f8839ee256bb458e1657c1ee40572, type: 3}
  m_Name: 
  m_EditorClassIdentifier: 
  _deviceOffsets:
  - DeviceName: oculus
    HeightOffset: 0
  - DeviceName: openvr
    HeightOffset: -1.7
  moveUpKey: 0
  moveDownKey: 0
  stepSize: 0.1
--- !u!4 &1198429509
Transform:
  m_ObjectHideFlags: 0
  m_PrefabParentObject: {fileID: 492502, guid: 18d6bf9063dcb1842be63f411fd9fc26, type: 2}
  m_PrefabInternal: {fileID: 0}
  m_GameObject: {fileID: 1198429507}
  m_LocalRotation: {x: 0, y: 0, z: 0, w: 1}
  m_LocalPosition: {x: 0, y: 0.18, z: -0.01}
  m_LocalScale: {x: 1, y: 1, z: 1}
  m_Children:
  - {fileID: 1846961981}
  - {fileID: 993508918}
  - {fileID: 708822597}
  m_Father: {fileID: 0}
  m_RootOrder: 0
  m_LocalEulerAnglesHint: {x: 0, y: 0, z: 0}
--- !u!1001 &1233296017
Prefab:
  m_ObjectHideFlags: 0
  serializedVersion: 2
  m_Modification:
    m_TransformParent: {fileID: 708822597}
    m_Modifications:
    - target: {fileID: 4527397571117942, guid: 72368278d054cda4bb18e5aa08ce971d, type: 2}
      propertyPath: m_LocalPosition.x
      value: 0.0801
      objectReference: {fileID: 0}
    - target: {fileID: 4527397571117942, guid: 72368278d054cda4bb18e5aa08ce971d, type: 2}
      propertyPath: m_LocalPosition.y
      value: 0
      objectReference: {fileID: 0}
    - target: {fileID: 4527397571117942, guid: 72368278d054cda4bb18e5aa08ce971d, type: 2}
      propertyPath: m_LocalPosition.z
      value: 0
      objectReference: {fileID: 0}
    - target: {fileID: 4527397571117942, guid: 72368278d054cda4bb18e5aa08ce971d, type: 2}
      propertyPath: m_LocalRotation.x
      value: -0
      objectReference: {fileID: 0}
    - target: {fileID: 4527397571117942, guid: 72368278d054cda4bb18e5aa08ce971d, type: 2}
      propertyPath: m_LocalRotation.y
      value: -0
      objectReference: {fileID: 0}
    - target: {fileID: 4527397571117942, guid: 72368278d054cda4bb18e5aa08ce971d, type: 2}
      propertyPath: m_LocalRotation.z
      value: -0
      objectReference: {fileID: 0}
    - target: {fileID: 4527397571117942, guid: 72368278d054cda4bb18e5aa08ce971d, type: 2}
      propertyPath: m_LocalRotation.w
      value: 1
      objectReference: {fileID: 0}
    - target: {fileID: 4527397571117942, guid: 72368278d054cda4bb18e5aa08ce971d, type: 2}
      propertyPath: m_RootOrder
      value: 3
      objectReference: {fileID: 0}
    - target: {fileID: 114446365300099102, guid: 72368278d054cda4bb18e5aa08ce971d,
        type: 2}
      propertyPath: manager
      value: 
      objectReference: {fileID: 708822598}
    - target: {fileID: 1257637052428748, guid: 72368278d054cda4bb18e5aa08ce971d, type: 2}
      propertyPath: m_IsActive
      value: 1
      objectReference: {fileID: 0}
    m_RemovedComponents: []
  m_ParentPrefab: {fileID: 100100000, guid: 72368278d054cda4bb18e5aa08ce971d, type: 2}
  m_IsPrefabParent: 0
--- !u!4 &1233296018 stripped
Transform:
  m_PrefabParentObject: {fileID: 4527397571117942, guid: 72368278d054cda4bb18e5aa08ce971d,
    type: 2}
  m_PrefabInternal: {fileID: 1233296017}
--- !u!1 &1237833284
GameObject:
  m_ObjectHideFlags: 0
  m_PrefabParentObject: {fileID: 1289182906296320, guid: b765f0033afcf97499e39815434229cc,
    type: 2}
  m_PrefabInternal: {fileID: 0}
  serializedVersion: 5
  m_Component:
  - component: {fileID: 1237833285}
  - component: {fileID: 1237833288}
  - component: {fileID: 1237833287}
  - component: {fileID: 1237833286}
  m_Layer: 0
  m_Name: Cube
  m_TagString: Untagged
  m_Icon: {fileID: 0}
  m_NavMeshLayer: 0
  m_StaticEditorFlags: 0
  m_IsActive: 1
--- !u!4 &1237833285
Transform:
  m_ObjectHideFlags: 0
  m_PrefabParentObject: {fileID: 4430604971778808, guid: b765f0033afcf97499e39815434229cc,
    type: 2}
  m_PrefabInternal: {fileID: 0}
  m_GameObject: {fileID: 1237833284}
  m_LocalRotation: {x: -0, y: -0, z: -0, w: 1}
  m_LocalPosition: {x: 0, y: 0, z: -0.54000133}
  m_LocalScale: {x: 0.8688044, y: 0.85198337, z: 0.085400455}
  m_Children: []
  m_Father: {fileID: 2123190531}
  m_RootOrder: 0
  m_LocalEulerAnglesHint: {x: 0, y: 0, z: 0}
--- !u!23 &1237833286
MeshRenderer:
  m_ObjectHideFlags: 0
  m_PrefabParentObject: {fileID: 23239918359452888, guid: b765f0033afcf97499e39815434229cc,
    type: 2}
  m_PrefabInternal: {fileID: 0}
  m_GameObject: {fileID: 1237833284}
  m_Enabled: 1
  m_CastShadows: 1
  m_ReceiveShadows: 1
  m_MotionVectors: 1
  m_LightProbeUsage: 1
  m_ReflectionProbeUsage: 1
  m_Materials:
  - {fileID: 2100000, guid: ae962c51f2146e4439603b2865982593, type: 2}
  m_StaticBatchInfo:
    firstSubMesh: 0
    subMeshCount: 0
  m_StaticBatchRoot: {fileID: 0}
  m_ProbeAnchor: {fileID: 0}
  m_LightProbeVolumeOverride: {fileID: 0}
  m_ScaleInLightmap: 1
  m_PreserveUVs: 1
  m_IgnoreNormalsForChartDetection: 0
  m_ImportantGI: 0
  m_SelectedEditorRenderState: 3
  m_MinimumChartSize: 4
  m_AutoUVMaxDistance: 0.5
  m_AutoUVMaxAngle: 89
  m_LightmapParameters: {fileID: 0}
  m_SortingLayerID: 0
  m_SortingLayer: 0
  m_SortingOrder: 0
--- !u!65 &1237833287
BoxCollider:
  m_ObjectHideFlags: 0
  m_PrefabParentObject: {fileID: 65837488404874438, guid: b765f0033afcf97499e39815434229cc,
    type: 2}
  m_PrefabInternal: {fileID: 0}
  m_GameObject: {fileID: 1237833284}
  m_Material: {fileID: 0}
  m_IsTrigger: 0
  m_Enabled: 1
  serializedVersion: 2
  m_Size: {x: 1, y: 1, z: 1}
  m_Center: {x: 0, y: 0, z: 0}
--- !u!33 &1237833288
MeshFilter:
  m_ObjectHideFlags: 0
  m_PrefabParentObject: {fileID: 33843734988515370, guid: b765f0033afcf97499e39815434229cc,
    type: 2}
  m_PrefabInternal: {fileID: 0}
  m_GameObject: {fileID: 1237833284}
  m_Mesh: {fileID: 10202, guid: 0000000000000000e000000000000000, type: 0}
--- !u!1001 &1293601110
Prefab:
  m_ObjectHideFlags: 0
  serializedVersion: 2
  m_Modification:
    m_TransformParent: {fileID: 2141165614}
    m_Modifications:
    - target: {fileID: 4493201980653798, guid: df84af96020c94b4695aec5c3427db16, type: 2}
      propertyPath: m_LocalPosition.x
      value: 0
      objectReference: {fileID: 0}
    - target: {fileID: 4493201980653798, guid: df84af96020c94b4695aec5c3427db16, type: 2}
      propertyPath: m_LocalPosition.y
      value: 0.059999984
      objectReference: {fileID: 0}
    - target: {fileID: 4493201980653798, guid: df84af96020c94b4695aec5c3427db16, type: 2}
      propertyPath: m_LocalPosition.z
      value: -0.000000011175871
      objectReference: {fileID: 0}
    - target: {fileID: 4493201980653798, guid: df84af96020c94b4695aec5c3427db16, type: 2}
      propertyPath: m_LocalRotation.x
      value: -0
      objectReference: {fileID: 0}
    - target: {fileID: 4493201980653798, guid: df84af96020c94b4695aec5c3427db16, type: 2}
      propertyPath: m_LocalRotation.y
      value: -0
      objectReference: {fileID: 0}
    - target: {fileID: 4493201980653798, guid: df84af96020c94b4695aec5c3427db16, type: 2}
      propertyPath: m_LocalRotation.z
      value: -0
      objectReference: {fileID: 0}
    - target: {fileID: 4493201980653798, guid: df84af96020c94b4695aec5c3427db16, type: 2}
      propertyPath: m_LocalRotation.w
      value: 1
      objectReference: {fileID: 0}
    - target: {fileID: 4493201980653798, guid: df84af96020c94b4695aec5c3427db16, type: 2}
      propertyPath: m_RootOrder
      value: 1
      objectReference: {fileID: 0}
    - target: {fileID: 1329088948137194, guid: df84af96020c94b4695aec5c3427db16, type: 2}
      propertyPath: m_Name
      value: Cube UI Button (1)
      objectReference: {fileID: 0}
    - target: {fileID: 114193398573130750, guid: df84af96020c94b4695aec5c3427db16,
        type: 2}
      propertyPath: _manager
      value: 
      objectReference: {fileID: 708822598}
    m_RemovedComponents: []
  m_ParentPrefab: {fileID: 100100000, guid: df84af96020c94b4695aec5c3427db16, type: 2}
  m_IsPrefabParent: 0
--- !u!4 &1293601111 stripped
Transform:
  m_PrefabParentObject: {fileID: 4493201980653798, guid: df84af96020c94b4695aec5c3427db16,
    type: 2}
  m_PrefabInternal: {fileID: 1293601110}
--- !u!1 &1432746478
GameObject:
  m_ObjectHideFlags: 0
  m_PrefabParentObject: {fileID: 0}
  m_PrefabInternal: {fileID: 0}
  serializedVersion: 5
  m_Component:
  - component: {fileID: 1432746479}
  m_Layer: 0
  m_Name: Cube UI 2D Slider Panel
  m_TagString: Untagged
  m_Icon: {fileID: 0}
  m_NavMeshLayer: 0
  m_StaticEditorFlags: 0
  m_IsActive: 1
--- !u!4 &1432746479
Transform:
  m_ObjectHideFlags: 0
  m_PrefabParentObject: {fileID: 0}
  m_PrefabInternal: {fileID: 0}
  m_GameObject: {fileID: 1432746478}
  m_LocalRotation: {x: 0, y: 0, z: 0, w: 1}
  m_LocalPosition: {x: -0.116500005, y: 0.040299993, z: -0.0118000135}
  m_LocalScale: {x: 1, y: 1, z: 1}
  m_Children:
  - {fileID: 1449745822}
  - {fileID: 1094640820}
  m_Father: {fileID: 1057954427}
  m_RootOrder: 2
  m_LocalEulerAnglesHint: {x: 0, y: 0, z: 0}
--- !u!1001 &1449210903
Prefab:
  m_ObjectHideFlags: 0
  serializedVersion: 2
  m_Modification:
    m_TransformParent: {fileID: 2141165614}
    m_Modifications:
    - target: {fileID: 4493201980653798, guid: df84af96020c94b4695aec5c3427db16, type: 2}
      propertyPath: m_LocalPosition.x
      value: -0.06999999
      objectReference: {fileID: 0}
    - target: {fileID: 4493201980653798, guid: df84af96020c94b4695aec5c3427db16, type: 2}
      propertyPath: m_LocalPosition.y
      value: 0
      objectReference: {fileID: 0}
    - target: {fileID: 4493201980653798, guid: df84af96020c94b4695aec5c3427db16, type: 2}
      propertyPath: m_LocalPosition.z
      value: 0
      objectReference: {fileID: 0}
    - target: {fileID: 4493201980653798, guid: df84af96020c94b4695aec5c3427db16, type: 2}
      propertyPath: m_LocalRotation.x
      value: -0
      objectReference: {fileID: 0}
    - target: {fileID: 4493201980653798, guid: df84af96020c94b4695aec5c3427db16, type: 2}
      propertyPath: m_LocalRotation.y
      value: -0
      objectReference: {fileID: 0}
    - target: {fileID: 4493201980653798, guid: df84af96020c94b4695aec5c3427db16, type: 2}
      propertyPath: m_LocalRotation.z
      value: -0
      objectReference: {fileID: 0}
    - target: {fileID: 4493201980653798, guid: df84af96020c94b4695aec5c3427db16, type: 2}
      propertyPath: m_LocalRotation.w
      value: 1
      objectReference: {fileID: 0}
    - target: {fileID: 4493201980653798, guid: df84af96020c94b4695aec5c3427db16, type: 2}
      propertyPath: m_RootOrder
      value: 3
      objectReference: {fileID: 0}
    - target: {fileID: 1329088948137194, guid: df84af96020c94b4695aec5c3427db16, type: 2}
      propertyPath: m_Name
      value: Cube UI Button (3)
      objectReference: {fileID: 0}
    - target: {fileID: 114193398573130750, guid: df84af96020c94b4695aec5c3427db16,
        type: 2}
      propertyPath: _manager
      value: 
      objectReference: {fileID: 708822598}
    m_RemovedComponents: []
  m_ParentPrefab: {fileID: 100100000, guid: df84af96020c94b4695aec5c3427db16, type: 2}
  m_IsPrefabParent: 0
--- !u!4 &1449210904 stripped
Transform:
  m_PrefabParentObject: {fileID: 4493201980653798, guid: df84af96020c94b4695aec5c3427db16,
    type: 2}
  m_PrefabInternal: {fileID: 1449210903}
--- !u!1 &1449745821
GameObject:
  m_ObjectHideFlags: 0
  m_PrefabParentObject: {fileID: 0}
  m_PrefabInternal: {fileID: 0}
  serializedVersion: 5
  m_Component:
  - component: {fileID: 1449745822}
  - component: {fileID: 1449745825}
  - component: {fileID: 1449745823}
  m_Layer: 0
  m_Name: Cube
  m_TagString: Untagged
  m_Icon: {fileID: 0}
  m_NavMeshLayer: 0
  m_StaticEditorFlags: 0
  m_IsActive: 1
--- !u!4 &1449745822
Transform:
  m_ObjectHideFlags: 0
  m_PrefabParentObject: {fileID: 0}
  m_PrefabInternal: {fileID: 0}
  m_GameObject: {fileID: 1449745821}
  m_LocalRotation: {x: -0, y: -0, z: -0, w: 1}
  m_LocalPosition: {x: 0, y: 0, z: -0.0032000002}
  m_LocalScale: {x: 0.2193545, y: 0.17167096, z: 0.002}
  m_Children: []
  m_Father: {fileID: 1432746479}
  m_RootOrder: 0
  m_LocalEulerAnglesHint: {x: 0, y: 0, z: 0}
--- !u!23 &1449745823
MeshRenderer:
  m_ObjectHideFlags: 0
  m_PrefabParentObject: {fileID: 0}
  m_PrefabInternal: {fileID: 0}
  m_GameObject: {fileID: 1449745821}
  m_Enabled: 1
  m_CastShadows: 1
  m_ReceiveShadows: 1
  m_MotionVectors: 1
  m_LightProbeUsage: 1
  m_ReflectionProbeUsage: 1
  m_Materials:
  - {fileID: 2100000, guid: 8eca0b31e096dbb4e9ec168e385043a9, type: 2}
  m_StaticBatchInfo:
    firstSubMesh: 0
    subMeshCount: 0
  m_StaticBatchRoot: {fileID: 0}
  m_ProbeAnchor: {fileID: 0}
  m_LightProbeVolumeOverride: {fileID: 0}
  m_ScaleInLightmap: 1
  m_PreserveUVs: 1
  m_IgnoreNormalsForChartDetection: 0
  m_ImportantGI: 0
  m_SelectedEditorRenderState: 3
  m_MinimumChartSize: 4
  m_AutoUVMaxDistance: 0.5
  m_AutoUVMaxAngle: 89
  m_LightmapParameters: {fileID: 0}
  m_SortingLayerID: 0
  m_SortingLayer: 0
  m_SortingOrder: 0
--- !u!33 &1449745825
MeshFilter:
  m_ObjectHideFlags: 0
  m_PrefabParentObject: {fileID: 0}
  m_PrefabInternal: {fileID: 0}
  m_GameObject: {fileID: 1449745821}
  m_Mesh: {fileID: 10202, guid: 0000000000000000e000000000000000, type: 0}
--- !u!1 &1451537958
GameObject:
  m_ObjectHideFlags: 0
  m_PrefabParentObject: {fileID: 1289182906296320, guid: b765f0033afcf97499e39815434229cc,
    type: 2}
  m_PrefabInternal: {fileID: 0}
  serializedVersion: 5
  m_Component:
  - component: {fileID: 1451537959}
  - component: {fileID: 1451537962}
  - component: {fileID: 1451537961}
  - component: {fileID: 1451537960}
  m_Layer: 0
  m_Name: Cube
  m_TagString: Untagged
  m_Icon: {fileID: 0}
  m_NavMeshLayer: 0
  m_StaticEditorFlags: 0
  m_IsActive: 1
--- !u!4 &1451537959
Transform:
  m_ObjectHideFlags: 0
  m_PrefabParentObject: {fileID: 4430604971778808, guid: b765f0033afcf97499e39815434229cc,
    type: 2}
  m_PrefabInternal: {fileID: 0}
  m_GameObject: {fileID: 1451537958}
  m_LocalRotation: {x: -0, y: -0, z: -0, w: 1}
  m_LocalPosition: {x: 0, y: 0, z: -0.54000133}
  m_LocalScale: {x: 0.8688044, y: 0.85198337, z: 0.085400455}
  m_Children: []
  m_Father: {fileID: 517204486}
  m_RootOrder: 0
  m_LocalEulerAnglesHint: {x: 0, y: 0, z: 0}
--- !u!23 &1451537960
MeshRenderer:
  m_ObjectHideFlags: 0
  m_PrefabParentObject: {fileID: 23239918359452888, guid: b765f0033afcf97499e39815434229cc,
    type: 2}
  m_PrefabInternal: {fileID: 0}
  m_GameObject: {fileID: 1451537958}
  m_Enabled: 1
  m_CastShadows: 1
  m_ReceiveShadows: 1
  m_MotionVectors: 1
  m_LightProbeUsage: 1
  m_ReflectionProbeUsage: 1
  m_Materials:
  - {fileID: 2100000, guid: ae962c51f2146e4439603b2865982593, type: 2}
  m_StaticBatchInfo:
    firstSubMesh: 0
    subMeshCount: 0
  m_StaticBatchRoot: {fileID: 0}
  m_ProbeAnchor: {fileID: 0}
  m_LightProbeVolumeOverride: {fileID: 0}
  m_ScaleInLightmap: 1
  m_PreserveUVs: 1
  m_IgnoreNormalsForChartDetection: 0
  m_ImportantGI: 0
  m_SelectedEditorRenderState: 3
  m_MinimumChartSize: 4
  m_AutoUVMaxDistance: 0.5
  m_AutoUVMaxAngle: 89
  m_LightmapParameters: {fileID: 0}
  m_SortingLayerID: 0
  m_SortingLayer: 0
  m_SortingOrder: 0
--- !u!65 &1451537961
BoxCollider:
  m_ObjectHideFlags: 0
  m_PrefabParentObject: {fileID: 65837488404874438, guid: b765f0033afcf97499e39815434229cc,
    type: 2}
  m_PrefabInternal: {fileID: 0}
  m_GameObject: {fileID: 1451537958}
  m_Material: {fileID: 0}
  m_IsTrigger: 0
  m_Enabled: 1
  serializedVersion: 2
  m_Size: {x: 1, y: 1, z: 1}
  m_Center: {x: 0, y: 0, z: 0}
--- !u!33 &1451537962
MeshFilter:
  m_ObjectHideFlags: 0
  m_PrefabParentObject: {fileID: 33843734988515370, guid: b765f0033afcf97499e39815434229cc,
    type: 2}
  m_PrefabInternal: {fileID: 0}
  m_GameObject: {fileID: 1451537958}
  m_Mesh: {fileID: 10202, guid: 0000000000000000e000000000000000, type: 0}
--- !u!1001 &1452816909
Prefab:
  m_ObjectHideFlags: 0
  serializedVersion: 2
  m_Modification:
    m_TransformParent: {fileID: 0}
    m_Modifications:
    - target: {fileID: 4481135769011950, guid: d53bbce24b78fb742ba7b93ce8a36f86, type: 2}
      propertyPath: m_LocalPosition.x
      value: 0.024
      objectReference: {fileID: 0}
    - target: {fileID: 4481135769011950, guid: d53bbce24b78fb742ba7b93ce8a36f86, type: 2}
      propertyPath: m_LocalPosition.y
      value: 0.583
      objectReference: {fileID: 0}
    - target: {fileID: 4481135769011950, guid: d53bbce24b78fb742ba7b93ce8a36f86, type: 2}
      propertyPath: m_LocalPosition.z
      value: 1.453
      objectReference: {fileID: 0}
    - target: {fileID: 4481135769011950, guid: d53bbce24b78fb742ba7b93ce8a36f86, type: 2}
      propertyPath: m_LocalRotation.x
      value: 0
      objectReference: {fileID: 0}
    - target: {fileID: 4481135769011950, guid: d53bbce24b78fb742ba7b93ce8a36f86, type: 2}
      propertyPath: m_LocalRotation.y
      value: 0
      objectReference: {fileID: 0}
    - target: {fileID: 4481135769011950, guid: d53bbce24b78fb742ba7b93ce8a36f86, type: 2}
      propertyPath: m_LocalRotation.z
      value: 0
      objectReference: {fileID: 0}
    - target: {fileID: 4481135769011950, guid: d53bbce24b78fb742ba7b93ce8a36f86, type: 2}
      propertyPath: m_LocalRotation.w
      value: 1
      objectReference: {fileID: 0}
    - target: {fileID: 4481135769011950, guid: d53bbce24b78fb742ba7b93ce8a36f86, type: 2}
      propertyPath: m_RootOrder
      value: 3
      objectReference: {fileID: 0}
    - target: {fileID: 1648960992352440, guid: d53bbce24b78fb742ba7b93ce8a36f86, type: 2}
      propertyPath: m_Name
      value: Basic UI Explanation
      objectReference: {fileID: 0}
    - target: {fileID: 102630856385811638, guid: d53bbce24b78fb742ba7b93ce8a36f86,
        type: 2}
      propertyPath: m_Text
      value: "The Interaction Engine provides robust implementations\r\nof InteractionBehaviours
        for common UI elements:\r\nbuttons, sliders, and 2D sliders."
      objectReference: {fileID: 0}
    - target: {fileID: 4481135769011950, guid: d53bbce24b78fb742ba7b93ce8a36f86, type: 2}
      propertyPath: m_LocalScale.x
      value: 1.0488024
      objectReference: {fileID: 0}
    - target: {fileID: 4481135769011950, guid: d53bbce24b78fb742ba7b93ce8a36f86, type: 2}
      propertyPath: m_LocalScale.y
      value: 1.0488029
      objectReference: {fileID: 0}
    - target: {fileID: 4481135769011950, guid: d53bbce24b78fb742ba7b93ce8a36f86, type: 2}
      propertyPath: m_LocalScale.z
      value: 1.0488029
      objectReference: {fileID: 0}
    - target: {fileID: 4918707043880540, guid: d53bbce24b78fb742ba7b93ce8a36f86, type: 2}
      propertyPath: m_LocalScale.x
      value: 0.023980347
      objectReference: {fileID: 0}
    - target: {fileID: 4918707043880540, guid: d53bbce24b78fb742ba7b93ce8a36f86, type: 2}
      propertyPath: m_LocalScale.y
      value: 0.02398035
      objectReference: {fileID: 0}
    - target: {fileID: 4918707043880540, guid: d53bbce24b78fb742ba7b93ce8a36f86, type: 2}
      propertyPath: m_LocalScale.z
      value: 0.02398035
      objectReference: {fileID: 0}
    - target: {fileID: 4110458179407002, guid: d53bbce24b78fb742ba7b93ce8a36f86, type: 2}
      propertyPath: m_LocalScale.x
      value: 1.4039614
      objectReference: {fileID: 0}
    - target: {fileID: 4966092236867102, guid: d53bbce24b78fb742ba7b93ce8a36f86, type: 2}
      propertyPath: m_LocalScale.x
      value: 1.3033761
      objectReference: {fileID: 0}
    - target: {fileID: 4110458179407002, guid: d53bbce24b78fb742ba7b93ce8a36f86, type: 2}
      propertyPath: m_LocalScale.y
      value: 0.31322178
      objectReference: {fileID: 0}
    - target: {fileID: 4966092236867102, guid: d53bbce24b78fb742ba7b93ce8a36f86, type: 2}
      propertyPath: m_LocalScale.y
      value: 0.2706016
      objectReference: {fileID: 0}
    - target: {fileID: 4110458179407002, guid: d53bbce24b78fb742ba7b93ce8a36f86, type: 2}
      propertyPath: m_LocalPosition.x
      value: -0.005
      objectReference: {fileID: 0}
    m_RemovedComponents: []
  m_ParentPrefab: {fileID: 100100000, guid: d53bbce24b78fb742ba7b93ce8a36f86, type: 2}
  m_IsPrefabParent: 0
--- !u!1 &1758933908
GameObject:
  m_ObjectHideFlags: 0
  m_PrefabParentObject: {fileID: 1341051842953364, guid: b765f0033afcf97499e39815434229cc,
    type: 2}
  m_PrefabInternal: {fileID: 0}
  serializedVersion: 5
  m_Component:
  - component: {fileID: 1758933909}
  - component: {fileID: 1758933911}
  - component: {fileID: 1758933910}
  - component: {fileID: 1758933912}
  m_Layer: 0
  m_Name: Cube UI Slider
  m_TagString: Untagged
  m_Icon: {fileID: 0}
  m_NavMeshLayer: 0
  m_StaticEditorFlags: 0
  m_IsActive: 1
--- !u!4 &1758933909
Transform:
  m_ObjectHideFlags: 0
  m_PrefabParentObject: {fileID: 4836511281976174, guid: b765f0033afcf97499e39815434229cc,
    type: 2}
  m_PrefabInternal: {fileID: 0}
  m_GameObject: {fileID: 1758933908}
  m_LocalRotation: {x: -0, y: -0, z: -0, w: 1}
  m_LocalPosition: {x: 0, y: -0, z: -0.0046}
  m_LocalScale: {x: 1, y: 1, z: 1}
  m_Children:
  - {fileID: 517204486}
  m_Father: {fileID: 2057493649}
  m_RootOrder: 1
  m_LocalEulerAnglesHint: {x: 0, y: 0, z: 0}
--- !u!114 &1758933910
MonoBehaviour:
  m_ObjectHideFlags: 0
  m_PrefabParentObject: {fileID: 114549121905405358, guid: b765f0033afcf97499e39815434229cc,
    type: 2}
  m_PrefabInternal: {fileID: 0}
  m_GameObject: {fileID: 1758933908}
  m_Enabled: 1
  m_EditorHideFlags: 0
  m_Script: {fileID: 11500000, guid: 0ebbb41b110e5794ab82d986ca172460, type: 3}
  m_Name: 
  m_EditorClassIdentifier: 
  _manager: {fileID: 708822598}
  _ignoreHoverMode: 0
  _isIgnoringAllHoverState: 0
  _ignorePrimaryHover: 0
  _ignoreContact: 0
  _ignoreGrasping: 0
  _contactForceMode: 1
  _allowMultiGrasp: 0
  _moveObjectWhenGrasped: 1
  graspedMovementType: 0
  graspHoldWarpingEnabled__curIgnored: 1
  _overrideInteractionLayer: 0
  _interactionLayer:
    layerIndex: 0
  _overrideNoContactLayer: 0
  _noContactLayer:
    layerIndex: 0
  _eventTable:
    _entries: []
  minMaxHeight: {x: 0, y: 0.02}
  restingHeight: 0.5
  _springForce: 0.1
  OnPress:
    m_PersistentCalls:
      m_Calls: []
    m_TypeName: UnityEngine.Events.UnityEvent, UnityEngine, Version=0.0.0.0, Culture=neutral,
      PublicKeyToken=null
  OnUnpress:
    m_PersistentCalls:
      m_Calls: []
    m_TypeName: UnityEngine.Events.UnityEvent, UnityEngine, Version=0.0.0.0, Culture=neutral,
      PublicKeyToken=null
  horizontalValueRange: {x: 0, y: 1}
  verticalValueRange: {x: 0, y: 1}
  horizontalSlideLimits: {x: -0.205, y: 0.205}
  verticalSlideLimits: {x: 0, y: 0}
  horizontalSteps: 0
  verticalSteps: 0
  horizontalSlideEvent:
    m_PersistentCalls:
      m_Calls: []
    m_TypeName: Leap.Unity.Interaction.InteractionSlider+FloatEvent, Assembly-CSharp,
      Version=0.0.0.0, Culture=neutral, PublicKeyToken=null
  verticalSlideEvent:
    m_PersistentCalls:
      m_Calls: []
    m_TypeName: Leap.Unity.Interaction.InteractionSlider+FloatEvent, Assembly-CSharp,
      Version=0.0.0.0, Culture=neutral, PublicKeyToken=null
--- !u!54 &1758933911
Rigidbody:
  m_ObjectHideFlags: 0
  m_PrefabParentObject: {fileID: 54275022097181194, guid: b765f0033afcf97499e39815434229cc,
    type: 2}
  m_PrefabInternal: {fileID: 0}
  m_GameObject: {fileID: 1758933908}
  serializedVersion: 2
  m_Mass: 1
  m_Drag: 0
  m_AngularDrag: 0.05
  m_UseGravity: 0
  m_IsKinematic: 0
  m_Interpolate: 0
  m_Constraints: 112
  m_CollisionDetection: 0
--- !u!114 &1758933912
MonoBehaviour:
  m_ObjectHideFlags: 0
  m_PrefabParentObject: {fileID: 0}
  m_PrefabInternal: {fileID: 0}
  m_GameObject: {fileID: 1758933908}
  m_Enabled: 1
  m_EditorHideFlags: 0
  m_Script: {fileID: 11500000, guid: 4b02e2f8ae628ac4f9faca951fe12db4, type: 3}
  m_Name: 
  m_EditorClassIdentifier: 
  useHover: 0
  usePrimaryHover: 1
  defaultColor: {r: 0.1, g: 0.1, b: 0.1, a: 1}
  suspendedColor: {r: 1, g: 0, b: 0, a: 1}
  hoverColor: {r: 0.7, g: 0.7, b: 0.7, a: 1}
  primaryHoverColor: {r: 0.5, g: 0.5, b: 0.5, a: 1}
  pressedColor: {r: 1, g: 1, b: 1, a: 1}
--- !u!1 &1846961980
GameObject:
  m_ObjectHideFlags: 0
  m_PrefabParentObject: {fileID: 101514, guid: 18d6bf9063dcb1842be63f411fd9fc26, type: 2}
  m_PrefabInternal: {fileID: 0}
  serializedVersion: 5
  m_Component:
  - component: {fileID: 1846961981}
  - component: {fileID: 1846961985}
  - component: {fileID: 1846961984}
  - component: {fileID: 1846961983}
  - component: {fileID: 1846961982}
  m_Layer: 0
  m_Name: CenterEyeAnchor
  m_TagString: MainCamera
  m_Icon: {fileID: 0}
  m_NavMeshLayer: 0
  m_StaticEditorFlags: 0
  m_IsActive: 1
--- !u!4 &1846961981
Transform:
  m_ObjectHideFlags: 0
  m_PrefabParentObject: {fileID: 455116, guid: 18d6bf9063dcb1842be63f411fd9fc26, type: 2}
  m_PrefabInternal: {fileID: 0}
  m_GameObject: {fileID: 1846961980}
  m_LocalRotation: {x: 0, y: 0, z: 0, w: 1}
  m_LocalPosition: {x: 0, y: 0, z: 0}
  m_LocalScale: {x: 1, y: 1, z: 1}
  m_Children:
  - {fileID: 1007747394}
  m_Father: {fileID: 1198429509}
  m_RootOrder: 0
  m_LocalEulerAnglesHint: {x: 0, y: 0, z: 0}
--- !u!114 &1846961982
MonoBehaviour:
  m_ObjectHideFlags: 0
  m_PrefabParentObject: {fileID: 11407670, guid: 18d6bf9063dcb1842be63f411fd9fc26,
    type: 2}
  m_PrefabInternal: {fileID: 0}
  m_GameObject: {fileID: 1846961980}
  m_Enabled: 1
  m_EditorHideFlags: 0
  m_Script: {fileID: 11500000, guid: cfb12777e12bf9941b23356a343f5016, type: 3}
  m_Name: 
  m_EditorClassIdentifier: 
  _eyeType:
    _orderType: 3
  _overrideEyePosition: 0
--- !u!114 &1846961983
MonoBehaviour:
  m_ObjectHideFlags: 0
  m_PrefabParentObject: {fileID: 11462492, guid: 18d6bf9063dcb1842be63f411fd9fc26,
    type: 2}
  m_PrefabInternal: {fileID: 0}
  m_GameObject: {fileID: 1846961980}
  m_Enabled: 1
  m_EditorHideFlags: 0
  m_Script: {fileID: 11500000, guid: 4499ae867a57a90449cb9069c466ade0, type: 3}
  m_Name: 
  m_EditorClassIdentifier: 
  _depthTextureMode: 0
--- !u!20 &1846961984
Camera:
  m_ObjectHideFlags: 0
  m_PrefabParentObject: {fileID: 2068494, guid: 18d6bf9063dcb1842be63f411fd9fc26,
    type: 2}
  m_PrefabInternal: {fileID: 0}
  m_GameObject: {fileID: 1846961980}
  m_Enabled: 1
  serializedVersion: 2
  m_ClearFlags: 1
  m_BackGroundColor: {r: 0.32352942, g: 0.32352942, b: 0.32352942, a: 0.019607844}
  m_NormalizedViewPortRect:
    serializedVersion: 2
    x: 0
    y: 0
    width: 1
    height: 1
  near clip plane: 0.01
  far clip plane: 100
  field of view: 106.092
  orthographic: 0
  orthographic size: 5
  m_Depth: 0
  m_CullingMask:
    serializedVersion: 2
    m_Bits: 4294967295
  m_RenderingPath: -1
  m_TargetTexture: {fileID: 0}
  m_TargetDisplay: 0
  m_TargetEye: 3
  m_HDR: 0
  m_AllowMSAA: 1
  m_ForceIntoRT: 0
  m_OcclusionCulling: 1
  m_StereoConvergence: 10
  m_StereoSeparation: 0.022
  m_StereoMirrorMode: 0
--- !u!81 &1846961985
AudioListener:
  m_ObjectHideFlags: 0
  m_PrefabParentObject: {fileID: 8146722, guid: 18d6bf9063dcb1842be63f411fd9fc26,
    type: 2}
  m_PrefabInternal: {fileID: 0}
  m_GameObject: {fileID: 1846961980}
  m_Enabled: 1
--- !u!114 &1874079310 stripped
MonoBehaviour:
  m_PrefabParentObject: {fileID: 114994683550464134, guid: 2aa010a1e75292e49a24f3f71bb9cddb,
    type: 2}
  m_PrefabInternal: {fileID: 941536322}
  m_Script: {fileID: 11500000, guid: 9e0ed5922e911b343b8400997c95409c, type: 3}
--- !u!1 &1985126694
GameObject:
  m_ObjectHideFlags: 0
  m_PrefabParentObject: {fileID: 0}
  m_PrefabInternal: {fileID: 0}
  serializedVersion: 5
  m_Component:
  - component: {fileID: 1985126696}
  - component: {fileID: 1985126695}
  m_Layer: 0
  m_Name: Runtime Gizmo Manager
  m_TagString: Untagged
  m_Icon: {fileID: 0}
  m_NavMeshLayer: 0
  m_StaticEditorFlags: 0
  m_IsActive: 1
--- !u!114 &1985126695
MonoBehaviour:
  m_ObjectHideFlags: 0
  m_PrefabParentObject: {fileID: 0}
  m_PrefabInternal: {fileID: 0}
  m_GameObject: {fileID: 1985126694}
  m_Enabled: 1
  m_EditorHideFlags: 0
  m_Script: {fileID: 11500000, guid: 81dc33a21758b384586807f3656587d1, type: 3}
  m_Name: 
  m_EditorClassIdentifier: 
  _displayInGameView: 1
  _enabledForBuild: 1
  _sphereMesh: {fileID: 10207, guid: 0000000000000000e000000000000000, type: 0}
  _gizmoShader: {fileID: 4800000, guid: 309635e4933310a4d98f0e016c806769, type: 3}
--- !u!4 &1985126696
Transform:
  m_ObjectHideFlags: 0
  m_PrefabParentObject: {fileID: 0}
  m_PrefabInternal: {fileID: 0}
  m_GameObject: {fileID: 1985126694}
  m_LocalRotation: {x: 0, y: 0, z: 0, w: 1}
  m_LocalPosition: {x: -0.08846238, y: -0.25645834, z: 0.552771}
  m_LocalScale: {x: 1, y: 1, z: 1}
  m_Children: []
  m_Father: {fileID: 0}
  m_RootOrder: 4
  m_LocalEulerAnglesHint: {x: 0, y: 0, z: 0}
--- !u!1 &2057493648
GameObject:
  m_ObjectHideFlags: 0
  m_PrefabParentObject: {fileID: 0}
  m_PrefabInternal: {fileID: 0}
  serializedVersion: 5
  m_Component:
  - component: {fileID: 2057493649}
  m_Layer: 0
  m_Name: Cube UI Slider Panel
  m_TagString: Untagged
  m_Icon: {fileID: 0}
  m_NavMeshLayer: 0
  m_StaticEditorFlags: 0
  m_IsActive: 1
--- !u!4 &2057493649
Transform:
  m_ObjectHideFlags: 0
  m_PrefabParentObject: {fileID: 0}
  m_PrefabInternal: {fileID: 0}
  m_GameObject: {fileID: 2057493648}
  m_LocalRotation: {x: -0, y: -0, z: -0, w: 1}
  m_LocalPosition: {x: 0, y: -0.1, z: -0.012}
  m_LocalScale: {x: 1, y: 1, z: 1}
  m_Children:
  - {fileID: 165965325}
  - {fileID: 1758933909}
  m_Father: {fileID: 1057954427}
  m_RootOrder: 3
  m_LocalEulerAnglesHint: {x: 0, y: 0, z: 0}
--- !u!1001 &2058780618
Prefab:
  m_ObjectHideFlags: 0
  serializedVersion: 2
  m_Modification:
    m_TransformParent: {fileID: 2141165614}
    m_Modifications:
    - target: {fileID: 4493201980653798, guid: df84af96020c94b4695aec5c3427db16, type: 2}
      propertyPath: m_LocalPosition.x
      value: -0.06999999
      objectReference: {fileID: 0}
    - target: {fileID: 4493201980653798, guid: df84af96020c94b4695aec5c3427db16, type: 2}
      propertyPath: m_LocalPosition.y
      value: -0.06000002
      objectReference: {fileID: 0}
    - target: {fileID: 4493201980653798, guid: df84af96020c94b4695aec5c3427db16, type: 2}
      propertyPath: m_LocalPosition.z
      value: -0.000000038184226
      objectReference: {fileID: 0}
    - target: {fileID: 4493201980653798, guid: df84af96020c94b4695aec5c3427db16, type: 2}
      propertyPath: m_LocalRotation.x
      value: -0
      objectReference: {fileID: 0}
    - target: {fileID: 4493201980653798, guid: df84af96020c94b4695aec5c3427db16, type: 2}
      propertyPath: m_LocalRotation.y
      value: -0
      objectReference: {fileID: 0}
    - target: {fileID: 4493201980653798, guid: df84af96020c94b4695aec5c3427db16, type: 2}
      propertyPath: m_LocalRotation.z
      value: -0
      objectReference: {fileID: 0}
    - target: {fileID: 4493201980653798, guid: df84af96020c94b4695aec5c3427db16, type: 2}
      propertyPath: m_LocalRotation.w
      value: 1
      objectReference: {fileID: 0}
    - target: {fileID: 4493201980653798, guid: df84af96020c94b4695aec5c3427db16, type: 2}
      propertyPath: m_RootOrder
      value: 8
      objectReference: {fileID: 0}
    - target: {fileID: 1329088948137194, guid: df84af96020c94b4695aec5c3427db16, type: 2}
      propertyPath: m_Name
      value: Cube UI Button (8)
      objectReference: {fileID: 0}
    - target: {fileID: 114193398573130750, guid: df84af96020c94b4695aec5c3427db16,
        type: 2}
      propertyPath: _manager
      value: 
      objectReference: {fileID: 708822598}
    m_RemovedComponents: []
  m_ParentPrefab: {fileID: 100100000, guid: df84af96020c94b4695aec5c3427db16, type: 2}
  m_IsPrefabParent: 0
--- !u!4 &2058780619 stripped
Transform:
  m_PrefabParentObject: {fileID: 4493201980653798, guid: df84af96020c94b4695aec5c3427db16,
    type: 2}
  m_PrefabInternal: {fileID: 2058780618}
--- !u!1001 &2075149578
Prefab:
  m_ObjectHideFlags: 0
  serializedVersion: 2
  m_Modification:
    m_TransformParent: {fileID: 2141165614}
    m_Modifications:
    - target: {fileID: 4493201980653798, guid: df84af96020c94b4695aec5c3427db16, type: 2}
      propertyPath: m_LocalPosition.x
      value: 0.07000001
      objectReference: {fileID: 0}
    - target: {fileID: 4493201980653798, guid: df84af96020c94b4695aec5c3427db16, type: 2}
      propertyPath: m_LocalPosition.y
      value: 0
      objectReference: {fileID: 0}
    - target: {fileID: 4493201980653798, guid: df84af96020c94b4695aec5c3427db16, type: 2}
      propertyPath: m_LocalPosition.z
      value: 0
      objectReference: {fileID: 0}
    - target: {fileID: 4493201980653798, guid: df84af96020c94b4695aec5c3427db16, type: 2}
      propertyPath: m_LocalRotation.x
      value: -0
      objectReference: {fileID: 0}
    - target: {fileID: 4493201980653798, guid: df84af96020c94b4695aec5c3427db16, type: 2}
      propertyPath: m_LocalRotation.y
      value: -0
      objectReference: {fileID: 0}
    - target: {fileID: 4493201980653798, guid: df84af96020c94b4695aec5c3427db16, type: 2}
      propertyPath: m_LocalRotation.z
      value: -0
      objectReference: {fileID: 0}
    - target: {fileID: 4493201980653798, guid: df84af96020c94b4695aec5c3427db16, type: 2}
      propertyPath: m_LocalRotation.w
      value: 1
      objectReference: {fileID: 0}
    - target: {fileID: 4493201980653798, guid: df84af96020c94b4695aec5c3427db16, type: 2}
      propertyPath: m_RootOrder
      value: 5
      objectReference: {fileID: 0}
    - target: {fileID: 1329088948137194, guid: df84af96020c94b4695aec5c3427db16, type: 2}
      propertyPath: m_Name
      value: Cube UI Button (5)
      objectReference: {fileID: 0}
    - target: {fileID: 114193398573130750, guid: df84af96020c94b4695aec5c3427db16,
        type: 2}
      propertyPath: _manager
      value: 
      objectReference: {fileID: 708822598}
    m_RemovedComponents: []
  m_ParentPrefab: {fileID: 100100000, guid: df84af96020c94b4695aec5c3427db16, type: 2}
  m_IsPrefabParent: 0
--- !u!4 &2075149579 stripped
Transform:
  m_PrefabParentObject: {fileID: 4493201980653798, guid: df84af96020c94b4695aec5c3427db16,
    type: 2}
  m_PrefabInternal: {fileID: 2075149578}
--- !u!1 &2123190530
GameObject:
  m_ObjectHideFlags: 0
  m_PrefabParentObject: {fileID: 1492423929302688, guid: b765f0033afcf97499e39815434229cc,
    type: 2}
  m_PrefabInternal: {fileID: 0}
  serializedVersion: 5
  m_Component:
  - component: {fileID: 2123190531}
  - component: {fileID: 2123190534}
  - component: {fileID: 2123190533}
  - component: {fileID: 2123190532}
  m_Layer: 0
  m_Name: Button Cube
  m_TagString: Untagged
  m_Icon: {fileID: 0}
  m_NavMeshLayer: 0
  m_StaticEditorFlags: 0
  m_IsActive: 1
--- !u!4 &2123190531
Transform:
  m_ObjectHideFlags: 0
  m_PrefabParentObject: {fileID: 4941436115589302, guid: b765f0033afcf97499e39815434229cc,
    type: 2}
  m_PrefabInternal: {fileID: 0}
  m_GameObject: {fileID: 2123190530}
  m_LocalRotation: {x: -0, y: -0, z: -0, w: 1}
  m_LocalPosition: {x: 0, y: -0, z: 0.0009}
  m_LocalScale: {x: 0.032584533, y: 0.032584537, z: 0.009123394}
  m_Children:
  - {fileID: 1237833285}
  m_Father: {fileID: 1094640820}
  m_RootOrder: 0
  m_LocalEulerAnglesHint: {x: 0, y: 0, z: 0}
--- !u!23 &2123190532
MeshRenderer:
  m_ObjectHideFlags: 0
  m_PrefabParentObject: {fileID: 23160881777734320, guid: b765f0033afcf97499e39815434229cc,
    type: 2}
  m_PrefabInternal: {fileID: 0}
  m_GameObject: {fileID: 2123190530}
  m_Enabled: 1
  m_CastShadows: 1
  m_ReceiveShadows: 1
  m_MotionVectors: 1
  m_LightProbeUsage: 1
  m_ReflectionProbeUsage: 1
  m_Materials:
  - {fileID: 2100000, guid: cb707237b19198f4bbc0381c5c11da15, type: 2}
  m_StaticBatchInfo:
    firstSubMesh: 0
    subMeshCount: 0
  m_StaticBatchRoot: {fileID: 0}
  m_ProbeAnchor: {fileID: 0}
  m_LightProbeVolumeOverride: {fileID: 0}
  m_ScaleInLightmap: 1
  m_PreserveUVs: 1
  m_IgnoreNormalsForChartDetection: 0
  m_ImportantGI: 0
  m_SelectedEditorRenderState: 3
  m_MinimumChartSize: 4
  m_AutoUVMaxDistance: 0.5
  m_AutoUVMaxAngle: 89
  m_LightmapParameters: {fileID: 0}
  m_SortingLayerID: 0
  m_SortingLayer: 0
  m_SortingOrder: 0
--- !u!65 &2123190533
BoxCollider:
  m_ObjectHideFlags: 0
  m_PrefabParentObject: {fileID: 65230610299866684, guid: b765f0033afcf97499e39815434229cc,
    type: 2}
  m_PrefabInternal: {fileID: 0}
  m_GameObject: {fileID: 2123190530}
  m_Material: {fileID: 0}
  m_IsTrigger: 0
  m_Enabled: 1
  serializedVersion: 2
  m_Size: {x: 1, y: 1, z: 1}
  m_Center: {x: 0, y: 0, z: 0}
--- !u!33 &2123190534
MeshFilter:
  m_ObjectHideFlags: 0
  m_PrefabParentObject: {fileID: 33764649423046396, guid: b765f0033afcf97499e39815434229cc,
    type: 2}
  m_PrefabInternal: {fileID: 0}
  m_GameObject: {fileID: 2123190530}
  m_Mesh: {fileID: 10202, guid: 0000000000000000e000000000000000, type: 0}
--- !u!1001 &2126956292
Prefab:
  m_ObjectHideFlags: 0
  serializedVersion: 2
  m_Modification:
    m_TransformParent: {fileID: 2141165614}
    m_Modifications:
    - target: {fileID: 4493201980653798, guid: df84af96020c94b4695aec5c3427db16, type: 2}
      propertyPath: m_LocalPosition.x
      value: 0.07000001
      objectReference: {fileID: 0}
    - target: {fileID: 4493201980653798, guid: df84af96020c94b4695aec5c3427db16, type: 2}
      propertyPath: m_LocalPosition.y
      value: 0.059999984
      objectReference: {fileID: 0}
    - target: {fileID: 4493201980653798, guid: df84af96020c94b4695aec5c3427db16, type: 2}
      propertyPath: m_LocalPosition.z
      value: -0.000000011175871
      objectReference: {fileID: 0}
    - target: {fileID: 4493201980653798, guid: df84af96020c94b4695aec5c3427db16, type: 2}
      propertyPath: m_LocalRotation.x
      value: -0
      objectReference: {fileID: 0}
    - target: {fileID: 4493201980653798, guid: df84af96020c94b4695aec5c3427db16, type: 2}
      propertyPath: m_LocalRotation.y
      value: -0
      objectReference: {fileID: 0}
    - target: {fileID: 4493201980653798, guid: df84af96020c94b4695aec5c3427db16, type: 2}
      propertyPath: m_LocalRotation.z
      value: -0
      objectReference: {fileID: 0}
    - target: {fileID: 4493201980653798, guid: df84af96020c94b4695aec5c3427db16, type: 2}
      propertyPath: m_LocalRotation.w
      value: 1
      objectReference: {fileID: 0}
    - target: {fileID: 4493201980653798, guid: df84af96020c94b4695aec5c3427db16, type: 2}
      propertyPath: m_RootOrder
      value: 0
      objectReference: {fileID: 0}
    - target: {fileID: 114193398573130750, guid: df84af96020c94b4695aec5c3427db16,
        type: 2}
      propertyPath: _manager
      value: 
      objectReference: {fileID: 708822598}
    m_RemovedComponents: []
  m_ParentPrefab: {fileID: 100100000, guid: df84af96020c94b4695aec5c3427db16, type: 2}
  m_IsPrefabParent: 0
--- !u!1 &2141165613
GameObject:
  m_ObjectHideFlags: 0
  m_PrefabParentObject: {fileID: 0}
  m_PrefabInternal: {fileID: 0}
  serializedVersion: 5
  m_Component:
  - component: {fileID: 2141165614}
  m_Layer: 0
  m_Name: Cube UI Buttons
  m_TagString: Untagged
  m_Icon: {fileID: 0}
  m_NavMeshLayer: 0
  m_StaticEditorFlags: 0
  m_IsActive: 1
--- !u!4 &2141165614
Transform:
  m_ObjectHideFlags: 0
  m_PrefabParentObject: {fileID: 0}
  m_PrefabInternal: {fileID: 0}
  m_GameObject: {fileID: 2141165613}
  m_LocalRotation: {x: 0, y: 0, z: 0, w: 1}
  m_LocalPosition: {x: 0.13, y: 0.04000001, z: -0.009999983}
  m_LocalScale: {x: 1, y: 1, z: 1}
  m_Children:
  - {fileID: 556930555}
  - {fileID: 1293601111}
  - {fileID: 584525451}
  - {fileID: 1449210904}
  - {fileID: 805722448}
  - {fileID: 2075149579}
  - {fileID: 686966366}
  - {fileID: 826281354}
  - {fileID: 2058780619}
  m_Father: {fileID: 1057954427}
  m_RootOrder: 1
  m_LocalEulerAnglesHint: {x: 0, y: 0, z: 0}<|MERGE_RESOLUTION|>--- conflicted
+++ resolved
@@ -298,7 +298,7 @@
   _frameOptimization: 0
   _overrideDeviceType: 0
   _overrideDeviceTypeWith: 1
-  _updateHandInPrecull: 1
+  _updateHandInPrecull: 0
 --- !u!114 &138469537
 MonoBehaviour:
   m_ObjectHideFlags: 0
@@ -1333,13 +1333,6 @@
       propertyPath: m_LocalPosition.x
       value: 0.03977999
       objectReference: {fileID: 0}
-<<<<<<< HEAD
-    - target: {fileID: 4125451489810824, guid: 2276723046d707c4f94d431ceb80ab92, type: 2}
-      propertyPath: m_LocalPosition.x
-      value: 0.009395286
-      objectReference: {fileID: 0}
-=======
->>>>>>> 033c01d6
     - target: {fileID: 4356326262500756, guid: 2276723046d707c4f94d431ceb80ab92, type: 2}
       propertyPath: m_LocalPosition.x
       value: 0.0646
@@ -3069,13 +3062,6 @@
     - target: {fileID: 4464229214925108, guid: 2aa010a1e75292e49a24f3f71bb9cddb, type: 2}
       propertyPath: m_LocalPosition.y
       value: -0.000000008993084
-<<<<<<< HEAD
-      objectReference: {fileID: 0}
-    - target: {fileID: 4437985243979600, guid: 2aa010a1e75292e49a24f3f71bb9cddb, type: 2}
-      propertyPath: m_LocalPosition.x
-      value: -0.0093952855
-=======
->>>>>>> 033c01d6
       objectReference: {fileID: 0}
     m_RemovedComponents: []
   m_ParentPrefab: {fileID: 100100000, guid: 2aa010a1e75292e49a24f3f71bb9cddb, type: 2}
@@ -3228,13 +3214,13 @@
   _headTransform: {fileID: 1846961981}
   _trackingAnchor: {fileID: 1198429509}
   recenter: 114
-  tweenImageWarping: 1
+  tweenImageWarping: 0
   tweenRotationalWarping: 1
-  tweenPositionalWarping: 1
-  syncMode: 1
-  allowManualTimeAlignment: 1
-  warpingAdjustment: 50
-  unlockHold: 0
+  tweenPositionalWarping: 0
+  syncMode: 0
+  allowManualTimeAlignment: 0
+  warpingAdjustment: 30
+  unlockHold: 303
   moreRewind: 276
   lessRewind: 275
 --- !u!114 &1036247346 stripped
