--- conflicted
+++ resolved
@@ -38,7 +38,7 @@
   m_ReflectionIntensity: 1
   m_CustomReflection: {fileID: 0}
   m_Sun: {fileID: 0}
-  m_IndirectSpecularColor: {r: 0.44131893, g: 0.490125, b: 0.57017505, a: 1}
+  m_IndirectSpecularColor: {r: 0, g: 0, b: 0, a: 1}
 --- !u!157 &3
 LightmapSettings:
   m_ObjectHideFlags: 0
@@ -728,99 +728,99 @@
       objectReference: {fileID: 0}
     - target: {fileID: 4515101297048264, guid: 2aa010a1e75292e49a24f3f71bb9cddb, type: 2}
       propertyPath: m_LocalRotation.z
-      value: -0.0000000029103826
+      value: -0.0000000018626449
       objectReference: {fileID: 0}
     - target: {fileID: 4515101297048264, guid: 2aa010a1e75292e49a24f3f71bb9cddb, type: 2}
       propertyPath: m_LocalPosition.x
-      value: -0.06812004
+      value: -0.06812001
       objectReference: {fileID: 0}
     - target: {fileID: 4515101297048264, guid: 2aa010a1e75292e49a24f3f71bb9cddb, type: 2}
       propertyPath: m_LocalPosition.y
-      value: -0.000000014726538
+      value: -0.000000009051291
       objectReference: {fileID: 0}
     - target: {fileID: 4515101297048264, guid: 2aa010a1e75292e49a24f3f71bb9cddb, type: 2}
       propertyPath: m_LocalPosition.z
-      value: 0.000000018146238
+      value: 9.895302e-10
       objectReference: {fileID: 0}
     - target: {fileID: 4437985243979600, guid: 2aa010a1e75292e49a24f3f71bb9cddb, type: 2}
       propertyPath: m_LocalRotation.x
-      value: -0.073994964
+      value: -0.07399492
       objectReference: {fileID: 0}
     - target: {fileID: 4437985243979600, guid: 2aa010a1e75292e49a24f3f71bb9cddb, type: 2}
       propertyPath: m_LocalRotation.y
-      value: -0.009242269
+      value: -0.009242276
       objectReference: {fileID: 0}
     - target: {fileID: 4437985243979600, guid: 2aa010a1e75292e49a24f3f71bb9cddb, type: 2}
       propertyPath: m_LocalRotation.z
-      value: -0.07527784
+      value: -0.07527788
       objectReference: {fileID: 0}
     - target: {fileID: 4437985243979600, guid: 2aa010a1e75292e49a24f3f71bb9cddb, type: 2}
       propertyPath: m_LocalRotation.w
-      value: 0.9943704
+      value: 0.9943705
       objectReference: {fileID: 0}
     - target: {fileID: 4437985243979600, guid: 2aa010a1e75292e49a24f3f71bb9cddb, type: 2}
       propertyPath: m_LocalPosition.y
-      value: -0.009582787
+      value: -0.009582811
       objectReference: {fileID: 0}
     - target: {fileID: 4437985243979600, guid: 2aa010a1e75292e49a24f3f71bb9cddb, type: 2}
       propertyPath: m_LocalPosition.z
-      value: -0.00793983
+      value: -0.0079398425
       objectReference: {fileID: 0}
     - target: {fileID: 4883225918227628, guid: 2aa010a1e75292e49a24f3f71bb9cddb, type: 2}
       propertyPath: m_LocalPosition.y
-      value: 0.000000021639396
+      value: -0.0000000040997
       objectReference: {fileID: 0}
     - target: {fileID: 4883225918227628, guid: 2aa010a1e75292e49a24f3f71bb9cddb, type: 2}
       propertyPath: m_LocalPosition.z
-      value: 0.000000031897798
+      value: 0.0000000026775524
       objectReference: {fileID: 0}
     - target: {fileID: 4531056800117064, guid: 2aa010a1e75292e49a24f3f71bb9cddb, type: 2}
       propertyPath: m_LocalRotation.y
-      value: -0.03549346
+      value: 0.0063719153
       objectReference: {fileID: 0}
     - target: {fileID: 4531056800117064, guid: 2aa010a1e75292e49a24f3f71bb9cddb, type: 2}
       propertyPath: m_LocalRotation.z
-      value: 0.2743325
+      value: -0.0018012524
       objectReference: {fileID: 0}
     - target: {fileID: 4531056800117064, guid: 2aa010a1e75292e49a24f3f71bb9cddb, type: 2}
       propertyPath: m_LocalRotation.w
-      value: 0.949887
+      value: 0.000011608005
       objectReference: {fileID: 0}
     - target: {fileID: 4531056800117064, guid: 2aa010a1e75292e49a24f3f71bb9cddb, type: 2}
       propertyPath: m_LocalPosition.y
-      value: -0.17182006
+      value: -0.11535743
       objectReference: {fileID: 0}
     - target: {fileID: 4531056800117064, guid: 2aa010a1e75292e49a24f3f71bb9cddb, type: 2}
       propertyPath: m_LocalPosition.z
-      value: -0.20803726
+      value: -0.08723765
       objectReference: {fileID: 0}
     - target: {fileID: 4464229214925108, guid: 2aa010a1e75292e49a24f3f71bb9cddb, type: 2}
       propertyPath: m_LocalRotation.z
-      value: 0.0000000073341644
+      value: -1.1641531e-10
       objectReference: {fileID: 0}
     - target: {fileID: 4464229214925108, guid: 2aa010a1e75292e49a24f3f71bb9cddb, type: 2}
       propertyPath: m_LocalPosition.x
-      value: -0.06460003
+      value: -0.0646
       objectReference: {fileID: 0}
     - target: {fileID: 4464229214925108, guid: 2aa010a1e75292e49a24f3f71bb9cddb, type: 2}
       propertyPath: m_LocalPosition.y
-      value: -0.000000013242243
+      value: 0.0000000055733835
       objectReference: {fileID: 0}
     - target: {fileID: 4464229214925108, guid: 2aa010a1e75292e49a24f3f71bb9cddb, type: 2}
       propertyPath: m_LocalPosition.z
-      value: 0.000000020838343
+      value: -4.656613e-10
       objectReference: {fileID: 0}
     - target: {fileID: 4599822919676468, guid: 2aa010a1e75292e49a24f3f71bb9cddb, type: 2}
       propertyPath: m_LocalRotation.x
-      value: 0.0062662205
+      value: 0.0062662275
       objectReference: {fileID: 0}
     - target: {fileID: 4599822919676468, guid: 2aa010a1e75292e49a24f3f71bb9cddb, type: 2}
       propertyPath: m_LocalRotation.y
-      value: -0.08401715
+      value: -0.08401722
       objectReference: {fileID: 0}
     - target: {fileID: 4599822919676468, guid: 2aa010a1e75292e49a24f3f71bb9cddb, type: 2}
       propertyPath: m_LocalRotation.z
-      value: -0.074111775
+      value: -0.07411178
       objectReference: {fileID: 0}
     - target: {fileID: 4599822919676468, guid: 2aa010a1e75292e49a24f3f71bb9cddb, type: 2}
       propertyPath: m_LocalRotation.w
@@ -828,27 +828,27 @@
       objectReference: {fileID: 0}
     - target: {fileID: 4599822919676468, guid: 2aa010a1e75292e49a24f3f71bb9cddb, type: 2}
       propertyPath: m_LocalPosition.x
-      value: -0.006739351
+      value: -0.0067393417
       objectReference: {fileID: 0}
     - target: {fileID: 4599822919676468, guid: 2aa010a1e75292e49a24f3f71bb9cddb, type: 2}
       propertyPath: m_LocalPosition.y
-      value: -0.00810494
+      value: -0.008104966
       objectReference: {fileID: 0}
     - target: {fileID: 4599822919676468, guid: 2aa010a1e75292e49a24f3f71bb9cddb, type: 2}
       propertyPath: m_LocalPosition.z
-      value: -0.018928437
+      value: -0.018928457
       objectReference: {fileID: 0}
     - target: {fileID: 4830608005988508, guid: 2aa010a1e75292e49a24f3f71bb9cddb, type: 2}
       propertyPath: m_LocalRotation.x
-      value: -0.104890704
+      value: -0.10489069
       objectReference: {fileID: 0}
     - target: {fileID: 4830608005988508, guid: 2aa010a1e75292e49a24f3f71bb9cddb, type: 2}
       propertyPath: m_LocalRotation.y
-      value: 0.06845518
+      value: 0.06845508
       objectReference: {fileID: 0}
     - target: {fileID: 4830608005988508, guid: 2aa010a1e75292e49a24f3f71bb9cddb, type: 2}
       propertyPath: m_LocalRotation.z
-      value: -0.06767922
+      value: -0.06767924
       objectReference: {fileID: 0}
     - target: {fileID: 4830608005988508, guid: 2aa010a1e75292e49a24f3f71bb9cddb, type: 2}
       propertyPath: m_LocalRotation.w
@@ -856,27 +856,27 @@
       objectReference: {fileID: 0}
     - target: {fileID: 4830608005988508, guid: 2aa010a1e75292e49a24f3f71bb9cddb, type: 2}
       propertyPath: m_LocalPosition.x
-      value: -0.010354077
+      value: -0.010354068
       objectReference: {fileID: 0}
     - target: {fileID: 4830608005988508, guid: 2aa010a1e75292e49a24f3f71bb9cddb, type: 2}
       propertyPath: m_LocalPosition.y
-      value: -0.008603731
+      value: -0.008603738
       objectReference: {fileID: 0}
     - target: {fileID: 4830608005988508, guid: 2aa010a1e75292e49a24f3f71bb9cddb, type: 2}
       propertyPath: m_LocalPosition.z
-      value: 0.0033526658
+      value: 0.0033526286
       objectReference: {fileID: 0}
     - target: {fileID: 4035148026136388, guid: 2aa010a1e75292e49a24f3f71bb9cddb, type: 2}
       propertyPath: m_LocalPosition.x
-      value: -0.04137003
+      value: -0.04137
       objectReference: {fileID: 0}
     - target: {fileID: 4035148026136388, guid: 2aa010a1e75292e49a24f3f71bb9cddb, type: 2}
       propertyPath: m_LocalPosition.y
-      value: 8.1407847e-10
+      value: -0.000000016335017
       objectReference: {fileID: 0}
     - target: {fileID: 4035148026136388, guid: 2aa010a1e75292e49a24f3f71bb9cddb, type: 2}
       propertyPath: m_LocalPosition.z
-      value: -0.0000000146683306
+      value: 0.000000013387762
       objectReference: {fileID: 0}
     - target: {fileID: 4314449913958468, guid: 2aa010a1e75292e49a24f3f71bb9cddb, type: 2}
       propertyPath: m_LocalRotation.x
@@ -884,47 +884,47 @@
       objectReference: {fileID: 0}
     - target: {fileID: 4314449913958468, guid: 2aa010a1e75292e49a24f3f71bb9cddb, type: 2}
       propertyPath: m_LocalRotation.y
-      value: -0
+      value: 0.000000029802315
       objectReference: {fileID: 0}
     - target: {fileID: 4314449913958468, guid: 2aa010a1e75292e49a24f3f71bb9cddb, type: 2}
       propertyPath: m_LocalPosition.x
-      value: -0.046219982
+      value: -0.046219993
       objectReference: {fileID: 0}
     - target: {fileID: 4314449913958468, guid: 2aa010a1e75292e49a24f3f71bb9cddb, type: 2}
       propertyPath: m_LocalPosition.y
+      value: 0.0000000018626451
+      objectReference: {fileID: 0}
+    - target: {fileID: 4314449913958468, guid: 2aa010a1e75292e49a24f3f71bb9cddb, type: 2}
+      propertyPath: m_LocalPosition.z
+      value: -0.0000000037252903
+      objectReference: {fileID: 0}
+    - target: {fileID: 4411577448127944, guid: 2aa010a1e75292e49a24f3f71bb9cddb, type: 2}
+      propertyPath: m_LocalPosition.x
+      value: -0.026330002
+      objectReference: {fileID: 0}
+    - target: {fileID: 4411577448127944, guid: 2aa010a1e75292e49a24f3f71bb9cddb, type: 2}
+      propertyPath: m_LocalPosition.y
+      value: 0.0000000021184485
+      objectReference: {fileID: 0}
+    - target: {fileID: 4411577448127944, guid: 2aa010a1e75292e49a24f3f71bb9cddb, type: 2}
+      propertyPath: m_LocalPosition.z
+      value: -0.000000009313226
+      objectReference: {fileID: 0}
+    - target: {fileID: 4143700205523432, guid: 2aa010a1e75292e49a24f3f71bb9cddb, type: 2}
+      propertyPath: m_LocalPosition.x
+      value: -0.031569984
+      objectReference: {fileID: 0}
+    - target: {fileID: 4143700205523432, guid: 2aa010a1e75292e49a24f3f71bb9cddb, type: 2}
+      propertyPath: m_LocalPosition.y
       value: -0.0000000055879354
       objectReference: {fileID: 0}
-    - target: {fileID: 4314449913958468, guid: 2aa010a1e75292e49a24f3f71bb9cddb, type: 2}
-      propertyPath: m_LocalPosition.z
-      value: -0.0000000018626451
-      objectReference: {fileID: 0}
-    - target: {fileID: 4411577448127944, guid: 2aa010a1e75292e49a24f3f71bb9cddb, type: 2}
-      propertyPath: m_LocalPosition.x
-      value: -0.02633001
-      objectReference: {fileID: 0}
-    - target: {fileID: 4411577448127944, guid: 2aa010a1e75292e49a24f3f71bb9cddb, type: 2}
-      propertyPath: m_LocalPosition.y
-      value: -0.00000002056854
-      objectReference: {fileID: 0}
-    - target: {fileID: 4411577448127944, guid: 2aa010a1e75292e49a24f3f71bb9cddb, type: 2}
-      propertyPath: m_LocalPosition.z
-      value: 0.000000008614734
-      objectReference: {fileID: 0}
     - target: {fileID: 4143700205523432, guid: 2aa010a1e75292e49a24f3f71bb9cddb, type: 2}
-      propertyPath: m_LocalPosition.x
-      value: -0.031569965
-      objectReference: {fileID: 0}
-    - target: {fileID: 4143700205523432, guid: 2aa010a1e75292e49a24f3f71bb9cddb, type: 2}
-      propertyPath: m_LocalPosition.y
-      value: 0.000000027939677
-      objectReference: {fileID: 0}
-    - target: {fileID: 4143700205523432, guid: 2aa010a1e75292e49a24f3f71bb9cddb, type: 2}
-      propertyPath: m_LocalPosition.z
-      value: 0.000000016763806
+      propertyPath: m_LocalPosition.z
+      value: 0.00000003350854
       objectReference: {fileID: 0}
     - target: {fileID: 4922532840737966, guid: 2aa010a1e75292e49a24f3f71bb9cddb, type: 2}
       propertyPath: m_LocalRotation.z
-      value: 0.0000000013969838
+      value: -0.0000000032596286
       objectReference: {fileID: 0}
     - target: {fileID: 4922532840737966, guid: 2aa010a1e75292e49a24f3f71bb9cddb, type: 2}
       propertyPath: m_LocalPosition.x
@@ -932,15 +932,15 @@
       objectReference: {fileID: 0}
     - target: {fileID: 4922532840737966, guid: 2aa010a1e75292e49a24f3f71bb9cddb, type: 2}
       propertyPath: m_LocalPosition.y
-      value: -0.000000028172508
+      value: -0.000000003259629
       objectReference: {fileID: 0}
     - target: {fileID: 4922532840737966, guid: 2aa010a1e75292e49a24f3f71bb9cddb, type: 2}
       propertyPath: m_LocalPosition.z
-      value: -0.00000001071021
+      value: 0.0000000073341653
       objectReference: {fileID: 0}
     - target: {fileID: 4570656256943866, guid: 2aa010a1e75292e49a24f3f71bb9cddb, type: 2}
       propertyPath: m_LocalRotation.x
-      value: 0.5351683
+      value: 0.53516835
       objectReference: {fileID: 0}
     - target: {fileID: 4570656256943866, guid: 2aa010a1e75292e49a24f3f71bb9cddb, type: 2}
       propertyPath: m_LocalRotation.y
@@ -948,7 +948,7 @@
       objectReference: {fileID: 0}
     - target: {fileID: 4570656256943866, guid: 2aa010a1e75292e49a24f3f71bb9cddb, type: 2}
       propertyPath: m_LocalRotation.z
-      value: -0.019904796
+      value: -0.019904846
       objectReference: {fileID: 0}
     - target: {fileID: 4570656256943866, guid: 2aa010a1e75292e49a24f3f71bb9cddb, type: 2}
       propertyPath: m_LocalRotation.w
@@ -956,55 +956,55 @@
       objectReference: {fileID: 0}
     - target: {fileID: 4570656256943866, guid: 2aa010a1e75292e49a24f3f71bb9cddb, type: 2}
       propertyPath: m_LocalPosition.x
-      value: 0.0031684695
+      value: 0.0031684767
       objectReference: {fileID: 0}
     - target: {fileID: 4570656256943866, guid: 2aa010a1e75292e49a24f3f71bb9cddb, type: 2}
       propertyPath: m_LocalPosition.y
-      value: 0.010000031
+      value: 0.010000007
       objectReference: {fileID: 0}
     - target: {fileID: 4570656256943866, guid: 2aa010a1e75292e49a24f3f71bb9cddb, type: 2}
       propertyPath: m_LocalPosition.z
-      value: -0.026396343
+      value: -0.026396383
       objectReference: {fileID: 0}
     - target: {fileID: 4345602586814552, guid: 2aa010a1e75292e49a24f3f71bb9cddb, type: 2}
       propertyPath: m_LocalPosition.x
-      value: -0.039779976
+      value: -0.03978
       objectReference: {fileID: 0}
     - target: {fileID: 4345602586814552, guid: 2aa010a1e75292e49a24f3f71bb9cddb, type: 2}
       propertyPath: m_LocalPosition.y
-      value: 9.90811e-10
+      value: 0.00000003602787
       objectReference: {fileID: 0}
     - target: {fileID: 4345602586814552, guid: 2aa010a1e75292e49a24f3f71bb9cddb, type: 2}
       propertyPath: m_LocalPosition.z
-      value: -0.000000011132215
+      value: 0.0000000046857167
       objectReference: {fileID: 0}
     - target: {fileID: 4113658506791758, guid: 2aa010a1e75292e49a24f3f71bb9cddb, type: 2}
       propertyPath: m_LocalPosition.x
-      value: -0.018110037
+      value: -0.01811
       objectReference: {fileID: 0}
     - target: {fileID: 4113658506791758, guid: 2aa010a1e75292e49a24f3f71bb9cddb, type: 2}
       propertyPath: m_LocalPosition.y
-      value: 0.0000000028614329
+      value: 0.000000008381903
       objectReference: {fileID: 0}
     - target: {fileID: 4113658506791758, guid: 2aa010a1e75292e49a24f3f71bb9cddb, type: 2}
       propertyPath: m_LocalPosition.z
-      value: -0.000000004889444
+      value: 0.000000002561137
       objectReference: {fileID: 0}
     - target: {fileID: 4059836699814008, guid: 2aa010a1e75292e49a24f3f71bb9cddb, type: 2}
       propertyPath: m_LocalPosition.x
-      value: -0.032739982
+      value: -0.03274
       objectReference: {fileID: 0}
     - target: {fileID: 4059836699814008, guid: 2aa010a1e75292e49a24f3f71bb9cddb, type: 2}
       propertyPath: m_LocalPosition.y
-      value: -0.000000007794276
+      value: -0.0000000144355
       objectReference: {fileID: 0}
     - target: {fileID: 4059836699814008, guid: 2aa010a1e75292e49a24f3f71bb9cddb, type: 2}
       propertyPath: m_LocalPosition.z
-      value: -0.0000000039581205
+      value: -0.0000000052386895
       objectReference: {fileID: 0}
     - target: {fileID: 4572308722735894, guid: 2aa010a1e75292e49a24f3f71bb9cddb, type: 2}
       propertyPath: m_LocalRotation.x
-      value: -0.17725913
+      value: -0.17725909
       objectReference: {fileID: 0}
     - target: {fileID: 4572308722735894, guid: 2aa010a1e75292e49a24f3f71bb9cddb, type: 2}
       propertyPath: m_LocalRotation.y
@@ -1012,143 +1012,75 @@
       objectReference: {fileID: 0}
     - target: {fileID: 4572308722735894, guid: 2aa010a1e75292e49a24f3f71bb9cddb, type: 2}
       propertyPath: m_LocalRotation.z
-      value: -0.029145673
+      value: -0.029145692
       objectReference: {fileID: 0}
     - target: {fileID: 4572308722735894, guid: 2aa010a1e75292e49a24f3f71bb9cddb, type: 2}
       propertyPath: m_LocalRotation.w
-      value: 0.9739429
+      value: 0.9739428
       objectReference: {fileID: 0}
     - target: {fileID: 4572308722735894, guid: 2aa010a1e75292e49a24f3f71bb9cddb, type: 2}
       propertyPath: m_LocalPosition.y
-      value: -0.0016831094
+      value: -0.0016831603
       objectReference: {fileID: 0}
     - target: {fileID: 4572308722735894, guid: 2aa010a1e75292e49a24f3f71bb9cddb, type: 2}
       propertyPath: m_LocalPosition.z
-      value: 0.014355975
+      value: 0.014355971
       objectReference: {fileID: 0}
     - target: {fileID: 4532795199889198, guid: 2aa010a1e75292e49a24f3f71bb9cddb, type: 2}
       propertyPath: m_LocalRotation.z
-      value: 0.0000000018626447
+      value: -0
       objectReference: {fileID: 0}
     - target: {fileID: 4532795199889198, guid: 2aa010a1e75292e49a24f3f71bb9cddb, type: 2}
       propertyPath: m_LocalPosition.x
-      value: -0.05369003
+      value: -0.053689998
       objectReference: {fileID: 0}
     - target: {fileID: 4532795199889198, guid: 2aa010a1e75292e49a24f3f71bb9cddb, type: 2}
       propertyPath: m_LocalPosition.y
-      value: -0.000000017229468
+      value: 0.000000003259629
       objectReference: {fileID: 0}
     - target: {fileID: 4532795199889198, guid: 2aa010a1e75292e49a24f3f71bb9cddb, type: 2}
       propertyPath: m_LocalPosition.z
-      value: -0.000000009546056
+      value: 0.000000008265488
       objectReference: {fileID: 0}
     - target: {fileID: 4608501519327712, guid: 2aa010a1e75292e49a24f3f71bb9cddb, type: 2}
       propertyPath: m_LocalPosition.x
-      value: -0.04463003
+      value: -0.044630006
       objectReference: {fileID: 0}
     - target: {fileID: 4608501519327712, guid: 2aa010a1e75292e49a24f3f71bb9cddb, type: 2}
       propertyPath: m_LocalPosition.y
-      value: 0.00000000545678
+      value: 0.000000014847115
       objectReference: {fileID: 0}
     - target: {fileID: 4608501519327712, guid: 2aa010a1e75292e49a24f3f71bb9cddb, type: 2}
       propertyPath: m_LocalPosition.z
-      value: 0.000000006170012
+      value: 0.0000000067520887
       objectReference: {fileID: 0}
     - target: {fileID: 4859271042775292, guid: 2aa010a1e75292e49a24f3f71bb9cddb, type: 2}
       propertyPath: m_LocalPosition.x
-      value: -0.025649998
+      value: -0.025649983
       objectReference: {fileID: 0}
     - target: {fileID: 4859271042775292, guid: 2aa010a1e75292e49a24f3f71bb9cddb, type: 2}
       propertyPath: m_LocalPosition.y
-      value: 0.000000025217375
+      value: 0.000000007749024
       objectReference: {fileID: 0}
     - target: {fileID: 4859271042775292, guid: 2aa010a1e75292e49a24f3f71bb9cddb, type: 2}
       propertyPath: m_LocalPosition.z
-      value: 0.000000014202669
+      value: -0.0000000069849193
       objectReference: {fileID: 0}
     - target: {fileID: 4437985243979600, guid: 2aa010a1e75292e49a24f3f71bb9cddb, type: 2}
       propertyPath: m_LocalPosition.x
-      value: -0.009395259
+      value: -0.0093952855
       objectReference: {fileID: 0}
     - target: {fileID: 4883225918227628, guid: 2aa010a1e75292e49a24f3f71bb9cddb, type: 2}
       propertyPath: m_LocalPosition.x
-      value: -0.022380017
+      value: -0.02238001
       objectReference: {fileID: 0}
     - target: {fileID: 4572308722735894, guid: 2aa010a1e75292e49a24f3f71bb9cddb, type: 2}
       propertyPath: m_LocalPosition.x
-      value: -0.008187892
+      value: -0.00818789
       objectReference: {fileID: 0}
     - target: {fileID: 4531056800117064, guid: 2aa010a1e75292e49a24f3f71bb9cddb, type: 2}
       propertyPath: m_LocalPosition.x
-      value: 0.35624015
-      objectReference: {fileID: 0}
-    - target: {fileID: 4532795199889198, guid: 2aa010a1e75292e49a24f3f71bb9cddb, type: 2}
-      propertyPath: m_LocalRotation.x
-      value: 0.000000014901158
-      objectReference: {fileID: 0}
-    - target: {fileID: 4464229214925108, guid: 2aa010a1e75292e49a24f3f71bb9cddb, type: 2}
-      propertyPath: m_LocalRotation.x
-      value: 0.0000000074505797
-      objectReference: {fileID: 0}
-    - target: {fileID: 4531056800117064, guid: 2aa010a1e75292e49a24f3f71bb9cddb, type: 2}
-      propertyPath: m_LocalRotation.x
-      value: 0.14559072
-      objectReference: {fileID: 0}
-    - target: {fileID: 4143700205523432, guid: 2aa010a1e75292e49a24f3f71bb9cddb, type: 2}
-      propertyPath: m_LocalRotation.z
-      value: -0
-      objectReference: {fileID: 0}
-    - target: {fileID: 4314449913958468, guid: 2aa010a1e75292e49a24f3f71bb9cddb, type: 2}
-      propertyPath: m_LocalRotation.z
-      value: -0
-      objectReference: {fileID: 0}
-    - target: {fileID: 4922532840737966, guid: 2aa010a1e75292e49a24f3f71bb9cddb, type: 2}
-      propertyPath: m_LocalRotation.x
-      value: -0
-      objectReference: {fileID: 0}
-    - target: {fileID: 4345602586814552, guid: 2aa010a1e75292e49a24f3f71bb9cddb, type: 2}
-      propertyPath: m_LocalRotation.z
-      value: -0
-      objectReference: {fileID: 0}
-    - target: {fileID: 4532795199889198, guid: 2aa010a1e75292e49a24f3f71bb9cddb, type: 2}
-      propertyPath: m_LocalRotation.y
-      value: -0
-      objectReference: {fileID: 0}
-    - target: {fileID: 4059836699814008, guid: 2aa010a1e75292e49a24f3f71bb9cddb, type: 2}
-      propertyPath: m_LocalRotation.z
-      value: -0
-      objectReference: {fileID: 0}
-    - target: {fileID: 4515101297048264, guid: 2aa010a1e75292e49a24f3f71bb9cddb, type: 2}
-      propertyPath: m_LocalRotation.y
-      value: -0
-      objectReference: {fileID: 0}
-    - target: {fileID: 4464229214925108, guid: 2aa010a1e75292e49a24f3f71bb9cddb, type: 2}
-      propertyPath: m_LocalRotation.y
-      value: -0
-      objectReference: {fileID: 0}
-    - target: {fileID: 4608501519327712, guid: 2aa010a1e75292e49a24f3f71bb9cddb, type: 2}
-      propertyPath: m_LocalRotation.z
-      value: -0
-      objectReference: {fileID: 0}
-    - target: {fileID: 4035148026136388, guid: 2aa010a1e75292e49a24f3f71bb9cddb, type: 2}
-      propertyPath: m_LocalRotation.y
-      value: -0
-      objectReference: {fileID: 0}
-    - target: {fileID: 4345602586814552, guid: 2aa010a1e75292e49a24f3f71bb9cddb, type: 2}
-      propertyPath: m_LocalRotation.y
-      value: -0
-      objectReference: {fileID: 0}
-    - target: {fileID: 4922532840737966, guid: 2aa010a1e75292e49a24f3f71bb9cddb, type: 2}
-      propertyPath: m_LocalRotation.y
-      value: -0
-      objectReference: {fileID: 0}
-    - target: {fileID: 4608501519327712, guid: 2aa010a1e75292e49a24f3f71bb9cddb, type: 2}
-      propertyPath: m_LocalRotation.x
-      value: -0
-      objectReference: {fileID: 0}
-    - target: {fileID: 4035148026136388, guid: 2aa010a1e75292e49a24f3f71bb9cddb, type: 2}
-      propertyPath: m_LocalRotation.x
-      value: -0
+      value: 0.05116027
       objectReference: {fileID: 0}
     m_RemovedComponents: []
   m_ParentPrefab: {fileID: 100100000, guid: 2aa010a1e75292e49a24f3f71bb9cddb, type: 2}
@@ -1314,8 +1246,6 @@
   hoverColor: {r: 0.7, g: 0.7, b: 0.7, a: 1}
   primaryHoverColor: {r: 1, g: 1, b: 1, a: 1}
   pressedColor: {r: 1, g: 1, b: 1, a: 1}
-<<<<<<< HEAD
-=======
 --- !u!1 &129172182
 GameObject:
   m_ObjectHideFlags: 0
@@ -1405,7 +1335,6 @@
   m_Script: {fileID: 11500000, guid: 215a4d49fc705b74a9d3c5cbfa2c9601, type: 3}
   m_Name: 
   m_EditorClassIdentifier: 
->>>>>>> 56bcbaff
 --- !u!1 &134797214
 GameObject:
   m_ObjectHideFlags: 0
@@ -2430,7 +2359,7 @@
   m_PrefabInternal: {fileID: 0}
   m_GameObject: {fileID: 1562916756}
   m_LocalRotation: {x: -0, y: -0, z: -0, w: 1}
-  m_LocalPosition: {x: 0, y: 0.106000006, z: 0}
+  m_LocalPosition: {x: 0, y: -0.074, z: -0.074}
   m_LocalScale: {x: 1, y: 1, z: 1}
   m_Children:
   - {fileID: 714245668}
@@ -2439,7 +2368,7 @@
   - {fileID: 122182339}
   - {fileID: 1357959194}
   - {fileID: 614373403}
-  m_Father: {fileID: 562705183}
+  m_Father: {fileID: 1155409170}
   m_RootOrder: 2
   m_LocalEulerAnglesHint: {x: 0, y: 0, z: 0}
 --- !u!1 &294561429
@@ -3730,57 +3659,6 @@
     type: 2}
   m_PrefabInternal: {fileID: 254768167}
   m_Script: {fileID: 11500000, guid: 29207d17cdd06e84d9fecbdef2401c1c, type: 3}
---- !u!1 &562705182
-GameObject:
-  m_ObjectHideFlags: 0
-  m_PrefabParentObject: {fileID: 142376, guid: 18d6bf9063dcb1842be63f411fd9fc26, type: 2}
-  m_PrefabInternal: {fileID: 0}
-  serializedVersion: 5
-  m_Component:
-  - component: {fileID: 562705183}
-  - component: {fileID: 562705184}
-  m_Layer: 0
-  m_Name: Leap Rig
-  m_TagString: Untagged
-  m_Icon: {fileID: 0}
-  m_NavMeshLayer: 0
-  m_StaticEditorFlags: 0
-  m_IsActive: 1
---- !u!4 &562705183
-Transform:
-  m_ObjectHideFlags: 0
-  m_PrefabParentObject: {fileID: 492502, guid: 18d6bf9063dcb1842be63f411fd9fc26, type: 2}
-  m_PrefabInternal: {fileID: 0}
-  m_GameObject: {fileID: 562705182}
-  m_LocalRotation: {x: 0, y: 0, z: 0, w: 1}
-  m_LocalPosition: {x: 0, y: 0, z: 0}
-  m_LocalScale: {x: 1, y: 1, z: 1}
-  m_Children:
-  - {fileID: 1213026093}
-  - {fileID: 854611774}
-  - {fileID: 289258608}
-  m_Father: {fileID: 0}
-  m_RootOrder: 0
-  m_LocalEulerAnglesHint: {x: 0, y: 0, z: 0}
---- !u!114 &562705184
-MonoBehaviour:
-  m_ObjectHideFlags: 0
-  m_PrefabParentObject: {fileID: 0}
-  m_PrefabInternal: {fileID: 0}
-  m_GameObject: {fileID: 562705182}
-  m_Enabled: 1
-  m_EditorHideFlags: 0
-  m_Script: {fileID: 11500000, guid: fb8f8839ee256bb458e1657c1ee40572, type: 3}
-  m_Name: 
-  m_EditorClassIdentifier: 
-  _deviceOffsets:
-  - DeviceName: oculus
-    HeightOffset: 0
-  - DeviceName: openvr
-    HeightOffset: -1.5
-  moveUpKey: 0
-  moveDownKey: 0
-  stepSize: 0.1
 --- !u!1 &562917530
 GameObject:
   m_ObjectHideFlags: 0
@@ -4768,13 +4646,13 @@
   m_PrefabParentObject: {fileID: 0}
   m_PrefabInternal: {fileID: 0}
   m_GameObject: {fileID: 854611773}
-  m_LocalRotation: {x: -0, y: -0, z: -0, w: 1}
-  m_LocalPosition: {x: 0, y: 0.18, z: 0.074}
+  m_LocalRotation: {x: 0, y: 0, z: 0, w: 1}
+  m_LocalPosition: {x: 0, y: 0, z: 0}
   m_LocalScale: {x: 1, y: 1, z: 1}
   m_Children:
   - {fileID: 641645397}
   - {fileID: 1896428867}
-  m_Father: {fileID: 562705183}
+  m_Father: {fileID: 1155409170}
   m_RootOrder: 1
   m_LocalEulerAnglesHint: {x: 0, y: 0, z: 0}
 --- !u!1001 &873843857
@@ -5074,50 +4952,48 @@
     m_RemovedComponents: []
   m_ParentPrefab: {fileID: 100100000, guid: 40e809833d307ef4983e1e71fe56e23b, type: 2}
   m_IsPrefabParent: 0
---- !u!1 &960290465
+--- !u!1 &922779605
 GameObject:
   m_ObjectHideFlags: 0
-  m_PrefabParentObject: {fileID: 0}
+  m_PrefabParentObject: {fileID: 101514, guid: 18d6bf9063dcb1842be63f411fd9fc26, type: 2}
   m_PrefabInternal: {fileID: 0}
   serializedVersion: 5
   m_Component:
-  - component: {fileID: 960290466}
-  - component: {fileID: 960290472}
-  - component: {fileID: 960290471}
-  - component: {fileID: 960290470}
-  - component: {fileID: 960290469}
-  - component: {fileID: 960290468}
-  - component: {fileID: 960290473}
+  - component: {fileID: 922779606}
+  - component: {fileID: 922779610}
+  - component: {fileID: 922779609}
+  - component: {fileID: 922779608}
+  - component: {fileID: 922779607}
   m_Layer: 0
-  m_Name: Cube (6)
-  m_TagString: Untagged
+  m_Name: CenterEyeAnchor
+  m_TagString: MainCamera
   m_Icon: {fileID: 0}
   m_NavMeshLayer: 0
   m_StaticEditorFlags: 0
   m_IsActive: 1
---- !u!4 &960290466
+--- !u!4 &922779606
 Transform:
   m_ObjectHideFlags: 0
-  m_PrefabParentObject: {fileID: 0}
-  m_PrefabInternal: {fileID: 0}
-  m_GameObject: {fileID: 960290465}
-  m_LocalRotation: {x: 0.50785416, y: 0.62309724, z: 0.5597291, w: 0.2013388}
-  m_LocalPosition: {x: 0.294, y: 0.030999988, z: 0.031}
-  m_LocalScale: {x: 0.061586834, y: 0.30276698, z: 0.029160002}
-  m_Children: []
-  m_Father: {fileID: 562917531}
-  m_RootOrder: 7
-  m_LocalEulerAnglesHint: {x: -29.54, y: 109.634, z: 99.422005}
---- !u!114 &960290468
+  m_PrefabParentObject: {fileID: 455116, guid: 18d6bf9063dcb1842be63f411fd9fc26, type: 2}
+  m_PrefabInternal: {fileID: 0}
+  m_GameObject: {fileID: 922779605}
+  m_LocalRotation: {x: 0, y: 0, z: 0, w: 1}
+  m_LocalPosition: {x: 0, y: 0, z: 0}
+  m_LocalScale: {x: 1, y: 1, z: 1}
+  m_Children:
+  - {fileID: 2114047135}
+  m_Father: {fileID: 1155409170}
+  m_RootOrder: 0
+  m_LocalEulerAnglesHint: {x: 0, y: 0, z: 0}
+--- !u!114 &922779607
 MonoBehaviour:
   m_ObjectHideFlags: 0
-  m_PrefabParentObject: {fileID: 0}
-  m_PrefabInternal: {fileID: 0}
-  m_GameObject: {fileID: 960290465}
+  m_PrefabParentObject: {fileID: 11407670, guid: 18d6bf9063dcb1842be63f411fd9fc26,
+    type: 2}
+  m_PrefabInternal: {fileID: 0}
+  m_GameObject: {fileID: 922779605}
   m_Enabled: 1
   m_EditorHideFlags: 0
-<<<<<<< HEAD
-=======
   m_Script: {fileID: 11500000, guid: cfb12777e12bf9941b23356a343f5016, type: 3}
   m_Name: 
   m_EditorClassIdentifier: 
@@ -5224,7 +5100,6 @@
   m_GameObject: {fileID: 960290465}
   m_Enabled: 1
   m_EditorHideFlags: 0
->>>>>>> 56bcbaff
   m_Script: {fileID: 11500000, guid: 2f10fa40360571247a7ca806d6859557, type: 3}
   m_Name: 
   m_EditorClassIdentifier: 
@@ -6063,6 +5938,57 @@
   hoverColor: {r: 0.7, g: 0.7, b: 0.7, a: 1}
   primaryHoverColor: {r: 1, g: 1, b: 1, a: 1}
   pressedColor: {r: 1, g: 1, b: 1, a: 1}
+--- !u!1 &1155409168
+GameObject:
+  m_ObjectHideFlags: 0
+  m_PrefabParentObject: {fileID: 142376, guid: 18d6bf9063dcb1842be63f411fd9fc26, type: 2}
+  m_PrefabInternal: {fileID: 0}
+  serializedVersion: 5
+  m_Component:
+  - component: {fileID: 1155409170}
+  - component: {fileID: 1155409169}
+  m_Layer: 0
+  m_Name: LMHeadMountedRig
+  m_TagString: Untagged
+  m_Icon: {fileID: 0}
+  m_NavMeshLayer: 0
+  m_StaticEditorFlags: 0
+  m_IsActive: 1
+--- !u!114 &1155409169
+MonoBehaviour:
+  m_ObjectHideFlags: 0
+  m_PrefabParentObject: {fileID: 0}
+  m_PrefabInternal: {fileID: 0}
+  m_GameObject: {fileID: 1155409168}
+  m_Enabled: 1
+  m_EditorHideFlags: 0
+  m_Script: {fileID: 11500000, guid: fb8f8839ee256bb458e1657c1ee40572, type: 3}
+  m_Name: 
+  m_EditorClassIdentifier: 
+  _deviceOffsets:
+  - DeviceName: oculus
+    HeightOffset: 0
+  - DeviceName: openvr
+    HeightOffset: -1.7
+  moveUpKey: 0
+  moveDownKey: 0
+  stepSize: 0.1
+--- !u!4 &1155409170
+Transform:
+  m_ObjectHideFlags: 0
+  m_PrefabParentObject: {fileID: 492502, guid: 18d6bf9063dcb1842be63f411fd9fc26, type: 2}
+  m_PrefabInternal: {fileID: 0}
+  m_GameObject: {fileID: 1155409168}
+  m_LocalRotation: {x: -0, y: -0, z: -0, w: 1}
+  m_LocalPosition: {x: 0, y: 0.18, z: 0.074}
+  m_LocalScale: {x: 1, y: 1, z: 1}
+  m_Children:
+  - {fileID: 922779606}
+  - {fileID: 854611774}
+  - {fileID: 289258608}
+  m_Father: {fileID: 0}
+  m_RootOrder: 0
+  m_LocalEulerAnglesHint: {x: 0, y: 0, z: 0}
 --- !u!1001 &1184030133
 Prefab:
   m_ObjectHideFlags: 0
@@ -6684,27 +6610,27 @@
       objectReference: {fileID: 0}
     - target: {fileID: 4389870053191570, guid: 2276723046d707c4f94d431ceb80ab92, type: 2}
       propertyPath: m_LocalPosition.x
-      value: 0.04137004
+      value: 0.041369997
       objectReference: {fileID: 0}
     - target: {fileID: 4389870053191570, guid: 2276723046d707c4f94d431ceb80ab92, type: 2}
       propertyPath: m_LocalPosition.y
-      value: 0.000000011874363
+      value: 0.000000012729457
       objectReference: {fileID: 0}
     - target: {fileID: 4389870053191570, guid: 2276723046d707c4f94d431ceb80ab92, type: 2}
       propertyPath: m_LocalPosition.z
-      value: 0.000000024330802
+      value: 3.4924597e-10
       objectReference: {fileID: 0}
     - target: {fileID: 4800436088954352, guid: 2276723046d707c4f94d431ceb80ab92, type: 2}
       propertyPath: m_LocalPosition.y
-      value: -0.000000015430205
+      value: 0.000000004739743
       objectReference: {fileID: 0}
     - target: {fileID: 4800436088954352, guid: 2276723046d707c4f94d431ceb80ab92, type: 2}
       propertyPath: m_LocalPosition.z
-      value: -0.000000007916242
+      value: -9.313226e-10
       objectReference: {fileID: 0}
     - target: {fileID: 4531893592447476, guid: 2276723046d707c4f94d431ceb80ab92, type: 2}
       propertyPath: m_LocalRotation.x
-      value: 0.000000014901158
+      value: -0
       objectReference: {fileID: 0}
     - target: {fileID: 4531893592447476, guid: 2276723046d707c4f94d431ceb80ab92, type: 2}
       propertyPath: m_LocalRotation.z
@@ -6712,63 +6638,63 @@
       objectReference: {fileID: 0}
     - target: {fileID: 4531893592447476, guid: 2276723046d707c4f94d431ceb80ab92, type: 2}
       propertyPath: m_LocalPosition.x
-      value: 0.05369005
+      value: 0.05368999
       objectReference: {fileID: 0}
     - target: {fileID: 4531893592447476, guid: 2276723046d707c4f94d431ceb80ab92, type: 2}
       propertyPath: m_LocalPosition.y
-      value: 0.000000049360096
+      value: 0.00000002188608
       objectReference: {fileID: 0}
     - target: {fileID: 4531893592447476, guid: 2276723046d707c4f94d431ceb80ab92, type: 2}
       propertyPath: m_LocalPosition.z
-      value: 0.000000057392754
+      value: 0.000000018975697
       objectReference: {fileID: 0}
     - target: {fileID: 4409171998759784, guid: 2276723046d707c4f94d431ceb80ab92, type: 2}
       propertyPath: m_LocalPosition.x
-      value: 0.03156999
+      value: 0.031569995
       objectReference: {fileID: 0}
     - target: {fileID: 4409171998759784, guid: 2276723046d707c4f94d431ceb80ab92, type: 2}
       propertyPath: m_LocalPosition.y
-      value: 0.0000000074505793
+      value: 0.0000000018626458
       objectReference: {fileID: 0}
     - target: {fileID: 4409171998759784, guid: 2276723046d707c4f94d431ceb80ab92, type: 2}
       propertyPath: m_LocalPosition.z
-      value: 0.00000002514571
+      value: -0.000000010225476
       objectReference: {fileID: 0}
     - target: {fileID: 4595006835456676, guid: 2276723046d707c4f94d431ceb80ab92, type: 2}
       propertyPath: m_LocalPosition.y
-      value: -0.00000002142042
+      value: -0.00000001071021
       objectReference: {fileID: 0}
     - target: {fileID: 4595006835456676, guid: 2276723046d707c4f94d431ceb80ab92, type: 2}
       propertyPath: m_LocalPosition.z
-      value: -0.000000003841705
+      value: -0.000000017345883
       objectReference: {fileID: 0}
     - target: {fileID: 4149354895858466, guid: 2276723046d707c4f94d431ceb80ab92, type: 2}
       propertyPath: m_LocalPosition.x
-      value: 0.01811003
+      value: 0.018110014
       objectReference: {fileID: 0}
     - target: {fileID: 4149354895858466, guid: 2276723046d707c4f94d431ceb80ab92, type: 2}
       propertyPath: m_LocalPosition.y
-      value: -0.000000008381903
+      value: 0.000000033527613
       objectReference: {fileID: 0}
     - target: {fileID: 4149354895858466, guid: 2276723046d707c4f94d431ceb80ab92, type: 2}
       propertyPath: m_LocalPosition.z
-      value: -0.000000011175871
+      value: 0.0000000114087015
       objectReference: {fileID: 0}
     - target: {fileID: 4743576770914512, guid: 2276723046d707c4f94d431ceb80ab92, type: 2}
       propertyPath: m_LocalRotation.z
-      value: -0
+      value: 0.0000000023283064
       objectReference: {fileID: 0}
     - target: {fileID: 4743576770914512, guid: 2276723046d707c4f94d431ceb80ab92, type: 2}
       propertyPath: m_LocalPosition.x
-      value: 0.057999976
+      value: 0.058000006
       objectReference: {fileID: 0}
     - target: {fileID: 4743576770914512, guid: 2276723046d707c4f94d431ceb80ab92, type: 2}
       propertyPath: m_LocalPosition.y
-      value: -0.000000041211024
+      value: -0.0000000010477379
       objectReference: {fileID: 0}
     - target: {fileID: 4743576770914512, guid: 2276723046d707c4f94d431ceb80ab92, type: 2}
       propertyPath: m_LocalPosition.z
-      value: 0.0000000057043508
+      value: 0.0000000015133992
       objectReference: {fileID: 0}
     - target: {fileID: 4116356619471150, guid: 2276723046d707c4f94d431ceb80ab92, type: 2}
       propertyPath: m_LocalRotation.x
@@ -6776,79 +6702,79 @@
       objectReference: {fileID: 0}
     - target: {fileID: 4116356619471150, guid: 2276723046d707c4f94d431ceb80ab92, type: 2}
       propertyPath: m_LocalRotation.z
-      value: -0.0000000014551913
+      value: 0.0000000015716068
       objectReference: {fileID: 0}
     - target: {fileID: 4116356619471150, guid: 2276723046d707c4f94d431ceb80ab92, type: 2}
       propertyPath: m_LocalPosition.y
-      value: -0.000000027939677
+      value: 0.000000022002496
       objectReference: {fileID: 0}
     - target: {fileID: 4116356619471150, guid: 2276723046d707c4f94d431ceb80ab92, type: 2}
       propertyPath: m_LocalPosition.z
-      value: 0.000000023268512
+      value: 0.000000007625204
       objectReference: {fileID: 0}
     - target: {fileID: 4125451489810824, guid: 2276723046d707c4f94d431ceb80ab92, type: 2}
       propertyPath: m_LocalRotation.x
-      value: 0.07399495
+      value: -0.07399493
       objectReference: {fileID: 0}
     - target: {fileID: 4125451489810824, guid: 2276723046d707c4f94d431ceb80ab92, type: 2}
       propertyPath: m_LocalRotation.y
-      value: 0.009242258
+      value: -0.009242286
       objectReference: {fileID: 0}
     - target: {fileID: 4125451489810824, guid: 2276723046d707c4f94d431ceb80ab92, type: 2}
       propertyPath: m_LocalRotation.z
-      value: 0.07527792
+      value: -0.07527788
       objectReference: {fileID: 0}
     - target: {fileID: 4125451489810824, guid: 2276723046d707c4f94d431ceb80ab92, type: 2}
       propertyPath: m_LocalRotation.w
-      value: -0.99437046
+      value: 0.99437046
       objectReference: {fileID: 0}
     - target: {fileID: 4125451489810824, guid: 2276723046d707c4f94d431ceb80ab92, type: 2}
       propertyPath: m_LocalPosition.y
-      value: 0.009582726
+      value: 0.00958277
       objectReference: {fileID: 0}
     - target: {fileID: 4125451489810824, guid: 2276723046d707c4f94d431ceb80ab92, type: 2}
       propertyPath: m_LocalPosition.z
-      value: 0.007939849
+      value: 0.007939833
       objectReference: {fileID: 0}
     - target: {fileID: 4564650654462602, guid: 2276723046d707c4f94d431ceb80ab92, type: 2}
       propertyPath: m_LocalRotation.x
-      value: 0.17725913
+      value: -0.17725915
       objectReference: {fileID: 0}
     - target: {fileID: 4564650654462602, guid: 2276723046d707c4f94d431ceb80ab92, type: 2}
       propertyPath: m_LocalRotation.y
-      value: -0.13843815
+      value: 0.1384381
       objectReference: {fileID: 0}
     - target: {fileID: 4564650654462602, guid: 2276723046d707c4f94d431ceb80ab92, type: 2}
       propertyPath: m_LocalRotation.z
-      value: 0.029145703
+      value: -0.029145721
       objectReference: {fileID: 0}
     - target: {fileID: 4564650654462602, guid: 2276723046d707c4f94d431ceb80ab92, type: 2}
       propertyPath: m_LocalRotation.w
-      value: -0.9739429
+      value: 0.9739429
       objectReference: {fileID: 0}
     - target: {fileID: 4564650654462602, guid: 2276723046d707c4f94d431ceb80ab92, type: 2}
       propertyPath: m_LocalPosition.x
-      value: 0.008187852
+      value: 0.00818789
       objectReference: {fileID: 0}
     - target: {fileID: 4564650654462602, guid: 2276723046d707c4f94d431ceb80ab92, type: 2}
       propertyPath: m_LocalPosition.y
-      value: 0.0016830461
+      value: 0.0016831277
       objectReference: {fileID: 0}
     - target: {fileID: 4564650654462602, guid: 2276723046d707c4f94d431ceb80ab92, type: 2}
       propertyPath: m_LocalPosition.z
-      value: -0.014355956
+      value: -0.014355977
       objectReference: {fileID: 0}
     - target: {fileID: 4356326262500756, guid: 2276723046d707c4f94d431ceb80ab92, type: 2}
       propertyPath: m_LocalRotation.z
-      value: 8.731147e-10
+      value: -9.313226e-10
       objectReference: {fileID: 0}
     - target: {fileID: 4356326262500756, guid: 2276723046d707c4f94d431ceb80ab92, type: 2}
       propertyPath: m_LocalPosition.y
-      value: 0.00000004992762
+      value: 0.000000010360964
       objectReference: {fileID: 0}
     - target: {fileID: 4356326262500756, guid: 2276723046d707c4f94d431ceb80ab92, type: 2}
       propertyPath: m_LocalPosition.z
-      value: -0.0000000011641532
+      value: 0.000000004656613
       objectReference: {fileID: 0}
     - target: {fileID: 4845852643395992, guid: 2276723046d707c4f94d431ceb80ab92, type: 2}
       propertyPath: m_LocalPosition.x
@@ -6856,35 +6782,35 @@
       objectReference: {fileID: 0}
     - target: {fileID: 4845852643395992, guid: 2276723046d707c4f94d431ceb80ab92, type: 2}
       propertyPath: m_LocalPosition.y
-      value: -0.00000001094304
+      value: -0.0000000038447325
       objectReference: {fileID: 0}
     - target: {fileID: 4845852643395992, guid: 2276723046d707c4f94d431ceb80ab92, type: 2}
       propertyPath: m_LocalPosition.z
-      value: -0.0000000027939677
+      value: -0.000000004656613
       objectReference: {fileID: 0}
     - target: {fileID: 4958922228817942, guid: 2276723046d707c4f94d431ceb80ab92, type: 2}
       propertyPath: m_LocalPosition.y
-      value: -3.6612136e-10
+      value: 0.0000000016497541
       objectReference: {fileID: 0}
     - target: {fileID: 4958922228817942, guid: 2276723046d707c4f94d431ceb80ab92, type: 2}
       propertyPath: m_LocalPosition.z
-      value: -0.0000000016298145
+      value: -0.000000003958121
       objectReference: {fileID: 0}
     - target: {fileID: 4544795542177852, guid: 2276723046d707c4f94d431ceb80ab92, type: 2}
       propertyPath: m_LocalPosition.x
-      value: 0.039779976
+      value: 0.039780006
       objectReference: {fileID: 0}
     - target: {fileID: 4544795542177852, guid: 2276723046d707c4f94d431ceb80ab92, type: 2}
       propertyPath: m_LocalPosition.y
-      value: -0.000000015542085
+      value: -0.000000016423183
       objectReference: {fileID: 0}
     - target: {fileID: 4544795542177852, guid: 2276723046d707c4f94d431ceb80ab92, type: 2}
       propertyPath: m_LocalPosition.z
-      value: 0.000000008454663
+      value: 0.000000005995389
       objectReference: {fileID: 0}
     - target: {fileID: 4606666689288932, guid: 2276723046d707c4f94d431ceb80ab92, type: 2}
       propertyPath: m_LocalPosition.x
-      value: 0.04621997
+      value: 0.046219967
       objectReference: {fileID: 0}
     - target: {fileID: 4606666689288932, guid: 2276723046d707c4f94d431ceb80ab92, type: 2}
       propertyPath: m_LocalPosition.z
@@ -6892,151 +6818,151 @@
       objectReference: {fileID: 0}
     - target: {fileID: 4138807105493540, guid: 2276723046d707c4f94d431ceb80ab92, type: 2}
       propertyPath: m_LocalRotation.x
-      value: 0.104890674
+      value: -0.10489071
       objectReference: {fileID: 0}
     - target: {fileID: 4138807105493540, guid: 2276723046d707c4f94d431ceb80ab92, type: 2}
       propertyPath: m_LocalRotation.y
-      value: -0.06845518
+      value: 0.068455115
       objectReference: {fileID: 0}
     - target: {fileID: 4138807105493540, guid: 2276723046d707c4f94d431ceb80ab92, type: 2}
       propertyPath: m_LocalRotation.z
-      value: 0.06767925
+      value: -0.06767926
       objectReference: {fileID: 0}
     - target: {fileID: 4138807105493540, guid: 2276723046d707c4f94d431ceb80ab92, type: 2}
       propertyPath: m_LocalRotation.w
-      value: -0.9898138
+      value: 0.9898138
       objectReference: {fileID: 0}
     - target: {fileID: 4138807105493540, guid: 2276723046d707c4f94d431ceb80ab92, type: 2}
       propertyPath: m_LocalPosition.x
-      value: 0.010354075
+      value: 0.010354072
       objectReference: {fileID: 0}
     - target: {fileID: 4138807105493540, guid: 2276723046d707c4f94d431ceb80ab92, type: 2}
       propertyPath: m_LocalPosition.z
-      value: -0.0033526353
+      value: -0.003352634
       objectReference: {fileID: 0}
     - target: {fileID: 4627682728503200, guid: 2276723046d707c4f94d431ceb80ab92, type: 2}
       propertyPath: m_LocalRotation.y
-      value: -0.035493504
+      value: -0.0063719144
       objectReference: {fileID: 0}
     - target: {fileID: 4627682728503200, guid: 2276723046d707c4f94d431ceb80ab92, type: 2}
       propertyPath: m_LocalRotation.z
-      value: 0.27433252
+      value: 0.001801267
       objectReference: {fileID: 0}
     - target: {fileID: 4627682728503200, guid: 2276723046d707c4f94d431ceb80ab92, type: 2}
       propertyPath: m_LocalRotation.w
-      value: 0.949887
+      value: -0.000011265277
       objectReference: {fileID: 0}
     - target: {fileID: 4627682728503200, guid: 2276723046d707c4f94d431ceb80ab92, type: 2}
       propertyPath: m_LocalPosition.y
-      value: 0.17182007
+      value: 0.115357354
       objectReference: {fileID: 0}
     - target: {fileID: 4627682728503200, guid: 2276723046d707c4f94d431ceb80ab92, type: 2}
       propertyPath: m_LocalPosition.z
-      value: 0.20803729
+      value: 0.08723772
       objectReference: {fileID: 0}
     - target: {fileID: 4895935397532050, guid: 2276723046d707c4f94d431ceb80ab92, type: 2}
       propertyPath: m_LocalRotation.x
-      value: -0.0062662354
+      value: 0.0062661837
       objectReference: {fileID: 0}
     - target: {fileID: 4895935397532050, guid: 2276723046d707c4f94d431ceb80ab92, type: 2}
       propertyPath: m_LocalRotation.y
-      value: 0.08401718
+      value: -0.08401717
       objectReference: {fileID: 0}
     - target: {fileID: 4895935397532050, guid: 2276723046d707c4f94d431ceb80ab92, type: 2}
       propertyPath: m_LocalRotation.z
-      value: 0.074111804
+      value: -0.0741118
       objectReference: {fileID: 0}
     - target: {fileID: 4895935397532050, guid: 2276723046d707c4f94d431ceb80ab92, type: 2}
       propertyPath: m_LocalRotation.w
-      value: -0.9936847
+      value: 0.9936847
       objectReference: {fileID: 0}
     - target: {fileID: 4895935397532050, guid: 2276723046d707c4f94d431ceb80ab92, type: 2}
       propertyPath: m_LocalPosition.x
-      value: 0.0067393463
+      value: 0.0067393426
       objectReference: {fileID: 0}
     - target: {fileID: 4895935397532050, guid: 2276723046d707c4f94d431ceb80ab92, type: 2}
       propertyPath: m_LocalPosition.y
-      value: 0.00810493
+      value: 0.0081049325
       objectReference: {fileID: 0}
     - target: {fileID: 4895935397532050, guid: 2276723046d707c4f94d431ceb80ab92, type: 2}
       propertyPath: m_LocalPosition.z
-      value: 0.018928438
+      value: 0.018928442
       objectReference: {fileID: 0}
     - target: {fileID: 4222071105232520, guid: 2276723046d707c4f94d431ceb80ab92, type: 2}
       propertyPath: m_LocalPosition.x
-      value: 0.022380017
+      value: 0.022380002
       objectReference: {fileID: 0}
     - target: {fileID: 4222071105232520, guid: 2276723046d707c4f94d431ceb80ab92, type: 2}
       propertyPath: m_LocalPosition.y
-      value: -0.0000000069197856
+      value: -0.000000004843372
       objectReference: {fileID: 0}
     - target: {fileID: 4222071105232520, guid: 2276723046d707c4f94d431ceb80ab92, type: 2}
       propertyPath: m_LocalPosition.z
-      value: -0.000000039319275
+      value: -0.000000006519258
       objectReference: {fileID: 0}
     - target: {fileID: 4111511758846408, guid: 2276723046d707c4f94d431ceb80ab92, type: 2}
       propertyPath: m_LocalRotation.x
-      value: -0.53516835
+      value: 0.53516835
       objectReference: {fileID: 0}
     - target: {fileID: 4111511758846408, guid: 2276723046d707c4f94d431ceb80ab92, type: 2}
       propertyPath: m_LocalRotation.y
-      value: 0.35755527
+      value: -0.3575552
       objectReference: {fileID: 0}
     - target: {fileID: 4111511758846408, guid: 2276723046d707c4f94d431ceb80ab92, type: 2}
       propertyPath: m_LocalRotation.z
-      value: 0.019904805
+      value: -0.019904843
       objectReference: {fileID: 0}
     - target: {fileID: 4111511758846408, guid: 2276723046d707c4f94d431ceb80ab92, type: 2}
       propertyPath: m_LocalRotation.w
-      value: -0.76508355
+      value: 0.76508355
       objectReference: {fileID: 0}
     - target: {fileID: 4111511758846408, guid: 2276723046d707c4f94d431ceb80ab92, type: 2}
       propertyPath: m_LocalPosition.x
-      value: -0.0031684816
+      value: -0.0031684756
       objectReference: {fileID: 0}
     - target: {fileID: 4111511758846408, guid: 2276723046d707c4f94d431ceb80ab92, type: 2}
       propertyPath: m_LocalPosition.y
-      value: -0.010000048
+      value: -0.01000003
       objectReference: {fileID: 0}
     - target: {fileID: 4111511758846408, guid: 2276723046d707c4f94d431ceb80ab92, type: 2}
       propertyPath: m_LocalPosition.z
-      value: 0.026396368
+      value: 0.026396383
       objectReference: {fileID: 0}
     - target: {fileID: 4958922228817942, guid: 2276723046d707c4f94d431ceb80ab92, type: 2}
       propertyPath: m_LocalPosition.x
-      value: 0.02633001
+      value: 0.026330002
       objectReference: {fileID: 0}
     - target: {fileID: 4116356619471150, guid: 2276723046d707c4f94d431ceb80ab92, type: 2}
       propertyPath: m_LocalPosition.x
-      value: 0.068120025
+      value: 0.06812001
       objectReference: {fileID: 0}
     - target: {fileID: 4595006835456676, guid: 2276723046d707c4f94d431ceb80ab92, type: 2}
       propertyPath: m_LocalPosition.x
-      value: 0.03273997
+      value: 0.03274
       objectReference: {fileID: 0}
     - target: {fileID: 4800436088954352, guid: 2276723046d707c4f94d431ceb80ab92, type: 2}
       propertyPath: m_LocalPosition.x
-      value: 0.044630013
+      value: 0.044630006
       objectReference: {fileID: 0}
     - target: {fileID: 4606666689288932, guid: 2276723046d707c4f94d431ceb80ab92, type: 2}
       propertyPath: m_LocalPosition.y
-      value: -0.000000007450581
+      value: -0.000000009313226
       objectReference: {fileID: 0}
     - target: {fileID: 4138807105493540, guid: 2276723046d707c4f94d431ceb80ab92, type: 2}
       propertyPath: m_LocalPosition.y
-      value: 0.008603725
+      value: 0.008603719
       objectReference: {fileID: 0}
     - target: {fileID: 4125451489810824, guid: 2276723046d707c4f94d431ceb80ab92, type: 2}
       propertyPath: m_LocalPosition.x
-      value: 0.009395223
+      value: 0.009395286
       objectReference: {fileID: 0}
     - target: {fileID: 4356326262500756, guid: 2276723046d707c4f94d431ceb80ab92, type: 2}
       propertyPath: m_LocalPosition.x
-      value: 0.06460004
+      value: 0.0646
       objectReference: {fileID: 0}
     - target: {fileID: 4627682728503200, guid: 2276723046d707c4f94d431ceb80ab92, type: 2}
       propertyPath: m_LocalPosition.x
-      value: -0.35624015
+      value: -0.05116027
       objectReference: {fileID: 0}
     - target: {fileID: 114245269363414434, guid: 2276723046d707c4f94d431ceb80ab92,
         type: 2}
@@ -7053,7 +6979,7 @@
       objectReference: {fileID: 0}
     - target: {fileID: 4606666689288932, guid: 2276723046d707c4f94d431ceb80ab92, type: 2}
       propertyPath: m_LocalRotation.y
-      value: -0
+      value: 0.000000029802319
       objectReference: {fileID: 0}
     - target: {fileID: 4606666689288932, guid: 2276723046d707c4f94d431ceb80ab92, type: 2}
       propertyPath: m_LocalRotation.z
@@ -7061,217 +6987,11 @@
       objectReference: {fileID: 0}
     - target: {fileID: 4627682728503200, guid: 2276723046d707c4f94d431ceb80ab92, type: 2}
       propertyPath: m_LocalRotation.x
-      value: 0.1455908
-      objectReference: {fileID: 0}
-    - target: {fileID: 4356326262500756, guid: 2276723046d707c4f94d431ceb80ab92, type: 2}
-      propertyPath: m_LocalRotation.x
-      value: -0
-      objectReference: {fileID: 0}
-    - target: {fileID: 4544795542177852, guid: 2276723046d707c4f94d431ceb80ab92, type: 2}
-      propertyPath: m_LocalRotation.y
-      value: -0
-      objectReference: {fileID: 0}
-    - target: {fileID: 4800436088954352, guid: 2276723046d707c4f94d431ceb80ab92, type: 2}
-      propertyPath: m_LocalRotation.z
-      value: -0
-      objectReference: {fileID: 0}
-    - target: {fileID: 4356326262500756, guid: 2276723046d707c4f94d431ceb80ab92, type: 2}
-      propertyPath: m_LocalRotation.y
-      value: -0
-      objectReference: {fileID: 0}
-    - target: {fileID: 4544795542177852, guid: 2276723046d707c4f94d431ceb80ab92, type: 2}
-      propertyPath: m_LocalRotation.z
-      value: -0
-      objectReference: {fileID: 0}
-    - target: {fileID: 4116356619471150, guid: 2276723046d707c4f94d431ceb80ab92, type: 2}
-      propertyPath: m_LocalRotation.y
-      value: -0
-      objectReference: {fileID: 0}
-    - target: {fileID: 4743576770914512, guid: 2276723046d707c4f94d431ceb80ab92, type: 2}
-      propertyPath: m_LocalRotation.x
-      value: -0
-      objectReference: {fileID: 0}
-    - target: {fileID: 4743576770914512, guid: 2276723046d707c4f94d431ceb80ab92, type: 2}
-      propertyPath: m_LocalRotation.y
-      value: -0
-      objectReference: {fileID: 0}
-    - target: {fileID: 4409171998759784, guid: 2276723046d707c4f94d431ceb80ab92, type: 2}
-      propertyPath: m_LocalRotation.z
-      value: -0
-      objectReference: {fileID: 0}
-    - target: {fileID: 4531893592447476, guid: 2276723046d707c4f94d431ceb80ab92, type: 2}
-      propertyPath: m_LocalRotation.y
-      value: -0
-      objectReference: {fileID: 0}
-    - target: {fileID: 4389870053191570, guid: 2276723046d707c4f94d431ceb80ab92, type: 2}
-      propertyPath: m_LocalRotation.y
-      value: -0
-      objectReference: {fileID: 0}
-    - target: {fileID: 4389870053191570, guid: 2276723046d707c4f94d431ceb80ab92, type: 2}
-      propertyPath: m_LocalRotation.z
-      value: -0
-      objectReference: {fileID: 0}
-    - target: {fileID: 4409171998759784, guid: 2276723046d707c4f94d431ceb80ab92, type: 2}
-      propertyPath: m_LocalRotation.y
-      value: -0
-      objectReference: {fileID: 0}
-    - target: {fileID: 4389870053191570, guid: 2276723046d707c4f94d431ceb80ab92, type: 2}
-      propertyPath: m_LocalRotation.x
-      value: -0
+      value: -0.99997807
       objectReference: {fileID: 0}
     m_RemovedComponents: []
   m_ParentPrefab: {fileID: 100100000, guid: 2276723046d707c4f94d431ceb80ab92, type: 2}
   m_IsPrefabParent: 0
---- !u!1 &1213026092
-GameObject:
-  m_ObjectHideFlags: 0
-  m_PrefabParentObject: {fileID: 101514, guid: 18d6bf9063dcb1842be63f411fd9fc26, type: 2}
-  m_PrefabInternal: {fileID: 0}
-  serializedVersion: 5
-  m_Component:
-  - component: {fileID: 1213026093}
-  - component: {fileID: 1213026099}
-  - component: {fileID: 1213026098}
-  - component: {fileID: 1213026097}
-  - component: {fileID: 1213026096}
-  - component: {fileID: 1213026095}
-  - component: {fileID: 1213026094}
-  m_Layer: 0
-  m_Name: Center Eye Anchor
-  m_TagString: MainCamera
-  m_Icon: {fileID: 0}
-  m_NavMeshLayer: 0
-  m_StaticEditorFlags: 0
-  m_IsActive: 1
---- !u!4 &1213026093
-Transform:
-  m_ObjectHideFlags: 0
-  m_PrefabParentObject: {fileID: 455116, guid: 18d6bf9063dcb1842be63f411fd9fc26, type: 2}
-  m_PrefabInternal: {fileID: 0}
-  m_GameObject: {fileID: 1213026092}
-  m_LocalRotation: {x: 0, y: 0, z: 0, w: 1}
-  m_LocalPosition: {x: 0, y: 0, z: 0}
-  m_LocalScale: {x: 1, y: 1, z: 1}
-  m_Children: []
-  m_Father: {fileID: 562705183}
-  m_RootOrder: 0
-  m_LocalEulerAnglesHint: {x: 0, y: 0, z: 0}
---- !u!114 &1213026094
-MonoBehaviour:
-  m_ObjectHideFlags: 0
-  m_PrefabParentObject: {fileID: 11462492, guid: 18d6bf9063dcb1842be63f411fd9fc26,
-    type: 2}
-  m_PrefabInternal: {fileID: 0}
-  m_GameObject: {fileID: 1213026092}
-  m_Enabled: 1
-  m_EditorHideFlags: 0
-  m_Script: {fileID: 11500000, guid: 4499ae867a57a90449cb9069c466ade0, type: 3}
-  m_Name: 
-  m_EditorClassIdentifier: 
-  _depthTextureMode: 0
---- !u!114 &1213026095
-MonoBehaviour:
-  m_ObjectHideFlags: 0
-  m_PrefabParentObject: {fileID: 0}
-  m_PrefabInternal: {fileID: 0}
-  m_GameObject: {fileID: 1213026092}
-  m_Enabled: 1
-  m_EditorHideFlags: 0
-  m_Script: {fileID: 11500000, guid: 215a4d49fc705b74a9d3c5cbfa2c9601, type: 3}
-  m_Name: 
-  m_EditorClassIdentifier: 
---- !u!114 &1213026096
-MonoBehaviour:
-  m_ObjectHideFlags: 0
-  m_PrefabParentObject: {fileID: 0}
-  m_PrefabInternal: {fileID: 0}
-  m_GameObject: {fileID: 1213026092}
-  m_Enabled: 1
-  m_EditorHideFlags: 0
-  m_Script: {fileID: 11500000, guid: c592f16851a620743868a31232613370, type: 3}
-  m_Name: 
-  m_EditorClassIdentifier: 
-  _modelsParent: {fileID: 854611774}
-  ModelPool:
-  - GroupName: Graphics Hands
-    _handPool: {fileID: 0}
-    LeftModel: {fileID: 641645399}
-    IsLeftToBeSpawned: 0
-    RightModel: {fileID: 1896428869}
-    IsRightToBeSpawned: 0
-    modelList: []
-    modelsCheckedOut: []
-    IsEnabled: 1
-    CanDuplicate: 0
-    HandPostProcesses:
-      m_PersistentCalls:
-        m_Calls: []
-      m_TypeName: Leap.Unity.Hands+HandEvent, Assembly-CSharp, Version=0.0.0.0, Culture=neutral,
-        PublicKeyToken=null
---- !u!114 &1213026097
-MonoBehaviour:
-  m_ObjectHideFlags: 0
-  m_PrefabParentObject: {fileID: 0}
-  m_PrefabInternal: {fileID: 0}
-  m_GameObject: {fileID: 1213026092}
-  m_Enabled: 1
-  m_EditorHideFlags: 0
-  m_Script: {fileID: 11500000, guid: abb0e8dd6c809854f8fea5e0976884f8, type: 3}
-  m_Name: 
-  m_EditorClassIdentifier: 
-  editTimePose: 1
-  _frameOptimization: 1
-  _physicsExtrapolation: 1
-  _physicsExtrapolationTime: 0.011111111
-  _allowManualDeviceOffset: 0
-  _deviceOffsetYAxis: 0
-  _deviceOffsetZAxis: 0.12
-  _deviceTiltXAxis: 5
-  _updateHandInPrecull: 0
---- !u!20 &1213026098
-Camera:
-  m_ObjectHideFlags: 0
-  m_PrefabParentObject: {fileID: 2068494, guid: 18d6bf9063dcb1842be63f411fd9fc26,
-    type: 2}
-  m_PrefabInternal: {fileID: 0}
-  m_GameObject: {fileID: 1213026092}
-  m_Enabled: 1
-  serializedVersion: 2
-  m_ClearFlags: 2
-  m_BackGroundColor: {r: 0.32352942, g: 0.32352942, b: 0.32352942, a: 0.019607844}
-  m_NormalizedViewPortRect:
-    serializedVersion: 2
-    x: 0
-    y: 0
-    width: 1
-    height: 1
-  near clip plane: 0.01
-  far clip plane: 100
-  field of view: 106.092
-  orthographic: 0
-  orthographic size: 5
-  m_Depth: 0
-  m_CullingMask:
-    serializedVersion: 2
-    m_Bits: 4294967295
-  m_RenderingPath: -1
-  m_TargetTexture: {fileID: 0}
-  m_TargetDisplay: 0
-  m_TargetEye: 3
-  m_HDR: 0
-  m_AllowMSAA: 1
-  m_ForceIntoRT: 0
-  m_OcclusionCulling: 1
-  m_StereoConvergence: 10
-  m_StereoSeparation: 0.022
---- !u!81 &1213026099
-AudioListener:
-  m_ObjectHideFlags: 0
-  m_PrefabParentObject: {fileID: 8146722, guid: 18d6bf9063dcb1842be63f411fd9fc26,
-    type: 2}
-  m_PrefabInternal: {fileID: 0}
-  m_GameObject: {fileID: 1213026092}
-  m_Enabled: 1
 --- !u!1001 &1225568923
 Prefab:
   m_ObjectHideFlags: 0
@@ -9981,6 +9701,66 @@
   hoverColor: {r: 0.7, g: 0.7, b: 0.7, a: 1}
   primaryHoverColor: {r: 1, g: 1, b: 1, a: 1}
   pressedColor: {r: 1, g: 1, b: 1, a: 1}
+--- !u!1 &2114047134
+GameObject:
+  m_ObjectHideFlags: 0
+  m_PrefabParentObject: {fileID: 111148, guid: 18d6bf9063dcb1842be63f411fd9fc26, type: 2}
+  m_PrefabInternal: {fileID: 0}
+  serializedVersion: 5
+  m_Component:
+  - component: {fileID: 2114047135}
+  - component: {fileID: 2114047136}
+  m_Layer: 0
+  m_Name: LeapSpace
+  m_TagString: Untagged
+  m_Icon: {fileID: 0}
+  m_NavMeshLayer: 0
+  m_StaticEditorFlags: 0
+  m_IsActive: 1
+--- !u!4 &2114047135
+Transform:
+  m_ObjectHideFlags: 0
+  m_PrefabParentObject: {fileID: 436396, guid: 18d6bf9063dcb1842be63f411fd9fc26, type: 2}
+  m_PrefabInternal: {fileID: 0}
+  m_GameObject: {fileID: 2114047134}
+  m_LocalRotation: {x: 0, y: 0, z: 0, w: 1}
+  m_LocalPosition: {x: 0, y: 0, z: 0}
+  m_LocalScale: {x: 1, y: 1, z: 1}
+  m_Children:
+  - {fileID: 129172183}
+  m_Father: {fileID: 922779606}
+  m_RootOrder: 0
+  m_LocalEulerAnglesHint: {x: 0, y: 0, z: 0}
+--- !u!114 &2114047136
+MonoBehaviour:
+  m_ObjectHideFlags: 0
+  m_PrefabParentObject: {fileID: 11429104, guid: 18d6bf9063dcb1842be63f411fd9fc26,
+    type: 2}
+  m_PrefabInternal: {fileID: 0}
+  m_GameObject: {fileID: 2114047134}
+  m_Enabled: 1
+  m_EditorHideFlags: 0
+  m_Script: {fileID: 11500000, guid: e21f7214440054f59a5d2da168b3e2dd, type: 3}
+  m_Name: 
+  m_EditorClassIdentifier: 
+  provider: {fileID: 129172185}
+  _headTransform: {fileID: 922779606}
+  _trackingAnchor: {fileID: 1155409170}
+  _recenter: 114
+  _tweenImageWarping: 0
+  _tweenRotationalWarping: 0
+  _tweenPositionalWarping: 0
+  _syncMode: 1
+  _forceCustomUpdate: 0
+  _allowManualTimeAlignment: 0
+  _customWarpAdjustment: 17
+  _unlockHold: 303
+  _moreRewind: 276
+  _lessRewind: 275
+  _allowManualDeviceOffset: 0
+  _deviceOffsetYAxis: 0
+  _deviceOffsetZAxis: 0.12
+  _deviceTiltXAxis: 5
 --- !u!1 &2145183717
 GameObject:
   m_ObjectHideFlags: 0
