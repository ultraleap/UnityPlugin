﻿using UnityEngine;
using System.Collections;
using System.Collections.Generic;
using System.Linq;

namespace Leap.Unity {
  /**LeapHandAutoRig automates setting up the scripts that drive 3D skinned mesh hands. */
  [AddComponentMenu("Leap/Auto Rig Hands")]
  public class LeapHandsAutoRig : MonoBehaviour {
    private HandPool HandPoolToPopulate;
    public Animator AnimatorForMapping;
    private RuntimeAnimatorController runtimeAnimatorController;
    public string ModelGroupName = null;
    [Tooltip("Set to True if each finger has an extra trasform between palm and base of the finger.")] 
    public bool UseMetaCarpals;
    [Header("RiggedHand Components")]
    public RiggedHand RiggedHand_L;
    public RiggedHand RiggedHand_R;
    [Header("HandTransitionBehavior Components")]
    public HandTransitionBehavior HandTransitionBehavior_L;
    public HandTransitionBehavior HandTransitionBehavior_R;
    [Tooltip("Test")]
    [Header("RiggedFinger Components")]
    public RiggedFinger RiggedFinger_L_Thumb;
    public RiggedFinger RiggedFinger_L_Index;
    public RiggedFinger RiggedFinger_L_Mid;
    public RiggedFinger RiggedFinger_L_Ring;
    public RiggedFinger RiggedFinger_L_Pinky;
    public RiggedFinger RiggedFinger_R_Thumb;
    public RiggedFinger RiggedFinger_R_Index;
    public RiggedFinger RiggedFinger_R_Mid;
    public RiggedFinger RiggedFinger_R_Ring;
    public RiggedFinger RiggedFinger_R_Pinky;
    [Header("Palm & Finger Direction Vectors.")]
    public Vector3 modelFingerPointing_L = new Vector3(0, 0, 0);
    public Vector3 modelPalmFacing_L = new Vector3(0, 0, 0);
    public Vector3 modelFingerPointing_R = new Vector3(0, 0, 0);
    public Vector3 modelPalmFacing_R = new Vector3(0, 0, 0);
    [Tooltip("Toggling this value will reverse the ModelPalmFacing vectors to both RiggedHand's and all RiggedFingers.  Change if hands appear backward when tracking.")]
    [SerializeField]
    public bool FlipPalms = false;
    [SerializeField]
    [HideInInspector]
    private bool flippedPalmsState = false;
    private IKMarkersAssembly ikMarkersAssemblyPrefab;
    private IKMarkersAssembly iKMarkersAssembly;

    /**AutoRig() Calls AutoRigMecanim() if a Unity Avatar exists.  Otherwise, AutoRigByName() is called.  
     * Then it immediately RiggedHand.StoreJointStartPose() to store the rigged asset's original state.*/
    [ContextMenu("AutoRig")]
    public void AutoRig() {
      HandPoolToPopulate = GameObject.FindObjectOfType<HandPool>();
      AnimatorForMapping = gameObject.GetComponent<Animator>();
      if (AnimatorForMapping != null) {
        if (AnimatorForMapping.isHuman == true) {
          AutoRigMecanim();
          HandTransitionBehavior_L.OnSetup();
          HandTransitionBehavior_R.OnSetup();
          RiggedHand_L.StoreJointsStartPose();
          RiggedHand_R.StoreJointsStartPose();
          return;
        }
        else {
          Debug.LogWarning("The Mecanim Avatar for this asset does not contain a valid IsHuman definition.  Attempting to auto map by name.");
        }
      }
      AutoRigByName();
    }
    /**Allows a start pose for the rigged hands to be created and stored anytime. */
    [ContextMenu("StoreStartPose")]
    public void StoreStartPose() {
      if (RiggedHand_L && RiggedHand_R) {
        RiggedHand_L.StoreJointsStartPose();
        RiggedHand_R.StoreJointsStartPose();
      }
      else Debug.LogWarning("Please AutoRig before attempting to Store Start Pose");
    }
    /**Uses transform names to discover and assign RiggedHands scripts,
     * then calls methods in the RiggedHands that use transform nanes to discover fingers.*/
    [ContextMenu("AutoRigByName")]
    void AutoRigByName() {
      List<string> LeftHandStrings = new List<string> { "left" };
      List<string> RightHandStrings = new List<string> { "right" };

      //Assigning these here since this component gets added and used at editor time
      HandPoolToPopulate = GameObject.FindObjectOfType<HandPool>();
      Reset();

      //Find hands and assigns RiggedHands
      Transform Hand_L = null;
      foreach (Transform t in transform) {
        if (LeftHandStrings.Any(w => t.name.ToLower().Contains(w))) {
          Hand_L = t;
        }
      }
      if (Hand_L != null) {
        RiggedHand_L = Hand_L.gameObject.AddComponent<RiggedHand>();
        HandTransitionBehavior_L = Hand_L.gameObject.AddComponent<HandEnableDisable>();
        RiggedHand_L.Handedness = Chirality.Left;
        RiggedHand_L.SetEditorLeapPose = false;
        RiggedHand_L.UseMetaCarpals = UseMetaCarpals;
        RiggedHand_L.SetupRiggedHand();

        RiggedFinger_L_Thumb = (RiggedFinger)RiggedHand_L.fingers[0];
        RiggedFinger_L_Index = (RiggedFinger)RiggedHand_L.fingers[1];
        RiggedFinger_L_Mid = (RiggedFinger)RiggedHand_L.fingers[2];
        RiggedFinger_L_Ring = (RiggedFinger)RiggedHand_L.fingers[3];
        RiggedFinger_L_Pinky = (RiggedFinger)RiggedHand_L.fingers[4];

        modelFingerPointing_L = RiggedHand_L.modelFingerPointing;
        modelPalmFacing_L = RiggedHand_L.modelPalmFacing;

        RiggedHand_L.StoreJointsStartPose();
      }
      Transform Hand_R = null;
      foreach (Transform t in transform) {
        if (RightHandStrings.Any(w => t.name.ToLower().Contains(w))) {
          Hand_R = t;
        }
      }
      if (Hand_R != null) {
        RiggedHand_R = Hand_R.gameObject.AddComponent<RiggedHand>();
        HandTransitionBehavior_R = Hand_R.gameObject.AddComponent<HandEnableDisable>();
        RiggedHand_R.Handedness = Chirality.Right;
        RiggedHand_R.SetEditorLeapPose = false;
        RiggedHand_R.UseMetaCarpals = UseMetaCarpals;
        RiggedHand_R.SetupRiggedHand();

        RiggedFinger_R_Thumb = (RiggedFinger)RiggedHand_R.fingers[0];
        RiggedFinger_R_Index = (RiggedFinger)RiggedHand_R.fingers[1];
        RiggedFinger_R_Mid = (RiggedFinger)RiggedHand_R.fingers[2];
        RiggedFinger_R_Ring = (RiggedFinger)RiggedHand_R.fingers[3];
        RiggedFinger_R_Pinky = (RiggedFinger)RiggedHand_R.fingers[4];

        modelFingerPointing_R = RiggedHand_R.modelFingerPointing;
        modelPalmFacing_R = RiggedHand_R.modelPalmFacing;

        RiggedHand_R.StoreJointsStartPose();
      }
      //Find palms and assign to RiggedHands
      //RiggedHand_L.palm = AnimatorForMapping.GetBoneTransform(HumanBodyBones.LeftHand);
      //RiggedHand_R.palm = AnimatorForMapping.GetBoneTransform(HumanBodyBones.RightHand);

      if (ModelGroupName == "" || ModelGroupName != null) {
        ModelGroupName = transform.name;
      }
      HandPoolToPopulate.AddNewGroup(ModelGroupName, RiggedHand_L, RiggedHand_R);
    }

    /**Uses Mecanim transform mapping to find hands and assign RiggedHands scripts 
     * and to find base of each finger and asisng RiggedFinger script.
     * Then calls methods in the RiggedHands that use transform names to discover fingers */
    [ContextMenu("AutoRigMecanim")]
    void AutoRigMecanim() {
      //Assigning these here since this component gets added and used at editor time
      AnimatorForMapping = gameObject.GetComponent<Animator>();
      HandPoolToPopulate = GameObject.FindObjectOfType<HandPool>();
      Reset();


      //Find hands and assign RiggedHands
      Transform Hand_L = AnimatorForMapping.GetBoneTransform(HumanBodyBones.LeftHand);
      if (Hand_L.GetComponent<RiggedHand>()) {
        RiggedHand_L = Hand_L.GetComponent<RiggedHand>();
      }
      else RiggedHand_L = Hand_L.gameObject.AddComponent<RiggedHand>();
      HandEnableDisable handEnableDisable_L = Hand_L.gameObject.AddComponent<HandEnableDisable>();
      HandTransitionBehavior_L = handEnableDisable_L;
      RiggedHand_L.Handedness = Chirality.Left;
      RiggedHand_L.SetEditorLeapPose = false;

      Transform Hand_R = AnimatorForMapping.GetBoneTransform(HumanBodyBones.RightHand);
      if (Hand_R.GetComponent<RiggedHand>()) {
        RiggedHand_R = Hand_R.GetComponent<RiggedHand>();
      }
      else RiggedHand_R = Hand_R.gameObject.AddComponent<RiggedHand>();
      HandEnableDisable handEnableDisable_R = Hand_R.gameObject.AddComponent<HandEnableDisable>();
      HandTransitionBehavior_R = handEnableDisable_R;
      RiggedHand_R.Handedness = Chirality.Right;
      RiggedHand_R.SetEditorLeapPose = false;

      //Find palms and assign to RiggedHands
      RiggedHand_L.palm = AnimatorForMapping.GetBoneTransform(HumanBodyBones.LeftHand);
      RiggedHand_R.palm = AnimatorForMapping.GetBoneTransform(HumanBodyBones.RightHand);

      //Find Fingers and assign RiggedFingers
      RiggedFinger_L_Thumb = AnimatorForMapping.GetBoneTransform(HumanBodyBones.LeftThumbProximal).gameObject.AddComponent<RiggedFinger>();
      RiggedFinger_L_Thumb.fingerType = Finger.FingerType.TYPE_THUMB;
      RiggedFinger_L_Index = AnimatorForMapping.GetBoneTransform(HumanBodyBones.LeftIndexProximal).gameObject.AddComponent<RiggedFinger>();
      RiggedFinger_L_Index.fingerType = Finger.FingerType.TYPE_INDEX;
      RiggedFinger_L_Mid = AnimatorForMapping.GetBoneTransform(HumanBodyBones.LeftMiddleProximal).gameObject.AddComponent<RiggedFinger>();
      RiggedFinger_L_Mid.fingerType = Finger.FingerType.TYPE_MIDDLE;
      RiggedFinger_L_Ring = AnimatorForMapping.GetBoneTransform(HumanBodyBones.LeftRingProximal).gameObject.AddComponent<RiggedFinger>();
      RiggedFinger_L_Ring.fingerType = Finger.FingerType.TYPE_RING;
      RiggedFinger_L_Pinky = AnimatorForMapping.GetBoneTransform(HumanBodyBones.LeftLittleProximal).gameObject.AddComponent<RiggedFinger>();
      RiggedFinger_L_Pinky.fingerType = Finger.FingerType.TYPE_PINKY;
      RiggedFinger_R_Thumb = AnimatorForMapping.GetBoneTransform(HumanBodyBones.RightThumbProximal).gameObject.AddComponent<RiggedFinger>();
      RiggedFinger_R_Thumb.fingerType = Finger.FingerType.TYPE_THUMB;
      RiggedFinger_R_Index = AnimatorForMapping.GetBoneTransform(HumanBodyBones.RightIndexProximal).gameObject.AddComponent<RiggedFinger>();
      RiggedFinger_R_Index.fingerType = Finger.FingerType.TYPE_INDEX;
      RiggedFinger_R_Mid = AnimatorForMapping.GetBoneTransform(HumanBodyBones.RightMiddleProximal).gameObject.AddComponent<RiggedFinger>();
      RiggedFinger_R_Mid.fingerType = Finger.FingerType.TYPE_MIDDLE;
      RiggedFinger_R_Ring = AnimatorForMapping.GetBoneTransform(HumanBodyBones.RightRingProximal).gameObject.AddComponent<RiggedFinger>();
      RiggedFinger_R_Ring.fingerType = Finger.FingerType.TYPE_RING;
      RiggedFinger_R_Pinky = AnimatorForMapping.GetBoneTransform(HumanBodyBones.RightLittleProximal).gameObject.AddComponent<RiggedFinger>();
      RiggedFinger_R_Pinky.fingerType = Finger.FingerType.TYPE_PINKY;

      RiggedHand_L.AutoRigRiggedHand(RiggedHand_L.palm, RiggedFinger_L_Pinky.transform, RiggedFinger_L_Index.transform);
      RiggedHand_R.AutoRigRiggedHand(RiggedHand_R.palm, RiggedFinger_R_Pinky.transform, RiggedFinger_R_Index.transform);
      if (ModelGroupName == "" || ModelGroupName != null) {
        ModelGroupName = transform.name;
      }
      HandPoolToPopulate.AddNewGroup(ModelGroupName, RiggedHand_L, RiggedHand_R);

      modelFingerPointing_L = RiggedHand_L.modelFingerPointing;
      modelPalmFacing_L = RiggedHand_L.modelPalmFacing;
      modelFingerPointing_R = RiggedHand_R.modelFingerPointing;
      modelPalmFacing_R = RiggedHand_R.modelPalmFacing;
      //AutoRigUpperBody();
    }
    /**Removes existing RiggedFinger components so the auto rigging process can be rerun. */
    void Reset() {
      RiggedFinger[] riggedFingers = GetComponentsInChildren<RiggedFinger>();
      foreach (RiggedFinger finger in riggedFingers) {
        DestroyImmediate(finger);
      }
      DestroyImmediate(RiggedHand_L);
      DestroyImmediate(RiggedHand_R);
      DestroyImmediate(HandTransitionBehavior_L);
      DestroyImmediate(HandTransitionBehavior_R);
      if (HandPoolToPopulate != null) {
        HandPoolToPopulate.RemoveGroup(ModelGroupName);
      }
    }
<<<<<<< HEAD
    [ContextMenu("AutoRigUpperBody")]
    public void AutoRigUpperBody() {
      VRHeightOffset vRHeightOffset = GameObject.FindObjectOfType<VRHeightOffset>();
      float characterHeadHeight = AnimatorForMapping.GetBoneTransform(HumanBodyBones.Head).transform.position.y;
      vRHeightOffset._deviceOffsets[0].HeightOffset = characterHeadHeight + .1f;//small offset above head for eye height 
      AnimatorForMapping.runtimeAnimatorController = Resources.Load<RuntimeAnimatorController>("LeapAvatarController");
      ikMarkersAssemblyPrefab = Resources.Load<IKMarkersAssembly>("IKMarkersAssembly");
      iKMarkersAssembly = GameObject.Instantiate(ikMarkersAssemblyPrefab) as IKMarkersAssembly;
      iKMarkersAssembly.transform.parent = transform;
      iKMarkersAssembly.transform.localPosition = new Vector3(0, 0, 0);

      if (HandTransitionBehavior_L != null) {
        DestroyImmediate(HandTransitionBehavior_L);
      }
      WristLeapToIKBlend WristLeapToIKBlend_L = RiggedHand_L.gameObject.AddComponent<WristLeapToIKBlend>();
      HandTransitionBehavior_L = WristLeapToIKBlend_L;
      WristLeapToIKBlend_L.m_IKMarkerAssembly = iKMarkersAssembly;
      WristLeapToIKBlend_L.AssignIKMarkers();
      HandTransitionBehavior_L.OnSetup();

      if (HandTransitionBehavior_R != null) {
        DestroyImmediate(HandTransitionBehavior_R);
      }
      WristLeapToIKBlend WristLeapToIKBlend_R = RiggedHand_R.gameObject.AddComponent<WristLeapToIKBlend>();
      HandTransitionBehavior_R = WristLeapToIKBlend_R;
      WristLeapToIKBlend_R.m_IKMarkerAssembly = iKMarkersAssembly;
      WristLeapToIKBlend_R.AssignIKMarkers();
      HandTransitionBehavior_R.OnSetup();

      OnAnimatorIKCaller onAnimatorIKCaller =  gameObject.AddComponent<OnAnimatorIKCaller>();
      onAnimatorIKCaller.wristLeapToIKBlend_L = (WristLeapToIKBlend)HandTransitionBehavior_L;
      onAnimatorIKCaller.wristLeapToIKBlend_R = (WristLeapToIKBlend)HandTransitionBehavior_R;
      SpineFollowTargetBehavior spineFollowTargetBehavior = gameObject.AddComponent<SpineFollowTargetBehavior>();
      spineFollowTargetBehavior.wristLeapToIKBlend_L = WristLeapToIKBlend_L;
      spineFollowTargetBehavior.wristLeapToIKBlend_R = WristLeapToIKBlend_R;
      ShoulderTurnBehavior shoulderTurnBehavior = gameObject.AddComponent<ShoulderTurnBehavior>();
      //Assign and configure Animator Controller to Animator
      //AnimatorForMapping.runtimeAnimatorController = runtimeAnimatorController;
      AnimatorForMapping.updateMode = AnimatorUpdateMode.AnimatePhysics;
      AnimatorForMapping.cullingMode = AnimatorCullingMode.AlwaysAnimate;
    }
    [ContextMenu("AutoRigLocomotion")]
    public void AutoRigLocomotion() {
      LocomotionAvatar locomotionAvatar = gameObject.AddComponent<LocomotionAvatar>();
      SpineFollowTargetBehavior spineFollowTargetBehavior = gameObject.GetComponent<SpineFollowTargetBehavior>();
      spineFollowTargetBehavior.AlwaysDriveSpine = false;
    }
    //Monobehavior's OnValidate() is used to push LeapHandsAutoRig values to RiggedHand and RiggedFinger components
    void OnValidate() {
      if (FlipPalms != flippedPalmsState) {
        modelPalmFacing_L = modelPalmFacing_L * -1f;
        modelPalmFacing_R = modelPalmFacing_R * -1f;
        flippedPalmsState = FlipPalms;
      }

=======
    public void PushVectorValues() {
>>>>>>> bee0c499
      //push palm and finger facing values to RiggedHand's and RiggedFinger's
      if (RiggedHand_L) {
        RiggedHand_L.modelFingerPointing = modelFingerPointing_L;
        RiggedHand_L.modelPalmFacing = modelPalmFacing_L;
      }
      if (RiggedHand_R) {
        RiggedHand_R.modelFingerPointing = modelFingerPointing_R;
        RiggedHand_R.modelPalmFacing = modelPalmFacing_R;
      }
      if (RiggedFinger_L_Thumb) {
        RiggedFinger_L_Thumb.modelFingerPointing = modelFingerPointing_L;
        RiggedFinger_L_Thumb.modelPalmFacing = modelPalmFacing_L;
      }
      if (RiggedFinger_L_Index) {
        RiggedFinger_L_Index.modelFingerPointing = modelFingerPointing_L;
        RiggedFinger_L_Index.modelPalmFacing = modelPalmFacing_L;
      }
      if (RiggedFinger_L_Mid) {
        RiggedFinger_L_Mid.modelFingerPointing = modelFingerPointing_L;
        RiggedFinger_L_Mid.modelPalmFacing = modelPalmFacing_L;
      }
      if (RiggedFinger_L_Ring) {
        RiggedFinger_L_Ring.modelFingerPointing = modelFingerPointing_L;
        RiggedFinger_L_Ring.modelPalmFacing = modelPalmFacing_L;
      }
      if (RiggedFinger_L_Pinky) {
        RiggedFinger_L_Pinky.modelFingerPointing = modelFingerPointing_L;
        RiggedFinger_L_Pinky.modelPalmFacing = modelPalmFacing_L;
      }
      if (RiggedFinger_R_Thumb) {
        RiggedFinger_R_Thumb.modelFingerPointing = modelFingerPointing_R;
        RiggedFinger_R_Thumb.modelPalmFacing = modelPalmFacing_R;
      }
      if (RiggedFinger_R_Index) {
        RiggedFinger_R_Index.modelFingerPointing = modelFingerPointing_R;
        RiggedFinger_R_Index.modelPalmFacing = modelPalmFacing_R;
      }
      if (RiggedFinger_R_Mid) {
        RiggedFinger_R_Mid.modelFingerPointing = modelFingerPointing_R;
        RiggedFinger_R_Mid.modelPalmFacing = modelPalmFacing_R;
      }
      if (RiggedFinger_R_Ring) {
        RiggedFinger_R_Ring.modelFingerPointing = modelFingerPointing_R;
        RiggedFinger_R_Ring.modelPalmFacing = modelPalmFacing_R;
      }
      if (RiggedFinger_R_Pinky) {
        RiggedFinger_R_Pinky.modelFingerPointing = modelFingerPointing_R;
        RiggedFinger_R_Pinky.modelPalmFacing = modelPalmFacing_R;
      }
    }

    //Monobehavior's OnValidate() is used to push LeapHandsAutoRig values to RiggedHand and RiggedFinger components
    void OnValidate() {
      if (FlipPalms != flippedPalmsState) {
        modelPalmFacing_L = modelPalmFacing_L * -1f;
        modelPalmFacing_R = modelPalmFacing_R * -1f;
        flippedPalmsState = FlipPalms;
        PushVectorValues();
      }
    }
    /**Removes the ModelGroup from HandPool that corresponds to this instance of LeapHandsAutoRig */
    void OnDestroy() {
      if (HandPoolToPopulate != null) {
        HandPoolToPopulate.RemoveGroup(ModelGroupName);
      }
    }
  }
}<|MERGE_RESOLUTION|>--- conflicted
+++ resolved
@@ -232,7 +232,6 @@
         HandPoolToPopulate.RemoveGroup(ModelGroupName);
       }
     }
-<<<<<<< HEAD
     [ContextMenu("AutoRigUpperBody")]
     public void AutoRigUpperBody() {
       VRHeightOffset vRHeightOffset = GameObject.FindObjectOfType<VRHeightOffset>();
@@ -280,17 +279,8 @@
       SpineFollowTargetBehavior spineFollowTargetBehavior = gameObject.GetComponent<SpineFollowTargetBehavior>();
       spineFollowTargetBehavior.AlwaysDriveSpine = false;
     }
-    //Monobehavior's OnValidate() is used to push LeapHandsAutoRig values to RiggedHand and RiggedFinger components
-    void OnValidate() {
-      if (FlipPalms != flippedPalmsState) {
-        modelPalmFacing_L = modelPalmFacing_L * -1f;
-        modelPalmFacing_R = modelPalmFacing_R * -1f;
-        flippedPalmsState = FlipPalms;
-      }
-
-=======
+
     public void PushVectorValues() {
->>>>>>> bee0c499
       //push palm and finger facing values to RiggedHand's and RiggedFinger's
       if (RiggedHand_L) {
         RiggedHand_L.modelFingerPointing = modelFingerPointing_L;
