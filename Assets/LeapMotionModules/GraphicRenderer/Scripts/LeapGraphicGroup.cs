﻿using System;
using System.Collections;
using System.Collections.Generic;
using UnityEngine;
using UnityEngine.Assertions;
#if UNITY_EDITOR
using UnityEditor;
#endif
using Leap.Unity.Space;
using Leap.Unity.Query;

namespace Leap.Unity.GraphicalRenderer {

  [AddComponentMenu("")]
  public partial class LeapGraphicGroup : LeapGraphicComponentBase<LeapGraphicRenderer> {

    #region INSPECTOR FIELDS
    [SerializeField]
    private LeapRenderingMethod _renderingMethod;

    [SerializeField]
    private List<LeapGraphicFeatureBase> _features = new List<LeapGraphicFeatureBase>();
    #endregion

    #region PRIVATE VARIABLES
    [SerializeField, HideInInspector]
    private LeapGraphicRenderer _renderer;

    [SerializeField, HideInInspector]
    private List<LeapGraphic> _graphics = new List<LeapGraphic>();

    [SerializeField, HideInInspector]
    private List<SupportInfo> _supportInfo = new List<SupportInfo>();

    [SerializeField, HideInInspector]
    private bool _addRemoveSupported;

    private HashSet<LeapGraphic> _toAttach = new HashSet<LeapGraphic>();
    private HashSet<LeapGraphic> _toDetach = new HashSet<LeapGraphic>();
    #endregion

    #region PUBLIC RUNTIME API

    public
#if UNITY_EDITOR
  new
#endif
  LeapGraphicRenderer renderer {
      get {
#if UNITY_EDITOR
        if (_renderer == null) {
          _renderer = GetComponent<LeapGraphicRenderer>();

          if (_renderer == null) {
            Debug.LogError("The graphic group still exists but isn't connected to any renderer!", this);
          } else {
            Debug.LogWarning("The _renderer field of the graphic group became null!", this);
          }
        }
#endif

        return _renderer;
      }
    }

    public LeapRenderingMethod renderingMethod {
      get {
#if UNITY_EDITOR
        if (_renderingMethod == null) {
          _renderingMethod = GetComponent<LeapRenderingMethod>();

          if (_renderingMethod == null) {
            Debug.LogError("The graphic group still exists but isn't connected to any rendering method!", this);
          } else {
            Debug.LogWarning("The _renderingMethod field of the graphic group became null!", this);
          }
        }
#endif

        return _renderingMethod;
      }
    }

    public List<LeapGraphicFeatureBase> features {
      get {
        Assert.IsNotNull(_features, "The feature list of graphic group was null!");
        return _features;
      }
    }

    public List<LeapGraphic> graphics {
      get {
        Assert.IsNotNull(_graphics, "The graphic list of graphic group was null!");
        return _graphics;
      }
    }

    /// <summary>
    /// Maps 1-to-1 with the feature list, where each graphic represents the
    /// support that feature currently has.
    /// </summary>
    public List<SupportInfo> supportInfo {
      get {
        Assert.IsNotNull(_supportInfo, "The support info list of graphic group was null!");
        Assert.AreEqual(_features.Count, _supportInfo.Count, "The support info list should have the same length as the feature list.");
        return _supportInfo;
      }
    }

    public bool addRemoveSupported {
      get {
        return _addRemoveSupported;
      }
    }

    public bool TryAddGraphic(LeapGraphic graphic) {
      Assert.IsNotNull(graphic);

      if (!addRemoveSupportedOrEditTime()) {
        return false;
      }

#if UNITY_EDITOR
      if (!Application.isPlaying) {
        Undo.RecordObject(graphic, "Added graphic to group");
        Undo.RecordObject(this, "Added graphic to group");
      }
#endif

      if (_graphics.Contains(graphic)) {
        if (graphic.attachedGroup == null) {
          //detatch and re-add, it forgot it was attached!
          //This can easily happen at edit time due to prefab shenanigans 
          graphic.OnDetachedFromGroup();
        } else {
          Debug.LogWarning("Could not add graphic because it was already a part of this group.");
          return false;
        }
      }

#if UNITY_EDITOR
      if (!Application.isPlaying) {
        int newIndex = _graphics.Count;
        _graphics.Add(graphic);

        LeapSpaceAnchor anchor = _renderer.space == null ? null : LeapSpaceAnchor.GetAnchor(graphic.transform);

        graphic.OnAttachedToGroup(this, anchor);

        RebuildFeatureData();
        RebuildFeatureSupportInfo();

<<<<<<< HEAD
=======
      //TODO: this is gonna need to be optimized too
      if (_renderer.space != null) {
        _renderer.space.RebuildHierarchy();
        _renderer.space.RecalculateTransformers();
      }

#if UNITY_EDITOR
      if (!Application.isPlaying) {
>>>>>>> e4d1f95d
        _renderer.editor.ScheduleEditorUpdate();
      } else
#endif
      {
        if (_toAttach.Contains(graphic)) {
          return false;
        }

        _toAttach.Add(graphic);
      }

      return true;
    }

    public bool TryRemoveGraphic(LeapGraphic graphic) {
      Assert.IsNotNull(graphic);

      if (!addRemoveSupportedOrEditTime()) {
        return false;
      }

      int graphicIndex = _graphics.IndexOf(graphic);
      if (graphicIndex < 0) {
        return false;
      }

#if UNITY_EDITOR
      if (!Application.isPlaying) {
        Undo.RecordObject(graphic, "Removed graphic from group");
        Undo.RecordObject(this, "Removed graphic from group");

        graphic.OnDetachedFromGroup();
        _graphics.RemoveAt(graphicIndex);

        //TODO: this is gonna need to be optimized
        RebuildFeatureData();
        RebuildFeatureSupportInfo();

        _renderer.editor.ScheduleEditorUpdate();
      } else
#endif
      {
        if (_toDetach.Contains(graphic)) {
          return false;
        }

        _toDetach.Add(graphic);
      }

      return true;
    }

    public bool GetSupportedFeatures<T>(List<T> features) where T : LeapGraphicFeatureBase {
      features.Clear();
      for (int i = 0; i < _features.Count; i++) {
        var feature = _features[i];
        if (!(feature is T)) continue;
        if (_supportInfo[i].support == SupportType.Error) continue;

        features.Add(feature as T);
      }

      return features.Count != 0;
    }

    public void UpdateRenderer() {
#if UNITY_EDITOR
      if (Application.isPlaying)
#endif
      {
        handleRuntimeAddRemove();
      }

      _renderingMethod.OnUpdateRenderer();

      foreach (var feature in _features) {
        feature.isDirty = false;
      }
    }

    public void RebuildFeatureData() {
      using (new ProfilerSample("Rebuild Feature Data")) {
        foreach (var feature in _features) {
          feature.ClearDataObjectReferences();
          feature.isDirty = true;
        }

        for (int i = 0; i < _graphics.Count; i++) {
          var graphic = _graphics[i];

          List<LeapFeatureData> dataList = new List<LeapFeatureData>();
          foreach (var feature in _features) {
            var dataObj = graphic.featureData.Query().OfType(feature.GetDataObjectType()).FirstOrDefault();
            if (dataObj != null) {
              graphic.featureData.Remove(dataObj);
            } else {
              dataObj = feature.CreateFeatureDataForGraphic(graphic);
            }
            feature.AddFeatureData(dataObj);
            dataList.Add(dataObj);
          }

          foreach (var dataObj in graphic.featureData) {
            DestroyImmediate(dataObj);
          }

          graphic.OnAssignFeatureData(dataList);
        }

        //Could be more efficient
        foreach (var feature in _features) {
          feature.AssignFeatureReferences();
        }
      }
    }

    public void RebuildFeatureSupportInfo() {
      using (new ProfilerSample("Rebuild Support Info")) {
        var typeToFeatures = new Dictionary<Type, List<LeapGraphicFeatureBase>>();
        foreach (var feature in _features) {
          Type featureType = feature.GetType();
          List<LeapGraphicFeatureBase> list;
          if (!typeToFeatures.TryGetValue(featureType, out list)) {
            list = new List<LeapGraphicFeatureBase>();
            typeToFeatures[featureType] = list;
          }

          list.Add(feature);
        }


        var featureToInfo = new Dictionary<LeapGraphicFeatureBase, SupportInfo>();

        foreach (var pair in typeToFeatures) {
          var featureType = pair.Key;
          var featureList = pair.Value;
          var infoList = new List<SupportInfo>().FillEach(featureList.Count, () => SupportInfo.FullSupport());

          var castList = Activator.CreateInstance(typeof(List<>).MakeGenericType(featureType)) as IList;
          foreach (var feature in featureList) {
            castList.Add(feature);
          }

          try {
            if (_renderingMethod == null) continue;

            var interfaceType = typeof(ISupportsFeature<>).MakeGenericType(featureType);
            if (!interfaceType.IsAssignableFrom(_renderingMethod.GetType())) {
              infoList.FillEach(() => SupportInfo.Error("This renderer does not support this feature."));
              continue;
            }

            var supportDelegate = interfaceType.GetMethod("GetSupportInfo");

            if (supportDelegate == null) {
              Debug.LogError("Could not find support delegate.");
              continue;
            }

            supportDelegate.Invoke(_renderingMethod, new object[] { castList, infoList });
          } finally {
            for (int i = 0; i < featureList.Count; i++) {
              featureToInfo[featureList[i]] = infoList[i];
            }
          }
        }

        _supportInfo = new List<SupportInfo>();
        foreach (var feature in _features) {
          _supportInfo.Add(feature.GetSupportInfo(this).OrWorse(featureToInfo[feature]));
        }
      }
    }
    #endregion

    #region UNITY CALLBACKS

    protected override void OnValidate() {
      base.OnValidate();

      for (int i = _features.Count; i-- != 0;) {
        if (_features[i] == null) {
          _features.RemoveAt(i);
        }
      }

#if UNITY_EDITOR
      if (!InternalUtility.IsPrefab(this)) {
        editor.OnValidate();
      }
#endif
    }

#if UNITY_EDITOR
    protected override void OnDestroyedByUser() {
      editor.OnDestroyedByUser();
    }
#endif

    private void OnEnable() {
#if UNITY_EDITOR
      if (!Application.isPlaying) {
        return;
      }
#endif

      _renderingMethod.OnEnableRenderer();
    }

    private void OnDisable() {
#if UNITY_EDITOR
      if (!Application.isPlaying) {
        return;
      }
#endif

      _renderingMethod.OnDisableRenderer();
    }

    #endregion

    #region PRIVATE IMPLEMENTATION

#if UNITY_EDITOR
    private LeapGraphicGroup() {
      editor = new EditorApi(this);
    }
#endif

    private void handleRuntimeAddRemove() {
      if (_toAttach.Count == 0 && _toDetach.Count == 0) {
        return;
      }

      using (new ProfilerSample("Handle Runtime Add/Remove")) {
        List<int> dirtyIndexes = Pool<List<int>>.Spawn();

        try {
          var attachEnum = _toAttach.GetEnumerator();
          var detachEnum = _toDetach.GetEnumerator();
          bool canAttach = attachEnum.MoveNext();
          bool canDetach = detachEnum.MoveNext();

          //First, we can handle pairs of adds/removes easily by simply placing
          //the new graphic in the same place the old graphic was.
          while (canAttach && canDetach) {
            int toDetatchIndex = _graphics.IndexOf(detachEnum.Current);
            _graphics[toDetatchIndex] = attachEnum.Current;

            var anchor = _renderer.space == null ? null : LeapSpaceAnchor.GetAnchor(attachEnum.Current.transform);

            detachEnum.Current.OnDetachedFromGroup();
            attachEnum.Current.OnAttachedToGroup(this, anchor);

            dirtyIndexes.Add(toDetatchIndex);

            canAttach = attachEnum.MoveNext();
            canDetach = detachEnum.MoveNext();
          }

          //Then we append all the new graphics if there are any left.  This
          //only happens if more graphics were added than were remove this
          //frame.
          while (canAttach) {
            _graphics.Add(attachEnum.Current);

            var anchor = _renderer.space == null ? null : LeapSpaceAnchor.GetAnchor(attachEnum.Current.transform);
            attachEnum.Current.OnAttachedToGroup(this, anchor);

            canAttach = attachEnum.MoveNext();
          }

          //Or remove any graphics that did not have a matching add.  This 
          //only happens if more graphics were removed than were added this
          //frame.
          while (canDetach) {
            int toDetachIndex = _graphics.IndexOf(detachEnum.Current);
            dirtyIndexes.Add(toDetachIndex);

            _graphics.RemoveAtUnordered(toDetachIndex);

            detachEnum.Current.OnDetachedFromGroup();

            canDetach = detachEnum.MoveNext();
          }

          attachEnum.Dispose();
          detachEnum.Dispose();
          _toAttach.Clear();
          _toDetach.Clear();

          //Make sure the dirty indexes only point to valid graphics areas.
          //Could potentially be optimized, but hasnt been a bottleneck.
          for (int i = dirtyIndexes.Count; i-- != 0;) {
            if (dirtyIndexes[i] >= _graphics.Count) {
              dirtyIndexes.RemoveAt(i);
            }
          }

          //TODO: this is gonna need to be optimized
          RebuildFeatureData();
          RebuildFeatureSupportInfo();
          if (renderer.space != null) {
            renderer.space.RebuildHierarchy();
            renderer.space.RecalculateTransformers();
          }

          (_renderingMethod as ISupportsAddRemove).OnAddRemoveGraphics(dirtyIndexes);
        } finally {
          dirtyIndexes.Clear();
          Pool<List<int>>.Recycle(dirtyIndexes);
        }
      }
    }

    private bool addRemoveSupportedOrEditTime() {
#if UNITY_EDITOR
      if (!Application.isPlaying) {
        return true;
      }
#endif

      return _addRemoveSupported;
    }
    #endregion
  }
}<|MERGE_RESOLUTION|>--- conflicted
+++ resolved
@@ -149,18 +149,12 @@
 
         RebuildFeatureData();
         RebuildFeatureSupportInfo();
-
-<<<<<<< HEAD
-=======
-      //TODO: this is gonna need to be optimized too
-      if (_renderer.space != null) {
-        _renderer.space.RebuildHierarchy();
-        _renderer.space.RecalculateTransformers();
-      }
-
-#if UNITY_EDITOR
-      if (!Application.isPlaying) {
->>>>>>> e4d1f95d
+        
+        if (_renderer.space != null) {
+          _renderer.space.RebuildHierarchy();
+          _renderer.space.RecalculateTransformers();
+        }
+
         _renderer.editor.ScheduleEditorUpdate();
       } else
 #endif
@@ -194,10 +188,14 @@
 
         graphic.OnDetachedFromGroup();
         _graphics.RemoveAt(graphicIndex);
-
-        //TODO: this is gonna need to be optimized
+        
         RebuildFeatureData();
         RebuildFeatureSupportInfo();
+
+        if (_renderer.space != null) {
+          _renderer.space.RebuildHierarchy();
+          _renderer.space.RecalculateTransformers();
+        }
 
         _renderer.editor.ScheduleEditorUpdate();
       } else
