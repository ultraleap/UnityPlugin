/******************************************************************************
 * Copyright (C) Leap Motion, Inc. 2011-2017.                                 *
 * Leap Motion proprietary and  confidential.                                 *
 *                                                                            *
 * Use subject to the terms of the Leap Motion SDK Agreement available at     *
 * https://developer.leapmotion.com/sdk_agreement, or another agreement       *
 * between Leap Motion and you, your company or other organization.           *
 ******************************************************************************/

using System;
using System.Collections.Generic;
using UnityEngine;
#if UNITY_EDITOR
using UnityEditor;
#endif
using Leap.Unity.Space;
using Leap.Unity.Query;
using Leap.Unity.Attributes;

namespace Leap.Unity.GraphicalRenderer {

  [LeapGraphicTag("Text")]
  [Serializable]
  public class LeapTextRenderer : LeapRenderingMethod<LeapTextGraphic>,
  ISupportsFeature<LeapRuntimeTintFeature> {
    public const string DEFAULT_FONT = "Arial.ttf";
    public const string DEFAULT_SHADER = "Leap Motion/Graphic Renderer/Text/Dynamic";
    public const float SCALE_CONSTANT = 0.001f;

    [Header("Text Settings")]
    [EditTimeOnly, SerializeField]
    private Font _font;

    [EditTimeOnly, SerializeField]
    private float _dynamicPixelsPerUnit = 1.0f;

    [EditTimeOnly, SerializeField]
    public bool _useColor = true;

    [EditTimeOnly, SerializeField]
    public Color _globalTint = Color.white;

    [Header("Rendering Settings")]
    [EditTimeOnly, SerializeField]
    private Shader _shader;

<<<<<<< HEAD
    [SerializeField]
=======
    [EditTimeOnly, SerializeField]
>>>>>>> 1b440ed0
    private float _scale = 1f;

    [SerializeField]
    private RendererMeshData _meshData;

    [SerializeField]
    private Material _material;

    //Curved space
    private const string CURVED_PARAMETERS = LeapGraphicRenderer.PROPERTY_PREFIX + "Curved_GraphicParameters";
    private List<Matrix4x4> _curved_worldToAnchor = new List<Matrix4x4>();
    private List<Matrix4x4> _curved_meshTransforms = new List<Matrix4x4>();
    private List<Vector4> _curved_graphicParameters = new List<Vector4>();

    public override SupportInfo GetSpaceSupportInfo(LeapSpace space) {
      return SupportInfo.FullSupport();
    }

    public void GetSupportInfo(List<LeapRuntimeTintFeature> features, List<SupportInfo> info) {
      SupportUtil.OnlySupportFirstFeature(features, info);
    }

    public override void OnEnableRenderer() {
      foreach (var graphic in group.graphics) {
        var textGraphic = graphic as LeapTextGraphic;
        _font.RequestCharactersInTexture(textGraphic.text);
      }

      generateMaterial();
    }

    public override void OnDisableRenderer() { }

    public override void OnUpdateRenderer() {
      for (int i = 0; i < group.graphics.Count; i++) {
        var graphic = group.graphics[i] as LeapTextGraphic;

        if (graphic.isRepresentationDirty) {
          generateTextMesh(i, graphic, _meshData[i]);
        }
      }

      if (renderer.space == null) {
        using (new ProfilerSample("Draw Meshes")) {
          for (int i = 0; i < group.graphics.Count; i++) {
            var graphic = group.graphics[i];
            Graphics.DrawMesh(_meshData[i], graphic.transform.localToWorldMatrix, _material, 0);
          }
        }
      } else if (renderer.space is LeapRadialSpace) {
        var curvedSpace = renderer.space as LeapRadialSpace;

        using (new ProfilerSample("Build Material Data")) {
          _curved_worldToAnchor.Clear();
          _curved_meshTransforms.Clear();
          _curved_graphicParameters.Clear();
          for (int i = 0; i < _meshData.Count; i++) {
            var graphic = group.graphics[i];
            var transformer = graphic.anchor.transformer;

            Vector3 localPos = renderer.transform.InverseTransformPoint(graphic.transform.position);

            Matrix4x4 mainTransform = renderer.transform.localToWorldMatrix * transformer.GetTransformationMatrix(localPos);
            Matrix4x4 deform = renderer.transform.worldToLocalMatrix * Matrix4x4.TRS(renderer.transform.position - graphic.transform.position, Quaternion.identity, Vector3.one) * graphic.transform.localToWorldMatrix;
            Matrix4x4 total = mainTransform * deform;

            _curved_graphicParameters.Add((transformer as IRadialTransformer).GetVectorRepresentation(graphic.transform));
            _curved_meshTransforms.Add(total);
            _curved_worldToAnchor.Add(mainTransform.inverse);
          }
        }

        using (new ProfilerSample("Upload Material Data")) {
          _material.SetFloat(SpaceProperties.RADIAL_SPACE_RADIUS, curvedSpace.radius);
          _material.SetMatrixArraySafe("_GraphicRendererCurved_WorldToAnchor", _curved_worldToAnchor);
          _material.SetMatrix("_GraphicRenderer_LocalToWorld", renderer.transform.localToWorldMatrix);
          _material.SetVectorArraySafe("_GraphicRendererCurved_GraphicParameters", _curved_graphicParameters);
        }

        using (new ProfilerSample("Draw Meshes")) {
          for (int i = 0; i < _meshData.Count; i++) {
            Graphics.DrawMesh(_meshData[i], _curved_meshTransforms[i], _material, 0);
          }
        }
      }
    }

#if UNITY_EDITOR
    public override void OnEnableRendererEditor() {
      base.OnEnableRendererEditor();

      _font = Resources.GetBuiltinResource<Font>(DEFAULT_FONT);
      _shader = Shader.Find(DEFAULT_SHADER);
    }

    public override void OnUpdateRendererEditor() {
      base.OnUpdateRendererEditor();

      if (_font == null) {
        _font = Resources.GetBuiltinResource<Font>(DEFAULT_FONT);
      }

      if (_shader == null) {
        _shader = Shader.Find(DEFAULT_SHADER);
      }

      _meshData.Validate(this);

      //Make sure we have enough meshes to render all our graphics
      while (_meshData.Count > group.graphics.Count) {
        UnityEngine.Object.DestroyImmediate(_meshData[_meshData.Count - 1]);
        _meshData.RemoveMesh(_meshData.Count - 1);
      }

      while (_meshData.Count < group.graphics.Count) {
        _meshData.AddMesh(new Mesh());
      }

      generateMaterial();
    }
#endif

    private void generateMaterial() {
      if (_material == null) {
        _material = new Material(_font.material);
      }

#if UNITY_EDITOR
      Undo.RecordObject(_material, "Touched material");
#endif

      //_material.mainTexture = _font.material.mainTexture;
      _material.name = "Font material";
      _material.shader = _shader;

      foreach (var keyword in _material.shaderKeywords) {
        _material.DisableKeyword(keyword);
      }

      if (renderer.space != null) {
        if (renderer.space is LeapCylindricalSpace) {
          _material.EnableKeyword(SpaceProperties.CYLINDRICAL_FEATURE);
        } else if (renderer.space is LeapSphericalSpace) {
          _material.EnableKeyword(SpaceProperties.SPHERICAL_FEATURE);
        }
      }

      if (_useColor) {
        _material.EnableKeyword(LeapGraphicRenderer.FEATURE_PREFIX + "VERTEX_COLORS");
      }
    }

    private List<TextWrapper.Line> _tempLines = new List<TextWrapper.Line>();
    private List<Vector3> _verts = new List<Vector3>();
    private List<Vector4> _uvs = new List<Vector4>();
    private List<Color> _colors = new List<Color>();
    private List<int> _tris = new List<int>();
    private void generateTextMesh(int index, LeapTextGraphic graphic, Mesh mesh) {
      mesh.Clear();

      int scaledFontSize = Mathf.RoundToInt(graphic.fontSize * _dynamicPixelsPerUnit);

      _font.RequestCharactersInTexture(graphic.text,
                                       scaledFontSize,
                                       graphic.fontStyle);

      var textGraphic = graphic as LeapTextGraphic;
      var text = textGraphic.text;

      float _charScale = this._scale * SCALE_CONSTANT / _dynamicPixelsPerUnit;
      float _scale = _charScale * graphic.fontSize / _font.fontSize;
      float lineHeight = _scale * textGraphic.lineSpacing * _font.lineHeight * _dynamicPixelsPerUnit;

      RectTransform rectTransform = textGraphic.transform as RectTransform;
      float maxWidth;
      if (rectTransform != null) {
        maxWidth = rectTransform.rect.width;
      } else {
        maxWidth = float.MaxValue;
      }

      TextWrapper.Wrap(text, textGraphic.tokens, _tempLines, c => {
        CharacterInfo info;
        _font.GetCharacterInfo(c, out info, scaledFontSize, graphic.fontStyle);
        return info.advance * _charScale;
      }, maxWidth);

      float textHeight = _tempLines.Count * lineHeight;

      Vector3 origin = Vector3.zero;
      origin.y -= _font.ascent * _scale * _dynamicPixelsPerUnit;

      if (rectTransform != null) {
        origin.y -= rectTransform.rect.y;

        switch (textGraphic.verticalAlignment) {
          case LeapTextGraphic.VerticalAlignment.Center:
            origin.y -= (rectTransform.rect.height - textHeight) / 2;
            break;
          case LeapTextGraphic.VerticalAlignment.Bottom:
            origin.y -= (rectTransform.rect.height - textHeight);
            break;
        }
      }

      foreach (var line in _tempLines) {

        if (rectTransform != null) {
          origin.x = rectTransform.rect.x;
          switch (textGraphic.horizontalAlignment) {
            case LeapTextGraphic.HorizontalAlignment.Center:
              origin.x += (rectTransform.rect.width - line.width) / 2;
              break;
            case LeapTextGraphic.HorizontalAlignment.Right:
              origin.x += (rectTransform.rect.width - line.width);
              break;
          }
        } else {
          switch (textGraphic.horizontalAlignment) {
            case LeapTextGraphic.HorizontalAlignment.Left:
              origin.x = 0;
              break;
            case LeapTextGraphic.HorizontalAlignment.Center:
              origin.x = -line.width / 2;
              break;
            case LeapTextGraphic.HorizontalAlignment.Right:
              origin.x = -line.width;
              break;
          }
        }

        for (int i = line.start; i < line.end; i++) {
          char c = text[i];

          CharacterInfo info;
          if (!_font.GetCharacterInfo(c, out info, scaledFontSize, graphic.fontStyle)) {
            continue;
          }

          int offset = _verts.Count;
          _tris.Add(offset + 0);
          _tris.Add(offset + 1);
          _tris.Add(offset + 2);

          _tris.Add(offset + 0);
          _tris.Add(offset + 2);
          _tris.Add(offset + 3);

          _verts.Add(_charScale * new Vector3(info.minX, info.maxY, 0) + origin);
          _verts.Add(_charScale * new Vector3(info.maxX, info.maxY, 0) + origin);
          _verts.Add(_charScale * new Vector3(info.maxX, info.minY, 0) + origin);
          _verts.Add(_charScale * new Vector3(info.minX, info.minY, 0) + origin);

          _uvs.Add(info.uvTopLeft);
          _uvs.Add(info.uvTopRight);
          _uvs.Add(info.uvBottomRight);
          _uvs.Add(info.uvBottomLeft);

          if (_useColor) {
            _colors.Append(4, _globalTint * graphic.color);
          }

          origin.x += info.advance * _charScale;
        }
        origin.y -= lineHeight;
      }

      for (int i = 0; i < _uvs.Count; i++) {
        Vector4 uv = _uvs[i];
        uv.w = index;
        _uvs[i] = uv;
      }

      mesh.SetVertices(_verts);
      mesh.SetTriangles(_tris, 0);
      mesh.SetUVs(0, _uvs);

      if (_useColor) {
        mesh.SetColors(_colors);
      }

      _verts.Clear();
      _uvs.Clear();
      _tris.Clear();
      _colors.Clear();
      _tempLines.Clear();
    }
  }
}<|MERGE_RESOLUTION|>--- conflicted
+++ resolved
@@ -44,11 +44,7 @@
     [EditTimeOnly, SerializeField]
     private Shader _shader;
 
-<<<<<<< HEAD
-    [SerializeField]
-=======
-    [EditTimeOnly, SerializeField]
->>>>>>> 1b440ed0
+    [EditTimeOnly, SerializeField]
     private float _scale = 1f;
 
     [SerializeField]
