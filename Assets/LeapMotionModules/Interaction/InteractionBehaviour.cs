﻿using Leap.Unity.Attributes;
using Leap.Unity.Query;
using Leap.Unity.UI.Interaction.Internal;
using System;
using System.Collections;
using System.Collections.Generic;
using UnityEngine;
using UnityEngine.Assertions;
using Leap.Unity.Space;
using InteractionEngineUtility;
using Leap.Unity.RuntimeGizmos;

namespace Leap.Unity.UI.Interaction {

  /// <summary>
  /// InteractionBehaviours are components that enable GameObjects to interact with Leap
  /// hands in a physical intuitive way. By default, they represent objects that can be
  /// poked, prodded, smacked, grasped, and thrown around by Leap hands. They also provide
  /// a thorough public API with callbacks for hovering, contact, and grasping callbacks
  /// for creating feedback mechanisms or overriding the default physical behavior of the object.
  /// In documentation and some method calls, GameObjects with an InteractionBehaviour component
  /// are called interaction objects.
  /// </summary>
  [RequireComponent(typeof(Rigidbody))]
  public class InteractionBehaviour : MonoBehaviour, IInteractionBehaviour {

    public const float MAX_ANGULAR_VELOCITY = 100F;

    #region Public API
    
    public enum EventType {
      HoverBegin = 100,
      HoverStay = 101,
      HoverEnd = 102,
      ObjectHoverBegin = 110,
      ObjectHoverEnd = 111,
      PrimaryHoverBegin = 120,
      PrimaryHoverStay = 121,
      PrimaryHoverEnd = 122,
      ObjectPrimaryHoverBegin = 130,
      ObjectPrimaryHoverEnd = 132,
      GraspBegin = 140,
      GraspHold = 141,
      GraspEnd = 142,
      ObjectGraspBegin = 150,
      ObjectGraspEnd = 152,
      SuspensionBegin = 160,
      SuspensionEnd = 161,
      ContactBegin = 170,
      ContactStay = 171,
      ContactEnd = 172,
      ObjectContactBegin = 180,
      ObjectContactEnd = 181
    }

    #region Hovering API

    /// <summary> Gets whether any hand is nearby. </summary>
    public bool isHovered { get { return _hoveringHands.Count > 0; } }

    /// <summary> Gets the closest hand to this object, or null if no hand is nearby. </summary>
    public Hand closestHoveringHand {
      get {
        return _closestHoveringHand == null ?
               null : _closestHoveringHand.GetLastTrackedLeapHand();
      }
    }

    /// <summary>
    /// Gets whether this object is the primary hover for any Interaction Hand.
    /// </summary>
    public bool isPrimaryHovered { get { return _primaryHoveringHands.Count > 0; } }

    /// <summary>
    /// Gets the primary hovering hand for this interaction object, if it has one.
    /// A hand is the primary hover for an interaction object only if it is closer to that object
    /// than any other interaction object. If there are multiple such hands, returns the hand
    /// closest to this object.
    /// </summary>
    public Hand primaryHoveringHand {
      get {
        return _closestPrimaryHoveringHand == null ?
               null : _closestPrimaryHoveringHand.GetLastTrackedLeapHand();
      }
    }

    /// <summary>
    /// Gets the finger that is currently primarily hovering over this object, of the closest
    /// primarily hovering hand. Will return null if this object is not currently any hand's
    /// primary hover.
    /// </summary>
    public Finger primaryHoveringFinger {
      get {
        if (!isPrimaryHovered) return null;
        return _closestPrimaryHoveringHand.GetLastTrackedLeapHand()
                  .Fingers[primaryHoveringInteractionHand.hoverCheckResults.primaryHoveringFingerIdx];
      }
    }

    /// <summary>
    /// Gets the primary hovering Interaction Hand for this interaction object, if it has one.
    /// If there is no hand primarily hovering over this object, returns null.
    /// 
    /// Interaction Hands can access the underlying Leap Hand via GetLeapHand() or GetLastTrackedLeapHand(),
    /// but they can also perform interaction-related actions, such as ReleaseGrasp().
    /// </summary>
    public InteractionHand primaryHoveringInteractionHand { get { return _closestPrimaryHoveringHand; } }



    /// <summary>
    /// Called whenever one or more hands have entered the hover activity radius around this
    /// Interaction Behaviour. The hover activity radius is a setting specified in the
    /// Interaction Manager.
    /// </summary>
    /// <remarks>
    /// The provided list will contain only the Interaction Hands that have entered the radius;
    /// refer to OnHoverStay for a list of all Hands that are currently hovering near this object.
    /// 
    /// This method will be called every time a hand begins hovering near an object. To receive a
    /// callback only when this object begins being hovered at all, subscribe to OnObjectHoverBegin.
    /// 
    /// If this method is to be called on a given frame, it will be called after OnHoverEnd
    /// and before OnHoverStay.
    /// </remarks>
    public Action<List<InteractionHand>> OnHoverBegin;

    /// <summary>
    /// Called during every fixed (physics) frame wherein one or more hands is within the hover
    /// activity radius around the Interaction Behaviour.
    /// </summary>
    /// <remarks>
    /// The provided list will contain all Interaction Hands that are within the hover radius for
    /// this Interaction object.
    /// 
    /// If this method is to be called on a given frame, it will be called after both
    /// OnHoverEnd and OnHoverBegin.
    /// </remarks>
    public Action<List<InteractionHand>> OnHoverStay;

    /// <summary>
    /// Called when one or more hands have left the hover activity radius around this
    /// Interaction Behaviour.
    /// </summary>
    /// <remarks>
    /// The provided list will only contain the Interaction Hands that have left the radius;
    /// refer to OnHoverStay for a list of all Hands that are currently hovering near this object.
    /// 
    /// This method will be called every time one or more hands ceases hovering near an object on
    /// a given frame. To receive a callback only when the object ceases being hovered at all,
    /// subscribe to OnObjectHoverEnd.
    /// 
    /// If this method is to be called on a given frame, it will be called before OnHoverBegin and
    /// before OnHoverStay.
    /// </remarks>
    public Action<List<InteractionHand>> OnHoverEnd;

    /// <summary>
    /// Called when the object transitions from having no hands nearby to having one or more
    /// hands nearby.
    /// </summary>
    /// <remarks>
    /// The provided list will only contain the Interaction Hands that have just begun hovering
    /// near the object. For a list of all hands hovering near an object any given frame, refer
    /// to OnHoverStay.
    /// 
    /// Object callbacks are called on a per-object basis. OnHoverBegin will be called every time
    /// a hand begins hovering near an object, but OnObjectHoverBegin will only be called when
    /// the object becomes hovered at all.
    /// 
    /// If this method is to be called on a given frame, it will be called before OnHoverStay,
    /// OnHoverEnd, and OnObjectHoverEnd, and it will be called after OnHoverBegin.
    /// </remarks>
    public Action<List<InteractionHand>> OnObjectHoverBegin;

    /// <summary>
    /// Called when the object transitions from having one or more hands nearby to having no
    /// hands nearby.
    /// </summary>
    /// <remarks>
    /// The provided list will only contain the Interaction Hands that have just stopped hovering
    /// near the object. For a list of all hands hovering near an object any given frame, refer
    /// to OnHoverStay.
    /// 
    /// Object callbacks are called on a per-object basis. OnHoverEnd will be called every time
    /// a hand stops hovering near an object, but OnObjectHoverBegin will only be called when
    /// the object is no longer being hovered by any hands.
    /// 
    /// If this method is to be called on a given frame, it will be called before OnHoverBegin,
    /// OnObjectHoverBegin, and OnHoverStay, and it will be called after OnHoverEnd.
    /// </remarks>
    public Action<List<InteractionHand>> OnObjectHoverEnd;

    /// <summary>
    /// Called when the object has become the primary hovered object for one or more
    /// hands. Only one interaction object can be the primary hover for a given hand at a time.
    /// </summary>
    /// <remarks>
    /// The provided list will only contain the Interaction Hands that have just begun primarily
    /// hovering over this object. For a list of all hands primarily hovering over this object,
    /// refer to OnPrimaryHoverStay.
    /// 
    /// This method will be called when any hand begins primarily hovering over this object. To
    /// receive a callback when the object becomes primarily hovered at all, subscribe to
    /// OnObjectPrimaryHoverBegin.
    /// 
    /// If this method is to be called on a given frame, it will be called before OnPrimaryHoverStay,
    /// and it will be called after OnPrimaryHoverEnd.
    /// </remarks>
    public Action<List<InteractionHand>> OnPrimaryHoverBegin;

    /// <summary>
    /// Called during every fixed (physics) frame in which one or more hands is primarily hovering
    /// over this object. Only one object may be primarily hovered by a given hand at any one time.
    /// </summary>
    /// <remarks>
    /// The provided list will contain all hands for which this object is their primary hovered object.
    /// Primary hovered objects are objects for which a hand's fingertip or palm center is closest to
    /// that object.
    /// 
    /// If this method is to be called on a given frame, it will be called after OnPrimaryHoverStay and
    /// OnPrimaryHoverEnd.
    /// </remarks>
    public Action<List<InteractionHand>> OnPrimaryHoverStay;

    /// <summary>
    /// Called when the object has ceased being the primary hovered object for one or
    /// more hands. Only one interaction object can be the primary hover for a given hand at one time.
    /// </summary>
    /// <remarks>
    /// The provided list will only contain the Interaction Hands that have just stopped primarily
    /// hovering over this object. For a list of all hands primarily hovering over this object,
    /// refer to OnPrimaryHoverStay.
    /// 
    /// This method is called for every frame that a hand ceases primarily hovering over this object. To
    /// receive a callback when the object ceases being primarily hovered at all, subscribe to
    /// OnObjectPrimaryHoverEnd.
    /// 
    /// If this method is to be called on a given frame, it will be called before OnPrimaryHoverBegin
    /// and OnPrimaryHoverStay.
    /// </remarks>
    public Action<List<InteractionHand>> OnPrimaryHoverEnd;

    /// <summary>
    /// Called when the object begins being the primary hover of one or more hands, if the object
    /// was not primarily hovered by any hands on the previous frame.
    /// </summary>
    /// <remarks>
    /// Object callbacks are called on a per-object basis. OnPrimaryHoverBegin will be called every time
    /// a hand begins primarily hovering near an object, but OnObjectPrimarytHoverBegin will only be called
    /// when the object begins being the primarily hovered by any hands.
    /// 
    /// If this method is called on a given frame, it will be called before OnPrimaryHoverStay, and it
    /// will be called after OnPrimaryHoverEnd, OnObjectPrimaryHoverEnd, and OnPrimaryHoverBegin.
    /// </remarks>
    public Action<List<InteractionHand>> OnObjectPrimaryHoverBegin;

    /// <summary>
    /// Called when the object ceases being the primary hover of any hands.
    /// </summary>
    /// <remarks>
    /// Object callbacks are called on a per-object basis. OnPrimaryHoverEnd will be called every time
    /// a hand stops primarily hovering over an object, but OnObjectPrimaryHoverEnd will only be called
    /// when the object is no longer being primarily hovered by any hands.
    /// 
    /// If this method is called on a given frame, it will be called before OnPrimaryHoverStay,
    /// OnPrimaryHoverBegin, OnObjectPrimaryHoverBegin, and it will be called after OnPrimaryHoverEnd.
    /// </remarks>
    public Action<List<InteractionHand>> OnObjectPrimaryHoverEnd;

    #endregion

    #region Grasping API

    /// <summary> Gets whether this object is grasped by any hand. </summary>
    public bool isGrasped { get { return _graspingHands.Count > 0; } }

    /// <summary> Gets a set of all hands currently grasping this object. </summary>
    public HashSet<InteractionHand> graspingHands { get { return _graspingHands; } }

    /// <summary>
    /// Gets whether the object is currently suspended. An object is "suspended" if it
    /// is currently grasped by an untracked hand. For more details, refer to OnSuspensionBegin.
    /// </summary>
    public bool isSuspended { get { return _suspendingHand != null; } }

    /// <summary>
    /// Releases this object from the hand currently grasping it, if it is grasped, and returns true.
    /// If the object was not grasped, this method returns false.  Directly after calling this method,
    /// the object is guaranteed not to be held.
    /// </summary>
    public bool ReleaseFromGrasp() {
      return manager.TryReleaseObjectFromGrasp(this);
    }

    /// <summary>
    /// Called directly after this grasped object's Rigidbody has had its position and rotation set
    /// by the GraspedPoseController (which moves the object realistically with the hand). Subscribe to this
    /// callback if you'd like to override the default behaviour for grasping.
    /// 
    /// Use InteractionBehaviour.Rigidbody.position and InteractionBehaviour.Rigidbody.rotation to modify the
    /// object's position and rotation from the solved position. Setting the object's Transform position and
    /// rotation is not recommended unless you know what you're doing.
    /// </summary>
    /// <remarks>
    /// This method is called after any OnGraspBegin or OnGraspEnd callbacks, but before OnGraspHold.
    /// </remarks>
    public Action<Vector3, Quaternion, Vector3, Quaternion, List<InteractionHand>> OnGraspedMovement
      = (preSolvedPos, preSolvedRot, solvedPos, solvedRot, hands) => { };

    /// <summary>
    /// Called when one or more hands grasp this object during a given frame.
    /// 
    /// Unless allowMultigrasp is set to true, only one hand will ever be grasping an object at any given
    /// time, so the hands list will always be of length one.
    /// </summary>
    /// <remarks>
    /// The argument list will only contain hands that began grasping the object this frame. For a list
    /// of all hands currently grasping the object, subscribe to OnGraspHold or refer to graspingHands.
    /// 
    /// If this method is called on a given frame, it will be called after OnGraspEnd and before OnGraspHold.
    /// </remarks>
    public Action<List<InteractionHand>> OnGraspBegin;

    /// <summary>
    /// Called every frame during which this object is grasped by one or more hands.
    /// 
    /// Unless allowMultigrasp is set to true, only one hand will ever be grasping an object at any given
    /// time, so the hands list will always be of length one.
    /// </summary>
    /// <remarks>
    /// If this method is called on a given frame, it will be called after all other grasping callbacks.
    /// </remarks>
    public Action<List<InteractionHand>> OnGraspHold;

    /// <summary>
    /// Called when one of more hands release this object during a given frame.
    /// 
    /// Unless allowMultigrasp is set to true, only one hand will ever be grasping an object at any given
    /// time, so the hands list will always be of length one.
    /// </summary>
    /// <remarks>
    /// The argument list will only contain hands that stopped grasping the object this frame. For a list
    /// of all hands currently grasping the object, subscribe to OnGraspHold or refer to graspingHands.
    /// 
    /// If this method is called on a given frame, it will be before all other grasping callbacks.
    /// </remarks>
    public Action<List<InteractionHand>> OnGraspEnd;

    /// <summary>
    /// Called when the object is grasped by one or more hands, if the object was not grasped by any
    /// hands on the previous frame.
    /// </summary>
    /// <remarks>
    /// If this method is called on a given frame, it will be called directly after OnGraspBegin.
    /// </remarks>
    public Action<List<InteractionHand>> OnObjectGraspBegin;

    /// <summary>
    /// Called when the object is no longer grasped by any hands.
    /// </summary>
    /// <remarks>
    /// If this method is called on a given frame, it will be called directly after OnGraspEnd.
    /// </remarks>
    public Action<List<InteractionHand>> OnObjectGraspEnd;

    /// <summary>
    /// Called when the hand that is grasping this interaction object loses tracking. This can occur if
    /// the hand leaves the device's field of view, or is fully occluded by another (real-world) object.
    /// 
    /// An object is "suspended" if it is currently grasped by an untracked hand.
    /// 
    /// By default, suspended objects will hang in the air until the hand grasping them resumes tracking.
    /// Subscribe to this callback and OnResume to implement, e.g., the object disappearing and
    /// re-appearing.
    /// 
    /// Grasping a suspended object with a different hand will cease suspension of the object, and will
    /// invoke OnResume, although the input to OnResume will be the newly grasping hand, not the hand that
    /// suspended the object. OnGraspEnd will also be called for the hand that was formerly causing suspension.
    /// </summary>
    public Action<InteractionHand> OnSuspensionBegin;

    /// <summary>
    /// Called when an object ceases being suspended. An object is suspended if it is currently grasped by
    /// an untracked hand. This occurs when the hand grasping an object ceases being tracked.
    /// </summary>
    public Action<InteractionHand> OnSuspensionEnd;

    /// <summary>
    /// Returns (approximately) where the argument hand is grasping this object.
    /// If the hand is not currently grasping this object, returns Vector3.zero.
    /// 
    /// This method will log an error if the argument hand is not grasping this object.
    /// </summary>
    public Vector3 GetGraspPoint(InteractionHand intHand) {
      if (intHand.graspedObject == intHand) {
        return intHand.GetGraspPoint();
      } else {
        Debug.LogError("Cannot get this object's grasp point: It is not currently grasped by an InteractionHand.");
        return Vector3.zero;
      }
    }

    #endregion

    #region Contact API

    public enum ContactForceModes { Object, UI };

    /// <summary>
    /// Called when one or more hands begins touching this object.
    /// </summary>
    /// <remarks>
    /// The provided hands list will only contain the hands that began
    /// touching this object. For a list of all hands currently touching
    /// this object, refer to OnContactStay.
    /// </remarks>
    public Action<List<InteractionHand>> OnContactBegin;

    /// <summary>
    /// Called every frame during which one or more hands is touching this object.
    /// </summary>
    public Action<List<InteractionHand>> OnContactStay;

    /// <summary>
    /// Called when one or more hands stops touching this object.
    /// </summary>
    /// <remarks>
    /// The provided hands list will only contain the hands that stopped
    /// touching this object. For a list of all hands currently touching
    /// this object, refer to OnContactStay.
    /// </remarks>
    public Action<List<InteractionHand>> OnContactEnd;

    /// <summary>
    /// Called when this object starts being touched by one or more hands, but was
    /// not touched by any hands during the previous frame.
    /// </summary>
    public Action<List<InteractionHand>> OnObjectContactBegin;

    /// <summary>
    /// Called when this object stops being touched by any hands.
    /// </summary>
    public Action<List<InteractionHand>> OnObjectContactEnd;

    #endregion

    #region Forces API

    /// <summary>
    /// Adds a linear acceleration to the center of mass of this object. 
    /// Use this instead of Rigidbody.AddForce() to accelerate an Interaction object.
    /// </summary>
    /// <remarks>
    /// Rigidbody.AddForce() will work in most scenarios, but will produce unexpected
    /// behavior when hands are embedded inside an object. Calling this method instead
    /// solves that problem.
    /// </remarks>
    public void AddLinearAcceleration(Vector3 acceleration) {
      _accumulatedLinearAcceleration += acceleration;
    }

    /// <summary>
    /// Adds an angular acceleration to the center of mass of this object. 
    /// Use this instead of Rigidbody.AddTorque() to add angular acceleration 
    /// to an Interaction object.
    /// </summary>
    /// <remarks>
    /// Rigidbody.AddTorque() will work in most scenarios, but will produce unexpected
    /// behavior when hands are embedded inside an object. Calling this method instead
    /// solves that problem.
    /// </remarks>
    public void AddAngularAcceleration(Vector3 acceleration) {
      _accumulatedAngularAcceleration += acceleration;
    }

    #endregion

    #endregion

    [Tooltip("The Interaction Manager responsible for this interaction object.")]
    [SerializeField]
    private InteractionManager _manager;
    public InteractionManager manager {
      get { return _manager; }
      protected set {
        if (_manager != null && _manager.IsBehaviourRegistered(this)) {
          _manager.UnregisterInteractionBehaviour(this);
        }
        _manager = value;
        if (_manager != null && !manager.IsBehaviourRegistered(this)) {
          _manager.RegisterInteractionBehaviour(this);
        }
      }
    }

    private Rigidbody _rigidbody;
    /// <summary> The Rigidbody associated with this interation object. </summary>
    public new Rigidbody rigidbody { get { return _rigidbody; } protected set { _rigidbody = value; } }

    public ISpaceComponent space { get; protected set; }

    [Header("Interaction Overrides")]

    [Tooltip("This object will no longer receive hover callbacks if this property is checked.")]
    [SerializeField]
    private bool _ignoreHover = false;
    public bool ignoreHover { get { return _ignoreHover; } set { _ignoreHover = value; } }

    [Tooltip("Hands will not be able to touch this object if this property is checked.")]
    [SerializeField]
    private bool _ignoreContact = false;
    public bool ignoreContact { get { return _ignoreContact; } set { _ignoreContact = value; } }

    [Tooltip("Hands will not be able to grasp this object if this property is checked.")]
    [SerializeField]
    private bool _ignoreGrasping = false;
    public bool ignoreGrasping { get { return _ignoreGrasping; } set { _ignoreGrasping = value; } }

    [Header("Contact Settings")]

    [Tooltip("Determines how much force the hand should apply to different kinds of objects.")]
    [SerializeField]
    private ContactForceModes _contactForceMode = ContactForceModes.Object;
    public ContactForceModes contactForceMode { get { return _contactForceMode; } set { _contactForceMode = value; } }

    [Header("Grasp Settings")]

    [Tooltip("Can this object be grasped simultaneously with two or more hands?")]
    [SerializeField]
<<<<<<< HEAD
    //[DisableIf("_ignoreGrasping", isEqualTo: true)]
=======
>>>>>>> fec1f22b
    private bool _allowMultiGrasp = false;
    public bool allowMultiGrasp { get { return _allowMultiGrasp; } set { _allowMultiGrasp = value; } }

    [Tooltip("Should hands move the object as if it is held when the object is grasped? "
           + "Without this property checked, objects will still receive grasp callbacks, "
           + "but you must move them manually via script.")]
    [SerializeField]
<<<<<<< HEAD
    //[DisableIf("_ignoreGrasping", isEqualTo: true)]
=======
>>>>>>> fec1f22b
    private bool _moveObjectWhenGrasped = true;
    public bool moveObjectWhenGrasped { get { return _moveObjectWhenGrasped; } set { _moveObjectWhenGrasped = value; } }

    [SerializeField]
    private EnumEventTable _eventTable;

    /// <summary>
    /// When the object is held by an Interaction Hand, how should it move to its
    /// new position? Nonkinematic bodies will collide with other Rigidbodies, so they
    /// might not reach the target position. Kinematic rigidbodies will always move to the
    /// target position, ignoring collisions. Inherit will simply use the isKinematic
    /// state of the Rigidbody from before it was grasped.
    /// </summary>
    public enum GraspedMovementType {
      Inherit,
      Kinematic,
      Nonkinematic
    }
    [Tooltip("When the object is held by an Interaction Hand, how should it move to its "
           + "new position? Nonkinematic bodies will collide with other Rigidbodies, so they "
           + "might not reach the target position. Kinematic rigidbodies will always move to the "
           + "target position, ignoring collisions. Inherit will simply use the isKinematic "
           + "state of the Rigidbody from before it was grasped.")]
    [DisableIf("_moveObjectWhenGrasped", isEqualTo: false)]
    public GraspedMovementType graspedMovementType;

    /// <summary> The RigidbodyWarper manipulates the graphical (but not physical) position
    /// of grasped objects based on the movement of the Leap hand so they appear move with less latency. </summary>
    /// TODO: This is not actually implemented.
    [HideInInspector]
    public RigidbodyWarper rigidbodyWarper;

    [Header("Advanced Settings")]

    [Tooltip("Warping manipulates the graphical (but not physical) position of grasped objects "
           + "based on the movement of the Leap hand so the objects appear to move with less latency.")]
    public bool graspHoldWarpingEnabled__curIgnored = true; // TODO: Warping not yet implemented.

    #region Unity Callbacks

    protected virtual void OnValidate() {
      rigidbody = GetComponent<Rigidbody>();
    }

    protected virtual void Awake() {
      setupCallback(ref OnHoverBegin, EventType.HoverBegin);
      setupCallback(ref OnHoverStay, EventType.HoverStay);
      setupCallback(ref OnHoverEnd, EventType.HoverEnd);
      setupCallback(ref OnObjectHoverBegin, EventType.ObjectHoverBegin);
      setupCallback(ref OnObjectHoverEnd, EventType.ObjectHoverEnd);
      setupCallback(ref OnPrimaryHoverBegin, EventType.PrimaryHoverBegin);
      setupCallback(ref OnPrimaryHoverStay, EventType.PrimaryHoverStay);
      setupCallback(ref OnPrimaryHoverEnd, EventType.PrimaryHoverEnd);
      setupCallback(ref OnObjectPrimaryHoverBegin, EventType.ObjectPrimaryHoverBegin);
      setupCallback(ref OnObjectPrimaryHoverEnd, EventType.ObjectPrimaryHoverEnd);
      setupCallback(ref OnGraspBegin, EventType.GraspBegin);
      setupCallback(ref OnGraspHold, EventType.GraspHold);
      setupCallback(ref OnGraspEnd, EventType.GraspEnd);
      setupCallback(ref OnObjectGraspBegin, EventType.ObjectGraspBegin);
      setupCallback(ref OnObjectGraspEnd, EventType.ObjectGraspEnd);
      setupCallback(ref OnSuspensionBegin, EventType.SuspensionBegin);
      setupCallback(ref OnSuspensionEnd, EventType.SuspensionEnd);
      setupCallback(ref OnContactBegin, EventType.ContactBegin);
      setupCallback(ref OnContactStay, EventType.ContactStay);
      setupCallback(ref OnContactEnd, EventType.ContactEnd);
      setupCallback(ref OnObjectContactBegin, EventType.ObjectContactBegin);
      setupCallback(ref OnObjectContactEnd, EventType.ObjectContactEnd);

      rigidbody = GetComponent<Rigidbody>();
      rigidbody.maxAngularVelocity = MAX_ANGULAR_VELOCITY;
      rigidbodyWarper = new RigidbodyWarper(manager, this.transform, rigidbody, 0.25F);
    }

    protected virtual void OnEnable() {
      if (manager == null) {
        manager = InteractionManager.singleton;

        if (manager == null) {
          Debug.LogError("Interaction Behaviours require an Interaction Manager. Please ensure you have an InteractionManager in your scene.");
          this.enabled = false;
        }
      }

      if (manager != null && !manager.IsBehaviourRegistered(this)) {
        manager.RegisterInteractionBehaviour(this);
      }

      space = GetComponent<ISpaceComponent>();
    }

    protected virtual void Start() {
      // Make sure we have a list of all of this object's colliders.
      RefreshPrimaryHoverColliderState();

      // Check any Joint attachments to automatically be able to choose Kabsch pivot setting (grasping).
      RefreshPositionLockedState();

      // Ensure physics layers are set up properly.
      InitInternal();
    }

    protected virtual void OnDestroy() {
      manager.UnregisterInteractionBehaviour(this);
    }

    #endregion

    /// <summary>
    /// InteractionManager manually calls method this after all InteractionHands
    /// are updated (via InteractionManager.FixedUpdate).
    /// </summary>
    public void FixedUpdateObject() {
      FixedUpdateGrasping();
      FixedUpdateCollisionMode();
      FixedUpdateForces();
    }

    #region Hovering

    private HashSet<InteractionHand> _hoveringHands = new HashSet<InteractionHand>();

    private InteractionHand _closestHoveringHand = null;

    /// <summary>
    /// Returns a comparative distance to this interaction object. Calculated by finding the
    /// smallest distance to each of the object's colliders.
    /// 
    /// Any MeshColliders, however, will not have their distances calculated precisely; the squared
    /// distance to their bounding box is calculated instead. It is possible to use a custom
    /// set of colliders against which to test primary hover calculations: see primaryHoverColliders.
    /// <summary>
    public virtual float GetComparativeHoverDistance(Vector3 worldPosition) {
      float closestComparativeColliderDistance = float.PositiveInfinity;
      bool hasColliders = false;
      float testDistance = float.PositiveInfinity;
      foreach (var collider in _primaryHoverColliders) {
        if (!hasColliders) hasColliders = true;

        testDistance = (Physics.ClosestPoint(worldPosition, collider, collider.transform.position, collider.transform.rotation)
                        - worldPosition).magnitude;

        if (testDistance < closestComparativeColliderDistance) {
          closestComparativeColliderDistance = testDistance;
        }
      }

      if (!hasColliders) {
        return (this.transform.position - worldPosition).sqrMagnitude;
      } else {
        return closestComparativeColliderDistance;
      }
    }

    #region Hover Colliders

    private List<Collider> _primaryHoverColliders = new List<Collider>();

    /// <summary>
    /// Gets the List of Colliders used for hover distance checking for this Interaction
    /// object. Hover distancing checking will affect which object is chosen for a hand's
    /// primary hover, as well as for determining this object's closest hovering hand.
    /// 
    /// RefreshColliderState() will automatically populate the colliders List with
    /// the this rigidbody's colliders, but is only called once on Start(). If you change
    /// the colliders for this object at runtime, you should call RefreshColliderState()
    /// to keep the _hoverColliders list up-to-date.
    /// </summary>
    /// <remarks>
    /// If you're feeling brave, you can manually modify this list yourself.
    /// 
    /// Hover candidacy is determined by a hand-centric PhysX sphere-check against the
    /// Interaction object's rigidbody's attached colliders. This behavior cannot be changed,
    /// even if you modify the contents of primaryHoverColliders.
    /// 
    /// However, primary hover is determined by performing distance checks against the
    /// colliders in the primaryHoverColliders list, so it IS possible to use different
    /// collider(s) for primary hover checks than are used for hover candidacy, by modifying
    /// the collider contents of this list. This will also affect which hand is chosen by
    /// this object as its closestHoveringHand.
    /// </remarks>
    public List<Collider> primaryHoverColliders {
      get { return _primaryHoverColliders; }
    }

    private Stack<Transform> _toVisit = new Stack<Transform>();
    /// <summary>
    /// Recursively searches the hierarchy of this Interaction object to
    /// find all of the Colliders that are attached to its Rigidbody. These will
    /// be the colliders used to calculate distance from the hand to determine
    /// which object will become the primary hover.
    /// 
    /// Call this method manually if you change an Interaction object's colliders
    /// after its Start() method has been called! (Called automatically on Start().)
    /// </summary>
    public void RefreshPrimaryHoverColliderState() {
      _primaryHoverColliders.Clear();

      // Traverse the hierarchy of this object's transform to find
      // all of its Colliders.
      _toVisit.Push(this.transform);
      Transform curT;
      while (_toVisit.Count > 0) {
        curT = _toVisit.Pop();

        // Recursively search children and children's children
        foreach (var child in curT.GetChildren()) {
          // Ignore children with Rigidbodies of their own; its own Rigidbody
          // owns its own colliders and the colliders of its children
          if (child.GetComponent<Rigidbody>() == null) {
            _toVisit.Push(child);
          }
        }

        // Since we'll visit every child, all we need to do is add the colliders
        // of every transform we visit.
        foreach (var collider in curT.GetComponents<Collider>()) {
          _primaryHoverColliders.Add(collider);
        }
      }
    }

    #endregion

    public virtual void BeginHover(List<InteractionHand> hands) {
      foreach (var hand in hands) {
        _hoveringHands.Add(hand);
      }

      RefreshClosestHoveringHand();

      OnHoverBegin(hands);

      if (_hoveringHands.Count == hands.Count) {
        OnObjectHoverBegin(hands);
      }
    }

    public virtual void EndHover(List<InteractionHand> hands) {
      foreach (var hand in hands) {
        _hoveringHands.Remove(hand);
      }

      RefreshClosestHoveringHand();

      OnHoverEnd(hands);

      if (_hoveringHands.Count == 0) {
        OnObjectHoverEnd(hands);
      }
    }

    public virtual void StayHovered(List<InteractionHand> hands) {
      RefreshClosestHoveringHand();
      OnHoverStay(hands);
    }

    private void RefreshClosestHoveringHand() {
      _closestHoveringHand = GetClosestHand(_hoveringHands);
    }

    private InteractionHand GetClosestHand(HashSet<InteractionHand> hands) {
      InteractionHand closestHoveringHand = null;
      float closestHoveringHandDist = float.PositiveInfinity;
      foreach (var hand in hands) {
        float distance = GetComparativeHoverDistance(hand.GetLastTrackedLeapHand().PalmPosition.ToVector3());
        if (closestHoveringHand == null
            || distance < closestHoveringHandDist) {
          closestHoveringHand = hand;
          closestHoveringHandDist = distance;
        }
      }
      return closestHoveringHand;
    }

    private HashSet<InteractionHand> _primaryHoveringHands = new HashSet<InteractionHand>();

    private InteractionHand _closestPrimaryHoveringHand = null;

    public virtual void BeginPrimaryHover(List<InteractionHand> hands) {
      foreach (var hand in hands) {
        _primaryHoveringHands.Add(hand);
      }

      RefreshClosestPrimaryHoveringHand();

      OnPrimaryHoverBegin(hands);

      if (_primaryHoveringHands.Count == hands.Count) {
        OnObjectPrimaryHoverBegin(hands);
      }
    }

    public virtual void EndPrimaryHover(List<InteractionHand> hands) {
      foreach (var hand in hands) {
        _primaryHoveringHands.Remove(hand);
      }

      RefreshClosestPrimaryHoveringHand();

      OnPrimaryHoverEnd(hands);

      if (_primaryHoveringHands.Count == 0) {
        OnObjectPrimaryHoverEnd(hands);
      }
    }

    public virtual void StayPrimaryHovered(List<InteractionHand> hands) {
      RefreshClosestPrimaryHoveringHand();
      OnPrimaryHoverStay(hands);
    }

    private void RefreshClosestPrimaryHoveringHand() {
      InteractionHand closestHand = null;
      float closestDist = float.PositiveInfinity;
      foreach (var hand in _primaryHoveringHands) {
        if (closestHand == null || hand.hoverCheckResults.primaryHoveredDistance < closestDist) {
          closestHand = hand;
          closestDist = hand.hoverCheckResults.primaryHoveredDistance;
        }
      }
      _closestPrimaryHoveringHand = closestHand;
    }

    #endregion

    #region Contact

    private HashSet<InteractionHand> _contactingHands = new HashSet<InteractionHand>();

    public virtual void BeginContact(List<InteractionHand> hands) {
      foreach (var hand in hands) {
        _contactingHands.Add(hand);
      }

      OnContactBegin(hands);

      if (_contactingHands.Count == hands.Count) {
        OnObjectContactBegin(hands);
      }
    }

    public virtual void EndContact(List<InteractionHand> hands) {
      foreach (var hand in hands) {
        _contactingHands.Remove(hand);
      }

      OnContactEnd(hands);

      if (_contactingHands.Count == 0) {
        OnObjectContactEnd(hands);
      }
    }

    public virtual void StayContacted(List<InteractionHand> hands) {
      OnContactStay(hands);
    }

    #endregion

    #region Grasping

    private HashSet<InteractionHand> _graspingHands = new HashSet<InteractionHand>();

    private bool _graspingInitialized = false;
    private bool _moveObjectWhenGrasped__WasEnabledLastFrame;
    private bool _wasKinematicBeforeGrab;

    private IGraspedPoseController _graspedPositionController;
    /// <summary> Gets or sets the grasped pose controller for this Interaction object. </summary>
    public IGraspedPoseController graspedPoseController {
      get {
        if (_graspedPositionController == null) {
          _graspedPositionController = new KabschGraspedPose(this);
        }
        return _graspedPositionController;
      }
      set {
        _graspedPositionController = value;
      }
    }

    private KinematicGraspedMovement _kinematicHoldingMovement;
    private NonKinematicGraspedMovement _nonKinematicHoldingMovement;

    private IThrowController _throwController;
    /// <summary> Gets or sets the throw controller for this Interaction object. </summary>
    public IThrowController throwController {
      get {
        if (_throwController == null) {
          _throwController = new SlidingWindowThrow();
        }
        return _throwController;
      }
      set {
        _throwController = value;
      }
    }

    private void InitGrasping() {
      _moveObjectWhenGrasped__WasEnabledLastFrame = moveObjectWhenGrasped;

      _kinematicHoldingMovement = new KinematicGraspedMovement();
      _nonKinematicHoldingMovement = new NonKinematicGraspedMovement();

      _graspingInitialized = true;
    }

    private void FixedUpdateGrasping() {
      if (!_graspingInitialized) {
        InitGrasping();
      }

      if (!moveObjectWhenGrasped && _moveObjectWhenGrasped__WasEnabledLastFrame) {
        graspedPoseController.ClearHands();
      }
      _moveObjectWhenGrasped__WasEnabledLastFrame = moveObjectWhenGrasped;
    }

    public virtual void BeginGrasp(List<InteractionHand> hands) {
      if (isSuspended) {
        // End suspension by ending the grasp on the suspending hand,
        // calling EndGrasp immediately.
        _suspendingHand.ReleaseGrasp();
      }

      if (!allowMultiGrasp && isGrasped) {
        _graspingHands.Query().First().ReleaseGrasp();
      }

      foreach (var hand in hands) {
        _graspingHands.Add(hand);

        if (moveObjectWhenGrasped) {
          // Add each hand to grasped pose solver.
          graspedPoseController.AddHand(hand);
        }
      }

      OnGraspBegin(hands);

      if (_graspingHands.Count == hands.Count) { // Object wasn't grasped before.

        _wasKinematicBeforeGrab = rigidbody.isKinematic;
        switch (graspedMovementType) {
          case GraspedMovementType.Inherit: break; // no change
          case GraspedMovementType.Kinematic:
            rigidbody.isKinematic = true; break;
          case GraspedMovementType.Nonkinematic:
            rigidbody.isKinematic = false; break;
        }

        OnObjectGraspBegin(hands);
      }
    }

    public virtual void EndGrasp(List<InteractionHand> hands) {
      foreach (var hand in hands) {
        _graspingHands.Remove(hand);

        if (moveObjectWhenGrasped) {
          // Remove each hand from the pose solver.
          graspedPoseController.RemoveHand(hand);
        }
      }

      if (_graspingHands.Count == 0 && isSuspended) {
        // No grasped hands: Should not be suspended any more;
        // having been suspended also means we were only grasped by one hand
        EndSuspension(hands[0]);
      }

      OnGraspEnd(hands);

      if (_graspingHands.Count == 0) { // Object is no longer grasped by any hands.
        // Revert kinematic state.
        rigidbody.isKinematic = _wasKinematicBeforeGrab;

        if (hands.Count == 1) {
          throwController.OnThrow(this, hands.Query().First());
        }

        OnObjectGraspEnd(hands);
      }
    }

    public virtual void StayGrasped(List<InteractionHand> hands) {
      if (moveObjectWhenGrasped) {
        Vector3 origPosition = rigidbody.position; Quaternion origRotation = rigidbody.rotation;
        Vector3 newPosition; Quaternion newRotation;
        graspedPoseController.GetGraspedPosition(out newPosition, out newRotation);

        IGraspedMovementController holdingMovementController = rigidbody.isKinematic ?
                                                                 (IGraspedMovementController)_kinematicHoldingMovement
                                                               : (IGraspedMovementController)_nonKinematicHoldingMovement;
        holdingMovementController.MoveTo(newPosition, newRotation, this);

        OnGraspedMovement(origPosition, origRotation, newPosition, newRotation, hands);

        throwController.OnHold(this, hands);
      }

      OnGraspHold(hands);
    }

    protected InteractionHand _suspendingHand = null;

    public virtual void BeginSuspension(InteractionHand hand) {
      _suspendingHand = hand;

      OnSuspensionBegin(hand);
    }

    public virtual void EndSuspension(InteractionHand hand) {
      _suspendingHand = null;

      OnSuspensionEnd(hand);
    }

    #endregion

    #region Forces

    protected Vector3 _accumulatedLinearAcceleration = Vector3.zero;
    protected Vector3 _accumulatedAngularAcceleration = Vector3.zero;

    public void FixedUpdateForces() {
      if (!isGrasped) {
        //Only apply if non-zero to prevent waking up the body
        if (_accumulatedLinearAcceleration != Vector3.zero) {
          rigidbody.velocity += _accumulatedLinearAcceleration * Time.fixedDeltaTime;
        }

        if (_accumulatedAngularAcceleration != Vector3.zero) {
          rigidbody.angularVelocity += _accumulatedAngularAcceleration * Time.fixedDeltaTime;
        }

        //Reset so we can accumulate for the next frame
        _accumulatedLinearAcceleration = Vector3.zero;
        _accumulatedAngularAcceleration = Vector3.zero;
      }
    }

    #endregion

    #region Internal

    protected Transform[] _childrenArray;

    protected void InitInternal() {
      _childrenArray = GetComponentsInChildren<Transform>(true);

      InitLayer();
      FixedUpdateLayer();
    }

    private void setupCallback<T>(ref Action<T> action, EventType type) {
      action += h => _eventTable.Invoke((int)type);
    }

    #region Interaction Layers

    protected enum CollisionMode {
      Normal,
      Grasped
    }
    protected CollisionMode _collisionMode;

    protected void FixedUpdateCollisionMode() {
      CollisionMode desiredCollisionMode = CollisionMode.Normal;
      if (isGrasped) {
        desiredCollisionMode = CollisionMode.Grasped;
      }

      _collisionMode = desiredCollisionMode;
      FixedUpdateLayer();

      Assert.IsTrue((_collisionMode == CollisionMode.Grasped) == isGrasped);
    }

    protected SingleLayer _initialLayer;

    protected void InitLayer() {
      _initialLayer = gameObject.layer;
    }

    protected void FixedUpdateLayer() {
      int layer;

      if (ignoreContact) {
        layer = manager.interactionNoContactLayer;
      } else {
        switch (_collisionMode) {
          case CollisionMode.Normal:
            layer = manager.interactionLayer; break;
          case CollisionMode.Grasped:
            layer = manager.interactionNoContactLayer; break;
          default:
            Debug.LogError("Invalid collision mode, can't update layer.");
            return;
        }
      }

      if (gameObject.layer != layer) {
        for (int i = 0; i < _childrenArray.Length; i++) {
          _childrenArray[i].gameObject.layer = layer;
        }
      }
    }

    #endregion

    #region Locked Position (Joint) Checking

    private bool _isPositionLocked = false;

    /// <summary>
    /// Returns whether the InteractionBehaviour has its position fully locked
    /// by its Rigidbody settings or by any attached PhysX Joints.
    /// 
    /// This is useful for the GraspedMovementController to determine whether
    /// it should attempt to move the interaction object or merely rotate it.
    /// 
    /// If the state of the underlying Rigidbody or Joints changes what this value
    /// should be, it will not automatically update (as an optimization) at runtime;
    /// instead, manually call RefreshPositionLockedState(). This is because the
    /// type-checks required are relatively expensive and mustn't occur every frame.
    /// </summary>
    public bool isPositionLocked { get { return _isPositionLocked; } }

    /// <summary>
    /// Call this method if the InteractionBehaviour's Rigidbody becomes or unbecomes
    /// fully positionally locked (X, Y, Z) or if a Joint attached to the Rigidbody
    /// no longer locks its position (e.g. by being destroyed or disabled).
    /// </summary>
    public void RefreshPositionLockedState() {
      if ((rigidbody.constraints & RigidbodyConstraints.FreezePositionX) > 0
       && (rigidbody.constraints & RigidbodyConstraints.FreezePositionY) > 0
       && (rigidbody.constraints & RigidbodyConstraints.FreezePositionZ) > 0) {
        _isPositionLocked = true;
        return;
      } else {
        _isPositionLocked = false;

        Joint[] joints = rigidbody.GetComponents<Joint>();
        foreach (var joint in joints) {
          if (joint is FixedJoint) {
            _isPositionLocked = true;
            return;
          }
          if (joint is HingeJoint) {
            _isPositionLocked = true;
            return;
          }
          // if (joint is SpringJoint) {
          // no check required; spring joints never fully lock position.
          // }
          if (joint is CharacterJoint) {
            _isPositionLocked = true;
            return;
          }
          ConfigurableJoint configJoint = joint as ConfigurableJoint;
          if (configJoint != null
            && (configJoint.xMotion == ConfigurableJointMotion.Locked
              || (configJoint.xMotion == ConfigurableJointMotion.Limited
                && configJoint.linearLimit.limit == 0F))
            && (configJoint.yMotion == ConfigurableJointMotion.Locked
              || (configJoint.yMotion == ConfigurableJointMotion.Limited
                && configJoint.linearLimit.limit == 0F))
            && (configJoint.zMotion == ConfigurableJointMotion.Locked
              || (configJoint.zMotion == ConfigurableJointMotion.Limited
                && configJoint.linearLimit.limit == 0F))) {
            _isPositionLocked = true;
            return;
          }
        }
      }
    }

    #endregion

    #endregion

  }

}<|MERGE_RESOLUTION|>--- conflicted
+++ resolved
@@ -528,10 +528,6 @@
 
     [Tooltip("Can this object be grasped simultaneously with two or more hands?")]
     [SerializeField]
-<<<<<<< HEAD
-    //[DisableIf("_ignoreGrasping", isEqualTo: true)]
-=======
->>>>>>> fec1f22b
     private bool _allowMultiGrasp = false;
     public bool allowMultiGrasp { get { return _allowMultiGrasp; } set { _allowMultiGrasp = value; } }
 
@@ -539,10 +535,6 @@
            + "Without this property checked, objects will still receive grasp callbacks, "
            + "but you must move them manually via script.")]
     [SerializeField]
-<<<<<<< HEAD
-    //[DisableIf("_ignoreGrasping", isEqualTo: true)]
-=======
->>>>>>> fec1f22b
     private bool _moveObjectWhenGrasped = true;
     public bool moveObjectWhenGrasped { get { return _moveObjectWhenGrasped; } set { _moveObjectWhenGrasped = value; } }
 
