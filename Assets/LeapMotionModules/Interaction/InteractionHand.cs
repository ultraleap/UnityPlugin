--- conflicted
+++ resolved
@@ -82,19 +82,15 @@
       }
     }
 
-<<<<<<< HEAD
     private struct HoverCheckResults {
-      public HashSet<InteractionBehaviourBase> hovered;
-      public InteractionBehaviourBase[] perFingerHovered;
-      public InteractionBehaviourBase primaryHovered;
+      public HashSet<IInteractionBehaviour> hovered;
+      public IInteractionBehaviour[] perFingerHovered;
+      public IInteractionBehaviour primaryHovered;
       public float primaryHoveredDistance;
       public Hand checkedHand;
     }
 
-    private HoverCheckResults hoverResults = new HoverCheckResults();
-=======
     private HoverCheckResults _hoverResults = new HoverCheckResults();
->>>>>>> d0959327
     private void FixedUpdateHovering() {
       if (_contactBehaviours.Count == 0 && !_interactionHoverOverride) {
         hoverActivityManager.activationRadius = interactionManager.WorldHoverActivationRadius;
@@ -115,27 +111,11 @@
       }
     }
 
-<<<<<<< HEAD
-    private HashSet<InteractionBehaviourBase> _hoveredLastFrame = new HashSet<InteractionBehaviourBase>();
-    private HashSet<InteractionBehaviourBase> _hoverableCache = new HashSet<InteractionBehaviourBase>();
-    private InteractionBehaviourBase[] tempPerFingerHovered = new InteractionBehaviourBase[3];
-
-    private void CheckHoverForHand(Hand hand, HashSet<InteractionBehaviourBase> hoverCandidates) {
-=======
-    private struct HoverCheckResults {
-      public HashSet<IInteractionBehaviour> hovered;
-      public IInteractionBehaviour[] perFingerHovered;
-      public IInteractionBehaviour primaryHovered;
-      public float primaryHoveredDistance;
-      public Hand checkedHand;
-    }
-
     private HashSet<IInteractionBehaviour> _hoveredLastFrame = new HashSet<IInteractionBehaviour>();
     private HashSet<IInteractionBehaviour> _hoverableCache = new HashSet<IInteractionBehaviour>();
-    public IInteractionBehaviour[] tempPerFingerHovered = new IInteractionBehaviour[3];
+    private IInteractionBehaviour[] tempPerFingerHovered = new IInteractionBehaviour[3];
 
     private void CheckHoverForHand(Hand hand, HashSet<IInteractionBehaviour> hoverCandidates) {
->>>>>>> d0959327
       _hoverableCache.Clear();
       Array.Clear(tempPerFingerHovered, 0, tempPerFingerHovered.Length);
 
