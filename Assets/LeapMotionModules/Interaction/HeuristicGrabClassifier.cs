--- conflicted
+++ resolved
@@ -130,13 +130,9 @@
 
         // Do the actual grab classification logic.
         FillClassifier(hand, ref classifier);
-<<<<<<< HEAD
-        GrabClassifierHeuristics.UpdateClassifier(classifier, _scaledGrabParams, ref _collidingCandidates,ref _numberOfColliders);
-=======
         GrabClassifierHeuristics.UpdateClassifier(classifier, _scaledGrabParams,
                                                               ref _collidingCandidates,
                                                               ref _numberOfColliders);
->>>>>>> 5ab6ddac
 
         // Determine whether there was a state change.
         bool didStateChange = false;
