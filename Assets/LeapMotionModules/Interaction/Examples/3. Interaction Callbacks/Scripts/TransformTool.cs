--- conflicted
+++ resolved
@@ -1,7 +1,3 @@
-<<<<<<< HEAD
-﻿using Leap.Unity.Interaction;
-using Leap.Unity.Query;
-=======
 /******************************************************************************
  * Copyright (C) Leap Motion, Inc. 2011-2017.                                 *
  * Leap Motion proprietary and  confidential.                                 *
@@ -11,9 +7,9 @@
  * between Leap Motion and you, your company or other organization.           *
  ******************************************************************************/
 
+﻿using Leap.Unity.Interaction;
 using Leap.Unity.Query;
 using System;
->>>>>>> ab74eae3
 using System.Collections;
 using System.Collections.Generic;
 using UnityEngine;
