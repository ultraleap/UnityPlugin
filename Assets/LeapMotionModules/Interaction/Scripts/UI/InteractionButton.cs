--- conflicted
+++ resolved
@@ -197,13 +197,8 @@
         } else if (!isDepressed && oldDepressed) {
           unDepressedThisFrame = true;
           OnUnpress.Invoke();
-<<<<<<< HEAD
-
           _lockedInteractingController.primaryHoverLocked = false;
-=======
           _lastDepressor = null;
-          manager.GetInteractionHand(_handIsLeft).SetInteractionHoverOverride(false);
->>>>>>> 83f3f9a4
         }
       }
     }
