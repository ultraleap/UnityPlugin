%YAML 1.1
%TAG !u! tag:unity3d.com,2011:
--- !u!29 &1
SceneSettings:
  m_ObjectHideFlags: 0
  m_PVSData: 
  m_PVSObjectsArray: []
  m_PVSPortalsArray: []
  m_OcclusionBakeSettings:
    smallestOccluder: 5
    smallestHole: 0.25
    backfaceThreshold: 100
--- !u!104 &2
RenderSettings:
  m_ObjectHideFlags: 0
  serializedVersion: 6
  m_Fog: 0
  m_FogColor: {r: 0.5, g: 0.5, b: 0.5, a: 1}
  m_FogMode: 3
  m_FogDensity: 0.01
  m_LinearFogStart: 0
  m_LinearFogEnd: 300
  m_AmbientSkyColor: {r: 0.212, g: 0.227, b: 0.259, a: 1}
  m_AmbientEquatorColor: {r: 0.114, g: 0.125, b: 0.133, a: 1}
  m_AmbientGroundColor: {r: 0.047, g: 0.043, b: 0.035, a: 1}
  m_AmbientIntensity: 1
  m_AmbientMode: 0
  m_SkyboxMaterial: {fileID: 10304, guid: 0000000000000000f000000000000000, type: 0}
  m_HaloStrength: 0.5
  m_FlareStrength: 1
  m_FlareFadeSpeed: 3
  m_HaloTexture: {fileID: 0}
  m_SpotCookie: {fileID: 10001, guid: 0000000000000000e000000000000000, type: 0}
  m_DefaultReflectionMode: 0
  m_DefaultReflectionResolution: 128
  m_ReflectionBounces: 1
  m_ReflectionIntensity: 1
  m_CustomReflection: {fileID: 0}
  m_Sun: {fileID: 0}
--- !u!157 &3
LightmapSettings:
  m_ObjectHideFlags: 0
  serializedVersion: 6
  m_GIWorkflowMode: 0
  m_LightmapsMode: 1
  m_GISettings:
    serializedVersion: 2
    m_BounceScale: 1
    m_IndirectOutputScale: 1
    m_AlbedoBoost: 1
    m_TemporalCoherenceThreshold: 1
    m_EnvironmentLightingMode: 0
    m_EnableBakedLightmaps: 1
    m_EnableRealtimeLightmaps: 1
  m_LightmapEditorSettings:
    serializedVersion: 3
    m_Resolution: 2
    m_BakeResolution: 40
    m_TextureWidth: 1024
    m_TextureHeight: 1024
    m_AOMaxDistance: 1
    m_Padding: 2
    m_CompAOExponent: 0
    m_LightmapParameters: {fileID: 0}
    m_TextureCompression: 1
    m_FinalGather: 0
    m_FinalGatherRayCount: 1024
    m_ReflectionCompression: 2
  m_LightingDataAsset: {fileID: 0}
  m_RuntimeCPUUsage: 25
--- !u!196 &4
NavMeshSettings:
  serializedVersion: 2
  m_ObjectHideFlags: 0
  m_BuildSettings:
    serializedVersion: 2
    agentRadius: 0.5
    agentHeight: 2
    agentSlope: 45
    agentClimb: 0.4
    ledgeDropHeight: 0
    maxJumpAcrossDistance: 0
    accuratePlacement: 0
    minRegionArea: 2
    cellSize: 0.16666667
    manualCellSize: 0
  m_NavMeshData: {fileID: 0}
--- !u!4 &28401427 stripped
Transform:
  m_PrefabParentObject: {fileID: 446808, guid: 79ca92ca2850488418cefdb0f66d02e3, type: 2}
  m_PrefabInternal: {fileID: 1884137203}
--- !u!1001 &42874258
Prefab:
  m_ObjectHideFlags: 0
  serializedVersion: 2
  m_Modification:
    m_TransformParent: {fileID: 0}
    m_Modifications:
    - target: {fileID: 476458, guid: a2e4c6a003fcd1a43b91889103145982, type: 2}
      propertyPath: m_LocalPosition.x
      value: 0
      objectReference: {fileID: 0}
    - target: {fileID: 476458, guid: a2e4c6a003fcd1a43b91889103145982, type: 2}
      propertyPath: m_LocalPosition.y
      value: 0
      objectReference: {fileID: 0}
    - target: {fileID: 476458, guid: a2e4c6a003fcd1a43b91889103145982, type: 2}
      propertyPath: m_LocalPosition.z
      value: 0
      objectReference: {fileID: 0}
    - target: {fileID: 476458, guid: a2e4c6a003fcd1a43b91889103145982, type: 2}
      propertyPath: m_LocalRotation.x
      value: 0
      objectReference: {fileID: 0}
    - target: {fileID: 476458, guid: a2e4c6a003fcd1a43b91889103145982, type: 2}
      propertyPath: m_LocalRotation.y
      value: 0
      objectReference: {fileID: 0}
    - target: {fileID: 476458, guid: a2e4c6a003fcd1a43b91889103145982, type: 2}
      propertyPath: m_LocalRotation.z
      value: 0
      objectReference: {fileID: 0}
    - target: {fileID: 476458, guid: a2e4c6a003fcd1a43b91889103145982, type: 2}
      propertyPath: m_LocalRotation.w
      value: 1
      objectReference: {fileID: 0}
    - target: {fileID: 476458, guid: a2e4c6a003fcd1a43b91889103145982, type: 2}
      propertyPath: m_RootOrder
      value: 1
      objectReference: {fileID: 0}
    - target: {fileID: 11435054, guid: a2e4c6a003fcd1a43b91889103145982, type: 2}
      propertyPath: _leapProvider
      value: 
      objectReference: {fileID: 1571656282}
    - target: {fileID: 11435054, guid: a2e4c6a003fcd1a43b91889103145982, type: 2}
      propertyPath: _debugTextView
      value: 
      objectReference: {fileID: 2071161178}
    m_RemovedComponents: []
  m_ParentPrefab: {fileID: 100100000, guid: a2e4c6a003fcd1a43b91889103145982, type: 2}
  m_IsPrefabParent: 0
--- !u!114 &42874259 stripped
MonoBehaviour:
  m_PrefabParentObject: {fileID: 11435054, guid: a2e4c6a003fcd1a43b91889103145982,
    type: 2}
  m_PrefabInternal: {fileID: 42874258}
  m_Script: {fileID: 11500000, guid: 99abcac5e6e214041876299e0504c871, type: 3}
--- !u!4 &42874260 stripped
Transform:
  m_PrefabParentObject: {fileID: 476458, guid: a2e4c6a003fcd1a43b91889103145982, type: 2}
  m_PrefabInternal: {fileID: 42874258}
--- !u!1 &174435844 stripped
GameObject:
  m_PrefabParentObject: {fileID: 119026, guid: 79ca92ca2850488418cefdb0f66d02e3, type: 2}
  m_PrefabInternal: {fileID: 1424268379}
--- !u!64 &174435846
MeshCollider:
  m_ObjectHideFlags: 0
  m_PrefabParentObject: {fileID: 0}
  m_PrefabInternal: {fileID: 0}
  m_GameObject: {fileID: 174435844}
  m_Material: {fileID: 13400000, guid: 37b1f9135ed80e5438922256002328c6, type: 2}
  m_IsTrigger: 0
  m_Enabled: 1
  serializedVersion: 2
  m_Convex: 1
  m_Mesh: {fileID: 10206, guid: 0000000000000000e000000000000000, type: 0}
--- !u!4 &217168948 stripped
Transform:
  m_PrefabParentObject: {fileID: 446808, guid: 79ca92ca2850488418cefdb0f66d02e3, type: 2}
  m_PrefabInternal: {fileID: 275935759}
--- !u!1001 &226926147
Prefab:
  m_ObjectHideFlags: 0
  serializedVersion: 2
  m_Modification:
    m_TransformParent: {fileID: 42874260}
    m_Modifications:
    - target: {fileID: 459940, guid: d9a3036c5a2d06a418ecd71935d95c67, type: 2}
      propertyPath: m_LocalPosition.x
      value: -0.11164038
      objectReference: {fileID: 0}
    - target: {fileID: 459940, guid: d9a3036c5a2d06a418ecd71935d95c67, type: 2}
      propertyPath: m_LocalPosition.y
      value: -0.169
      objectReference: {fileID: 0}
    - target: {fileID: 459940, guid: d9a3036c5a2d06a418ecd71935d95c67, type: 2}
      propertyPath: m_LocalPosition.z
      value: 0.531
      objectReference: {fileID: 0}
    - target: {fileID: 459940, guid: d9a3036c5a2d06a418ecd71935d95c67, type: 2}
      propertyPath: m_LocalRotation.x
      value: -0.4607647
      objectReference: {fileID: 0}
    - target: {fileID: 459940, guid: d9a3036c5a2d06a418ecd71935d95c67, type: 2}
      propertyPath: m_LocalRotation.y
      value: 0.08120725
      objectReference: {fileID: 0}
    - target: {fileID: 459940, guid: d9a3036c5a2d06a418ecd71935d95c67, type: 2}
      propertyPath: m_LocalRotation.z
      value: 0.07328804
      objectReference: {fileID: 0}
    - target: {fileID: 459940, guid: d9a3036c5a2d06a418ecd71935d95c67, type: 2}
      propertyPath: m_LocalRotation.w
      value: 0.8807555
      objectReference: {fileID: 0}
    - target: {fileID: 459940, guid: d9a3036c5a2d06a418ecd71935d95c67, type: 2}
      propertyPath: m_RootOrder
      value: 5
      objectReference: {fileID: 0}
    - target: {fileID: 11455500, guid: d9a3036c5a2d06a418ecd71935d95c67, type: 2}
      propertyPath: _manager
      value: 
      objectReference: {fileID: 42874259}
    - target: {fileID: 134782, guid: d9a3036c5a2d06a418ecd71935d95c67, type: 2}
      propertyPath: m_Name
      value: InteractionSphere (1)
      objectReference: {fileID: 0}
    - target: {fileID: 5429032, guid: d9a3036c5a2d06a418ecd71935d95c67, type: 2}
      propertyPath: m_Interpolate
      value: 1
      objectReference: {fileID: 0}
    - target: {fileID: 13536856, guid: d9a3036c5a2d06a418ecd71935d95c67, type: 2}
      propertyPath: m_Material
      value: 
      objectReference: {fileID: 13400000, guid: 736ce6a56268a5f4e82243e04df6cf6a,
        type: 2}
    m_RemovedComponents: []
  m_ParentPrefab: {fileID: 100100000, guid: d9a3036c5a2d06a418ecd71935d95c67, type: 2}
  m_IsPrefabParent: 0
--- !u!1001 &275935759
Prefab:
  m_ObjectHideFlags: 0
  serializedVersion: 2
  m_Modification:
    m_TransformParent: {fileID: 42874260}
    m_Modifications:
    - target: {fileID: 446808, guid: 79ca92ca2850488418cefdb0f66d02e3, type: 2}
      propertyPath: m_LocalPosition.x
      value: 0.112
      objectReference: {fileID: 0}
    - target: {fileID: 446808, guid: 79ca92ca2850488418cefdb0f66d02e3, type: 2}
      propertyPath: m_LocalPosition.y
      value: 0.064
      objectReference: {fileID: 0}
    - target: {fileID: 446808, guid: 79ca92ca2850488418cefdb0f66d02e3, type: 2}
      propertyPath: m_LocalPosition.z
      value: 0.28
      objectReference: {fileID: 0}
    - target: {fileID: 446808, guid: 79ca92ca2850488418cefdb0f66d02e3, type: 2}
      propertyPath: m_LocalRotation.x
      value: -0.0013425164
      objectReference: {fileID: 0}
    - target: {fileID: 446808, guid: 79ca92ca2850488418cefdb0f66d02e3, type: 2}
      propertyPath: m_LocalRotation.y
      value: 0.76585996
      objectReference: {fileID: 0}
    - target: {fileID: 446808, guid: 79ca92ca2850488418cefdb0f66d02e3, type: 2}
      propertyPath: m_LocalRotation.z
      value: 0.03681125
      objectReference: {fileID: 0}
    - target: {fileID: 446808, guid: 79ca92ca2850488418cefdb0f66d02e3, type: 2}
      propertyPath: m_LocalRotation.w
      value: 0.64195156
      objectReference: {fileID: 0}
    - target: {fileID: 446808, guid: 79ca92ca2850488418cefdb0f66d02e3, type: 2}
      propertyPath: m_RootOrder
      value: 11
      objectReference: {fileID: 0}
    - target: {fileID: 119026, guid: 79ca92ca2850488418cefdb0f66d02e3, type: 2}
      propertyPath: m_Name
      value: InteractionCube (5)
      objectReference: {fileID: 0}
    - target: {fileID: 446808, guid: 79ca92ca2850488418cefdb0f66d02e3, type: 2}
      propertyPath: m_LocalEulerAnglesHint.y
      value: 9.731001
      objectReference: {fileID: 0}
    - target: {fileID: 11483346, guid: 79ca92ca2850488418cefdb0f66d02e3, type: 2}
      propertyPath: _manager
      value: 
      objectReference: {fileID: 42874259}
    - target: {fileID: 11483346, guid: 79ca92ca2850488418cefdb0f66d02e3, type: 2}
      propertyPath: _contactEnableDelay
      value: 0.1
      objectReference: {fileID: 0}
    - target: {fileID: 11483346, guid: 79ca92ca2850488418cefdb0f66d02e3, type: 2}
      propertyPath: _contactDisableSpeed
      value: 0.4
      objectReference: {fileID: 0}
    - target: {fileID: 446808, guid: 79ca92ca2850488418cefdb0f66d02e3, type: 2}
      propertyPath: m_LocalScale.x
      value: 0.1
      objectReference: {fileID: 0}
    - target: {fileID: 446808, guid: 79ca92ca2850488418cefdb0f66d02e3, type: 2}
      propertyPath: m_LocalScale.y
      value: 0.027
      objectReference: {fileID: 0}
    - target: {fileID: 446808, guid: 79ca92ca2850488418cefdb0f66d02e3, type: 2}
      propertyPath: m_LocalScale.z
      value: 0.05
      objectReference: {fileID: 0}
    - target: {fileID: 119026, guid: 79ca92ca2850488418cefdb0f66d02e3, type: 2}
      propertyPath: m_Layer
      value: 0
      objectReference: {fileID: 0}
    - target: {fileID: 11483346, guid: 79ca92ca2850488418cefdb0f66d02e3, type: 2}
      propertyPath: m_Enabled
      value: 1
      objectReference: {fileID: 0}
    - target: {fileID: 11483346, guid: 79ca92ca2850488418cefdb0f66d02e3, type: 2}
      propertyPath: _brushDisableDistance
      value: 0.017
      objectReference: {fileID: 0}
    - target: {fileID: 119026, guid: 79ca92ca2850488418cefdb0f66d02e3, type: 2}
      propertyPath: m_IsActive
      value: 1
      objectReference: {fileID: 0}
    - target: {fileID: 3305736, guid: 79ca92ca2850488418cefdb0f66d02e3, type: 2}
      propertyPath: m_Mesh
      value: 
      objectReference: {fileID: 10206, guid: 0000000000000000e000000000000000, type: 0}
    - target: {fileID: 446808, guid: 79ca92ca2850488418cefdb0f66d02e3, type: 2}
      propertyPath: m_LocalEulerAnglesHint.x
      value: -3.3000002
      objectReference: {fileID: 0}
    - target: {fileID: 446808, guid: 79ca92ca2850488418cefdb0f66d02e3, type: 2}
      propertyPath: m_LocalEulerAnglesHint.z
      value: 2.5200002
      objectReference: {fileID: 0}
    m_RemovedComponents:
    - {fileID: 6517682, guid: 79ca92ca2850488418cefdb0f66d02e3, type: 2}
    - {fileID: 2359612, guid: 79ca92ca2850488418cefdb0f66d02e3, type: 2}
    - {fileID: 3305736, guid: 79ca92ca2850488418cefdb0f66d02e3, type: 2}
  m_ParentPrefab: {fileID: 100100000, guid: 79ca92ca2850488418cefdb0f66d02e3, type: 2}
  m_IsPrefabParent: 0
--- !u!1 &299862921
GameObject:
  m_ObjectHideFlags: 0
  m_PrefabParentObject: {fileID: 0}
  m_PrefabInternal: {fileID: 0}
  serializedVersion: 4
  m_Component:
  - 4: {fileID: 299862922}
  - 33: {fileID: 299862925}
  - 65: {fileID: 299862924}
  - 23: {fileID: 299862923}
  m_Layer: 0
  m_Name: Platform
  m_TagString: Untagged
  m_Icon: {fileID: 0}
  m_NavMeshLayer: 0
  m_StaticEditorFlags: 4294967295
  m_IsActive: 1
--- !u!4 &299862922
Transform:
  m_ObjectHideFlags: 0
  m_PrefabParentObject: {fileID: 0}
  m_PrefabInternal: {fileID: 0}
  m_GameObject: {fileID: 299862921}
  m_LocalRotation: {x: -0.17793992, y: 0, z: 0, w: 0.9840414}
  m_LocalPosition: {x: 0, y: -0.082, z: 1.333}
  m_LocalScale: {x: 4.8094406, y: 0.20000005, z: 1.4925663}
  m_LocalEulerAnglesHint: {x: -20.4996, y: 0, z: 0}
  m_Children: []
  m_Father: {fileID: 1207110110}
  m_RootOrder: 3
--- !u!23 &299862923
MeshRenderer:
  m_ObjectHideFlags: 0
  m_PrefabParentObject: {fileID: 0}
  m_PrefabInternal: {fileID: 0}
  m_GameObject: {fileID: 299862921}
  m_Enabled: 1
  m_CastShadows: 1
  m_ReceiveShadows: 1
  m_Materials:
  - {fileID: 2100000, guid: 84471ff3383f8d34bb14cc52f05e2948, type: 2}
  m_SubsetIndices: 
  m_StaticBatchRoot: {fileID: 0}
  m_UseLightProbes: 1
  m_ReflectionProbeUsage: 1
  m_ProbeAnchor: {fileID: 0}
  m_ScaleInLightmap: 1
  m_PreserveUVs: 1
  m_IgnoreNormalsForChartDetection: 0
  m_ImportantGI: 0
  m_MinimumChartSize: 4
  m_AutoUVMaxDistance: 0.5
  m_AutoUVMaxAngle: 89
  m_LightmapParameters: {fileID: 0}
  m_SortingLayerID: 0
  m_SortingOrder: 0
--- !u!65 &299862924
BoxCollider:
  m_ObjectHideFlags: 0
  m_PrefabParentObject: {fileID: 0}
  m_PrefabInternal: {fileID: 0}
  m_GameObject: {fileID: 299862921}
  m_Material: {fileID: 13400000, guid: 37b1f9135ed80e5438922256002328c6, type: 2}
  m_IsTrigger: 0
  m_Enabled: 1
  serializedVersion: 2
  m_Size: {x: 1, y: 1, z: 1}
  m_Center: {x: 0, y: 0, z: 0}
--- !u!33 &299862925
MeshFilter:
  m_ObjectHideFlags: 0
  m_PrefabParentObject: {fileID: 0}
  m_PrefabInternal: {fileID: 0}
  m_GameObject: {fileID: 299862921}
  m_Mesh: {fileID: 10202, guid: 0000000000000000e000000000000000, type: 0}
--- !u!1001 &315202830
Prefab:
  m_ObjectHideFlags: 0
  serializedVersion: 2
  m_Modification:
    m_TransformParent: {fileID: 28401427}
    m_Modifications:
    - target: {fileID: 459940, guid: d9a3036c5a2d06a418ecd71935d95c67, type: 2}
      propertyPath: m_LocalPosition.x
      value: 0
      objectReference: {fileID: 0}
    - target: {fileID: 459940, guid: d9a3036c5a2d06a418ecd71935d95c67, type: 2}
      propertyPath: m_LocalPosition.y
      value: 0.0855
      objectReference: {fileID: 0}
    - target: {fileID: 459940, guid: d9a3036c5a2d06a418ecd71935d95c67, type: 2}
      propertyPath: m_LocalPosition.z
      value: 0
      objectReference: {fileID: 0}
    - target: {fileID: 459940, guid: d9a3036c5a2d06a418ecd71935d95c67, type: 2}
      propertyPath: m_LocalRotation.x
      value: 0
      objectReference: {fileID: 0}
    - target: {fileID: 459940, guid: d9a3036c5a2d06a418ecd71935d95c67, type: 2}
      propertyPath: m_LocalRotation.y
      value: 0
      objectReference: {fileID: 0}
    - target: {fileID: 459940, guid: d9a3036c5a2d06a418ecd71935d95c67, type: 2}
      propertyPath: m_LocalRotation.z
      value: 0
      objectReference: {fileID: 0}
    - target: {fileID: 459940, guid: d9a3036c5a2d06a418ecd71935d95c67, type: 2}
      propertyPath: m_LocalRotation.w
      value: 1
      objectReference: {fileID: 0}
    - target: {fileID: 459940, guid: d9a3036c5a2d06a418ecd71935d95c67, type: 2}
      propertyPath: m_RootOrder
      value: 1
      objectReference: {fileID: 0}
    - target: {fileID: 134782, guid: d9a3036c5a2d06a418ecd71935d95c67, type: 2}
      propertyPath: m_Name
      value: InteractionSphere (5)
      objectReference: {fileID: 0}
    - target: {fileID: 11455500, guid: d9a3036c5a2d06a418ecd71935d95c67, type: 2}
      propertyPath: _manager
      value: 
      objectReference: {fileID: 42874259}
    - target: {fileID: 459940, guid: d9a3036c5a2d06a418ecd71935d95c67, type: 2}
      propertyPath: m_LocalScale.x
      value: 0.04
      objectReference: {fileID: 0}
    - target: {fileID: 459940, guid: d9a3036c5a2d06a418ecd71935d95c67, type: 2}
      propertyPath: m_LocalScale.y
      value: 0.04
      objectReference: {fileID: 0}
    - target: {fileID: 459940, guid: d9a3036c5a2d06a418ecd71935d95c67, type: 2}
      propertyPath: m_LocalScale.z
      value: 0.04
      objectReference: {fileID: 0}
    - target: {fileID: 459940, guid: d9a3036c5a2d06a418ecd71935d95c67, type: 2}
      propertyPath: m_LocalEulerAnglesHint.x
      value: 0
      objectReference: {fileID: 0}
    - target: {fileID: 459940, guid: d9a3036c5a2d06a418ecd71935d95c67, type: 2}
      propertyPath: m_LocalEulerAnglesHint.y
      value: 0
      objectReference: {fileID: 0}
    - target: {fileID: 459940, guid: d9a3036c5a2d06a418ecd71935d95c67, type: 2}
      propertyPath: m_LocalEulerAnglesHint.z
      value: 0
      objectReference: {fileID: 0}
    - target: {fileID: 134782, guid: d9a3036c5a2d06a418ecd71935d95c67, type: 2}
      propertyPath: m_Layer
      value: 0
      objectReference: {fileID: 0}
    - target: {fileID: 11455500, guid: d9a3036c5a2d06a418ecd71935d95c67, type: 2}
      propertyPath: m_Enabled
      value: 1
      objectReference: {fileID: 0}
    - target: {fileID: 11455500, guid: d9a3036c5a2d06a418ecd71935d95c67, type: 2}
      propertyPath: _brushDisableDistance
      value: 0.017
      objectReference: {fileID: 0}
    - target: {fileID: 134782, guid: d9a3036c5a2d06a418ecd71935d95c67, type: 2}
      propertyPath: m_IsActive
      value: 1
      objectReference: {fileID: 0}
    m_RemovedComponents:
    - {fileID: 11455500, guid: d9a3036c5a2d06a418ecd71935d95c67, type: 2}
    - {fileID: 5429032, guid: d9a3036c5a2d06a418ecd71935d95c67, type: 2}
  m_ParentPrefab: {fileID: 100100000, guid: d9a3036c5a2d06a418ecd71935d95c67, type: 2}
  m_IsPrefabParent: 0
--- !u!1001 &341847592
Prefab:
  m_ObjectHideFlags: 0
  serializedVersion: 2
  m_Modification:
    m_TransformParent: {fileID: 1571656283}
    m_Modifications:
    - target: {fileID: 461838, guid: d842be8e446ddfd44b0570433526d45f, type: 2}
      propertyPath: m_LocalPosition.x
      value: 0
      objectReference: {fileID: 0}
    - target: {fileID: 461838, guid: d842be8e446ddfd44b0570433526d45f, type: 2}
      propertyPath: m_LocalPosition.y
      value: 0
      objectReference: {fileID: 0}
    - target: {fileID: 461838, guid: d842be8e446ddfd44b0570433526d45f, type: 2}
      propertyPath: m_LocalPosition.z
      value: 0
      objectReference: {fileID: 0}
    - target: {fileID: 461838, guid: d842be8e446ddfd44b0570433526d45f, type: 2}
      propertyPath: m_LocalRotation.x
      value: 0
      objectReference: {fileID: 0}
    - target: {fileID: 461838, guid: d842be8e446ddfd44b0570433526d45f, type: 2}
      propertyPath: m_LocalRotation.y
      value: 0
      objectReference: {fileID: 0}
    - target: {fileID: 461838, guid: d842be8e446ddfd44b0570433526d45f, type: 2}
      propertyPath: m_LocalRotation.z
      value: 0
      objectReference: {fileID: 0}
    - target: {fileID: 461838, guid: d842be8e446ddfd44b0570433526d45f, type: 2}
      propertyPath: m_LocalRotation.w
      value: 1
      objectReference: {fileID: 0}
    - target: {fileID: 461838, guid: d842be8e446ddfd44b0570433526d45f, type: 2}
      propertyPath: m_RootOrder
      value: 3
      objectReference: {fileID: 0}
    - target: {fileID: 11403998, guid: d842be8e446ddfd44b0570433526d45f, type: 2}
      propertyPath: _manager
      value: 
      objectReference: {fileID: 42874259}
    - target: {fileID: 11403998, guid: d842be8e446ddfd44b0570433526d45f, type: 2}
      propertyPath: _material
      value: 
      objectReference: {fileID: 13400000, guid: 7cb9646d25ecc1a4f8d790618b63c821,
        type: 2}
    - target: {fileID: 11403998, guid: d842be8e446ddfd44b0570433526d45f, type: 2}
      propertyPath: _perBoneMass
      value: 0.2
      objectReference: {fileID: 0}
    - target: {fileID: 11403998, guid: d842be8e446ddfd44b0570433526d45f, type: 2}
      propertyPath: handedness
      value: 1
      objectReference: {fileID: 0}
    m_RemovedComponents: []
  m_ParentPrefab: {fileID: 100100000, guid: d842be8e446ddfd44b0570433526d45f, type: 2}
  m_IsPrefabParent: 0
--- !u!4 &341847593 stripped
Transform:
  m_PrefabParentObject: {fileID: 461838, guid: d842be8e446ddfd44b0570433526d45f, type: 2}
  m_PrefabInternal: {fileID: 341847592}
--- !u!114 &341847594 stripped
MonoBehaviour:
  m_PrefabParentObject: {fileID: 11403998, guid: d842be8e446ddfd44b0570433526d45f,
    type: 2}
  m_PrefabInternal: {fileID: 341847592}
  m_Script: {fileID: 11500000, guid: c8db2ca3caad750429c7c1db202bbf5f, type: 3}
--- !u!1 &421653856
GameObject:
  m_ObjectHideFlags: 0
  m_PrefabParentObject: {fileID: 0}
  m_PrefabInternal: {fileID: 0}
  serializedVersion: 4
  m_Component:
  - 4: {fileID: 421653857}
  - 108: {fileID: 421653858}
  m_Layer: 0
  m_Name: Directional light
  m_TagString: Untagged
  m_Icon: {fileID: 0}
  m_NavMeshLayer: 0
  m_StaticEditorFlags: 4294967295
  m_IsActive: 1
--- !u!4 &421653857
Transform:
  m_ObjectHideFlags: 0
  m_PrefabParentObject: {fileID: 0}
  m_PrefabInternal: {fileID: 0}
  m_GameObject: {fileID: 421653856}
  m_LocalRotation: {x: 0.43769792, y: -0.32756114, z: 0.59360814, w: 0.5905537}
  m_LocalPosition: {x: 0, y: 2, z: 0}
  m_LocalScale: {x: 1, y: 1, z: 1}
  m_LocalEulerAnglesHint: {x: 64.9386, y: 18.2648, z: 101.9766}
  m_Children: []
  m_Father: {fileID: 1207110110}
  m_RootOrder: 0
--- !u!108 &421653858
Light:
  m_ObjectHideFlags: 0
  m_PrefabParentObject: {fileID: 0}
  m_PrefabInternal: {fileID: 0}
  m_GameObject: {fileID: 421653856}
  m_Enabled: 1
  serializedVersion: 6
  m_Type: 1
  m_Color: {r: 1, g: 1, b: 1, a: 1}
  m_Intensity: 0.3
  m_Range: 10
  m_SpotAngle: 30
  m_CookieSize: 10
  m_Shadows:
    m_Type: 2
    m_Resolution: -1
    m_Strength: 1
    m_Bias: 0
    m_NormalBias: 0.4
    m_NearPlane: 0.2
  m_Cookie: {fileID: 0}
  m_DrawHalo: 0
  m_Flare: {fileID: 0}
  m_RenderMode: 0
  m_CullingMask:
    serializedVersion: 2
    m_Bits: 4294967295
  m_Lightmapping: 4
  m_BounceIntensity: 1
  m_ShadowRadius: 0
  m_ShadowAngle: 0
  m_AreaSize: {x: 1, y: 1}
--- !u!1 &454600551
GameObject:
  m_ObjectHideFlags: 0
  m_PrefabParentObject: {fileID: 0}
  m_PrefabInternal: {fileID: 0}
  serializedVersion: 4
  m_Component:
  - 4: {fileID: 454600552}
  - 33: {fileID: 454600555}
  - 65: {fileID: 454600554}
  - 23: {fileID: 454600553}
  m_Layer: 0
  m_Name: Platform
  m_TagString: Untagged
  m_Icon: {fileID: 0}
  m_NavMeshLayer: 0
  m_StaticEditorFlags: 4294967295
  m_IsActive: 1
--- !u!4 &454600552
Transform:
  m_ObjectHideFlags: 0
  m_PrefabParentObject: {fileID: 0}
  m_PrefabInternal: {fileID: 0}
  m_GameObject: {fileID: 454600551}
  m_LocalRotation: {x: -0.0000002425134, y: -0.9919059, z: -0.12697531, w: 0.000001978079}
  m_LocalPosition: {x: 0, y: -0.085999966, z: -1.0339999}
  m_LocalScale: {x: 4.8187037, y: 0.20000008, z: 2.04702}
  m_LocalEulerAnglesHint: {x: -14.5897, y: -179.9998, z: 0}
  m_Children: []
  m_Father: {fileID: 1207110110}
  m_RootOrder: 6
--- !u!23 &454600553
MeshRenderer:
  m_ObjectHideFlags: 0
  m_PrefabParentObject: {fileID: 0}
  m_PrefabInternal: {fileID: 0}
  m_GameObject: {fileID: 454600551}
  m_Enabled: 1
  m_CastShadows: 1
  m_ReceiveShadows: 1
  m_Materials:
  - {fileID: 2100000, guid: 84471ff3383f8d34bb14cc52f05e2948, type: 2}
  m_SubsetIndices: 
  m_StaticBatchRoot: {fileID: 0}
  m_UseLightProbes: 1
  m_ReflectionProbeUsage: 1
  m_ProbeAnchor: {fileID: 0}
  m_ScaleInLightmap: 1
  m_PreserveUVs: 1
  m_IgnoreNormalsForChartDetection: 0
  m_ImportantGI: 0
  m_MinimumChartSize: 4
  m_AutoUVMaxDistance: 0.5
  m_AutoUVMaxAngle: 89
  m_LightmapParameters: {fileID: 0}
  m_SortingLayerID: 0
  m_SortingOrder: 0
--- !u!65 &454600554
BoxCollider:
  m_ObjectHideFlags: 0
  m_PrefabParentObject: {fileID: 0}
  m_PrefabInternal: {fileID: 0}
  m_GameObject: {fileID: 454600551}
  m_Material: {fileID: 13400000, guid: 37b1f9135ed80e5438922256002328c6, type: 2}
  m_IsTrigger: 0
  m_Enabled: 1
  serializedVersion: 2
  m_Size: {x: 1, y: 1, z: 1}
  m_Center: {x: 0, y: 0, z: 0}
--- !u!33 &454600555
MeshFilter:
  m_ObjectHideFlags: 0
  m_PrefabParentObject: {fileID: 0}
  m_PrefabInternal: {fileID: 0}
  m_GameObject: {fileID: 454600551}
  m_Mesh: {fileID: 10202, guid: 0000000000000000e000000000000000, type: 0}
--- !u!1001 &481323365
Prefab:
  m_ObjectHideFlags: 0
  serializedVersion: 2
  m_Modification:
    m_TransformParent: {fileID: 42874260}
    m_Modifications:
    - target: {fileID: 446808, guid: 79ca92ca2850488418cefdb0f66d02e3, type: 2}
      propertyPath: m_LocalPosition.x
      value: -0.32564038
      objectReference: {fileID: 0}
    - target: {fileID: 446808, guid: 79ca92ca2850488418cefdb0f66d02e3, type: 2}
      propertyPath: m_LocalPosition.y
      value: -0.205
      objectReference: {fileID: 0}
    - target: {fileID: 446808, guid: 79ca92ca2850488418cefdb0f66d02e3, type: 2}
      propertyPath: m_LocalPosition.z
      value: 0.542
      objectReference: {fileID: 0}
    - target: {fileID: 446808, guid: 79ca92ca2850488418cefdb0f66d02e3, type: 2}
      propertyPath: m_LocalRotation.x
      value: 0
      objectReference: {fileID: 0}
    - target: {fileID: 446808, guid: 79ca92ca2850488418cefdb0f66d02e3, type: 2}
      propertyPath: m_LocalRotation.y
      value: 0
      objectReference: {fileID: 0}
    - target: {fileID: 446808, guid: 79ca92ca2850488418cefdb0f66d02e3, type: 2}
      propertyPath: m_LocalRotation.z
      value: 0
      objectReference: {fileID: 0}
    - target: {fileID: 446808, guid: 79ca92ca2850488418cefdb0f66d02e3, type: 2}
      propertyPath: m_LocalRotation.w
      value: 1
      objectReference: {fileID: 0}
    - target: {fileID: 446808, guid: 79ca92ca2850488418cefdb0f66d02e3, type: 2}
      propertyPath: m_RootOrder
      value: 1
      objectReference: {fileID: 0}
    - target: {fileID: 11483346, guid: 79ca92ca2850488418cefdb0f66d02e3, type: 2}
      propertyPath: _manager
      value: 
      objectReference: {fileID: 42874259}
    - target: {fileID: 119026, guid: 79ca92ca2850488418cefdb0f66d02e3, type: 2}
      propertyPath: m_Name
      value: InteractionCube (1)
      objectReference: {fileID: 0}
    - target: {fileID: 119026, guid: 79ca92ca2850488418cefdb0f66d02e3, type: 2}
      propertyPath: m_IsActive
      value: 1
      objectReference: {fileID: 0}
    m_RemovedComponents: []
  m_ParentPrefab: {fileID: 100100000, guid: 79ca92ca2850488418cefdb0f66d02e3, type: 2}
  m_IsPrefabParent: 0
--- !u!1001 &525439626
Prefab:
  m_ObjectHideFlags: 0
  serializedVersion: 2
  m_Modification:
    m_TransformParent: {fileID: 42874260}
    m_Modifications:
    - target: {fileID: 446808, guid: 79ca92ca2850488418cefdb0f66d02e3, type: 2}
      propertyPath: m_LocalPosition.x
      value: -0.3239404
      objectReference: {fileID: 0}
    - target: {fileID: 446808, guid: 79ca92ca2850488418cefdb0f66d02e3, type: 2}
      propertyPath: m_LocalPosition.y
      value: -0.118
      objectReference: {fileID: 0}
    - target: {fileID: 446808, guid: 79ca92ca2850488418cefdb0f66d02e3, type: 2}
      propertyPath: m_LocalPosition.z
      value: 0.531
      objectReference: {fileID: 0}
    - target: {fileID: 446808, guid: 79ca92ca2850488418cefdb0f66d02e3, type: 2}
      propertyPath: m_LocalRotation.x
      value: 0
      objectReference: {fileID: 0}
    - target: {fileID: 446808, guid: 79ca92ca2850488418cefdb0f66d02e3, type: 2}
      propertyPath: m_LocalRotation.y
      value: 0.14679371
      objectReference: {fileID: 0}
    - target: {fileID: 446808, guid: 79ca92ca2850488418cefdb0f66d02e3, type: 2}
      propertyPath: m_LocalRotation.z
      value: 0
      objectReference: {fileID: 0}
    - target: {fileID: 446808, guid: 79ca92ca2850488418cefdb0f66d02e3, type: 2}
      propertyPath: m_LocalRotation.w
      value: 0.98916715
      objectReference: {fileID: 0}
    - target: {fileID: 446808, guid: 79ca92ca2850488418cefdb0f66d02e3, type: 2}
      propertyPath: m_RootOrder
      value: 2
      objectReference: {fileID: 0}
    - target: {fileID: 119026, guid: 79ca92ca2850488418cefdb0f66d02e3, type: 2}
      propertyPath: m_Name
      value: InteractionCube (2)
      objectReference: {fileID: 0}
    - target: {fileID: 446808, guid: 79ca92ca2850488418cefdb0f66d02e3, type: 2}
      propertyPath: m_LocalEulerAnglesHint.y
      value: 16.8823
      objectReference: {fileID: 0}
    - target: {fileID: 11483346, guid: 79ca92ca2850488418cefdb0f66d02e3, type: 2}
      propertyPath: _manager
      value: 
      objectReference: {fileID: 42874259}
    - target: {fileID: 11483346, guid: 79ca92ca2850488418cefdb0f66d02e3, type: 2}
      propertyPath: _contactEnableDelay
      value: 0.1
      objectReference: {fileID: 0}
    - target: {fileID: 11483346, guid: 79ca92ca2850488418cefdb0f66d02e3, type: 2}
      propertyPath: _contactDisableSpeed
      value: 0.4
      objectReference: {fileID: 0}
    - target: {fileID: 446808, guid: 79ca92ca2850488418cefdb0f66d02e3, type: 2}
      propertyPath: m_LocalScale.x
      value: 0.07534971
      objectReference: {fileID: 0}
    - target: {fileID: 446808, guid: 79ca92ca2850488418cefdb0f66d02e3, type: 2}
      propertyPath: m_LocalScale.y
      value: 0.07534971
      objectReference: {fileID: 0}
    - target: {fileID: 446808, guid: 79ca92ca2850488418cefdb0f66d02e3, type: 2}
      propertyPath: m_LocalScale.z
      value: 0.07534971
      objectReference: {fileID: 0}
    - target: {fileID: 119026, guid: 79ca92ca2850488418cefdb0f66d02e3, type: 2}
      propertyPath: m_Layer
      value: 0
      objectReference: {fileID: 0}
    - target: {fileID: 11483346, guid: 79ca92ca2850488418cefdb0f66d02e3, type: 2}
      propertyPath: m_Enabled
      value: 1
      objectReference: {fileID: 0}
    - target: {fileID: 11483346, guid: 79ca92ca2850488418cefdb0f66d02e3, type: 2}
      propertyPath: _brushDisableDistance
      value: 0.017
      objectReference: {fileID: 0}
    - target: {fileID: 119026, guid: 79ca92ca2850488418cefdb0f66d02e3, type: 2}
      propertyPath: m_IsActive
      value: 1
      objectReference: {fileID: 0}
    m_RemovedComponents: []
  m_ParentPrefab: {fileID: 100100000, guid: 79ca92ca2850488418cefdb0f66d02e3, type: 2}
  m_IsPrefabParent: 0
--- !u!1001 &639212468
Prefab:
  m_ObjectHideFlags: 0
  serializedVersion: 2
  m_Modification:
    m_TransformParent: {fileID: 42874260}
    m_Modifications:
    - target: {fileID: 459940, guid: d9a3036c5a2d06a418ecd71935d95c67, type: 2}
      propertyPath: m_LocalPosition.x
      value: 0.305
      objectReference: {fileID: 0}
    - target: {fileID: 459940, guid: d9a3036c5a2d06a418ecd71935d95c67, type: 2}
      propertyPath: m_LocalPosition.y
      value: -0.034
      objectReference: {fileID: 0}
    - target: {fileID: 459940, guid: d9a3036c5a2d06a418ecd71935d95c67, type: 2}
      propertyPath: m_LocalPosition.z
      value: 0.476
      objectReference: {fileID: 0}
    - target: {fileID: 459940, guid: d9a3036c5a2d06a418ecd71935d95c67, type: 2}
      propertyPath: m_LocalRotation.x
      value: -0.6356191
      objectReference: {fileID: 0}
    - target: {fileID: 459940, guid: d9a3036c5a2d06a418ecd71935d95c67, type: 2}
      propertyPath: m_LocalRotation.y
      value: 0.15378995
      objectReference: {fileID: 0}
    - target: {fileID: 459940, guid: d9a3036c5a2d06a418ecd71935d95c67, type: 2}
      propertyPath: m_LocalRotation.z
      value: -0.19644874
      objectReference: {fileID: 0}
    - target: {fileID: 459940, guid: d9a3036c5a2d06a418ecd71935d95c67, type: 2}
      propertyPath: m_LocalRotation.w
      value: 0.73057854
      objectReference: {fileID: 0}
    - target: {fileID: 459940, guid: d9a3036c5a2d06a418ecd71935d95c67, type: 2}
      propertyPath: m_RootOrder
      value: 7
      objectReference: {fileID: 0}
    - target: {fileID: 134782, guid: d9a3036c5a2d06a418ecd71935d95c67, type: 2}
      propertyPath: m_Name
      value: InteractionSphere (3)
      objectReference: {fileID: 0}
    - target: {fileID: 11455500, guid: d9a3036c5a2d06a418ecd71935d95c67, type: 2}
      propertyPath: _manager
      value: 
      objectReference: {fileID: 42874259}
    - target: {fileID: 459940, guid: d9a3036c5a2d06a418ecd71935d95c67, type: 2}
      propertyPath: m_LocalScale.x
      value: 0.0896304
      objectReference: {fileID: 0}
    - target: {fileID: 459940, guid: d9a3036c5a2d06a418ecd71935d95c67, type: 2}
      propertyPath: m_LocalScale.y
      value: 0.089630425
      objectReference: {fileID: 0}
    - target: {fileID: 459940, guid: d9a3036c5a2d06a418ecd71935d95c67, type: 2}
      propertyPath: m_LocalScale.z
      value: 0.08963043
      objectReference: {fileID: 0}
    - target: {fileID: 459940, guid: d9a3036c5a2d06a418ecd71935d95c67, type: 2}
      propertyPath: m_LocalEulerAnglesHint.x
      value: -60.2635
      objectReference: {fileID: 0}
    - target: {fileID: 459940, guid: d9a3036c5a2d06a418ecd71935d95c67, type: 2}
      propertyPath: m_LocalEulerAnglesHint.y
      value: 73.0418
      objectReference: {fileID: 0}
    - target: {fileID: 459940, guid: d9a3036c5a2d06a418ecd71935d95c67, type: 2}
      propertyPath: m_LocalEulerAnglesHint.z
      value: -76.6187
      objectReference: {fileID: 0}
    - target: {fileID: 134782, guid: d9a3036c5a2d06a418ecd71935d95c67, type: 2}
      propertyPath: m_Layer
      value: 0
      objectReference: {fileID: 0}
    - target: {fileID: 11455500, guid: d9a3036c5a2d06a418ecd71935d95c67, type: 2}
      propertyPath: m_Enabled
      value: 1
      objectReference: {fileID: 0}
    - target: {fileID: 11455500, guid: d9a3036c5a2d06a418ecd71935d95c67, type: 2}
      propertyPath: _brushDisableDistance
      value: 0.017
      objectReference: {fileID: 0}
    - target: {fileID: 134782, guid: d9a3036c5a2d06a418ecd71935d95c67, type: 2}
      propertyPath: m_IsActive
      value: 1
      objectReference: {fileID: 0}
    m_RemovedComponents: []
  m_ParentPrefab: {fileID: 100100000, guid: d9a3036c5a2d06a418ecd71935d95c67, type: 2}
  m_IsPrefabParent: 0
--- !u!1001 &647783580
Prefab:
  m_ObjectHideFlags: 0
  serializedVersion: 2
  m_Modification:
    m_TransformParent: {fileID: 42874260}
    m_Modifications:
    - target: {fileID: 446808, guid: 79ca92ca2850488418cefdb0f66d02e3, type: 2}
      propertyPath: m_LocalPosition.x
      value: -0.32014036
      objectReference: {fileID: 0}
    - target: {fileID: 446808, guid: 79ca92ca2850488418cefdb0f66d02e3, type: 2}
      propertyPath: m_LocalPosition.y
      value: -0.049
      objectReference: {fileID: 0}
    - target: {fileID: 446808, guid: 79ca92ca2850488418cefdb0f66d02e3, type: 2}
      propertyPath: m_LocalPosition.z
      value: 0.533
      objectReference: {fileID: 0}
    - target: {fileID: 446808, guid: 79ca92ca2850488418cefdb0f66d02e3, type: 2}
      propertyPath: m_LocalRotation.x
      value: 0
      objectReference: {fileID: 0}
    - target: {fileID: 446808, guid: 79ca92ca2850488418cefdb0f66d02e3, type: 2}
      propertyPath: m_LocalRotation.y
      value: -0.130526
      objectReference: {fileID: 0}
    - target: {fileID: 446808, guid: 79ca92ca2850488418cefdb0f66d02e3, type: 2}
      propertyPath: m_LocalRotation.z
      value: 0
      objectReference: {fileID: 0}
    - target: {fileID: 446808, guid: 79ca92ca2850488418cefdb0f66d02e3, type: 2}
      propertyPath: m_LocalRotation.w
      value: 0.9914449
      objectReference: {fileID: 0}
    - target: {fileID: 446808, guid: 79ca92ca2850488418cefdb0f66d02e3, type: 2}
      propertyPath: m_RootOrder
      value: 3
      objectReference: {fileID: 0}
    - target: {fileID: 119026, guid: 79ca92ca2850488418cefdb0f66d02e3, type: 2}
      propertyPath: m_Name
      value: InteractionCube (3)
      objectReference: {fileID: 0}
    - target: {fileID: 446808, guid: 79ca92ca2850488418cefdb0f66d02e3, type: 2}
      propertyPath: m_LocalEulerAnglesHint.y
      value: -15
      objectReference: {fileID: 0}
    - target: {fileID: 11483346, guid: 79ca92ca2850488418cefdb0f66d02e3, type: 2}
      propertyPath: _manager
      value: 
      objectReference: {fileID: 42874259}
    - target: {fileID: 11483346, guid: 79ca92ca2850488418cefdb0f66d02e3, type: 2}
      propertyPath: _contactEnableDelay
      value: 0.1
      objectReference: {fileID: 0}
    - target: {fileID: 11483346, guid: 79ca92ca2850488418cefdb0f66d02e3, type: 2}
      propertyPath: _contactDisableSpeed
      value: 0.4
      objectReference: {fileID: 0}
    - target: {fileID: 446808, guid: 79ca92ca2850488418cefdb0f66d02e3, type: 2}
      propertyPath: m_LocalScale.x
      value: 0.062000003
      objectReference: {fileID: 0}
    - target: {fileID: 446808, guid: 79ca92ca2850488418cefdb0f66d02e3, type: 2}
      propertyPath: m_LocalScale.y
      value: 0.062000003
      objectReference: {fileID: 0}
    - target: {fileID: 446808, guid: 79ca92ca2850488418cefdb0f66d02e3, type: 2}
      propertyPath: m_LocalScale.z
      value: 0.062000003
      objectReference: {fileID: 0}
    - target: {fileID: 119026, guid: 79ca92ca2850488418cefdb0f66d02e3, type: 2}
      propertyPath: m_Layer
      value: 0
      objectReference: {fileID: 0}
    - target: {fileID: 11483346, guid: 79ca92ca2850488418cefdb0f66d02e3, type: 2}
      propertyPath: m_Enabled
      value: 1
      objectReference: {fileID: 0}
    - target: {fileID: 11483346, guid: 79ca92ca2850488418cefdb0f66d02e3, type: 2}
      propertyPath: _brushDisableDistance
      value: 0.017
      objectReference: {fileID: 0}
    - target: {fileID: 119026, guid: 79ca92ca2850488418cefdb0f66d02e3, type: 2}
      propertyPath: m_IsActive
      value: 1
      objectReference: {fileID: 0}
    m_RemovedComponents: []
  m_ParentPrefab: {fileID: 100100000, guid: 79ca92ca2850488418cefdb0f66d02e3, type: 2}
  m_IsPrefabParent: 0
--- !u!1 &672800844 stripped
GameObject:
  m_PrefabParentObject: {fileID: 119026, guid: 79ca92ca2850488418cefdb0f66d02e3, type: 2}
  m_PrefabInternal: {fileID: 1757694853}
--- !u!64 &672800846
MeshCollider:
  m_ObjectHideFlags: 0
  m_PrefabParentObject: {fileID: 0}
  m_PrefabInternal: {fileID: 0}
  m_GameObject: {fileID: 672800844}
  m_Material: {fileID: 13400000, guid: 37b1f9135ed80e5438922256002328c6, type: 2}
  m_IsTrigger: 0
  m_Enabled: 1
  serializedVersion: 2
  m_Convex: 1
  m_Mesh: {fileID: 10206, guid: 0000000000000000e000000000000000, type: 0}
--- !u!1 &688634569
GameObject:
  m_ObjectHideFlags: 0
  m_PrefabParentObject: {fileID: 142376, guid: 18d6bf9063dcb1842be63f411fd9fc26, type: 2}
  m_PrefabInternal: {fileID: 0}
  serializedVersion: 4
  m_Component:
  - 4: {fileID: 688634570}
  m_Layer: 0
  m_Name: LMHeadMountedRig
  m_TagString: Untagged
  m_Icon: {fileID: 0}
  m_NavMeshLayer: 0
  m_StaticEditorFlags: 0
  m_IsActive: 1
--- !u!4 &688634570
Transform:
  m_ObjectHideFlags: 0
  m_PrefabParentObject: {fileID: 492502, guid: 18d6bf9063dcb1842be63f411fd9fc26, type: 2}
  m_PrefabInternal: {fileID: 0}
  m_GameObject: {fileID: 688634569}
  m_LocalRotation: {x: 0, y: 0, z: 0, w: 1}
  m_LocalPosition: {x: 0, y: 0.1, z: 0}
  m_LocalScale: {x: 1, y: 1, z: 1}
  m_LocalEulerAnglesHint: {x: 0, y: 0, z: 0}
  m_Children:
  - {fileID: 1111971536}
  m_Father: {fileID: 0}
  m_RootOrder: 0
--- !u!1 &714726824
GameObject:
  m_ObjectHideFlags: 0
  m_PrefabParentObject: {fileID: 188576, guid: 869d20cdda15af24aab9e72b5f2eec78, type: 2}
  m_PrefabInternal: {fileID: 0}
  serializedVersion: 4
  m_Component:
  - 4: {fileID: 714726825}
  - 114: {fileID: 714726827}
  - 114: {fileID: 714726826}
  m_Layer: 0
  m_Name: CapsuleHand_L
  m_TagString: Untagged
  m_Icon: {fileID: 0}
  m_NavMeshLayer: 0
  m_StaticEditorFlags: 0
  m_IsActive: 1
--- !u!4 &714726825
Transform:
  m_ObjectHideFlags: 0
  m_PrefabParentObject: {fileID: 464466, guid: 869d20cdda15af24aab9e72b5f2eec78, type: 2}
  m_PrefabInternal: {fileID: 0}
  m_GameObject: {fileID: 714726824}
  m_LocalRotation: {x: 0.000000115202326, y: 0.7071067, z: 0.7071068, w: -0.000000115202305}
  m_LocalPosition: {x: -0.23, y: 0.29099992, z: -0.19099995}
  m_LocalScale: {x: 1, y: 1, z: 1}
  m_LocalEulerAnglesHint: {x: -89.980194, y: -180, z: 0}
  m_Children: []
  m_Father: {fileID: 1571656283}
  m_RootOrder: 0
--- !u!114 &714726826
MonoBehaviour:
  m_ObjectHideFlags: 0
  m_PrefabParentObject: {fileID: 11478924, guid: 869d20cdda15af24aab9e72b5f2eec78,
    type: 2}
  m_PrefabInternal: {fileID: 0}
  m_GameObject: {fileID: 714726824}
  m_Enabled: 1
  m_EditorHideFlags: 0
  m_Script: {fileID: 11500000, guid: 8bcd03e00992e084c8be61565d44b8bd, type: 3}
  m_Name: 
  m_EditorClassIdentifier: 
--- !u!114 &714726827
MonoBehaviour:
  m_ObjectHideFlags: 0
  m_PrefabParentObject: {fileID: 11407378, guid: 869d20cdda15af24aab9e72b5f2eec78,
    type: 2}
  m_PrefabInternal: {fileID: 0}
  m_GameObject: {fileID: 714726824}
  m_Enabled: 1
  m_EditorHideFlags: 0
  m_Script: {fileID: 11500000, guid: a04122797dd84ca43a07055f12d91e0f, type: 3}
  m_Name: 
  m_EditorClassIdentifier: 
  handedness: 0
  _showArm: 1
  _material: {fileID: 10303, guid: 0000000000000000f000000000000000, type: 0}
  _sphereMesh: {fileID: 4300002, guid: 2f496b1b1bec86743b418551f859020c, type: 3}
  _cylinderResolution: 12
  _serializedTransforms:
  - {fileID: 0}
  - {fileID: 0}
  - {fileID: 0}
  - {fileID: 0}
  - {fileID: 0}
  - {fileID: 0}
  - {fileID: 0}
  - {fileID: 0}
  - {fileID: 0}
  - {fileID: 0}
  - {fileID: 0}
  - {fileID: 0}
  - {fileID: 0}
  - {fileID: 0}
  - {fileID: 0}
  - {fileID: 0}
  - {fileID: 0}
  - {fileID: 0}
  - {fileID: 0}
  - {fileID: 0}
  - {fileID: 0}
  - {fileID: 0}
  - {fileID: 0}
  - {fileID: 0}
  - {fileID: 0}
  - {fileID: 0}
  - {fileID: 0}
  - {fileID: 0}
  - {fileID: 0}
  - {fileID: 0}
  - {fileID: 0}
  - {fileID: 0}
  - {fileID: 0}
  - {fileID: 0}
  - {fileID: 0}
  - {fileID: 0}
  - {fileID: 0}
  - {fileID: 0}
  - {fileID: 0}
  - {fileID: 0}
  - {fileID: 0}
  - {fileID: 0}
  - {fileID: 0}
  - {fileID: 0}
  - {fileID: 0}
  - {fileID: 0}
  - {fileID: 0}
  - {fileID: 0}
  - {fileID: 0}
  - {fileID: 0}
  - {fileID: 0}
  - {fileID: 0}
--- !u!1001 &865984561
Prefab:
  m_ObjectHideFlags: 0
  serializedVersion: 2
  m_Modification:
    m_TransformParent: {fileID: 42874260}
    m_Modifications:
    - target: {fileID: 459940, guid: d9a3036c5a2d06a418ecd71935d95c67, type: 2}
      propertyPath: m_LocalPosition.x
      value: 0.12435962
      objectReference: {fileID: 0}
    - target: {fileID: 459940, guid: d9a3036c5a2d06a418ecd71935d95c67, type: 2}
      propertyPath: m_LocalPosition.y
      value: -0.192
      objectReference: {fileID: 0}
    - target: {fileID: 459940, guid: d9a3036c5a2d06a418ecd71935d95c67, type: 2}
      propertyPath: m_LocalPosition.z
      value: 0.545
      objectReference: {fileID: 0}
    - target: {fileID: 459940, guid: d9a3036c5a2d06a418ecd71935d95c67, type: 2}
      propertyPath: m_LocalRotation.x
      value: -0.05626984
      objectReference: {fileID: 0}
    - target: {fileID: 459940, guid: d9a3036c5a2d06a418ecd71935d95c67, type: 2}
      propertyPath: m_LocalRotation.y
      value: -0.7019055
      objectReference: {fileID: 0}
    - target: {fileID: 459940, guid: d9a3036c5a2d06a418ecd71935d95c67, type: 2}
      propertyPath: m_LocalRotation.z
      value: -0.5419113
      objectReference: {fileID: 0}
    - target: {fileID: 459940, guid: d9a3036c5a2d06a418ecd71935d95c67, type: 2}
      propertyPath: m_LocalRotation.w
      value: 0.45879686
      objectReference: {fileID: 0}
    - target: {fileID: 459940, guid: d9a3036c5a2d06a418ecd71935d95c67, type: 2}
      propertyPath: m_RootOrder
      value: 6
      objectReference: {fileID: 0}
    - target: {fileID: 134782, guid: d9a3036c5a2d06a418ecd71935d95c67, type: 2}
      propertyPath: m_Name
      value: InteractionSphere (2)
      objectReference: {fileID: 0}
    - target: {fileID: 11455500, guid: d9a3036c5a2d06a418ecd71935d95c67, type: 2}
      propertyPath: _manager
      value: 
      objectReference: {fileID: 42874259}
    - target: {fileID: 459940, guid: d9a3036c5a2d06a418ecd71935d95c67, type: 2}
      propertyPath: m_LocalScale.x
      value: 0.08451323
      objectReference: {fileID: 0}
    - target: {fileID: 459940, guid: d9a3036c5a2d06a418ecd71935d95c67, type: 2}
      propertyPath: m_LocalScale.y
      value: 0.08451324
      objectReference: {fileID: 0}
    - target: {fileID: 459940, guid: d9a3036c5a2d06a418ecd71935d95c67, type: 2}
      propertyPath: m_LocalScale.z
      value: 0.08451322
      objectReference: {fileID: 0}
    - target: {fileID: 459940, guid: d9a3036c5a2d06a418ecd71935d95c67, type: 2}
      propertyPath: m_LocalEulerAnglesHint.x
      value: -54.3285
      objectReference: {fileID: 0}
    - target: {fileID: 459940, guid: d9a3036c5a2d06a418ecd71935d95c67, type: 2}
      propertyPath: m_LocalEulerAnglesHint.y
      value: -89.1821
      objectReference: {fileID: 0}
    - target: {fileID: 459940, guid: d9a3036c5a2d06a418ecd71935d95c67, type: 2}
      propertyPath: m_LocalEulerAnglesHint.z
      value: -45.8289
      objectReference: {fileID: 0}
    - target: {fileID: 134782, guid: d9a3036c5a2d06a418ecd71935d95c67, type: 2}
      propertyPath: m_Layer
      value: 0
      objectReference: {fileID: 0}
    - target: {fileID: 11455500, guid: d9a3036c5a2d06a418ecd71935d95c67, type: 2}
      propertyPath: m_Enabled
      value: 1
      objectReference: {fileID: 0}
    - target: {fileID: 11455500, guid: d9a3036c5a2d06a418ecd71935d95c67, type: 2}
      propertyPath: _brushDisableDistance
      value: 0.017
      objectReference: {fileID: 0}
    - target: {fileID: 134782, guid: d9a3036c5a2d06a418ecd71935d95c67, type: 2}
      propertyPath: m_IsActive
      value: 1
      objectReference: {fileID: 0}
    m_RemovedComponents: []
  m_ParentPrefab: {fileID: 100100000, guid: d9a3036c5a2d06a418ecd71935d95c67, type: 2}
  m_IsPrefabParent: 0
--- !u!1 &948971650
GameObject:
  m_ObjectHideFlags: 0
  m_PrefabParentObject: {fileID: 0}
  m_PrefabInternal: {fileID: 0}
  serializedVersion: 4
  m_Component:
  - 4: {fileID: 948971651}
  - 65: {fileID: 948971652}
  m_Layer: 0
  m_Name: CollisionBound
  m_TagString: Untagged
  m_Icon: {fileID: 0}
  m_NavMeshLayer: 0
  m_StaticEditorFlags: 4294967295
  m_IsActive: 1
--- !u!4 &948971651
Transform:
  m_ObjectHideFlags: 0
  m_PrefabParentObject: {fileID: 0}
  m_PrefabInternal: {fileID: 0}
  m_GameObject: {fileID: 948971650}
  m_LocalRotation: {x: 0, y: 0, z: 0, w: 1}
  m_LocalPosition: {x: 0, y: 2, z: 2.05}
  m_LocalScale: {x: 1, y: 1, z: 1}
  m_LocalEulerAnglesHint: {x: 0, y: 0, z: 0}
  m_Children: []
  m_Father: {fileID: 1207110110}
  m_RootOrder: 8
--- !u!65 &948971652
BoxCollider:
  m_ObjectHideFlags: 0
  m_PrefabParentObject: {fileID: 0}
  m_PrefabInternal: {fileID: 0}
  m_GameObject: {fileID: 948971650}
  m_Material: {fileID: 0}
  m_IsTrigger: 0
  m_Enabled: 1
  serializedVersion: 2
  m_Size: {x: 5, y: 5, z: 0.1}
  m_Center: {x: 0, y: 0, z: 0}
--- !u!1 &1102362655
GameObject:
  m_ObjectHideFlags: 0
  m_PrefabParentObject: {fileID: 119026, guid: 79ca92ca2850488418cefdb0f66d02e3, type: 2}
  m_PrefabInternal: {fileID: 0}
  serializedVersion: 4
  m_Component:
  - 4: {fileID: 1102362656}
  - 33: {fileID: 1102362662}
  - 23: {fileID: 1102362661}
  - 65: {fileID: 1102362659}
  - 54: {fileID: 1102362658}
  - 114: {fileID: 1102362657}
  - 153: {fileID: 1102362660}
  m_Layer: 0
  m_Name: Platform
  m_TagString: Untagged
  m_Icon: {fileID: 0}
  m_NavMeshLayer: 0
  m_StaticEditorFlags: 0
  m_IsActive: 1
--- !u!4 &1102362656
Transform:
  m_ObjectHideFlags: 0
  m_PrefabParentObject: {fileID: 446808, guid: 79ca92ca2850488418cefdb0f66d02e3, type: 2}
  m_PrefabInternal: {fileID: 0}
  m_GameObject: {fileID: 1102362655}
  m_LocalRotation: {x: 0, y: 0, z: 0, w: 1}
  m_LocalPosition: {x: 0.0153596215, y: -0.049, z: 0.533}
  m_LocalScale: {x: 0.16, y: 0.04, z: 0.08}
  m_LocalEulerAnglesHint: {x: 0, y: 0, z: 0}
  m_Children: []
  m_Father: {fileID: 42874260}
<<<<<<< HEAD
  m_RootOrder: 11
=======
  m_RootOrder: 10
  m_LocalEulerAnglesHint: {x: 0, y: 0, z: 0}
>>>>>>> b177562c
--- !u!114 &1102362657
MonoBehaviour:
  m_ObjectHideFlags: 0
  m_PrefabParentObject: {fileID: 0}
  m_PrefabInternal: {fileID: 0}
  m_GameObject: {fileID: 1102362655}
  m_Enabled: 1
  m_EditorHideFlags: 0
  m_Script: {fileID: 11500000, guid: ffce1885e536aaf4696254f3d6911922, type: 3}
  m_Name: 
  m_EditorClassIdentifier: 
  _manager: {fileID: 42874259}
  _material: {fileID: 11400000, guid: a1a145592530d754f93841b3e0a6b0a1, type: 2}
  _suspendableRenderers:
  - {fileID: 0}
--- !u!54 &1102362658
Rigidbody:
  m_ObjectHideFlags: 0
  m_PrefabParentObject: {fileID: 5484986, guid: 79ca92ca2850488418cefdb0f66d02e3,
    type: 2}
  m_PrefabInternal: {fileID: 0}
  m_GameObject: {fileID: 1102362655}
  serializedVersion: 2
  m_Mass: 1
  m_Drag: 1
  m_AngularDrag: 0.05
  m_UseGravity: 0
  m_IsKinematic: 0
  m_Interpolate: 1
  m_Constraints: 0
  m_CollisionDetection: 1
--- !u!65 &1102362659
BoxCollider:
  m_ObjectHideFlags: 0
  m_PrefabParentObject: {fileID: 6517682, guid: 79ca92ca2850488418cefdb0f66d02e3,
    type: 2}
  m_PrefabInternal: {fileID: 0}
  m_GameObject: {fileID: 1102362655}
  m_Material: {fileID: 13400000, guid: 37b1f9135ed80e5438922256002328c6, type: 2}
  m_IsTrigger: 0
  m_Enabled: 1
  serializedVersion: 2
  m_Size: {x: 1, y: 1, z: 1}
  m_Center: {x: 0, y: 0, z: 0}
--- !u!153 &1102362660
ConfigurableJoint:
  m_ObjectHideFlags: 0
  m_PrefabParentObject: {fileID: 0}
  m_PrefabInternal: {fileID: 0}
  m_GameObject: {fileID: 1102362655}
  m_ConnectedBody: {fileID: 0}
  m_Anchor: {x: 0, y: 0, z: 0}
  m_Axis: {x: 1, y: 0, z: 0}
  m_AutoConfigureConnectedAnchor: 1
  m_ConnectedAnchor: {x: 0.0153596215, y: -0.049, z: 0.533}
  serializedVersion: 2
  m_SecondaryAxis: {x: 0, y: 1, z: 0}
  m_XMotion: 1
  m_YMotion: 1
  m_ZMotion: 0
  m_AngularXMotion: 0
  m_AngularYMotion: 0
  m_AngularZMotion: 0
  m_LinearLimitSpring:
    spring: 0
    damper: 0
  m_LinearLimit:
    limit: 0.1
    bounciness: 0
    contactDistance: 0
  m_AngularXLimitSpring:
    spring: 0
    damper: 0
  m_LowAngularXLimit:
    limit: 0
    bounciness: 0
    contactDistance: 0
  m_HighAngularXLimit:
    limit: 0
    bounciness: 0
    contactDistance: 0
  m_AngularYZLimitSpring:
    spring: 0
    damper: 0
  m_AngularYLimit:
    limit: 0
    bounciness: 0
    contactDistance: 0
  m_AngularZLimit:
    limit: 0
    bounciness: 0
    contactDistance: 0
  m_TargetPosition: {x: 0, y: 0, z: 0}
  m_TargetVelocity: {x: 0, y: 0, z: 0}
  m_XDrive:
    serializedVersion: 3
    positionSpring: 0
    positionDamper: 0
    maximumForce: 3.4028233e+38
  m_YDrive:
    serializedVersion: 3
    positionSpring: 0
    positionDamper: 0
    maximumForce: 3.4028233e+38
  m_ZDrive:
    serializedVersion: 3
    positionSpring: 0
    positionDamper: 0
    maximumForce: 3.4028233e+38
  m_TargetRotation: {x: 0, y: 0, z: 0, w: 1}
  m_TargetAngularVelocity: {x: 0, y: 0, z: 0}
  m_RotationDriveMode: 0
  m_AngularXDrive:
    serializedVersion: 3
    positionSpring: 0
    positionDamper: 0
    maximumForce: 3.4028233e+38
  m_AngularYZDrive:
    serializedVersion: 3
    positionSpring: 0
    positionDamper: 0
    maximumForce: 3.4028233e+38
  m_SlerpDrive:
    serializedVersion: 3
    positionSpring: 0
    positionDamper: 0
    maximumForce: 3.4028233e+38
  m_ProjectionMode: 0
  m_ProjectionDistance: 0.1
  m_ProjectionAngle: 180
  m_ConfiguredInWorldSpace: 0
  m_SwapBodies: 0
  m_BreakForce: Infinity
  m_BreakTorque: Infinity
  m_EnableCollision: 0
  m_EnablePreprocessing: 1
--- !u!23 &1102362661
MeshRenderer:
  m_ObjectHideFlags: 0
  m_PrefabParentObject: {fileID: 0}
  m_PrefabInternal: {fileID: 0}
  m_GameObject: {fileID: 1102362655}
  m_Enabled: 1
  m_CastShadows: 1
  m_ReceiveShadows: 1
  m_Materials:
  - {fileID: 2100000, guid: 82b99f8d501079d4b8821249d80c2c42, type: 2}
  m_SubsetIndices: 
  m_StaticBatchRoot: {fileID: 0}
  m_UseLightProbes: 1
  m_ReflectionProbeUsage: 1
  m_ProbeAnchor: {fileID: 0}
  m_ScaleInLightmap: 1
  m_PreserveUVs: 1
  m_IgnoreNormalsForChartDetection: 0
  m_ImportantGI: 0
  m_MinimumChartSize: 4
  m_AutoUVMaxDistance: 0.5
  m_AutoUVMaxAngle: 89
  m_LightmapParameters: {fileID: 0}
  m_SortingLayerID: 0
  m_SortingOrder: 0
--- !u!33 &1102362662
MeshFilter:
  m_ObjectHideFlags: 0
  m_PrefabParentObject: {fileID: 0}
  m_PrefabInternal: {fileID: 0}
  m_GameObject: {fileID: 1102362655}
  m_Mesh: {fileID: 10202, guid: 0000000000000000e000000000000000, type: 0}
--- !u!1 &1111971535
GameObject:
  m_ObjectHideFlags: 0
  m_PrefabParentObject: {fileID: 101514, guid: 18d6bf9063dcb1842be63f411fd9fc26, type: 2}
  m_PrefabInternal: {fileID: 0}
  serializedVersion: 4
  m_Component:
  - 4: {fileID: 1111971536}
  - 81: {fileID: 1111971540}
  - 20: {fileID: 1111971539}
  - 114: {fileID: 1111971538}
  - 114: {fileID: 1111971537}
  m_Layer: 0
  m_Name: CenterEyeAnchor
  m_TagString: MainCamera
  m_Icon: {fileID: 0}
  m_NavMeshLayer: 0
  m_StaticEditorFlags: 0
  m_IsActive: 1
--- !u!4 &1111971536
Transform:
  m_ObjectHideFlags: 0
  m_PrefabParentObject: {fileID: 455116, guid: 18d6bf9063dcb1842be63f411fd9fc26, type: 2}
  m_PrefabInternal: {fileID: 0}
  m_GameObject: {fileID: 1111971535}
  m_LocalRotation: {x: 0, y: 0, z: 0, w: 1}
  m_LocalPosition: {x: 0, y: 0, z: 0}
  m_LocalScale: {x: 1, y: 1, z: 1}
  m_LocalEulerAnglesHint: {x: 0, y: 0, z: 0}
  m_Children:
  - {fileID: 1411119372}
  m_Father: {fileID: 688634570}
  m_RootOrder: 0
--- !u!114 &1111971537
MonoBehaviour:
  m_ObjectHideFlags: 0
  m_PrefabParentObject: {fileID: 11407670, guid: 18d6bf9063dcb1842be63f411fd9fc26,
    type: 2}
  m_PrefabInternal: {fileID: 0}
  m_GameObject: {fileID: 1111971535}
  m_Enabled: 1
  m_EditorHideFlags: 0
  m_Script: {fileID: 11500000, guid: cfb12777e12bf9941b23356a343f5016, type: 3}
  m_Name: 
  m_EditorClassIdentifier: 
  _eyeType:
    _orderType: 3
  _overrideEyePosition: 0
--- !u!114 &1111971538
MonoBehaviour:
  m_ObjectHideFlags: 0
  m_PrefabParentObject: {fileID: 11462492, guid: 18d6bf9063dcb1842be63f411fd9fc26,
    type: 2}
  m_PrefabInternal: {fileID: 0}
  m_GameObject: {fileID: 1111971535}
  m_Enabled: 1
  m_EditorHideFlags: 0
  m_Script: {fileID: 11500000, guid: 4499ae867a57a90449cb9069c466ade0, type: 3}
  m_Name: 
  m_EditorClassIdentifier: 
  _depthTextureMode: 0
--- !u!20 &1111971539
Camera:
  m_ObjectHideFlags: 0
  m_PrefabParentObject: {fileID: 2068494, guid: 18d6bf9063dcb1842be63f411fd9fc26,
    type: 2}
  m_PrefabInternal: {fileID: 0}
  m_GameObject: {fileID: 1111971535}
  m_Enabled: 1
  serializedVersion: 2
  m_ClearFlags: 1
  m_BackGroundColor: {r: 0.32352942, g: 0.32352942, b: 0.32352942, a: 0.019607844}
  m_NormalizedViewPortRect:
    serializedVersion: 2
    x: 0
    y: 0
    width: 1
    height: 1
  near clip plane: 0.01
  far clip plane: 100
  field of view: 106.092
  orthographic: 0
  orthographic size: 5
  m_Depth: 0
  m_CullingMask:
    serializedVersion: 2
    m_Bits: 4294967295
  m_RenderingPath: -1
  m_TargetTexture: {fileID: 0}
  m_TargetDisplay: 0
  m_TargetEye: 3
  m_HDR: 0
  m_OcclusionCulling: 1
  m_StereoConvergence: 10
  m_StereoSeparation: 0.022
  m_StereoMirrorMode: 0
--- !u!81 &1111971540
AudioListener:
  m_ObjectHideFlags: 0
  m_PrefabParentObject: {fileID: 8146722, guid: 18d6bf9063dcb1842be63f411fd9fc26,
    type: 2}
  m_PrefabInternal: {fileID: 0}
  m_GameObject: {fileID: 1111971535}
  m_Enabled: 1
--- !u!1001 &1196371276
Prefab:
  m_ObjectHideFlags: 0
  serializedVersion: 2
  m_Modification:
    m_TransformParent: {fileID: 1571656283}
    m_Modifications:
    - target: {fileID: 445514, guid: 883db5ea00b778f4e8a59bba5aa8f866, type: 2}
      propertyPath: m_LocalPosition.x
      value: 0
      objectReference: {fileID: 0}
    - target: {fileID: 445514, guid: 883db5ea00b778f4e8a59bba5aa8f866, type: 2}
      propertyPath: m_LocalPosition.y
      value: 0
      objectReference: {fileID: 0}
    - target: {fileID: 445514, guid: 883db5ea00b778f4e8a59bba5aa8f866, type: 2}
      propertyPath: m_LocalPosition.z
      value: 0
      objectReference: {fileID: 0}
    - target: {fileID: 445514, guid: 883db5ea00b778f4e8a59bba5aa8f866, type: 2}
      propertyPath: m_LocalRotation.x
      value: 0
      objectReference: {fileID: 0}
    - target: {fileID: 445514, guid: 883db5ea00b778f4e8a59bba5aa8f866, type: 2}
      propertyPath: m_LocalRotation.y
      value: 0
      objectReference: {fileID: 0}
    - target: {fileID: 445514, guid: 883db5ea00b778f4e8a59bba5aa8f866, type: 2}
      propertyPath: m_LocalRotation.z
      value: 0
      objectReference: {fileID: 0}
    - target: {fileID: 445514, guid: 883db5ea00b778f4e8a59bba5aa8f866, type: 2}
      propertyPath: m_LocalRotation.w
      value: 1
      objectReference: {fileID: 0}
    - target: {fileID: 445514, guid: 883db5ea00b778f4e8a59bba5aa8f866, type: 2}
      propertyPath: m_RootOrder
      value: 2
      objectReference: {fileID: 0}
    - target: {fileID: 11422456, guid: 883db5ea00b778f4e8a59bba5aa8f866, type: 2}
      propertyPath: _manager
      value: 
      objectReference: {fileID: 42874259}
    - target: {fileID: 11422456, guid: 883db5ea00b778f4e8a59bba5aa8f866, type: 2}
      propertyPath: _material
      value: 
      objectReference: {fileID: 13400000, guid: 7cb9646d25ecc1a4f8d790618b63c821,
        type: 2}
    - target: {fileID: 11422456, guid: 883db5ea00b778f4e8a59bba5aa8f866, type: 2}
      propertyPath: _perBoneMass
      value: 0.2
      objectReference: {fileID: 0}
    m_RemovedComponents: []
  m_ParentPrefab: {fileID: 100100000, guid: 883db5ea00b778f4e8a59bba5aa8f866, type: 2}
  m_IsPrefabParent: 0
--- !u!4 &1196371277 stripped
Transform:
  m_PrefabParentObject: {fileID: 445514, guid: 883db5ea00b778f4e8a59bba5aa8f866, type: 2}
  m_PrefabInternal: {fileID: 1196371276}
--- !u!114 &1196371278 stripped
MonoBehaviour:
  m_PrefabParentObject: {fileID: 11422456, guid: 883db5ea00b778f4e8a59bba5aa8f866,
    type: 2}
  m_PrefabInternal: {fileID: 1196371276}
  m_Script: {fileID: 11500000, guid: c8db2ca3caad750429c7c1db202bbf5f, type: 3}
--- !u!1 &1207110107
GameObject:
  m_ObjectHideFlags: 0
  m_PrefabParentObject: {fileID: 0}
  m_PrefabInternal: {fileID: 0}
  serializedVersion: 4
  m_Component:
  - 4: {fileID: 1207110110}
  - 114: {fileID: 1207110109}
  - 114: {fileID: 1207110108}
  m_Layer: 0
  m_Name: Scene
  m_TagString: Untagged
  m_Icon: {fileID: 0}
  m_NavMeshLayer: 0
  m_StaticEditorFlags: 4294967295
  m_IsActive: 1
--- !u!114 &1207110108
MonoBehaviour:
  m_ObjectHideFlags: 0
  m_PrefabParentObject: {fileID: 0}
  m_PrefabInternal: {fileID: 0}
  m_GameObject: {fileID: 1207110107}
  m_Enabled: 1
  m_EditorHideFlags: 0
  m_Script: {fileID: 11500000, guid: 430cf29676d3e214d98657ef55500c0c, type: 3}
  m_Name: 
  m_EditorClassIdentifier: 
  _shadowDistance:
    Override: 1
    Value: 5
  _gravity:
    Override: 1
    Value: {x: 0, y: -5, z: 0}
  _sleepThreshold:
    Override: 1
    Value: 0.005
--- !u!114 &1207110109
MonoBehaviour:
  m_ObjectHideFlags: 0
  m_PrefabParentObject: {fileID: 0}
  m_PrefabInternal: {fileID: 0}
  m_GameObject: {fileID: 1207110107}
  m_Enabled: 1
  m_EditorHideFlags: 0
  m_Script: {fileID: 11500000, guid: a2d53554227124ca485c87bdfa387665, type: 3}
  m_Name: 
  m_EditorClassIdentifier: 
  targetRenderRate: 0
  targetRenderRateStep: 1
  fixedPhysicsRate: 100
  fixedPhysicsRateStep: 1
  unlockRender: 0
  unlockPhysics: 0
  decrease: 0
  increase: 0
  resetRate: 0
--- !u!4 &1207110110
Transform:
  m_ObjectHideFlags: 0
  m_PrefabParentObject: {fileID: 0}
  m_PrefabInternal: {fileID: 0}
  m_GameObject: {fileID: 1207110107}
  m_LocalRotation: {x: 0, y: 0, z: 0, w: 1}
  m_LocalPosition: {x: 0, y: 0, z: 0}
  m_LocalScale: {x: 1, y: 1, z: 1}
  m_LocalEulerAnglesHint: {x: 0, y: 0, z: 0}
  m_Children:
  - {fileID: 421653857}
  - {fileID: 1517705229}
  - {fileID: 1327637835}
  - {fileID: 299862922}
  - {fileID: 1682242073}
  - {fileID: 1571360024}
  - {fileID: 454600552}
  - {fileID: 1735545755}
  - {fileID: 948971651}
  - {fileID: 1270986446}
  - {fileID: 1411716718}
  m_Father: {fileID: 0}
  m_RootOrder: 2
--- !u!1 &1257036426
GameObject:
  m_ObjectHideFlags: 0
  m_PrefabParentObject: {fileID: 0}
  m_PrefabInternal: {fileID: 0}
  serializedVersion: 4
  m_Component:
  - 4: {fileID: 1257036427}
  - 33: {fileID: 1257036429}
  - 23: {fileID: 1257036428}
  m_Layer: 0
  m_Name: Cube
  m_TagString: Untagged
  m_Icon: {fileID: 0}
  m_NavMeshLayer: 0
  m_StaticEditorFlags: 0
  m_IsActive: 1
--- !u!4 &1257036427
Transform:
  m_ObjectHideFlags: 0
  m_PrefabParentObject: {fileID: 0}
  m_PrefabInternal: {fileID: 0}
  m_GameObject: {fileID: 1257036426}
  m_LocalRotation: {x: 0, y: 0, z: 0, w: 1}
  m_LocalPosition: {x: 0, y: -10, z: 0}
  m_LocalScale: {x: 0.19999999, y: 20, z: 0.19999999}
  m_LocalEulerAnglesHint: {x: 0, y: 0, z: 0}
  m_Children: []
  m_Father: {fileID: 2078455509}
  m_RootOrder: 0
--- !u!23 &1257036428
MeshRenderer:
  m_ObjectHideFlags: 0
  m_PrefabParentObject: {fileID: 0}
  m_PrefabInternal: {fileID: 0}
  m_GameObject: {fileID: 1257036426}
  m_Enabled: 1
  m_CastShadows: 1
  m_ReceiveShadows: 1
  m_Materials:
  - {fileID: 10303, guid: 0000000000000000f000000000000000, type: 0}
  m_SubsetIndices: 
  m_StaticBatchRoot: {fileID: 0}
  m_UseLightProbes: 1
  m_ReflectionProbeUsage: 1
  m_ProbeAnchor: {fileID: 0}
  m_ScaleInLightmap: 1
  m_PreserveUVs: 1
  m_IgnoreNormalsForChartDetection: 0
  m_ImportantGI: 0
  m_MinimumChartSize: 4
  m_AutoUVMaxDistance: 0.5
  m_AutoUVMaxAngle: 89
  m_LightmapParameters: {fileID: 0}
  m_SortingLayerID: 0
  m_SortingOrder: 0
--- !u!33 &1257036429
MeshFilter:
  m_ObjectHideFlags: 0
  m_PrefabParentObject: {fileID: 0}
  m_PrefabInternal: {fileID: 0}
  m_GameObject: {fileID: 1257036426}
  m_Mesh: {fileID: 10202, guid: 0000000000000000e000000000000000, type: 0}
--- !u!1001 &1263340292
Prefab:
  m_ObjectHideFlags: 0
  serializedVersion: 2
  m_Modification:
    m_TransformParent: {fileID: 28401427}
    m_Modifications:
    - target: {fileID: 446808, guid: 79ca92ca2850488418cefdb0f66d02e3, type: 2}
      propertyPath: m_LocalPosition.x
      value: 0
      objectReference: {fileID: 0}
    - target: {fileID: 446808, guid: 79ca92ca2850488418cefdb0f66d02e3, type: 2}
      propertyPath: m_LocalPosition.y
      value: 0.023
      objectReference: {fileID: 0}
    - target: {fileID: 446808, guid: 79ca92ca2850488418cefdb0f66d02e3, type: 2}
      propertyPath: m_LocalPosition.z
      value: 0
      objectReference: {fileID: 0}
    - target: {fileID: 446808, guid: 79ca92ca2850488418cefdb0f66d02e3, type: 2}
      propertyPath: m_LocalRotation.x
      value: 0
      objectReference: {fileID: 0}
    - target: {fileID: 446808, guid: 79ca92ca2850488418cefdb0f66d02e3, type: 2}
      propertyPath: m_LocalRotation.y
      value: 0
      objectReference: {fileID: 0}
    - target: {fileID: 446808, guid: 79ca92ca2850488418cefdb0f66d02e3, type: 2}
      propertyPath: m_LocalRotation.z
      value: 0
      objectReference: {fileID: 0}
    - target: {fileID: 446808, guid: 79ca92ca2850488418cefdb0f66d02e3, type: 2}
      propertyPath: m_LocalRotation.w
      value: 1
      objectReference: {fileID: 0}
    - target: {fileID: 446808, guid: 79ca92ca2850488418cefdb0f66d02e3, type: 2}
      propertyPath: m_RootOrder
      value: 0
      objectReference: {fileID: 0}
    - target: {fileID: 119026, guid: 79ca92ca2850488418cefdb0f66d02e3, type: 2}
      propertyPath: m_Name
      value: InteractionCube (7)
      objectReference: {fileID: 0}
    - target: {fileID: 446808, guid: 79ca92ca2850488418cefdb0f66d02e3, type: 2}
      propertyPath: m_LocalEulerAnglesHint.y
      value: 0
      objectReference: {fileID: 0}
    - target: {fileID: 11483346, guid: 79ca92ca2850488418cefdb0f66d02e3, type: 2}
      propertyPath: _manager
      value: 
      objectReference: {fileID: 42874259}
    - target: {fileID: 11483346, guid: 79ca92ca2850488418cefdb0f66d02e3, type: 2}
      propertyPath: _contactEnableDelay
      value: 0.1
      objectReference: {fileID: 0}
    - target: {fileID: 11483346, guid: 79ca92ca2850488418cefdb0f66d02e3, type: 2}
      propertyPath: _contactDisableSpeed
      value: 0.4
      objectReference: {fileID: 0}
    - target: {fileID: 446808, guid: 79ca92ca2850488418cefdb0f66d02e3, type: 2}
      propertyPath: m_LocalScale.x
      value: 0.02
      objectReference: {fileID: 0}
    - target: {fileID: 446808, guid: 79ca92ca2850488418cefdb0f66d02e3, type: 2}
      propertyPath: m_LocalScale.y
      value: 0.1
      objectReference: {fileID: 0}
    - target: {fileID: 446808, guid: 79ca92ca2850488418cefdb0f66d02e3, type: 2}
      propertyPath: m_LocalScale.z
      value: 0.02
      objectReference: {fileID: 0}
    - target: {fileID: 119026, guid: 79ca92ca2850488418cefdb0f66d02e3, type: 2}
      propertyPath: m_Layer
      value: 0
      objectReference: {fileID: 0}
    - target: {fileID: 11483346, guid: 79ca92ca2850488418cefdb0f66d02e3, type: 2}
      propertyPath: m_Enabled
      value: 1
      objectReference: {fileID: 0}
    - target: {fileID: 11483346, guid: 79ca92ca2850488418cefdb0f66d02e3, type: 2}
      propertyPath: _brushDisableDistance
      value: 0.017
      objectReference: {fileID: 0}
    - target: {fileID: 119026, guid: 79ca92ca2850488418cefdb0f66d02e3, type: 2}
      propertyPath: m_IsActive
      value: 1
      objectReference: {fileID: 0}
    - target: {fileID: 446808, guid: 79ca92ca2850488418cefdb0f66d02e3, type: 2}
      propertyPath: m_LocalEulerAnglesHint.x
      value: 0
      objectReference: {fileID: 0}
    m_RemovedComponents:
    - {fileID: 11483346, guid: 79ca92ca2850488418cefdb0f66d02e3, type: 2}
    - {fileID: 5484986, guid: 79ca92ca2850488418cefdb0f66d02e3, type: 2}
  m_ParentPrefab: {fileID: 100100000, guid: 79ca92ca2850488418cefdb0f66d02e3, type: 2}
  m_IsPrefabParent: 0
--- !u!1 &1270986445
GameObject:
  m_ObjectHideFlags: 0
  m_PrefabParentObject: {fileID: 0}
  m_PrefabInternal: {fileID: 0}
  serializedVersion: 4
  m_Component:
  - 4: {fileID: 1270986446}
  - 65: {fileID: 1270986447}
  m_Layer: 0
  m_Name: CollisionBound
  m_TagString: Untagged
  m_Icon: {fileID: 0}
  m_NavMeshLayer: 0
  m_StaticEditorFlags: 4294967295
  m_IsActive: 1
--- !u!4 &1270986446
Transform:
  m_ObjectHideFlags: 0
  m_PrefabParentObject: {fileID: 0}
  m_PrefabInternal: {fileID: 0}
  m_GameObject: {fileID: 1270986445}
  m_LocalRotation: {x: 0, y: 0, z: 0, w: 1}
  m_LocalPosition: {x: 2.5, y: 2, z: -0.05}
  m_LocalScale: {x: 1, y: 1, z: 1}
  m_LocalEulerAnglesHint: {x: 0, y: 0, z: 0}
  m_Children: []
  m_Father: {fileID: 1207110110}
  m_RootOrder: 9
--- !u!65 &1270986447
BoxCollider:
  m_ObjectHideFlags: 0
  m_PrefabParentObject: {fileID: 0}
  m_PrefabInternal: {fileID: 0}
  m_GameObject: {fileID: 1270986445}
  m_Material: {fileID: 0}
  m_IsTrigger: 0
  m_Enabled: 1
  serializedVersion: 2
  m_Size: {x: 0.1, y: 5, z: 4}
  m_Center: {x: 0, y: 0, z: 0}
<<<<<<< HEAD
--- !u!1 &1327637834
GameObject:
  m_ObjectHideFlags: 0
  m_PrefabParentObject: {fileID: 0}
  m_PrefabInternal: {fileID: 0}
  serializedVersion: 4
  m_Component:
  - 4: {fileID: 1327637835}
  - 33: {fileID: 1327637838}
  - 65: {fileID: 1327637837}
  - 23: {fileID: 1327637836}
  m_Layer: 0
  m_Name: Platform
  m_TagString: Untagged
  m_Icon: {fileID: 0}
  m_NavMeshLayer: 0
  m_StaticEditorFlags: 4294967295
  m_IsActive: 1
--- !u!4 &1327637835
Transform:
  m_ObjectHideFlags: 0
  m_PrefabParentObject: {fileID: 0}
  m_PrefabInternal: {fileID: 0}
  m_GameObject: {fileID: 1327637834}
  m_LocalRotation: {x: 0, y: 0, z: 0, w: 1}
  m_LocalPosition: {x: 0, y: -0.34500003, z: 0}
  m_LocalScale: {x: 2, y: 0.2, z: 2}
  m_LocalEulerAnglesHint: {x: 0, y: 0, z: 0}
  m_Children: []
  m_Father: {fileID: 1207110110}
  m_RootOrder: 2
--- !u!23 &1327637836
MeshRenderer:
  m_ObjectHideFlags: 0
=======
--- !u!1001 &1280375925
Prefab:
  m_ObjectHideFlags: 0
  serializedVersion: 2
  m_Modification:
    m_TransformParent: {fileID: 28401427}
    m_Modifications:
    - target: {fileID: 446808, guid: 79ca92ca2850488418cefdb0f66d02e3, type: 2}
      propertyPath: m_LocalPosition.x
      value: 0
      objectReference: {fileID: 0}
    - target: {fileID: 446808, guid: 79ca92ca2850488418cefdb0f66d02e3, type: 2}
      propertyPath: m_LocalPosition.y
      value: -0.0367
      objectReference: {fileID: 0}
    - target: {fileID: 446808, guid: 79ca92ca2850488418cefdb0f66d02e3, type: 2}
      propertyPath: m_LocalPosition.z
      value: 0
      objectReference: {fileID: 0}
    - target: {fileID: 446808, guid: 79ca92ca2850488418cefdb0f66d02e3, type: 2}
      propertyPath: m_LocalRotation.x
      value: 0.7071068
      objectReference: {fileID: 0}
    - target: {fileID: 446808, guid: 79ca92ca2850488418cefdb0f66d02e3, type: 2}
      propertyPath: m_LocalRotation.y
      value: 0
      objectReference: {fileID: 0}
    - target: {fileID: 446808, guid: 79ca92ca2850488418cefdb0f66d02e3, type: 2}
      propertyPath: m_LocalRotation.z
      value: 0
      objectReference: {fileID: 0}
    - target: {fileID: 446808, guid: 79ca92ca2850488418cefdb0f66d02e3, type: 2}
      propertyPath: m_LocalRotation.w
      value: 0.7071068
      objectReference: {fileID: 0}
    - target: {fileID: 446808, guid: 79ca92ca2850488418cefdb0f66d02e3, type: 2}
      propertyPath: m_RootOrder
      value: 2
      objectReference: {fileID: 0}
    - target: {fileID: 119026, guid: 79ca92ca2850488418cefdb0f66d02e3, type: 2}
      propertyPath: m_Name
      value: InteractionCube (8)
      objectReference: {fileID: 0}
    - target: {fileID: 446808, guid: 79ca92ca2850488418cefdb0f66d02e3, type: 2}
      propertyPath: m_LocalEulerAnglesHint.y
      value: 0
      objectReference: {fileID: 0}
    - target: {fileID: 11483346, guid: 79ca92ca2850488418cefdb0f66d02e3, type: 2}
      propertyPath: _manager
      value: 
      objectReference: {fileID: 42874259}
    - target: {fileID: 11483346, guid: 79ca92ca2850488418cefdb0f66d02e3, type: 2}
      propertyPath: _contactEnableDelay
      value: 0.1
      objectReference: {fileID: 0}
    - target: {fileID: 11483346, guid: 79ca92ca2850488418cefdb0f66d02e3, type: 2}
      propertyPath: _contactDisableSpeed
      value: 0.4
      objectReference: {fileID: 0}
    - target: {fileID: 446808, guid: 79ca92ca2850488418cefdb0f66d02e3, type: 2}
      propertyPath: m_LocalScale.x
      value: 0.02
      objectReference: {fileID: 0}
    - target: {fileID: 446808, guid: 79ca92ca2850488418cefdb0f66d02e3, type: 2}
      propertyPath: m_LocalScale.y
      value: 0.1
      objectReference: {fileID: 0}
    - target: {fileID: 446808, guid: 79ca92ca2850488418cefdb0f66d02e3, type: 2}
      propertyPath: m_LocalScale.z
      value: 0.02
      objectReference: {fileID: 0}
    - target: {fileID: 119026, guid: 79ca92ca2850488418cefdb0f66d02e3, type: 2}
      propertyPath: m_Layer
      value: 0
      objectReference: {fileID: 0}
    - target: {fileID: 11483346, guid: 79ca92ca2850488418cefdb0f66d02e3, type: 2}
      propertyPath: m_Enabled
      value: 1
      objectReference: {fileID: 0}
    - target: {fileID: 11483346, guid: 79ca92ca2850488418cefdb0f66d02e3, type: 2}
      propertyPath: _brushDisableDistance
      value: 0.017
      objectReference: {fileID: 0}
    - target: {fileID: 119026, guid: 79ca92ca2850488418cefdb0f66d02e3, type: 2}
      propertyPath: m_IsActive
      value: 1
      objectReference: {fileID: 0}
    - target: {fileID: 446808, guid: 79ca92ca2850488418cefdb0f66d02e3, type: 2}
      propertyPath: m_LocalEulerAnglesHint.x
      value: 90
      objectReference: {fileID: 0}
    m_RemovedComponents:
    - {fileID: 11483346, guid: 79ca92ca2850488418cefdb0f66d02e3, type: 2}
    - {fileID: 5484986, guid: 79ca92ca2850488418cefdb0f66d02e3, type: 2}
  m_ParentPrefab: {fileID: 100100000, guid: 79ca92ca2850488418cefdb0f66d02e3, type: 2}
  m_IsPrefabParent: 0
--- !u!1 &1327637834
GameObject:
  m_ObjectHideFlags: 0
  m_PrefabParentObject: {fileID: 0}
  m_PrefabInternal: {fileID: 0}
  serializedVersion: 4
  m_Component:
  - 4: {fileID: 1327637835}
  - 33: {fileID: 1327637838}
  - 65: {fileID: 1327637837}
  - 23: {fileID: 1327637836}
  m_Layer: 0
  m_Name: Platform
  m_TagString: Untagged
  m_Icon: {fileID: 0}
  m_NavMeshLayer: 0
  m_StaticEditorFlags: 4294967295
  m_IsActive: 1
--- !u!4 &1327637835
Transform:
  m_ObjectHideFlags: 0
  m_PrefabParentObject: {fileID: 0}
  m_PrefabInternal: {fileID: 0}
  m_GameObject: {fileID: 1327637834}
  m_LocalRotation: {x: 0, y: 0, z: 0, w: 1}
  m_LocalPosition: {x: 0, y: -0.34500003, z: 0}
  m_LocalScale: {x: 2, y: 0.2, z: 2}
  m_Children: []
  m_Father: {fileID: 1207110110}
  m_RootOrder: 2
  m_LocalEulerAnglesHint: {x: 0, y: 0, z: 0}
--- !u!23 &1327637836
MeshRenderer:
  m_ObjectHideFlags: 0
>>>>>>> b177562c
  m_PrefabParentObject: {fileID: 0}
  m_PrefabInternal: {fileID: 0}
  m_GameObject: {fileID: 1327637834}
  m_Enabled: 1
  m_CastShadows: 1
  m_ReceiveShadows: 1
<<<<<<< HEAD
=======
  m_MotionVectors: 1
  m_LightProbeUsage: 1
  m_ReflectionProbeUsage: 1
>>>>>>> b177562c
  m_Materials:
  - {fileID: 2100000, guid: 84471ff3383f8d34bb14cc52f05e2948, type: 2}
  m_SubsetIndices: 
  m_StaticBatchRoot: {fileID: 0}
<<<<<<< HEAD
  m_UseLightProbes: 1
  m_ReflectionProbeUsage: 1
  m_ProbeAnchor: {fileID: 0}
=======
  m_ProbeAnchor: {fileID: 0}
  m_LightProbeVolumeOverride: {fileID: 0}
>>>>>>> b177562c
  m_ScaleInLightmap: 1
  m_PreserveUVs: 1
  m_IgnoreNormalsForChartDetection: 0
  m_ImportantGI: 0
  m_MinimumChartSize: 4
  m_AutoUVMaxDistance: 0.5
  m_AutoUVMaxAngle: 89
  m_LightmapParameters: {fileID: 0}
  m_SortingLayerID: 0
  m_SortingOrder: 0
--- !u!65 &1327637837
BoxCollider:
  m_ObjectHideFlags: 0
  m_PrefabParentObject: {fileID: 0}
  m_PrefabInternal: {fileID: 0}
  m_GameObject: {fileID: 1327637834}
  m_Material: {fileID: 13400000, guid: 37b1f9135ed80e5438922256002328c6, type: 2}
  m_IsTrigger: 0
  m_Enabled: 1
  serializedVersion: 2
  m_Size: {x: 1, y: 1, z: 1}
  m_Center: {x: 0, y: 0, z: 0}
--- !u!33 &1327637838
MeshFilter:
  m_ObjectHideFlags: 0
  m_PrefabParentObject: {fileID: 0}
  m_PrefabInternal: {fileID: 0}
  m_GameObject: {fileID: 1327637834}
  m_Mesh: {fileID: 10202, guid: 0000000000000000e000000000000000, type: 0}
--- !u!1 &1411119370
GameObject:
  m_ObjectHideFlags: 0
  m_PrefabParentObject: {fileID: 111148, guid: 18d6bf9063dcb1842be63f411fd9fc26, type: 2}
  m_PrefabInternal: {fileID: 0}
  serializedVersion: 4
  m_Component:
  - 4: {fileID: 1411119372}
  - 114: {fileID: 1411119371}
  m_Layer: 0
  m_Name: LeapSpace
  m_TagString: Untagged
  m_Icon: {fileID: 0}
  m_NavMeshLayer: 0
  m_StaticEditorFlags: 0
  m_IsActive: 1
--- !u!114 &1411119371
MonoBehaviour:
  m_ObjectHideFlags: 0
  m_PrefabParentObject: {fileID: 11429104, guid: 18d6bf9063dcb1842be63f411fd9fc26,
    type: 2}
  m_PrefabInternal: {fileID: 0}
  m_GameObject: {fileID: 1411119370}
  m_Enabled: 1
  m_EditorHideFlags: 0
  m_Script: {fileID: 11500000, guid: e21f7214440054f59a5d2da168b3e2dd, type: 3}
  m_Name: 
  m_EditorClassIdentifier: 
  provider: {fileID: 1571656282}
  _headTransform: {fileID: 1111971536}
  _trackingAnchor: {fileID: 688634570}
  recenter: 114
  tweenImageWarping: 0
  tweenRotationalWarping: 1
  tweenPositionalWarping: 0
  syncMode: 0
  allowManualTimeAlignment: 0
  warpingAdjustment: 60
  unlockHold: 303
  moreRewind: 276
  lessRewind: 275
--- !u!4 &1411119372
Transform:
  m_ObjectHideFlags: 0
  m_PrefabParentObject: {fileID: 436396, guid: 18d6bf9063dcb1842be63f411fd9fc26, type: 2}
  m_PrefabInternal: {fileID: 0}
  m_GameObject: {fileID: 1411119370}
  m_LocalRotation: {x: 0, y: 0, z: 0, w: 1}
  m_LocalPosition: {x: 0, y: 0, z: 0}
  m_LocalScale: {x: 1, y: 1, z: 1}
  m_LocalEulerAnglesHint: {x: 0, y: 0, z: 0}
  m_Children:
  - {fileID: 1571656283}
  m_Father: {fileID: 1111971536}
  m_RootOrder: 0
--- !u!1 &1411716717
GameObject:
  m_ObjectHideFlags: 0
  m_PrefabParentObject: {fileID: 0}
  m_PrefabInternal: {fileID: 0}
  serializedVersion: 4
  m_Component:
  - 4: {fileID: 1411716718}
  - 65: {fileID: 1411716719}
  m_Layer: 0
  m_Name: CollisionBound
  m_TagString: Untagged
  m_Icon: {fileID: 0}
  m_NavMeshLayer: 0
  m_StaticEditorFlags: 4294967295
  m_IsActive: 1
--- !u!4 &1411716718
Transform:
  m_ObjectHideFlags: 0
  m_PrefabParentObject: {fileID: 0}
  m_PrefabInternal: {fileID: 0}
  m_GameObject: {fileID: 1411716717}
  m_LocalRotation: {x: 0, y: 0, z: 0, w: 1}
  m_LocalPosition: {x: -2.5, y: 2, z: -0.05}
  m_LocalScale: {x: 1, y: 1, z: 1}
  m_LocalEulerAnglesHint: {x: 0, y: 0, z: 0}
  m_Children: []
  m_Father: {fileID: 1207110110}
  m_RootOrder: 10
--- !u!65 &1411716719
BoxCollider:
  m_ObjectHideFlags: 0
  m_PrefabParentObject: {fileID: 0}
  m_PrefabInternal: {fileID: 0}
  m_GameObject: {fileID: 1411716717}
  m_Material: {fileID: 0}
  m_IsTrigger: 0
  m_Enabled: 1
  serializedVersion: 2
  m_Size: {x: 0.1, y: 5, z: 4}
  m_Center: {x: 0, y: 0, z: 0}
--- !u!1001 &1424268379
Prefab:
  m_ObjectHideFlags: 0
  serializedVersion: 2
  m_Modification:
    m_TransformParent: {fileID: 217168948}
    m_Modifications:
    - target: {fileID: 446808, guid: 79ca92ca2850488418cefdb0f66d02e3, type: 2}
      propertyPath: m_LocalPosition.x
      value: -0.0000000038552
      objectReference: {fileID: 0}
    - target: {fileID: 446808, guid: 79ca92ca2850488418cefdb0f66d02e3, type: 2}
      propertyPath: m_LocalPosition.y
      value: -0.0000000045848
      objectReference: {fileID: 0}
    - target: {fileID: 446808, guid: 79ca92ca2850488418cefdb0f66d02e3, type: 2}
      propertyPath: m_LocalPosition.z
      value: 0.000000040029
      objectReference: {fileID: 0}
    - target: {fileID: 446808, guid: 79ca92ca2850488418cefdb0f66d02e3, type: 2}
      propertyPath: m_LocalRotation.x
      value: 0.30618626
      objectReference: {fileID: 0}
    - target: {fileID: 446808, guid: 79ca92ca2850488418cefdb0f66d02e3, type: 2}
      propertyPath: m_LocalRotation.y
      value: 0.1767767
      objectReference: {fileID: 0}
    - target: {fileID: 446808, guid: 79ca92ca2850488418cefdb0f66d02e3, type: 2}
      propertyPath: m_LocalRotation.z
      value: 0.1767767
      objectReference: {fileID: 0}
    - target: {fileID: 446808, guid: 79ca92ca2850488418cefdb0f66d02e3, type: 2}
      propertyPath: m_LocalRotation.w
      value: 0.91855866
      objectReference: {fileID: 0}
    - target: {fileID: 446808, guid: 79ca92ca2850488418cefdb0f66d02e3, type: 2}
      propertyPath: m_RootOrder
      value: 0
      objectReference: {fileID: 0}
    - target: {fileID: 119026, guid: 79ca92ca2850488418cefdb0f66d02e3, type: 2}
      propertyPath: m_Name
      value: InteractionCube (6)
      objectReference: {fileID: 0}
    - target: {fileID: 446808, guid: 79ca92ca2850488418cefdb0f66d02e3, type: 2}
      propertyPath: m_LocalEulerAnglesHint.y
      value: 30
      objectReference: {fileID: 0}
    - target: {fileID: 11483346, guid: 79ca92ca2850488418cefdb0f66d02e3, type: 2}
      propertyPath: _manager
      value: 
      objectReference: {fileID: 42874259}
    - target: {fileID: 11483346, guid: 79ca92ca2850488418cefdb0f66d02e3, type: 2}
      propertyPath: _contactEnableDelay
      value: 0.1
      objectReference: {fileID: 0}
    - target: {fileID: 11483346, guid: 79ca92ca2850488418cefdb0f66d02e3, type: 2}
      propertyPath: _contactDisableSpeed
      value: 0.4
      objectReference: {fileID: 0}
    - target: {fileID: 446808, guid: 79ca92ca2850488418cefdb0f66d02e3, type: 2}
      propertyPath: m_LocalScale.x
      value: 1
      objectReference: {fileID: 0}
    - target: {fileID: 446808, guid: 79ca92ca2850488418cefdb0f66d02e3, type: 2}
      propertyPath: m_LocalScale.y
      value: 1
      objectReference: {fileID: 0}
    - target: {fileID: 446808, guid: 79ca92ca2850488418cefdb0f66d02e3, type: 2}
      propertyPath: m_LocalScale.z
      value: 1.3655877
      objectReference: {fileID: 0}
    - target: {fileID: 119026, guid: 79ca92ca2850488418cefdb0f66d02e3, type: 2}
      propertyPath: m_Layer
      value: 0
      objectReference: {fileID: 0}
    - target: {fileID: 11483346, guid: 79ca92ca2850488418cefdb0f66d02e3, type: 2}
      propertyPath: m_Enabled
      value: 1
      objectReference: {fileID: 0}
    - target: {fileID: 11483346, guid: 79ca92ca2850488418cefdb0f66d02e3, type: 2}
      propertyPath: _brushDisableDistance
      value: 0.017
      objectReference: {fileID: 0}
    - target: {fileID: 119026, guid: 79ca92ca2850488418cefdb0f66d02e3, type: 2}
      propertyPath: m_IsActive
      value: 1
      objectReference: {fileID: 0}
    - target: {fileID: 3305736, guid: 79ca92ca2850488418cefdb0f66d02e3, type: 2}
      propertyPath: m_Mesh
      value: 
      objectReference: {fileID: 10206, guid: 0000000000000000e000000000000000, type: 0}
    - target: {fileID: 446808, guid: 79ca92ca2850488418cefdb0f66d02e3, type: 2}
      propertyPath: m_LocalEulerAnglesHint.x
      value: 30
      objectReference: {fileID: 0}
    - target: {fileID: 446808, guid: 79ca92ca2850488418cefdb0f66d02e3, type: 2}
      propertyPath: m_LocalEulerAnglesHint.z
      value: 30
      objectReference: {fileID: 0}
    m_RemovedComponents:
    - {fileID: 6517682, guid: 79ca92ca2850488418cefdb0f66d02e3, type: 2}
    - {fileID: 11483346, guid: 79ca92ca2850488418cefdb0f66d02e3, type: 2}
    - {fileID: 5484986, guid: 79ca92ca2850488418cefdb0f66d02e3, type: 2}
  m_ParentPrefab: {fileID: 100100000, guid: 79ca92ca2850488418cefdb0f66d02e3, type: 2}
  m_IsPrefabParent: 0
--- !u!1 &1517705228
GameObject:
  m_ObjectHideFlags: 0
  m_PrefabParentObject: {fileID: 0}
  m_PrefabInternal: {fileID: 0}
  serializedVersion: 4
  m_Component:
  - 4: {fileID: 1517705229}
  - 108: {fileID: 1517705230}
  m_Layer: 0
  m_Name: Fill Light
  m_TagString: Untagged
  m_Icon: {fileID: 0}
  m_NavMeshLayer: 0
  m_StaticEditorFlags: 4294967295
  m_IsActive: 1
--- !u!4 &1517705229
Transform:
  m_ObjectHideFlags: 0
  m_PrefabParentObject: {fileID: 0}
  m_PrefabInternal: {fileID: 0}
  m_GameObject: {fileID: 1517705228}
  m_LocalRotation: {x: -0.042339254, y: -0.74973154, z: 0.36331177, w: 0.55146587}
  m_LocalPosition: {x: 0, y: 2, z: 0}
  m_LocalScale: {x: 1, y: 1, z: 1}
  m_LocalEulerAnglesHint: {x: 29.8727, y: -98.4739, z: 32.3656}
  m_Children: []
  m_Father: {fileID: 1207110110}
  m_RootOrder: 1
--- !u!108 &1517705230
Light:
  m_ObjectHideFlags: 0
  m_PrefabParentObject: {fileID: 0}
  m_PrefabInternal: {fileID: 0}
  m_GameObject: {fileID: 1517705228}
  m_Enabled: 1
  serializedVersion: 6
  m_Type: 1
  m_Color: {r: 0.025951583, g: 0.45710555, b: 0.88235295, a: 1}
  m_Intensity: 0.11
  m_Range: 10
  m_SpotAngle: 30
  m_CookieSize: 10
  m_Shadows:
    m_Type: 0
    m_Resolution: -1
    m_Strength: 1
    m_Bias: 0.05
    m_NormalBias: 0.4
    m_NearPlane: 0.2
  m_Cookie: {fileID: 0}
  m_DrawHalo: 0
  m_Flare: {fileID: 0}
  m_RenderMode: 0
  m_CullingMask:
    serializedVersion: 2
    m_Bits: 4294967295
  m_Lightmapping: 4
  m_BounceIntensity: 1
  m_ShadowRadius: 0
  m_ShadowAngle: 0
  m_AreaSize: {x: 1, y: 1}
--- !u!1 &1571360023
GameObject:
  m_ObjectHideFlags: 0
  m_PrefabParentObject: {fileID: 0}
  m_PrefabInternal: {fileID: 0}
  serializedVersion: 4
  m_Component:
  - 4: {fileID: 1571360024}
  - 33: {fileID: 1571360027}
  - 65: {fileID: 1571360026}
  - 23: {fileID: 1571360025}
  m_Layer: 0
  m_Name: Platform
  m_TagString: Untagged
  m_Icon: {fileID: 0}
  m_NavMeshLayer: 0
  m_StaticEditorFlags: 4294967295
  m_IsActive: 1
--- !u!4 &1571360024
Transform:
  m_ObjectHideFlags: 0
  m_PrefabParentObject: {fileID: 0}
  m_PrefabInternal: {fileID: 0}
  m_GameObject: {fileID: 1571360023}
  m_LocalRotation: {x: -0.09229594, y: -0.7010566, z: -0.0922957, w: 0.7010582}
  m_LocalPosition: {x: -1.4659998, y: -0.085999966, z: 0}
  m_LocalScale: {x: 4, y: 0.20000005, z: 2}
  m_LocalEulerAnglesHint: {x: -15, y: -89.9999, z: 0}
  m_Children: []
  m_Father: {fileID: 1207110110}
  m_RootOrder: 5
--- !u!23 &1571360025
MeshRenderer:
  m_ObjectHideFlags: 0
  m_PrefabParentObject: {fileID: 0}
  m_PrefabInternal: {fileID: 0}
  m_GameObject: {fileID: 1571360023}
  m_Enabled: 1
  m_CastShadows: 1
  m_ReceiveShadows: 1
  m_Materials:
  - {fileID: 2100000, guid: 84471ff3383f8d34bb14cc52f05e2948, type: 2}
  m_SubsetIndices: 
  m_StaticBatchRoot: {fileID: 0}
  m_UseLightProbes: 1
  m_ReflectionProbeUsage: 1
  m_ProbeAnchor: {fileID: 0}
  m_ScaleInLightmap: 1
  m_PreserveUVs: 1
  m_IgnoreNormalsForChartDetection: 0
  m_ImportantGI: 0
  m_MinimumChartSize: 4
  m_AutoUVMaxDistance: 0.5
  m_AutoUVMaxAngle: 89
  m_LightmapParameters: {fileID: 0}
  m_SortingLayerID: 0
  m_SortingOrder: 0
--- !u!65 &1571360026
BoxCollider:
  m_ObjectHideFlags: 0
  m_PrefabParentObject: {fileID: 0}
  m_PrefabInternal: {fileID: 0}
  m_GameObject: {fileID: 1571360023}
  m_Material: {fileID: 13400000, guid: 37b1f9135ed80e5438922256002328c6, type: 2}
  m_IsTrigger: 0
  m_Enabled: 1
  serializedVersion: 2
  m_Size: {x: 1, y: 1, z: 1}
  m_Center: {x: 0, y: 0, z: 0}
--- !u!33 &1571360027
MeshFilter:
  m_ObjectHideFlags: 0
  m_PrefabParentObject: {fileID: 0}
  m_PrefabInternal: {fileID: 0}
  m_GameObject: {fileID: 1571360023}
  m_Mesh: {fileID: 10202, guid: 0000000000000000e000000000000000, type: 0}
--- !u!1 &1571656281
GameObject:
  m_ObjectHideFlags: 0
  m_PrefabParentObject: {fileID: 117698, guid: 18d6bf9063dcb1842be63f411fd9fc26, type: 2}
  m_PrefabInternal: {fileID: 0}
  serializedVersion: 4
  m_Component:
  - 4: {fileID: 1571656283}
  - 114: {fileID: 1571656285}
  - 114: {fileID: 1571656282}
  - 114: {fileID: 1571656284}
  m_Layer: 0
  m_Name: LeapHandController
  m_TagString: Untagged
  m_Icon: {fileID: 0}
  m_NavMeshLayer: 0
  m_StaticEditorFlags: 0
  m_IsActive: 1
--- !u!114 &1571656282
MonoBehaviour:
  m_ObjectHideFlags: 0
  m_PrefabParentObject: {fileID: 11402294, guid: 18d6bf9063dcb1842be63f411fd9fc26,
    type: 2}
  m_PrefabInternal: {fileID: 0}
  m_GameObject: {fileID: 1571656281}
  m_Enabled: 1
  m_EditorHideFlags: 0
  m_Script: {fileID: 11500000, guid: 025cc0fa7b46aa541aba29d28d35ac09, type: 3}
  m_Name: 
  m_EditorClassIdentifier: 
  _isHeadMounted: 1
  _temporalWarping: {fileID: 1411119371}
  _overrideDeviceType: 0
  _overrideDeviceTypeWith: 1
  _useInterpolation: 1
  _interpolationDelay: 15
--- !u!4 &1571656283
Transform:
  m_ObjectHideFlags: 0
  m_PrefabParentObject: {fileID: 411750, guid: 18d6bf9063dcb1842be63f411fd9fc26, type: 2}
  m_PrefabInternal: {fileID: 0}
  m_GameObject: {fileID: 1571656281}
  m_LocalRotation: {x: 0.000000115202326, y: 0.7071067, z: 0.7071068, w: -0.00000011520231}
  m_LocalPosition: {x: 0, y: 0, z: 0}
  m_LocalScale: {x: 1, y: 1, z: 1}
  m_LocalEulerAnglesHint: {x: -90, y: 180, z: 0}
  m_Children:
  - {fileID: 714726825}
  - {fileID: 1959767567}
  - {fileID: 1196371277}
  - {fileID: 341847593}
  m_Father: {fileID: 1411119372}
  m_RootOrder: 0
--- !u!114 &1571656284
MonoBehaviour:
  m_ObjectHideFlags: 0
  m_PrefabParentObject: {fileID: 11408046, guid: 18d6bf9063dcb1842be63f411fd9fc26,
    type: 2}
  m_PrefabInternal: {fileID: 0}
  m_GameObject: {fileID: 1571656281}
  m_Enabled: 1
  m_EditorHideFlags: 0
  m_Script: {fileID: 11500000, guid: c592f16851a620743868a31232613370, type: 3}
  m_Name: 
  m_EditorClassIdentifier: 
  ModelPool:
  - GroupName: GraphicalHands
    _handPool: {fileID: 0}
    LeftModel: {fileID: 714726827}
    IsLeftToBeSpawned: 0
    RightModel: {fileID: 1959767569}
    IsRightToBeSpawned: 0
    modelList: []
    modelsCheckedOut: []
    IsEnabled: 1
    CanDuplicate: 1
  - GroupName: BrushHands
    _handPool: {fileID: 0}
    LeftModel: {fileID: 341847594}
    IsLeftToBeSpawned: 0
    RightModel: {fileID: 1196371278}
    IsRightToBeSpawned: 0
    modelList: []
    modelsCheckedOut: []
    IsEnabled: 1
    CanDuplicate: 1
--- !u!114 &1571656285
MonoBehaviour:
  m_ObjectHideFlags: 0
  m_PrefabParentObject: {fileID: 11415308, guid: 18d6bf9063dcb1842be63f411fd9fc26,
    type: 2}
  m_PrefabInternal: {fileID: 0}
  m_GameObject: {fileID: 1571656281}
  m_Enabled: 1
  m_EditorHideFlags: 0
  m_Script: {fileID: 11500000, guid: 215a4d49fc705b74a9d3c5cbfa2c9601, type: 3}
  m_Name: 
  m_EditorClassIdentifier: 
--- !u!1 &1682242072
GameObject:
  m_ObjectHideFlags: 0
  m_PrefabParentObject: {fileID: 0}
  m_PrefabInternal: {fileID: 0}
  serializedVersion: 4
  m_Component:
  - 4: {fileID: 1682242073}
  - 33: {fileID: 1682242076}
  - 65: {fileID: 1682242075}
  - 23: {fileID: 1682242074}
  m_Layer: 0
  m_Name: Platform
  m_TagString: Untagged
  m_Icon: {fileID: 0}
  m_NavMeshLayer: 0
  m_StaticEditorFlags: 4294967295
  m_IsActive: 1
--- !u!4 &1682242073
Transform:
  m_ObjectHideFlags: 0
  m_PrefabParentObject: {fileID: 0}
  m_PrefabInternal: {fileID: 0}
  m_GameObject: {fileID: 1682242072}
  m_LocalRotation: {x: -0.09229592, y: 0.7010567, z: 0.092295736, w: 0.7010581}
  m_LocalPosition: {x: 1.466, y: -0.085999966, z: 0}
  m_LocalScale: {x: 4, y: 0.20000005, z: 2}
  m_LocalEulerAnglesHint: {x: -15, y: 89.9999, z: 0}
  m_Children: []
  m_Father: {fileID: 1207110110}
  m_RootOrder: 4
--- !u!23 &1682242074
MeshRenderer:
  m_ObjectHideFlags: 0
  m_PrefabParentObject: {fileID: 0}
  m_PrefabInternal: {fileID: 0}
  m_GameObject: {fileID: 1682242072}
  m_Enabled: 1
  m_CastShadows: 1
  m_ReceiveShadows: 1
  m_Materials:
  - {fileID: 2100000, guid: 84471ff3383f8d34bb14cc52f05e2948, type: 2}
  m_SubsetIndices: 
  m_StaticBatchRoot: {fileID: 0}
  m_UseLightProbes: 1
  m_ReflectionProbeUsage: 1
  m_ProbeAnchor: {fileID: 0}
  m_ScaleInLightmap: 1
  m_PreserveUVs: 1
  m_IgnoreNormalsForChartDetection: 0
  m_ImportantGI: 0
  m_MinimumChartSize: 4
  m_AutoUVMaxDistance: 0.5
  m_AutoUVMaxAngle: 89
  m_LightmapParameters: {fileID: 0}
  m_SortingLayerID: 0
  m_SortingOrder: 0
--- !u!65 &1682242075
BoxCollider:
  m_ObjectHideFlags: 0
  m_PrefabParentObject: {fileID: 0}
  m_PrefabInternal: {fileID: 0}
  m_GameObject: {fileID: 1682242072}
  m_Material: {fileID: 13400000, guid: 37b1f9135ed80e5438922256002328c6, type: 2}
  m_IsTrigger: 0
  m_Enabled: 1
  serializedVersion: 2
  m_Size: {x: 1, y: 1, z: 1}
  m_Center: {x: 0, y: 0, z: 0}
--- !u!33 &1682242076
MeshFilter:
  m_ObjectHideFlags: 0
  m_PrefabParentObject: {fileID: 0}
  m_PrefabInternal: {fileID: 0}
  m_GameObject: {fileID: 1682242072}
  m_Mesh: {fileID: 10202, guid: 0000000000000000e000000000000000, type: 0}
--- !u!1 &1735545754
GameObject:
  m_ObjectHideFlags: 0
  m_PrefabParentObject: {fileID: 0}
  m_PrefabInternal: {fileID: 0}
  serializedVersion: 4
  m_Component:
  - 4: {fileID: 1735545755}
  - 65: {fileID: 1735545756}
  m_Layer: 0
  m_Name: CollisionBound
  m_TagString: Untagged
  m_Icon: {fileID: 0}
  m_NavMeshLayer: 0
  m_StaticEditorFlags: 4294967295
  m_IsActive: 1
--- !u!4 &1735545755
Transform:
  m_ObjectHideFlags: 0
  m_PrefabParentObject: {fileID: 0}
  m_PrefabInternal: {fileID: 0}
  m_GameObject: {fileID: 1735545754}
  m_LocalRotation: {x: 0, y: 0, z: 0, w: 1}
  m_LocalPosition: {x: 0, y: 2, z: -2.05}
  m_LocalScale: {x: 1, y: 1, z: 1}
  m_LocalEulerAnglesHint: {x: 0, y: 0, z: 0}
  m_Children: []
  m_Father: {fileID: 1207110110}
  m_RootOrder: 7
--- !u!65 &1735545756
BoxCollider:
  m_ObjectHideFlags: 0
  m_PrefabParentObject: {fileID: 0}
  m_PrefabInternal: {fileID: 0}
  m_GameObject: {fileID: 1735545754}
  m_Material: {fileID: 0}
  m_IsTrigger: 0
  m_Enabled: 1
  serializedVersion: 2
  m_Size: {x: 5, y: 5, z: 0.1}
  m_Center: {x: 0, y: 0, z: 0}
--- !u!1001 &1757694853
Prefab:
  m_ObjectHideFlags: 0
  serializedVersion: 2
  m_Modification:
    m_TransformParent: {fileID: 217168948}
    m_Modifications:
    - target: {fileID: 446808, guid: 79ca92ca2850488418cefdb0f66d02e3, type: 2}
      propertyPath: m_LocalPosition.x
      value: 0
      objectReference: {fileID: 0}
    - target: {fileID: 446808, guid: 79ca92ca2850488418cefdb0f66d02e3, type: 2}
      propertyPath: m_LocalPosition.y
      value: 0
      objectReference: {fileID: 0}
    - target: {fileID: 446808, guid: 79ca92ca2850488418cefdb0f66d02e3, type: 2}
      propertyPath: m_LocalPosition.z
      value: 0
      objectReference: {fileID: 0}
    - target: {fileID: 446808, guid: 79ca92ca2850488418cefdb0f66d02e3, type: 2}
      propertyPath: m_LocalRotation.x
      value: 0.4924039
      objectReference: {fileID: 0}
    - target: {fileID: 446808, guid: 79ca92ca2850488418cefdb0f66d02e3, type: 2}
      propertyPath: m_LocalRotation.y
      value: 0.4924039
      objectReference: {fileID: 0}
    - target: {fileID: 446808, guid: 79ca92ca2850488418cefdb0f66d02e3, type: 2}
      propertyPath: m_LocalRotation.z
      value: -0.58682406
      objectReference: {fileID: 0}
    - target: {fileID: 446808, guid: 79ca92ca2850488418cefdb0f66d02e3, type: 2}
      propertyPath: m_LocalRotation.w
      value: 0.41317594
      objectReference: {fileID: 0}
    - target: {fileID: 446808, guid: 79ca92ca2850488418cefdb0f66d02e3, type: 2}
      propertyPath: m_RootOrder
      value: 1
      objectReference: {fileID: 0}
    - target: {fileID: 119026, guid: 79ca92ca2850488418cefdb0f66d02e3, type: 2}
      propertyPath: m_Name
      value: InteractionCube (7)
      objectReference: {fileID: 0}
    - target: {fileID: 446808, guid: 79ca92ca2850488418cefdb0f66d02e3, type: 2}
      propertyPath: m_LocalEulerAnglesHint.y
      value: 100
      objectReference: {fileID: 0}
    - target: {fileID: 11483346, guid: 79ca92ca2850488418cefdb0f66d02e3, type: 2}
      propertyPath: _manager
      value: 
      objectReference: {fileID: 42874259}
    - target: {fileID: 11483346, guid: 79ca92ca2850488418cefdb0f66d02e3, type: 2}
      propertyPath: _contactEnableDelay
      value: 0.1
      objectReference: {fileID: 0}
    - target: {fileID: 11483346, guid: 79ca92ca2850488418cefdb0f66d02e3, type: 2}
      propertyPath: _contactDisableSpeed
      value: 0.4
      objectReference: {fileID: 0}
    - target: {fileID: 446808, guid: 79ca92ca2850488418cefdb0f66d02e3, type: 2}
      propertyPath: m_LocalScale.x
      value: 1.3047235
      objectReference: {fileID: 0}
    - target: {fileID: 446808, guid: 79ca92ca2850488418cefdb0f66d02e3, type: 2}
      propertyPath: m_LocalScale.y
      value: 1.1472968
      objectReference: {fileID: 0}
    - target: {fileID: 446808, guid: 79ca92ca2850488418cefdb0f66d02e3, type: 2}
      propertyPath: m_LocalScale.z
      value: 1.6391925
      objectReference: {fileID: 0}
    - target: {fileID: 119026, guid: 79ca92ca2850488418cefdb0f66d02e3, type: 2}
      propertyPath: m_Layer
      value: 0
      objectReference: {fileID: 0}
    - target: {fileID: 11483346, guid: 79ca92ca2850488418cefdb0f66d02e3, type: 2}
      propertyPath: m_Enabled
      value: 1
      objectReference: {fileID: 0}
    - target: {fileID: 11483346, guid: 79ca92ca2850488418cefdb0f66d02e3, type: 2}
      propertyPath: _brushDisableDistance
      value: 0.017
      objectReference: {fileID: 0}
    - target: {fileID: 119026, guid: 79ca92ca2850488418cefdb0f66d02e3, type: 2}
      propertyPath: m_IsActive
      value: 1
      objectReference: {fileID: 0}
    - target: {fileID: 3305736, guid: 79ca92ca2850488418cefdb0f66d02e3, type: 2}
      propertyPath: m_Mesh
      value: 
      objectReference: {fileID: 10206, guid: 0000000000000000e000000000000000, type: 0}
    - target: {fileID: 446808, guid: 79ca92ca2850488418cefdb0f66d02e3, type: 2}
      propertyPath: m_LocalEulerAnglesHint.x
      value: 100
      objectReference: {fileID: 0}
    - target: {fileID: 446808, guid: 79ca92ca2850488418cefdb0f66d02e3, type: 2}
      propertyPath: m_LocalEulerAnglesHint.z
      value: 0
      objectReference: {fileID: 0}
    m_RemovedComponents:
    - {fileID: 6517682, guid: 79ca92ca2850488418cefdb0f66d02e3, type: 2}
    - {fileID: 11483346, guid: 79ca92ca2850488418cefdb0f66d02e3, type: 2}
    - {fileID: 5484986, guid: 79ca92ca2850488418cefdb0f66d02e3, type: 2}
  m_ParentPrefab: {fileID: 100100000, guid: 79ca92ca2850488418cefdb0f66d02e3, type: 2}
  m_IsPrefabParent: 0
--- !u!1001 &1867404520
Prefab:
  m_ObjectHideFlags: 0
  serializedVersion: 2
  m_Modification:
    m_TransformParent: {fileID: 42874260}
    m_Modifications:
    - target: {fileID: 459940, guid: d9a3036c5a2d06a418ecd71935d95c67, type: 2}
      propertyPath: m_LocalPosition.x
      value: 0.4573596
      objectReference: {fileID: 0}
    - target: {fileID: 459940, guid: d9a3036c5a2d06a418ecd71935d95c67, type: 2}
      propertyPath: m_LocalPosition.y
      value: -0.159
      objectReference: {fileID: 0}
    - target: {fileID: 459940, guid: d9a3036c5a2d06a418ecd71935d95c67, type: 2}
      propertyPath: m_LocalPosition.z
      value: 0.557
      objectReference: {fileID: 0}
    - target: {fileID: 459940, guid: d9a3036c5a2d06a418ecd71935d95c67, type: 2}
      propertyPath: m_LocalRotation.x
      value: -0.04232016
      objectReference: {fileID: 0}
    - target: {fileID: 459940, guid: d9a3036c5a2d06a418ecd71935d95c67, type: 2}
      propertyPath: m_LocalRotation.y
      value: -0.6244836
      objectReference: {fileID: 0}
    - target: {fileID: 459940, guid: d9a3036c5a2d06a418ecd71935d95c67, type: 2}
      propertyPath: m_LocalRotation.z
      value: -0.6906378
      objectReference: {fileID: 0}
    - target: {fileID: 459940, guid: d9a3036c5a2d06a418ecd71935d95c67, type: 2}
      propertyPath: m_LocalRotation.w
      value: 0.36228275
      objectReference: {fileID: 0}
    - target: {fileID: 459940, guid: d9a3036c5a2d06a418ecd71935d95c67, type: 2}
      propertyPath: m_RootOrder
      value: 8
      objectReference: {fileID: 0}
    - target: {fileID: 134782, guid: d9a3036c5a2d06a418ecd71935d95c67, type: 2}
      propertyPath: m_Name
      value: InteractionSphere (4)
      objectReference: {fileID: 0}
    - target: {fileID: 11455500, guid: d9a3036c5a2d06a418ecd71935d95c67, type: 2}
      propertyPath: _manager
      value: 
      objectReference: {fileID: 42874259}
    - target: {fileID: 459940, guid: d9a3036c5a2d06a418ecd71935d95c67, type: 2}
      propertyPath: m_LocalScale.x
      value: 0.06668866
      objectReference: {fileID: 0}
    - target: {fileID: 459940, guid: d9a3036c5a2d06a418ecd71935d95c67, type: 2}
      propertyPath: m_LocalScale.y
      value: 0.06668862
      objectReference: {fileID: 0}
    - target: {fileID: 459940, guid: d9a3036c5a2d06a418ecd71935d95c67, type: 2}
      propertyPath: m_LocalScale.z
      value: 0.06668861
      objectReference: {fileID: 0}
    - target: {fileID: 459940, guid: d9a3036c5a2d06a418ecd71935d95c67, type: 2}
      propertyPath: m_LocalEulerAnglesHint.x
      value: -63.2842
      objectReference: {fileID: 0}
    - target: {fileID: 459940, guid: d9a3036c5a2d06a418ecd71935d95c67, type: 2}
      propertyPath: m_LocalEulerAnglesHint.y
      value: -61.217598
      objectReference: {fileID: 0}
    - target: {fileID: 459940, guid: d9a3036c5a2d06a418ecd71935d95c67, type: 2}
      propertyPath: m_LocalEulerAnglesHint.z
      value: -84.580894
      objectReference: {fileID: 0}
    - target: {fileID: 134782, guid: d9a3036c5a2d06a418ecd71935d95c67, type: 2}
      propertyPath: m_Layer
      value: 0
      objectReference: {fileID: 0}
    - target: {fileID: 11455500, guid: d9a3036c5a2d06a418ecd71935d95c67, type: 2}
      propertyPath: m_Enabled
      value: 1
      objectReference: {fileID: 0}
    - target: {fileID: 11455500, guid: d9a3036c5a2d06a418ecd71935d95c67, type: 2}
      propertyPath: _brushDisableDistance
      value: 0.017
      objectReference: {fileID: 0}
    - target: {fileID: 134782, guid: d9a3036c5a2d06a418ecd71935d95c67, type: 2}
      propertyPath: m_IsActive
      value: 1
      objectReference: {fileID: 0}
    m_RemovedComponents: []
  m_ParentPrefab: {fileID: 100100000, guid: d9a3036c5a2d06a418ecd71935d95c67, type: 2}
  m_IsPrefabParent: 0
--- !u!1001 &1884137203
Prefab:
  m_ObjectHideFlags: 0
  serializedVersion: 2
  m_Modification:
    m_TransformParent: {fileID: 42874260}
    m_Modifications:
    - target: {fileID: 446808, guid: 79ca92ca2850488418cefdb0f66d02e3, type: 2}
      propertyPath: m_LocalPosition.x
      value: 0.0149
      objectReference: {fileID: 0}
    - target: {fileID: 446808, guid: 79ca92ca2850488418cefdb0f66d02e3, type: 2}
      propertyPath: m_LocalPosition.y
      value: 0.1
      objectReference: {fileID: 0}
    - target: {fileID: 446808, guid: 79ca92ca2850488418cefdb0f66d02e3, type: 2}
      propertyPath: m_LocalPosition.z
      value: 0.261
      objectReference: {fileID: 0}
    - target: {fileID: 446808, guid: 79ca92ca2850488418cefdb0f66d02e3, type: 2}
      propertyPath: m_LocalRotation.x
      value: 0
      objectReference: {fileID: 0}
    - target: {fileID: 446808, guid: 79ca92ca2850488418cefdb0f66d02e3, type: 2}
      propertyPath: m_LocalRotation.y
      value: 0
      objectReference: {fileID: 0}
    - target: {fileID: 446808, guid: 79ca92ca2850488418cefdb0f66d02e3, type: 2}
      propertyPath: m_LocalRotation.z
      value: 0
      objectReference: {fileID: 0}
    - target: {fileID: 446808, guid: 79ca92ca2850488418cefdb0f66d02e3, type: 2}
      propertyPath: m_LocalRotation.w
      value: 1
      objectReference: {fileID: 0}
    - target: {fileID: 446808, guid: 79ca92ca2850488418cefdb0f66d02e3, type: 2}
      propertyPath: m_RootOrder
      value: 12
      objectReference: {fileID: 0}
    - target: {fileID: 119026, guid: 79ca92ca2850488418cefdb0f66d02e3, type: 2}
      propertyPath: m_Name
      value: InteractionCube (6)
      objectReference: {fileID: 0}
    - target: {fileID: 446808, guid: 79ca92ca2850488418cefdb0f66d02e3, type: 2}
      propertyPath: m_LocalEulerAnglesHint.y
      value: 0
      objectReference: {fileID: 0}
    - target: {fileID: 11483346, guid: 79ca92ca2850488418cefdb0f66d02e3, type: 2}
      propertyPath: _manager
      value: 
      objectReference: {fileID: 42874259}
    - target: {fileID: 11483346, guid: 79ca92ca2850488418cefdb0f66d02e3, type: 2}
      propertyPath: _contactEnableDelay
      value: 0.1
      objectReference: {fileID: 0}
    - target: {fileID: 11483346, guid: 79ca92ca2850488418cefdb0f66d02e3, type: 2}
      propertyPath: _contactDisableSpeed
      value: 0.4
      objectReference: {fileID: 0}
    - target: {fileID: 446808, guid: 79ca92ca2850488418cefdb0f66d02e3, type: 2}
      propertyPath: m_LocalScale.x
      value: 1
      objectReference: {fileID: 0}
    - target: {fileID: 446808, guid: 79ca92ca2850488418cefdb0f66d02e3, type: 2}
      propertyPath: m_LocalScale.y
      value: 1
      objectReference: {fileID: 0}
    - target: {fileID: 446808, guid: 79ca92ca2850488418cefdb0f66d02e3, type: 2}
      propertyPath: m_LocalScale.z
      value: 1
      objectReference: {fileID: 0}
    - target: {fileID: 119026, guid: 79ca92ca2850488418cefdb0f66d02e3, type: 2}
      propertyPath: m_Layer
      value: 0
      objectReference: {fileID: 0}
    - target: {fileID: 11483346, guid: 79ca92ca2850488418cefdb0f66d02e3, type: 2}
      propertyPath: m_Enabled
      value: 1
      objectReference: {fileID: 0}
    - target: {fileID: 11483346, guid: 79ca92ca2850488418cefdb0f66d02e3, type: 2}
      propertyPath: _brushDisableDistance
      value: 0.017
      objectReference: {fileID: 0}
    - target: {fileID: 119026, guid: 79ca92ca2850488418cefdb0f66d02e3, type: 2}
      propertyPath: m_IsActive
      value: 1
      objectReference: {fileID: 0}
    m_RemovedComponents:
    - {fileID: 6517682, guid: 79ca92ca2850488418cefdb0f66d02e3, type: 2}
    - {fileID: 2359612, guid: 79ca92ca2850488418cefdb0f66d02e3, type: 2}
    - {fileID: 3305736, guid: 79ca92ca2850488418cefdb0f66d02e3, type: 2}
  m_ParentPrefab: {fileID: 100100000, guid: 79ca92ca2850488418cefdb0f66d02e3, type: 2}
  m_IsPrefabParent: 0
--- !u!1 &1959767566
GameObject:
  m_ObjectHideFlags: 0
  m_PrefabParentObject: {fileID: 188576, guid: 39d18871c11b53c4082d8202e3db68a3, type: 2}
  m_PrefabInternal: {fileID: 0}
  serializedVersion: 4
  m_Component:
  - 4: {fileID: 1959767567}
  - 114: {fileID: 1959767569}
  - 114: {fileID: 1959767568}
  m_Layer: 0
  m_Name: CapsuleHand_R
  m_TagString: Untagged
  m_Icon: {fileID: 0}
  m_NavMeshLayer: 0
  m_StaticEditorFlags: 0
  m_IsActive: 1
--- !u!4 &1959767567
Transform:
  m_ObjectHideFlags: 0
  m_PrefabParentObject: {fileID: 464466, guid: 39d18871c11b53c4082d8202e3db68a3, type: 2}
  m_PrefabInternal: {fileID: 0}
  m_GameObject: {fileID: 1959767566}
  m_LocalRotation: {x: 0.000000115202326, y: 0.7071067, z: 0.7071068, w: -0.000000115202305}
  m_LocalPosition: {x: 0.23, y: 0.29099995, z: -0.19099995}
  m_LocalScale: {x: 1, y: 1, z: 1}
  m_LocalEulerAnglesHint: {x: -89.980194, y: -180, z: 0}
  m_Children: []
  m_Father: {fileID: 1571656283}
  m_RootOrder: 1
--- !u!114 &1959767568
MonoBehaviour:
  m_ObjectHideFlags: 0
  m_PrefabParentObject: {fileID: 11478924, guid: 39d18871c11b53c4082d8202e3db68a3,
    type: 2}
  m_PrefabInternal: {fileID: 0}
  m_GameObject: {fileID: 1959767566}
  m_Enabled: 1
  m_EditorHideFlags: 0
  m_Script: {fileID: 11500000, guid: 8bcd03e00992e084c8be61565d44b8bd, type: 3}
  m_Name: 
  m_EditorClassIdentifier: 
--- !u!114 &1959767569
MonoBehaviour:
  m_ObjectHideFlags: 0
  m_PrefabParentObject: {fileID: 11407378, guid: 39d18871c11b53c4082d8202e3db68a3,
    type: 2}
  m_PrefabInternal: {fileID: 0}
  m_GameObject: {fileID: 1959767566}
  m_Enabled: 1
  m_EditorHideFlags: 0
  m_Script: {fileID: 11500000, guid: a04122797dd84ca43a07055f12d91e0f, type: 3}
  m_Name: 
  m_EditorClassIdentifier: 
  handedness: 1
  _showArm: 1
  _material: {fileID: 10303, guid: 0000000000000000f000000000000000, type: 0}
  _sphereMesh: {fileID: 4300002, guid: 2f496b1b1bec86743b418551f859020c, type: 3}
  _cylinderResolution: 12
  _serializedTransforms:
  - {fileID: 0}
  - {fileID: 0}
  - {fileID: 0}
  - {fileID: 0}
  - {fileID: 0}
  - {fileID: 0}
  - {fileID: 0}
  - {fileID: 0}
  - {fileID: 0}
  - {fileID: 0}
  - {fileID: 0}
  - {fileID: 0}
  - {fileID: 0}
  - {fileID: 0}
  - {fileID: 0}
  - {fileID: 0}
  - {fileID: 0}
  - {fileID: 0}
  - {fileID: 0}
  - {fileID: 0}
  - {fileID: 0}
  - {fileID: 0}
  - {fileID: 0}
  - {fileID: 0}
  - {fileID: 0}
  - {fileID: 0}
  - {fileID: 0}
  - {fileID: 0}
  - {fileID: 0}
  - {fileID: 0}
  - {fileID: 0}
  - {fileID: 0}
  - {fileID: 0}
  - {fileID: 0}
  - {fileID: 0}
  - {fileID: 0}
  - {fileID: 0}
  - {fileID: 0}
  - {fileID: 0}
  - {fileID: 0}
  - {fileID: 0}
  - {fileID: 0}
  - {fileID: 0}
  - {fileID: 0}
  - {fileID: 0}
  - {fileID: 0}
  - {fileID: 0}
  - {fileID: 0}
  - {fileID: 0}
  - {fileID: 0}
  - {fileID: 0}
  - {fileID: 0}
--- !u!1001 &2052890510
Prefab:
  m_ObjectHideFlags: 0
  serializedVersion: 2
  m_Modification:
    m_TransformParent: {fileID: 42874260}
    m_Modifications:
    - target: {fileID: 446808, guid: 79ca92ca2850488418cefdb0f66d02e3, type: 2}
      propertyPath: m_LocalPosition.x
      value: 0.45165962
      objectReference: {fileID: 0}
    - target: {fileID: 446808, guid: 79ca92ca2850488418cefdb0f66d02e3, type: 2}
      propertyPath: m_LocalPosition.y
      value: -0.224
      objectReference: {fileID: 0}
    - target: {fileID: 446808, guid: 79ca92ca2850488418cefdb0f66d02e3, type: 2}
      propertyPath: m_LocalPosition.z
      value: 0.557
      objectReference: {fileID: 0}
    - target: {fileID: 446808, guid: 79ca92ca2850488418cefdb0f66d02e3, type: 2}
      propertyPath: m_LocalRotation.x
      value: 0
      objectReference: {fileID: 0}
    - target: {fileID: 446808, guid: 79ca92ca2850488418cefdb0f66d02e3, type: 2}
      propertyPath: m_LocalRotation.y
      value: -0.33402508
      objectReference: {fileID: 0}
    - target: {fileID: 446808, guid: 79ca92ca2850488418cefdb0f66d02e3, type: 2}
      propertyPath: m_LocalRotation.z
      value: 0
      objectReference: {fileID: 0}
    - target: {fileID: 446808, guid: 79ca92ca2850488418cefdb0f66d02e3, type: 2}
      propertyPath: m_LocalRotation.w
      value: 0.9425642
      objectReference: {fileID: 0}
    - target: {fileID: 446808, guid: 79ca92ca2850488418cefdb0f66d02e3, type: 2}
      propertyPath: m_RootOrder
      value: 4
      objectReference: {fileID: 0}
    - target: {fileID: 119026, guid: 79ca92ca2850488418cefdb0f66d02e3, type: 2}
      propertyPath: m_Name
      value: InteractionCube (4)
      objectReference: {fileID: 0}
    - target: {fileID: 446808, guid: 79ca92ca2850488418cefdb0f66d02e3, type: 2}
      propertyPath: m_LocalEulerAnglesHint.y
      value: -39.0265
      objectReference: {fileID: 0}
    - target: {fileID: 11483346, guid: 79ca92ca2850488418cefdb0f66d02e3, type: 2}
      propertyPath: _manager
      value: 
      objectReference: {fileID: 42874259}
    - target: {fileID: 11483346, guid: 79ca92ca2850488418cefdb0f66d02e3, type: 2}
      propertyPath: _contactEnableDelay
      value: 0.1
      objectReference: {fileID: 0}
    - target: {fileID: 11483346, guid: 79ca92ca2850488418cefdb0f66d02e3, type: 2}
      propertyPath: _contactDisableSpeed
      value: 0.4
      objectReference: {fileID: 0}
    - target: {fileID: 446808, guid: 79ca92ca2850488418cefdb0f66d02e3, type: 2}
      propertyPath: m_LocalScale.x
      value: 0.06290099
      objectReference: {fileID: 0}
    - target: {fileID: 446808, guid: 79ca92ca2850488418cefdb0f66d02e3, type: 2}
      propertyPath: m_LocalScale.y
      value: 0.06290098
      objectReference: {fileID: 0}
    - target: {fileID: 446808, guid: 79ca92ca2850488418cefdb0f66d02e3, type: 2}
      propertyPath: m_LocalScale.z
      value: 0.06290099
      objectReference: {fileID: 0}
    - target: {fileID: 119026, guid: 79ca92ca2850488418cefdb0f66d02e3, type: 2}
      propertyPath: m_Layer
      value: 0
      objectReference: {fileID: 0}
    - target: {fileID: 11483346, guid: 79ca92ca2850488418cefdb0f66d02e3, type: 2}
      propertyPath: m_Enabled
      value: 1
      objectReference: {fileID: 0}
    - target: {fileID: 11483346, guid: 79ca92ca2850488418cefdb0f66d02e3, type: 2}
      propertyPath: _brushDisableDistance
      value: 0.017
      objectReference: {fileID: 0}
    - target: {fileID: 119026, guid: 79ca92ca2850488418cefdb0f66d02e3, type: 2}
      propertyPath: m_IsActive
      value: 1
      objectReference: {fileID: 0}
    m_RemovedComponents: []
  m_ParentPrefab: {fileID: 100100000, guid: 79ca92ca2850488418cefdb0f66d02e3, type: 2}
  m_IsPrefabParent: 0
--- !u!1 &2055749080
GameObject:
  m_ObjectHideFlags: 0
  m_PrefabParentObject: {fileID: 0}
  m_PrefabInternal: {fileID: 0}
  serializedVersion: 4
  m_Component:
  - 224: {fileID: 2055749081}
  - 223: {fileID: 2055749084}
  - 114: {fileID: 2055749083}
  - 114: {fileID: 2055749082}
  m_Layer: 5
  m_Name: DebugCanvas
  m_TagString: Untagged
  m_Icon: {fileID: 0}
  m_NavMeshLayer: 0
  m_StaticEditorFlags: 0
  m_IsActive: 1
--- !u!224 &2055749081
RectTransform:
  m_ObjectHideFlags: 0
  m_PrefabParentObject: {fileID: 0}
  m_PrefabInternal: {fileID: 0}
  m_GameObject: {fileID: 2055749080}
  m_LocalRotation: {x: 0, y: 0, z: 0, w: 1}
  m_LocalPosition: {x: 0, y: 0, z: 0.725}
  m_LocalScale: {x: 0.001, y: 0.001, z: 0.001}
  m_LocalEulerAnglesHint: {x: 0, y: 0, z: 0}
  m_Children:
  - {fileID: 2071161177}
  m_Father: {fileID: 42874260}
  m_RootOrder: 0
  m_AnchorMin: {x: 0, y: 0}
  m_AnchorMax: {x: 0, y: 0}
  m_AnchoredPosition: {x: 0, y: 0.155}
  m_SizeDelta: {x: 400, y: 400}
  m_Pivot: {x: 0.5, y: 0.5}
--- !u!114 &2055749082
MonoBehaviour:
  m_ObjectHideFlags: 0
  m_PrefabParentObject: {fileID: 0}
  m_PrefabInternal: {fileID: 0}
  m_GameObject: {fileID: 2055749080}
  m_Enabled: 1
  m_EditorHideFlags: 0
  m_Script: {fileID: 1301386320, guid: f5f67c52d1564df4a8936ccd202a3bd8, type: 3}
  m_Name: 
  m_EditorClassIdentifier: 
  m_IgnoreReversedGraphics: 1
  m_BlockingObjects: 0
  m_BlockingMask:
    serializedVersion: 2
    m_Bits: 4294967295
--- !u!114 &2055749083
MonoBehaviour:
  m_ObjectHideFlags: 0
  m_PrefabParentObject: {fileID: 0}
  m_PrefabInternal: {fileID: 0}
  m_GameObject: {fileID: 2055749080}
  m_Enabled: 1
  m_EditorHideFlags: 0
  m_Script: {fileID: 1980459831, guid: f5f67c52d1564df4a8936ccd202a3bd8, type: 3}
  m_Name: 
  m_EditorClassIdentifier: 
  m_UiScaleMode: 0
  m_ReferencePixelsPerUnit: 100
  m_ScaleFactor: 1
  m_ReferenceResolution: {x: 800, y: 600}
  m_ScreenMatchMode: 0
  m_MatchWidthOrHeight: 0
  m_PhysicalUnit: 3
  m_FallbackScreenDPI: 96
  m_DefaultSpriteDPI: 96
  m_DynamicPixelsPerUnit: 1
--- !u!223 &2055749084
Canvas:
  m_ObjectHideFlags: 0
  m_PrefabParentObject: {fileID: 0}
  m_PrefabInternal: {fileID: 0}
  m_GameObject: {fileID: 2055749080}
  m_Enabled: 1
  serializedVersion: 2
  m_RenderMode: 2
  m_Camera: {fileID: 0}
  m_PlaneDistance: 100
  m_PixelPerfect: 0
  m_ReceivesEvents: 1
  m_OverrideSorting: 0
  m_OverridePixelPerfect: 0
  m_SortingBucketNormalizedSize: 0
  m_SortingLayerID: 0
  m_SortingOrder: 0
  m_TargetDisplay: 0
--- !u!1 &2071161176
GameObject:
  m_ObjectHideFlags: 0
  m_PrefabParentObject: {fileID: 0}
  m_PrefabInternal: {fileID: 0}
  serializedVersion: 4
  m_Component:
  - 224: {fileID: 2071161177}
  - 222: {fileID: 2071161179}
  - 114: {fileID: 2071161178}
  m_Layer: 5
  m_Name: Text
  m_TagString: Untagged
  m_Icon: {fileID: 0}
  m_NavMeshLayer: 0
  m_StaticEditorFlags: 0
  m_IsActive: 1
--- !u!224 &2071161177
RectTransform:
  m_ObjectHideFlags: 0
  m_PrefabParentObject: {fileID: 0}
  m_PrefabInternal: {fileID: 0}
  m_GameObject: {fileID: 2071161176}
  m_LocalRotation: {x: 0, y: 0, z: 0, w: 1}
  m_LocalPosition: {x: 0, y: 0, z: 0}
  m_LocalScale: {x: 1, y: 1, z: 1}
  m_LocalEulerAnglesHint: {x: 0, y: 0, z: 0}
  m_Children: []
  m_Father: {fileID: 2055749081}
  m_RootOrder: 0
  m_AnchorMin: {x: 0, y: 0}
  m_AnchorMax: {x: 1, y: 1}
  m_AnchoredPosition: {x: 0, y: 0}
  m_SizeDelta: {x: 0, y: 0}
  m_Pivot: {x: 0.5, y: 0.5}
--- !u!114 &2071161178
MonoBehaviour:
  m_ObjectHideFlags: 0
  m_PrefabParentObject: {fileID: 0}
  m_PrefabInternal: {fileID: 0}
  m_GameObject: {fileID: 2071161176}
  m_Enabled: 1
  m_EditorHideFlags: 0
  m_Script: {fileID: 708705254, guid: f5f67c52d1564df4a8936ccd202a3bd8, type: 3}
  m_Name: 
  m_EditorClassIdentifier: 
  m_Material: {fileID: 0}
  m_Color: {r: 0, g: 0, b: 0, a: 1}
  m_RaycastTarget: 1
  m_OnCullStateChanged:
    m_PersistentCalls:
      m_Calls: []
    m_TypeName: UnityEngine.UI.MaskableGraphic+CullStateChangedEvent, UnityEngine.UI,
      Version=1.0.0.0, Culture=neutral, PublicKeyToken=null
  m_FontData:
    m_Font: {fileID: 10102, guid: 0000000000000000e000000000000000, type: 0}
    m_FontSize: 14
    m_FontStyle: 0
    m_BestFit: 0
    m_MinSize: 10
    m_MaxSize: 40
    m_Alignment: 0
    m_AlignByGeometry: 0
    m_RichText: 1
    m_HorizontalOverflow: 0
    m_VerticalOverflow: 0
    m_LineSpacing: 1
  m_Text: 
--- !u!222 &2071161179
CanvasRenderer:
  m_ObjectHideFlags: 0
  m_PrefabParentObject: {fileID: 0}
  m_PrefabInternal: {fileID: 0}
  m_GameObject: {fileID: 2071161176}
--- !u!1 &2078455508
GameObject:
  m_ObjectHideFlags: 0
  m_PrefabParentObject: {fileID: 0}
  m_PrefabInternal: {fileID: 0}
  serializedVersion: 4
  m_Component:
  - 4: {fileID: 2078455509}
  - 33: {fileID: 2078455515}
  - 23: {fileID: 2078455514}
  - 135: {fileID: 2078455513}
  - 54: {fileID: 2078455512}
  - 59: {fileID: 2078455511}
  - 114: {fileID: 2078455510}
  m_Layer: 0
  m_Name: Lever
  m_TagString: Untagged
  m_Icon: {fileID: 0}
  m_NavMeshLayer: 0
  m_StaticEditorFlags: 0
  m_IsActive: 1
--- !u!4 &2078455509
Transform:
  m_ObjectHideFlags: 0
  m_PrefabParentObject: {fileID: 0}
  m_PrefabInternal: {fileID: 0}
  m_GameObject: {fileID: 2078455508}
  m_LocalRotation: {x: 0, y: 0, z: 0, w: 1}
  m_LocalPosition: {x: -0.21964039, y: -0.11, z: 0.528}
  m_LocalScale: {x: 0.05, y: 0.05, z: 0.05}
  m_LocalEulerAnglesHint: {x: 0, y: 0, z: 0}
  m_Children:
  - {fileID: 1257036427}
  m_Father: {fileID: 42874260}
<<<<<<< HEAD
  m_RootOrder: 10
=======
  m_RootOrder: 9
  m_LocalEulerAnglesHint: {x: 0, y: 0, z: 0}
>>>>>>> b177562c
--- !u!114 &2078455510
MonoBehaviour:
  m_ObjectHideFlags: 0
  m_PrefabParentObject: {fileID: 0}
  m_PrefabInternal: {fileID: 0}
  m_GameObject: {fileID: 2078455508}
  m_Enabled: 1
  m_EditorHideFlags: 0
  m_Script: {fileID: 11500000, guid: ffce1885e536aaf4696254f3d6911922, type: 3}
  m_Name: 
  m_EditorClassIdentifier: 
  _manager: {fileID: 42874259}
  _material: {fileID: 11400000, guid: cf6650f9f3dba5348a7d649a0a88f63f, type: 2}
  _suspendableRenderers:
  - {fileID: 2078455514}
  - {fileID: 1257036428}
--- !u!59 &2078455511
HingeJoint:
  m_ObjectHideFlags: 0
  m_PrefabParentObject: {fileID: 0}
  m_PrefabInternal: {fileID: 0}
  m_GameObject: {fileID: 2078455508}
  m_ConnectedBody: {fileID: 0}
  m_Anchor: {x: 0, y: -2.72, z: 0}
  m_Axis: {x: 1, y: 0, z: 0}
  m_AutoConfigureConnectedAnchor: 1
  m_ConnectedAnchor: {x: -0.21964039, y: -0.246, z: 0.528}
  m_UseSpring: 0
  m_Spring:
    spring: 0
    damper: 0
    targetPosition: 0
  m_UseMotor: 0
  m_Motor:
    targetVelocity: 0
    force: 0
    freeSpin: 0
  m_UseLimits: 1
  m_Limits:
    min: -45
    max: 45
    bounciness: 0
    bounceMinVelocity: 0.2
    contactDistance: 0
  m_BreakForce: Infinity
  m_BreakTorque: Infinity
  m_EnableCollision: 0
  m_EnablePreprocessing: 1
--- !u!54 &2078455512
Rigidbody:
  m_ObjectHideFlags: 0
  m_PrefabParentObject: {fileID: 0}
  m_PrefabInternal: {fileID: 0}
  m_GameObject: {fileID: 2078455508}
  serializedVersion: 2
  m_Mass: 1
  m_Drag: 0
  m_AngularDrag: 0.05
  m_UseGravity: 1
  m_IsKinematic: 0
  m_Interpolate: 1
  m_Constraints: 0
  m_CollisionDetection: 1
--- !u!135 &2078455513
SphereCollider:
  m_ObjectHideFlags: 0
  m_PrefabParentObject: {fileID: 0}
  m_PrefabInternal: {fileID: 0}
  m_GameObject: {fileID: 2078455508}
  m_Material: {fileID: 0}
  m_IsTrigger: 0
  m_Enabled: 1
  serializedVersion: 2
  m_Radius: 0.5
  m_Center: {x: 0, y: 0, z: 0}
--- !u!23 &2078455514
MeshRenderer:
  m_ObjectHideFlags: 0
  m_PrefabParentObject: {fileID: 0}
  m_PrefabInternal: {fileID: 0}
  m_GameObject: {fileID: 2078455508}
  m_Enabled: 1
  m_CastShadows: 1
  m_ReceiveShadows: 1
  m_Materials:
  - {fileID: 10303, guid: 0000000000000000f000000000000000, type: 0}
  m_SubsetIndices: 
  m_StaticBatchRoot: {fileID: 0}
  m_UseLightProbes: 1
  m_ReflectionProbeUsage: 1
  m_ProbeAnchor: {fileID: 0}
  m_ScaleInLightmap: 1
  m_PreserveUVs: 1
  m_IgnoreNormalsForChartDetection: 0
  m_ImportantGI: 0
  m_MinimumChartSize: 4
  m_AutoUVMaxDistance: 0.5
  m_AutoUVMaxAngle: 89
  m_LightmapParameters: {fileID: 0}
  m_SortingLayerID: 0
  m_SortingOrder: 0
--- !u!33 &2078455515
MeshFilter:
  m_ObjectHideFlags: 0
  m_PrefabParentObject: {fileID: 0}
  m_PrefabInternal: {fileID: 0}
  m_GameObject: {fileID: 2078455508}
  m_Mesh: {fileID: 10207, guid: 0000000000000000e000000000000000, type: 0}<|MERGE_RESOLUTION|>--- conflicted
+++ resolved
@@ -13,7 +13,7 @@
 --- !u!104 &2
 RenderSettings:
   m_ObjectHideFlags: 0
-  serializedVersion: 6
+  serializedVersion: 7
   m_Fog: 0
   m_FogColor: {r: 0.5, g: 0.5, b: 0.5, a: 1}
   m_FogMode: 3
@@ -37,12 +37,12 @@
   m_ReflectionIntensity: 1
   m_CustomReflection: {fileID: 0}
   m_Sun: {fileID: 0}
+  m_IndirectSpecularColor: {r: 0.44154438, g: 0.49037057, b: 0.57033986, a: 1}
 --- !u!157 &3
 LightmapSettings:
   m_ObjectHideFlags: 0
-  serializedVersion: 6
+  serializedVersion: 7
   m_GIWorkflowMode: 0
-  m_LightmapsMode: 1
   m_GISettings:
     serializedVersion: 2
     m_BounceScale: 1
@@ -53,17 +53,22 @@
     m_EnableBakedLightmaps: 1
     m_EnableRealtimeLightmaps: 1
   m_LightmapEditorSettings:
-    serializedVersion: 3
+    serializedVersion: 4
     m_Resolution: 2
     m_BakeResolution: 40
     m_TextureWidth: 1024
     m_TextureHeight: 1024
+    m_AO: 0
     m_AOMaxDistance: 1
+    m_CompAOExponent: 0
+    m_CompAOExponentDirect: 0
     m_Padding: 2
-    m_CompAOExponent: 0
     m_LightmapParameters: {fileID: 0}
+    m_LightmapsBakeMode: 1
     m_TextureCompression: 1
+    m_DirectLightInLightProbes: 1
     m_FinalGather: 0
+    m_FinalGatherFiltering: 1
     m_FinalGatherRayCount: 1024
     m_ReflectionCompression: 2
   m_LightingDataAsset: {fileID: 0}
@@ -223,7 +228,7 @@
     - target: {fileID: 13536856, guid: d9a3036c5a2d06a418ecd71935d95c67, type: 2}
       propertyPath: m_Material
       value: 
-      objectReference: {fileID: 13400000, guid: 736ce6a56268a5f4e82243e04df6cf6a,
+      objectReference: {fileID: 13400000, guid: 7134cd34cadef4b0c800194d94a39bf6,
         type: 2}
     m_RemovedComponents: []
   m_ParentPrefab: {fileID: 100100000, guid: d9a3036c5a2d06a418ecd71935d95c67, type: 2}
@@ -360,10 +365,10 @@
   m_LocalRotation: {x: -0.17793992, y: 0, z: 0, w: 0.9840414}
   m_LocalPosition: {x: 0, y: -0.082, z: 1.333}
   m_LocalScale: {x: 4.8094406, y: 0.20000005, z: 1.4925663}
-  m_LocalEulerAnglesHint: {x: -20.4996, y: 0, z: 0}
   m_Children: []
   m_Father: {fileID: 1207110110}
   m_RootOrder: 3
+  m_LocalEulerAnglesHint: {x: -20.4996, y: 0, z: 0}
 --- !u!23 &299862923
 MeshRenderer:
   m_ObjectHideFlags: 0
@@ -373,13 +378,15 @@
   m_Enabled: 1
   m_CastShadows: 1
   m_ReceiveShadows: 1
+  m_MotionVectors: 1
+  m_LightProbeUsage: 1
+  m_ReflectionProbeUsage: 1
   m_Materials:
   - {fileID: 2100000, guid: 84471ff3383f8d34bb14cc52f05e2948, type: 2}
   m_SubsetIndices: 
   m_StaticBatchRoot: {fileID: 0}
-  m_UseLightProbes: 1
-  m_ReflectionProbeUsage: 1
   m_ProbeAnchor: {fileID: 0}
+  m_LightProbeVolumeOverride: {fileID: 0}
   m_ScaleInLightmap: 1
   m_PreserveUVs: 1
   m_IgnoreNormalsForChartDetection: 0
@@ -595,10 +602,10 @@
   m_LocalRotation: {x: 0.43769792, y: -0.32756114, z: 0.59360814, w: 0.5905537}
   m_LocalPosition: {x: 0, y: 2, z: 0}
   m_LocalScale: {x: 1, y: 1, z: 1}
-  m_LocalEulerAnglesHint: {x: 64.9386, y: 18.2648, z: 101.9766}
   m_Children: []
   m_Father: {fileID: 1207110110}
   m_RootOrder: 0
+  m_LocalEulerAnglesHint: {x: 64.9386, y: 18.2648, z: 101.9766}
 --- !u!108 &421653858
 Light:
   m_ObjectHideFlags: 0
@@ -606,7 +613,7 @@
   m_PrefabInternal: {fileID: 0}
   m_GameObject: {fileID: 421653856}
   m_Enabled: 1
-  serializedVersion: 6
+  serializedVersion: 7
   m_Type: 1
   m_Color: {r: 1, g: 1, b: 1, a: 1}
   m_Intensity: 0.3
@@ -628,10 +635,10 @@
     serializedVersion: 2
     m_Bits: 4294967295
   m_Lightmapping: 4
+  m_AreaSize: {x: 1, y: 1}
   m_BounceIntensity: 1
   m_ShadowRadius: 0
   m_ShadowAngle: 0
-  m_AreaSize: {x: 1, y: 1}
 --- !u!1 &454600551
 GameObject:
   m_ObjectHideFlags: 0
@@ -659,10 +666,10 @@
   m_LocalRotation: {x: -0.0000002425134, y: -0.9919059, z: -0.12697531, w: 0.000001978079}
   m_LocalPosition: {x: 0, y: -0.085999966, z: -1.0339999}
   m_LocalScale: {x: 4.8187037, y: 0.20000008, z: 2.04702}
-  m_LocalEulerAnglesHint: {x: -14.5897, y: -179.9998, z: 0}
   m_Children: []
   m_Father: {fileID: 1207110110}
   m_RootOrder: 6
+  m_LocalEulerAnglesHint: {x: -14.5897, y: -179.9998, z: 0}
 --- !u!23 &454600553
 MeshRenderer:
   m_ObjectHideFlags: 0
@@ -672,13 +679,15 @@
   m_Enabled: 1
   m_CastShadows: 1
   m_ReceiveShadows: 1
+  m_MotionVectors: 1
+  m_LightProbeUsage: 1
+  m_ReflectionProbeUsage: 1
   m_Materials:
   - {fileID: 2100000, guid: 84471ff3383f8d34bb14cc52f05e2948, type: 2}
   m_SubsetIndices: 
   m_StaticBatchRoot: {fileID: 0}
-  m_UseLightProbes: 1
-  m_ReflectionProbeUsage: 1
   m_ProbeAnchor: {fileID: 0}
+  m_LightProbeVolumeOverride: {fileID: 0}
   m_ScaleInLightmap: 1
   m_PreserveUVs: 1
   m_IgnoreNormalsForChartDetection: 0
@@ -1072,11 +1081,11 @@
   m_LocalRotation: {x: 0, y: 0, z: 0, w: 1}
   m_LocalPosition: {x: 0, y: 0.1, z: 0}
   m_LocalScale: {x: 1, y: 1, z: 1}
-  m_LocalEulerAnglesHint: {x: 0, y: 0, z: 0}
   m_Children:
   - {fileID: 1111971536}
   m_Father: {fileID: 0}
   m_RootOrder: 0
+  m_LocalEulerAnglesHint: {x: 0, y: 0, z: 0}
 --- !u!1 &714726824
 GameObject:
   m_ObjectHideFlags: 0
@@ -1103,10 +1112,10 @@
   m_LocalRotation: {x: 0.000000115202326, y: 0.7071067, z: 0.7071068, w: -0.000000115202305}
   m_LocalPosition: {x: -0.23, y: 0.29099992, z: -0.19099995}
   m_LocalScale: {x: 1, y: 1, z: 1}
-  m_LocalEulerAnglesHint: {x: -89.980194, y: -180, z: 0}
   m_Children: []
   m_Father: {fileID: 1571656283}
   m_RootOrder: 0
+  m_LocalEulerAnglesHint: {x: -89.980194, y: -180, z: 0}
 --- !u!114 &714726826
 MonoBehaviour:
   m_ObjectHideFlags: 0
@@ -1304,10 +1313,10 @@
   m_LocalRotation: {x: 0, y: 0, z: 0, w: 1}
   m_LocalPosition: {x: 0, y: 2, z: 2.05}
   m_LocalScale: {x: 1, y: 1, z: 1}
-  m_LocalEulerAnglesHint: {x: 0, y: 0, z: 0}
   m_Children: []
   m_Father: {fileID: 1207110110}
   m_RootOrder: 8
+  m_LocalEulerAnglesHint: {x: 0, y: 0, z: 0}
 --- !u!65 &948971652
 BoxCollider:
   m_ObjectHideFlags: 0
@@ -1350,15 +1359,10 @@
   m_LocalRotation: {x: 0, y: 0, z: 0, w: 1}
   m_LocalPosition: {x: 0.0153596215, y: -0.049, z: 0.533}
   m_LocalScale: {x: 0.16, y: 0.04, z: 0.08}
-  m_LocalEulerAnglesHint: {x: 0, y: 0, z: 0}
   m_Children: []
   m_Father: {fileID: 42874260}
-<<<<<<< HEAD
-  m_RootOrder: 11
-=======
   m_RootOrder: 10
   m_LocalEulerAnglesHint: {x: 0, y: 0, z: 0}
->>>>>>> b177562c
 --- !u!114 &1102362657
 MonoBehaviour:
   m_ObjectHideFlags: 0
@@ -1504,13 +1508,15 @@
   m_Enabled: 1
   m_CastShadows: 1
   m_ReceiveShadows: 1
+  m_MotionVectors: 1
+  m_LightProbeUsage: 1
+  m_ReflectionProbeUsage: 1
   m_Materials:
   - {fileID: 2100000, guid: 82b99f8d501079d4b8821249d80c2c42, type: 2}
   m_SubsetIndices: 
   m_StaticBatchRoot: {fileID: 0}
-  m_UseLightProbes: 1
-  m_ReflectionProbeUsage: 1
   m_ProbeAnchor: {fileID: 0}
+  m_LightProbeVolumeOverride: {fileID: 0}
   m_ScaleInLightmap: 1
   m_PreserveUVs: 1
   m_IgnoreNormalsForChartDetection: 0
@@ -1556,11 +1562,11 @@
   m_LocalRotation: {x: 0, y: 0, z: 0, w: 1}
   m_LocalPosition: {x: 0, y: 0, z: 0}
   m_LocalScale: {x: 1, y: 1, z: 1}
-  m_LocalEulerAnglesHint: {x: 0, y: 0, z: 0}
   m_Children:
   - {fileID: 1411119372}
   m_Father: {fileID: 688634570}
   m_RootOrder: 0
+  m_LocalEulerAnglesHint: {x: 0, y: 0, z: 0}
 --- !u!114 &1111971537
 MonoBehaviour:
   m_ObjectHideFlags: 0
@@ -1731,9 +1737,6 @@
   _gravity:
     Override: 1
     Value: {x: 0, y: -5, z: 0}
-  _sleepThreshold:
-    Override: 1
-    Value: 0.005
 --- !u!114 &1207110109
 MonoBehaviour:
   m_ObjectHideFlags: 0
@@ -1763,7 +1766,6 @@
   m_LocalRotation: {x: 0, y: 0, z: 0, w: 1}
   m_LocalPosition: {x: 0, y: 0, z: 0}
   m_LocalScale: {x: 1, y: 1, z: 1}
-  m_LocalEulerAnglesHint: {x: 0, y: 0, z: 0}
   m_Children:
   - {fileID: 421653857}
   - {fileID: 1517705229}
@@ -1778,6 +1780,7 @@
   - {fileID: 1411716718}
   m_Father: {fileID: 0}
   m_RootOrder: 2
+  m_LocalEulerAnglesHint: {x: 0, y: 0, z: 0}
 --- !u!1 &1257036426
 GameObject:
   m_ObjectHideFlags: 0
@@ -1804,10 +1807,10 @@
   m_LocalRotation: {x: 0, y: 0, z: 0, w: 1}
   m_LocalPosition: {x: 0, y: -10, z: 0}
   m_LocalScale: {x: 0.19999999, y: 20, z: 0.19999999}
-  m_LocalEulerAnglesHint: {x: 0, y: 0, z: 0}
   m_Children: []
   m_Father: {fileID: 2078455509}
   m_RootOrder: 0
+  m_LocalEulerAnglesHint: {x: 0, y: 0, z: 0}
 --- !u!23 &1257036428
 MeshRenderer:
   m_ObjectHideFlags: 0
@@ -1817,13 +1820,15 @@
   m_Enabled: 1
   m_CastShadows: 1
   m_ReceiveShadows: 1
+  m_MotionVectors: 1
+  m_LightProbeUsage: 1
+  m_ReflectionProbeUsage: 1
   m_Materials:
   - {fileID: 10303, guid: 0000000000000000f000000000000000, type: 0}
   m_SubsetIndices: 
   m_StaticBatchRoot: {fileID: 0}
-  m_UseLightProbes: 1
-  m_ReflectionProbeUsage: 1
   m_ProbeAnchor: {fileID: 0}
+  m_LightProbeVolumeOverride: {fileID: 0}
   m_ScaleInLightmap: 1
   m_PreserveUVs: 1
   m_IgnoreNormalsForChartDetection: 0
@@ -1962,10 +1967,10 @@
   m_LocalRotation: {x: 0, y: 0, z: 0, w: 1}
   m_LocalPosition: {x: 2.5, y: 2, z: -0.05}
   m_LocalScale: {x: 1, y: 1, z: 1}
-  m_LocalEulerAnglesHint: {x: 0, y: 0, z: 0}
   m_Children: []
   m_Father: {fileID: 1207110110}
   m_RootOrder: 9
+  m_LocalEulerAnglesHint: {x: 0, y: 0, z: 0}
 --- !u!65 &1270986447
 BoxCollider:
   m_ObjectHideFlags: 0
@@ -1978,7 +1983,102 @@
   serializedVersion: 2
   m_Size: {x: 0.1, y: 5, z: 4}
   m_Center: {x: 0, y: 0, z: 0}
-<<<<<<< HEAD
+--- !u!1001 &1280375925
+Prefab:
+  m_ObjectHideFlags: 0
+  serializedVersion: 2
+  m_Modification:
+    m_TransformParent: {fileID: 28401427}
+    m_Modifications:
+    - target: {fileID: 446808, guid: 79ca92ca2850488418cefdb0f66d02e3, type: 2}
+      propertyPath: m_LocalPosition.x
+      value: 0
+      objectReference: {fileID: 0}
+    - target: {fileID: 446808, guid: 79ca92ca2850488418cefdb0f66d02e3, type: 2}
+      propertyPath: m_LocalPosition.y
+      value: -0.0367
+      objectReference: {fileID: 0}
+    - target: {fileID: 446808, guid: 79ca92ca2850488418cefdb0f66d02e3, type: 2}
+      propertyPath: m_LocalPosition.z
+      value: 0
+      objectReference: {fileID: 0}
+    - target: {fileID: 446808, guid: 79ca92ca2850488418cefdb0f66d02e3, type: 2}
+      propertyPath: m_LocalRotation.x
+      value: 0.7071068
+      objectReference: {fileID: 0}
+    - target: {fileID: 446808, guid: 79ca92ca2850488418cefdb0f66d02e3, type: 2}
+      propertyPath: m_LocalRotation.y
+      value: 0
+      objectReference: {fileID: 0}
+    - target: {fileID: 446808, guid: 79ca92ca2850488418cefdb0f66d02e3, type: 2}
+      propertyPath: m_LocalRotation.z
+      value: 0
+      objectReference: {fileID: 0}
+    - target: {fileID: 446808, guid: 79ca92ca2850488418cefdb0f66d02e3, type: 2}
+      propertyPath: m_LocalRotation.w
+      value: 0.7071068
+      objectReference: {fileID: 0}
+    - target: {fileID: 446808, guid: 79ca92ca2850488418cefdb0f66d02e3, type: 2}
+      propertyPath: m_RootOrder
+      value: 2
+      objectReference: {fileID: 0}
+    - target: {fileID: 119026, guid: 79ca92ca2850488418cefdb0f66d02e3, type: 2}
+      propertyPath: m_Name
+      value: InteractionCube (8)
+      objectReference: {fileID: 0}
+    - target: {fileID: 446808, guid: 79ca92ca2850488418cefdb0f66d02e3, type: 2}
+      propertyPath: m_LocalEulerAnglesHint.y
+      value: 0
+      objectReference: {fileID: 0}
+    - target: {fileID: 11483346, guid: 79ca92ca2850488418cefdb0f66d02e3, type: 2}
+      propertyPath: _manager
+      value: 
+      objectReference: {fileID: 42874259}
+    - target: {fileID: 11483346, guid: 79ca92ca2850488418cefdb0f66d02e3, type: 2}
+      propertyPath: _contactEnableDelay
+      value: 0.1
+      objectReference: {fileID: 0}
+    - target: {fileID: 11483346, guid: 79ca92ca2850488418cefdb0f66d02e3, type: 2}
+      propertyPath: _contactDisableSpeed
+      value: 0.4
+      objectReference: {fileID: 0}
+    - target: {fileID: 446808, guid: 79ca92ca2850488418cefdb0f66d02e3, type: 2}
+      propertyPath: m_LocalScale.x
+      value: 0.02
+      objectReference: {fileID: 0}
+    - target: {fileID: 446808, guid: 79ca92ca2850488418cefdb0f66d02e3, type: 2}
+      propertyPath: m_LocalScale.y
+      value: 0.1
+      objectReference: {fileID: 0}
+    - target: {fileID: 446808, guid: 79ca92ca2850488418cefdb0f66d02e3, type: 2}
+      propertyPath: m_LocalScale.z
+      value: 0.02
+      objectReference: {fileID: 0}
+    - target: {fileID: 119026, guid: 79ca92ca2850488418cefdb0f66d02e3, type: 2}
+      propertyPath: m_Layer
+      value: 0
+      objectReference: {fileID: 0}
+    - target: {fileID: 11483346, guid: 79ca92ca2850488418cefdb0f66d02e3, type: 2}
+      propertyPath: m_Enabled
+      value: 1
+      objectReference: {fileID: 0}
+    - target: {fileID: 11483346, guid: 79ca92ca2850488418cefdb0f66d02e3, type: 2}
+      propertyPath: _brushDisableDistance
+      value: 0.017
+      objectReference: {fileID: 0}
+    - target: {fileID: 119026, guid: 79ca92ca2850488418cefdb0f66d02e3, type: 2}
+      propertyPath: m_IsActive
+      value: 1
+      objectReference: {fileID: 0}
+    - target: {fileID: 446808, guid: 79ca92ca2850488418cefdb0f66d02e3, type: 2}
+      propertyPath: m_LocalEulerAnglesHint.x
+      value: 90
+      objectReference: {fileID: 0}
+    m_RemovedComponents:
+    - {fileID: 11483346, guid: 79ca92ca2850488418cefdb0f66d02e3, type: 2}
+    - {fileID: 5484986, guid: 79ca92ca2850488418cefdb0f66d02e3, type: 2}
+  m_ParentPrefab: {fileID: 100100000, guid: 79ca92ca2850488418cefdb0f66d02e3, type: 2}
+  m_IsPrefabParent: 0
 --- !u!1 &1327637834
 GameObject:
   m_ObjectHideFlags: 0
@@ -2006,137 +2106,6 @@
   m_LocalRotation: {x: 0, y: 0, z: 0, w: 1}
   m_LocalPosition: {x: 0, y: -0.34500003, z: 0}
   m_LocalScale: {x: 2, y: 0.2, z: 2}
-  m_LocalEulerAnglesHint: {x: 0, y: 0, z: 0}
-  m_Children: []
-  m_Father: {fileID: 1207110110}
-  m_RootOrder: 2
---- !u!23 &1327637836
-MeshRenderer:
-  m_ObjectHideFlags: 0
-=======
---- !u!1001 &1280375925
-Prefab:
-  m_ObjectHideFlags: 0
-  serializedVersion: 2
-  m_Modification:
-    m_TransformParent: {fileID: 28401427}
-    m_Modifications:
-    - target: {fileID: 446808, guid: 79ca92ca2850488418cefdb0f66d02e3, type: 2}
-      propertyPath: m_LocalPosition.x
-      value: 0
-      objectReference: {fileID: 0}
-    - target: {fileID: 446808, guid: 79ca92ca2850488418cefdb0f66d02e3, type: 2}
-      propertyPath: m_LocalPosition.y
-      value: -0.0367
-      objectReference: {fileID: 0}
-    - target: {fileID: 446808, guid: 79ca92ca2850488418cefdb0f66d02e3, type: 2}
-      propertyPath: m_LocalPosition.z
-      value: 0
-      objectReference: {fileID: 0}
-    - target: {fileID: 446808, guid: 79ca92ca2850488418cefdb0f66d02e3, type: 2}
-      propertyPath: m_LocalRotation.x
-      value: 0.7071068
-      objectReference: {fileID: 0}
-    - target: {fileID: 446808, guid: 79ca92ca2850488418cefdb0f66d02e3, type: 2}
-      propertyPath: m_LocalRotation.y
-      value: 0
-      objectReference: {fileID: 0}
-    - target: {fileID: 446808, guid: 79ca92ca2850488418cefdb0f66d02e3, type: 2}
-      propertyPath: m_LocalRotation.z
-      value: 0
-      objectReference: {fileID: 0}
-    - target: {fileID: 446808, guid: 79ca92ca2850488418cefdb0f66d02e3, type: 2}
-      propertyPath: m_LocalRotation.w
-      value: 0.7071068
-      objectReference: {fileID: 0}
-    - target: {fileID: 446808, guid: 79ca92ca2850488418cefdb0f66d02e3, type: 2}
-      propertyPath: m_RootOrder
-      value: 2
-      objectReference: {fileID: 0}
-    - target: {fileID: 119026, guid: 79ca92ca2850488418cefdb0f66d02e3, type: 2}
-      propertyPath: m_Name
-      value: InteractionCube (8)
-      objectReference: {fileID: 0}
-    - target: {fileID: 446808, guid: 79ca92ca2850488418cefdb0f66d02e3, type: 2}
-      propertyPath: m_LocalEulerAnglesHint.y
-      value: 0
-      objectReference: {fileID: 0}
-    - target: {fileID: 11483346, guid: 79ca92ca2850488418cefdb0f66d02e3, type: 2}
-      propertyPath: _manager
-      value: 
-      objectReference: {fileID: 42874259}
-    - target: {fileID: 11483346, guid: 79ca92ca2850488418cefdb0f66d02e3, type: 2}
-      propertyPath: _contactEnableDelay
-      value: 0.1
-      objectReference: {fileID: 0}
-    - target: {fileID: 11483346, guid: 79ca92ca2850488418cefdb0f66d02e3, type: 2}
-      propertyPath: _contactDisableSpeed
-      value: 0.4
-      objectReference: {fileID: 0}
-    - target: {fileID: 446808, guid: 79ca92ca2850488418cefdb0f66d02e3, type: 2}
-      propertyPath: m_LocalScale.x
-      value: 0.02
-      objectReference: {fileID: 0}
-    - target: {fileID: 446808, guid: 79ca92ca2850488418cefdb0f66d02e3, type: 2}
-      propertyPath: m_LocalScale.y
-      value: 0.1
-      objectReference: {fileID: 0}
-    - target: {fileID: 446808, guid: 79ca92ca2850488418cefdb0f66d02e3, type: 2}
-      propertyPath: m_LocalScale.z
-      value: 0.02
-      objectReference: {fileID: 0}
-    - target: {fileID: 119026, guid: 79ca92ca2850488418cefdb0f66d02e3, type: 2}
-      propertyPath: m_Layer
-      value: 0
-      objectReference: {fileID: 0}
-    - target: {fileID: 11483346, guid: 79ca92ca2850488418cefdb0f66d02e3, type: 2}
-      propertyPath: m_Enabled
-      value: 1
-      objectReference: {fileID: 0}
-    - target: {fileID: 11483346, guid: 79ca92ca2850488418cefdb0f66d02e3, type: 2}
-      propertyPath: _brushDisableDistance
-      value: 0.017
-      objectReference: {fileID: 0}
-    - target: {fileID: 119026, guid: 79ca92ca2850488418cefdb0f66d02e3, type: 2}
-      propertyPath: m_IsActive
-      value: 1
-      objectReference: {fileID: 0}
-    - target: {fileID: 446808, guid: 79ca92ca2850488418cefdb0f66d02e3, type: 2}
-      propertyPath: m_LocalEulerAnglesHint.x
-      value: 90
-      objectReference: {fileID: 0}
-    m_RemovedComponents:
-    - {fileID: 11483346, guid: 79ca92ca2850488418cefdb0f66d02e3, type: 2}
-    - {fileID: 5484986, guid: 79ca92ca2850488418cefdb0f66d02e3, type: 2}
-  m_ParentPrefab: {fileID: 100100000, guid: 79ca92ca2850488418cefdb0f66d02e3, type: 2}
-  m_IsPrefabParent: 0
---- !u!1 &1327637834
-GameObject:
-  m_ObjectHideFlags: 0
-  m_PrefabParentObject: {fileID: 0}
-  m_PrefabInternal: {fileID: 0}
-  serializedVersion: 4
-  m_Component:
-  - 4: {fileID: 1327637835}
-  - 33: {fileID: 1327637838}
-  - 65: {fileID: 1327637837}
-  - 23: {fileID: 1327637836}
-  m_Layer: 0
-  m_Name: Platform
-  m_TagString: Untagged
-  m_Icon: {fileID: 0}
-  m_NavMeshLayer: 0
-  m_StaticEditorFlags: 4294967295
-  m_IsActive: 1
---- !u!4 &1327637835
-Transform:
-  m_ObjectHideFlags: 0
-  m_PrefabParentObject: {fileID: 0}
-  m_PrefabInternal: {fileID: 0}
-  m_GameObject: {fileID: 1327637834}
-  m_LocalRotation: {x: 0, y: 0, z: 0, w: 1}
-  m_LocalPosition: {x: 0, y: -0.34500003, z: 0}
-  m_LocalScale: {x: 2, y: 0.2, z: 2}
   m_Children: []
   m_Father: {fileID: 1207110110}
   m_RootOrder: 2
@@ -2144,31 +2113,21 @@
 --- !u!23 &1327637836
 MeshRenderer:
   m_ObjectHideFlags: 0
->>>>>>> b177562c
   m_PrefabParentObject: {fileID: 0}
   m_PrefabInternal: {fileID: 0}
   m_GameObject: {fileID: 1327637834}
   m_Enabled: 1
   m_CastShadows: 1
   m_ReceiveShadows: 1
-<<<<<<< HEAD
-=======
   m_MotionVectors: 1
   m_LightProbeUsage: 1
   m_ReflectionProbeUsage: 1
->>>>>>> b177562c
   m_Materials:
   - {fileID: 2100000, guid: 84471ff3383f8d34bb14cc52f05e2948, type: 2}
   m_SubsetIndices: 
   m_StaticBatchRoot: {fileID: 0}
-<<<<<<< HEAD
-  m_UseLightProbes: 1
-  m_ReflectionProbeUsage: 1
-  m_ProbeAnchor: {fileID: 0}
-=======
   m_ProbeAnchor: {fileID: 0}
   m_LightProbeVolumeOverride: {fileID: 0}
->>>>>>> b177562c
   m_ScaleInLightmap: 1
   m_PreserveUVs: 1
   m_IgnoreNormalsForChartDetection: 0
@@ -2248,11 +2207,11 @@
   m_LocalRotation: {x: 0, y: 0, z: 0, w: 1}
   m_LocalPosition: {x: 0, y: 0, z: 0}
   m_LocalScale: {x: 1, y: 1, z: 1}
-  m_LocalEulerAnglesHint: {x: 0, y: 0, z: 0}
   m_Children:
   - {fileID: 1571656283}
   m_Father: {fileID: 1111971536}
   m_RootOrder: 0
+  m_LocalEulerAnglesHint: {x: 0, y: 0, z: 0}
 --- !u!1 &1411716717
 GameObject:
   m_ObjectHideFlags: 0
@@ -2278,10 +2237,10 @@
   m_LocalRotation: {x: 0, y: 0, z: 0, w: 1}
   m_LocalPosition: {x: -2.5, y: 2, z: -0.05}
   m_LocalScale: {x: 1, y: 1, z: 1}
-  m_LocalEulerAnglesHint: {x: 0, y: 0, z: 0}
   m_Children: []
   m_Father: {fileID: 1207110110}
   m_RootOrder: 10
+  m_LocalEulerAnglesHint: {x: 0, y: 0, z: 0}
 --- !u!65 &1411716719
 BoxCollider:
   m_ObjectHideFlags: 0
@@ -2424,10 +2383,10 @@
   m_LocalRotation: {x: -0.042339254, y: -0.74973154, z: 0.36331177, w: 0.55146587}
   m_LocalPosition: {x: 0, y: 2, z: 0}
   m_LocalScale: {x: 1, y: 1, z: 1}
-  m_LocalEulerAnglesHint: {x: 29.8727, y: -98.4739, z: 32.3656}
   m_Children: []
   m_Father: {fileID: 1207110110}
   m_RootOrder: 1
+  m_LocalEulerAnglesHint: {x: 29.8727, y: -98.4739, z: 32.3656}
 --- !u!108 &1517705230
 Light:
   m_ObjectHideFlags: 0
@@ -2435,7 +2394,7 @@
   m_PrefabInternal: {fileID: 0}
   m_GameObject: {fileID: 1517705228}
   m_Enabled: 1
-  serializedVersion: 6
+  serializedVersion: 7
   m_Type: 1
   m_Color: {r: 0.025951583, g: 0.45710555, b: 0.88235295, a: 1}
   m_Intensity: 0.11
@@ -2457,10 +2416,10 @@
     serializedVersion: 2
     m_Bits: 4294967295
   m_Lightmapping: 4
+  m_AreaSize: {x: 1, y: 1}
   m_BounceIntensity: 1
   m_ShadowRadius: 0
   m_ShadowAngle: 0
-  m_AreaSize: {x: 1, y: 1}
 --- !u!1 &1571360023
 GameObject:
   m_ObjectHideFlags: 0
@@ -2488,10 +2447,10 @@
   m_LocalRotation: {x: -0.09229594, y: -0.7010566, z: -0.0922957, w: 0.7010582}
   m_LocalPosition: {x: -1.4659998, y: -0.085999966, z: 0}
   m_LocalScale: {x: 4, y: 0.20000005, z: 2}
-  m_LocalEulerAnglesHint: {x: -15, y: -89.9999, z: 0}
   m_Children: []
   m_Father: {fileID: 1207110110}
   m_RootOrder: 5
+  m_LocalEulerAnglesHint: {x: -15, y: -89.9999, z: 0}
 --- !u!23 &1571360025
 MeshRenderer:
   m_ObjectHideFlags: 0
@@ -2501,13 +2460,15 @@
   m_Enabled: 1
   m_CastShadows: 1
   m_ReceiveShadows: 1
+  m_MotionVectors: 1
+  m_LightProbeUsage: 1
+  m_ReflectionProbeUsage: 1
   m_Materials:
   - {fileID: 2100000, guid: 84471ff3383f8d34bb14cc52f05e2948, type: 2}
   m_SubsetIndices: 
   m_StaticBatchRoot: {fileID: 0}
-  m_UseLightProbes: 1
-  m_ReflectionProbeUsage: 1
   m_ProbeAnchor: {fileID: 0}
+  m_LightProbeVolumeOverride: {fileID: 0}
   m_ScaleInLightmap: 1
   m_PreserveUVs: 1
   m_IgnoreNormalsForChartDetection: 0
@@ -2582,7 +2543,6 @@
   m_LocalRotation: {x: 0.000000115202326, y: 0.7071067, z: 0.7071068, w: -0.00000011520231}
   m_LocalPosition: {x: 0, y: 0, z: 0}
   m_LocalScale: {x: 1, y: 1, z: 1}
-  m_LocalEulerAnglesHint: {x: -90, y: 180, z: 0}
   m_Children:
   - {fileID: 714726825}
   - {fileID: 1959767567}
@@ -2590,6 +2550,7 @@
   - {fileID: 341847593}
   m_Father: {fileID: 1411119372}
   m_RootOrder: 0
+  m_LocalEulerAnglesHint: {x: -90, y: 180, z: 0}
 --- !u!114 &1571656284
 MonoBehaviour:
   m_ObjectHideFlags: 0
@@ -2662,10 +2623,10 @@
   m_LocalRotation: {x: -0.09229592, y: 0.7010567, z: 0.092295736, w: 0.7010581}
   m_LocalPosition: {x: 1.466, y: -0.085999966, z: 0}
   m_LocalScale: {x: 4, y: 0.20000005, z: 2}
-  m_LocalEulerAnglesHint: {x: -15, y: 89.9999, z: 0}
   m_Children: []
   m_Father: {fileID: 1207110110}
   m_RootOrder: 4
+  m_LocalEulerAnglesHint: {x: -15, y: 89.9999, z: 0}
 --- !u!23 &1682242074
 MeshRenderer:
   m_ObjectHideFlags: 0
@@ -2675,13 +2636,15 @@
   m_Enabled: 1
   m_CastShadows: 1
   m_ReceiveShadows: 1
+  m_MotionVectors: 1
+  m_LightProbeUsage: 1
+  m_ReflectionProbeUsage: 1
   m_Materials:
   - {fileID: 2100000, guid: 84471ff3383f8d34bb14cc52f05e2948, type: 2}
   m_SubsetIndices: 
   m_StaticBatchRoot: {fileID: 0}
-  m_UseLightProbes: 1
-  m_ReflectionProbeUsage: 1
   m_ProbeAnchor: {fileID: 0}
+  m_LightProbeVolumeOverride: {fileID: 0}
   m_ScaleInLightmap: 1
   m_PreserveUVs: 1
   m_IgnoreNormalsForChartDetection: 0
@@ -2736,10 +2699,10 @@
   m_LocalRotation: {x: 0, y: 0, z: 0, w: 1}
   m_LocalPosition: {x: 0, y: 2, z: -2.05}
   m_LocalScale: {x: 1, y: 1, z: 1}
-  m_LocalEulerAnglesHint: {x: 0, y: 0, z: 0}
   m_Children: []
   m_Father: {fileID: 1207110110}
   m_RootOrder: 7
+  m_LocalEulerAnglesHint: {x: 0, y: 0, z: 0}
 --- !u!65 &1735545756
 BoxCollider:
   m_ObjectHideFlags: 0
@@ -3066,10 +3029,10 @@
   m_LocalRotation: {x: 0.000000115202326, y: 0.7071067, z: 0.7071068, w: -0.000000115202305}
   m_LocalPosition: {x: 0.23, y: 0.29099995, z: -0.19099995}
   m_LocalScale: {x: 1, y: 1, z: 1}
-  m_LocalEulerAnglesHint: {x: -89.980194, y: -180, z: 0}
   m_Children: []
   m_Father: {fileID: 1571656283}
   m_RootOrder: 1
+  m_LocalEulerAnglesHint: {x: -89.980194, y: -180, z: 0}
 --- !u!114 &1959767568
 MonoBehaviour:
   m_ObjectHideFlags: 0
@@ -3269,11 +3232,11 @@
   m_LocalRotation: {x: 0, y: 0, z: 0, w: 1}
   m_LocalPosition: {x: 0, y: 0, z: 0.725}
   m_LocalScale: {x: 0.001, y: 0.001, z: 0.001}
-  m_LocalEulerAnglesHint: {x: 0, y: 0, z: 0}
   m_Children:
   - {fileID: 2071161177}
   m_Father: {fileID: 42874260}
   m_RootOrder: 0
+  m_LocalEulerAnglesHint: {x: 0, y: 0, z: 0}
   m_AnchorMin: {x: 0, y: 0}
   m_AnchorMax: {x: 0, y: 0}
   m_AnchoredPosition: {x: 0, y: 0.155}
@@ -3361,10 +3324,10 @@
   m_LocalRotation: {x: 0, y: 0, z: 0, w: 1}
   m_LocalPosition: {x: 0, y: 0, z: 0}
   m_LocalScale: {x: 1, y: 1, z: 1}
-  m_LocalEulerAnglesHint: {x: 0, y: 0, z: 0}
   m_Children: []
   m_Father: {fileID: 2055749081}
   m_RootOrder: 0
+  m_LocalEulerAnglesHint: {x: 0, y: 0, z: 0}
   m_AnchorMin: {x: 0, y: 0}
   m_AnchorMax: {x: 1, y: 1}
   m_AnchoredPosition: {x: 0, y: 0}
@@ -3439,16 +3402,11 @@
   m_LocalRotation: {x: 0, y: 0, z: 0, w: 1}
   m_LocalPosition: {x: -0.21964039, y: -0.11, z: 0.528}
   m_LocalScale: {x: 0.05, y: 0.05, z: 0.05}
-  m_LocalEulerAnglesHint: {x: 0, y: 0, z: 0}
   m_Children:
   - {fileID: 1257036427}
   m_Father: {fileID: 42874260}
-<<<<<<< HEAD
-  m_RootOrder: 10
-=======
   m_RootOrder: 9
   m_LocalEulerAnglesHint: {x: 0, y: 0, z: 0}
->>>>>>> b177562c
 --- !u!114 &2078455510
 MonoBehaviour:
   m_ObjectHideFlags: 0
@@ -3533,13 +3491,15 @@
   m_Enabled: 1
   m_CastShadows: 1
   m_ReceiveShadows: 1
+  m_MotionVectors: 1
+  m_LightProbeUsage: 1
+  m_ReflectionProbeUsage: 1
   m_Materials:
   - {fileID: 10303, guid: 0000000000000000f000000000000000, type: 0}
   m_SubsetIndices: 
   m_StaticBatchRoot: {fileID: 0}
-  m_UseLightProbes: 1
-  m_ReflectionProbeUsage: 1
   m_ProbeAnchor: {fileID: 0}
+  m_LightProbeVolumeOverride: {fileID: 0}
   m_ScaleInLightmap: 1
   m_PreserveUVs: 1
   m_IgnoreNormalsForChartDetection: 0
