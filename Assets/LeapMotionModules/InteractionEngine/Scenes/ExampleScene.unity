%YAML 1.1
%TAG !u! tag:unity3d.com,2011:
--- !u!29 &1
SceneSettings:
  m_ObjectHideFlags: 0
  m_PVSData: 
  m_PVSObjectsArray: []
  m_PVSPortalsArray: []
  m_OcclusionBakeSettings:
    smallestOccluder: 5
    smallestHole: 0.25
    backfaceThreshold: 100
--- !u!104 &2
RenderSettings:
  m_ObjectHideFlags: 0
  serializedVersion: 6
  m_Fog: 0
  m_FogColor: {r: 0.5, g: 0.5, b: 0.5, a: 1}
  m_FogMode: 3
  m_FogDensity: 0.01
  m_LinearFogStart: 0
  m_LinearFogEnd: 300
  m_AmbientSkyColor: {r: 0.212, g: 0.227, b: 0.259, a: 1}
  m_AmbientEquatorColor: {r: 0.114, g: 0.125, b: 0.133, a: 1}
  m_AmbientGroundColor: {r: 0.047, g: 0.043, b: 0.035, a: 1}
  m_AmbientIntensity: 1
  m_AmbientMode: 0
  m_SkyboxMaterial: {fileID: 10304, guid: 0000000000000000f000000000000000, type: 0}
  m_HaloStrength: 0.5
  m_FlareStrength: 1
  m_FlareFadeSpeed: 3
  m_HaloTexture: {fileID: 0}
  m_SpotCookie: {fileID: 10001, guid: 0000000000000000e000000000000000, type: 0}
  m_DefaultReflectionMode: 0
  m_DefaultReflectionResolution: 128
  m_ReflectionBounces: 1
  m_ReflectionIntensity: 1
  m_CustomReflection: {fileID: 0}
  m_Sun: {fileID: 0}
--- !u!157 &3
LightmapSettings:
  m_ObjectHideFlags: 0
  serializedVersion: 6
  m_GIWorkflowMode: 0
  m_LightmapsMode: 1
  m_GISettings:
    serializedVersion: 2
    m_BounceScale: 1
    m_IndirectOutputScale: 1
    m_AlbedoBoost: 1
    m_TemporalCoherenceThreshold: 1
    m_EnvironmentLightingMode: 0
    m_EnableBakedLightmaps: 1
    m_EnableRealtimeLightmaps: 1
  m_LightmapEditorSettings:
    serializedVersion: 3
    m_Resolution: 2
    m_BakeResolution: 40
    m_TextureWidth: 1024
    m_TextureHeight: 1024
    m_AOMaxDistance: 1
    m_Padding: 2
    m_CompAOExponent: 0
    m_LightmapParameters: {fileID: 0}
    m_TextureCompression: 1
    m_FinalGather: 0
    m_FinalGatherRayCount: 1024
    m_ReflectionCompression: 2
  m_LightingDataAsset: {fileID: 0}
  m_RuntimeCPUUsage: 25
--- !u!196 &4
NavMeshSettings:
  serializedVersion: 2
  m_ObjectHideFlags: 0
  m_BuildSettings:
    serializedVersion: 2
    agentRadius: 0.5
    agentHeight: 2
    agentSlope: 45
    agentClimb: 0.4
    ledgeDropHeight: 0
    maxJumpAcrossDistance: 0
    accuratePlacement: 0
    minRegionArea: 2
    cellSize: 0.16666667
    manualCellSize: 0
  m_NavMeshData: {fileID: 0}
--- !u!1001 &125884214
Prefab:
  m_ObjectHideFlags: 0
  serializedVersion: 2
  m_Modification:
    m_TransformParent: {fileID: 972296619}
    m_Modifications:
    - target: {fileID: 464466, guid: 869d20cdda15af24aab9e72b5f2eec78, type: 2}
      propertyPath: m_LocalPosition.x
      value: 0.075
      objectReference: {fileID: 0}
    - target: {fileID: 464466, guid: 869d20cdda15af24aab9e72b5f2eec78, type: 2}
      propertyPath: m_LocalPosition.y
      value: 0.13858314
      objectReference: {fileID: 0}
    - target: {fileID: 464466, guid: 869d20cdda15af24aab9e72b5f2eec78, type: 2}
      propertyPath: m_LocalPosition.z
      value: -0.074185975
      objectReference: {fileID: 0}
    - target: {fileID: 464466, guid: 869d20cdda15af24aab9e72b5f2eec78, type: 2}
      propertyPath: m_LocalRotation.x
      value: -0.000000006524257
      objectReference: {fileID: 0}
    - target: {fileID: 464466, guid: 869d20cdda15af24aab9e72b5f2eec78, type: 2}
      propertyPath: m_LocalRotation.y
      value: 0.040045604
      objectReference: {fileID: 0}
    - target: {fileID: 464466, guid: 869d20cdda15af24aab9e72b5f2eec78, type: 2}
      propertyPath: m_LocalRotation.z
      value: 0.99919784
      objectReference: {fileID: 0}
    - target: {fileID: 464466, guid: 869d20cdda15af24aab9e72b5f2eec78, type: 2}
      propertyPath: m_LocalRotation.w
      value: -0.00000016279004
      objectReference: {fileID: 0}
    - target: {fileID: 464466, guid: 869d20cdda15af24aab9e72b5f2eec78, type: 2}
      propertyPath: m_RootOrder
      value: 0
      objectReference: {fileID: 0}
    - target: {fileID: 11407378, guid: 869d20cdda15af24aab9e72b5f2eec78, type: 2}
      propertyPath: _material
      value: 
      objectReference: {fileID: 10303, guid: 0000000000000000f000000000000000, type: 0}
    m_RemovedComponents: []
  m_ParentPrefab: {fileID: 100100000, guid: 869d20cdda15af24aab9e72b5f2eec78, type: 2}
  m_IsPrefabParent: 0
--- !u!114 &125884215 stripped
MonoBehaviour:
  m_PrefabParentObject: {fileID: 11407378, guid: 869d20cdda15af24aab9e72b5f2eec78,
    type: 2}
  m_PrefabInternal: {fileID: 125884214}
  m_Script: {fileID: 11500000, guid: a04122797dd84ca43a07055f12d91e0f, type: 3}
--- !u!4 &125884216 stripped
Transform:
  m_PrefabParentObject: {fileID: 464466, guid: 869d20cdda15af24aab9e72b5f2eec78, type: 2}
  m_PrefabInternal: {fileID: 125884214}
--- !u!1 &313214632
GameObject:
  m_ObjectHideFlags: 0
  m_PrefabParentObject: {fileID: 0}
  m_PrefabInternal: {fileID: 0}
  serializedVersion: 4
  m_Component:
  - 4: {fileID: 313214633}
  - 108: {fileID: 313214634}
  m_Layer: 0
  m_Name: Directional light
  m_TagString: Untagged
  m_Icon: {fileID: 0}
  m_NavMeshLayer: 0
  m_StaticEditorFlags: 4294967295
  m_IsActive: 1
--- !u!4 &313214633
Transform:
  m_ObjectHideFlags: 0
  m_PrefabParentObject: {fileID: 0}
  m_PrefabInternal: {fileID: 0}
  m_GameObject: {fileID: 313214632}
  m_LocalRotation: {x: 0.59540296, y: 0.29102877, z: 0.5996574, w: 0.44856277}
  m_LocalPosition: {x: 0.49446726, y: -0.7888243, z: -0.40222478}
  m_LocalScale: {x: 1, y: 1, z: 1}
  m_LocalEulerAnglesHint: {x: 0, y: 0, z: 0}
  m_Children: []
  m_Father: {fileID: 682435271}
  m_RootOrder: 5
--- !u!108 &313214634
Light:
  m_ObjectHideFlags: 0
  m_PrefabParentObject: {fileID: 0}
  m_PrefabInternal: {fileID: 0}
  m_GameObject: {fileID: 313214632}
  m_Enabled: 1
  serializedVersion: 6
  m_Type: 1
  m_Color: {r: 1, g: 1, b: 1, a: 1}
  m_Intensity: 1
  m_Range: 10
  m_SpotAngle: 30
  m_CookieSize: 10
  m_Shadows:
    m_Type: 0
    m_Resolution: -1
    m_Strength: 1
    m_Bias: 0.05
    m_NormalBias: 0.4
    m_NearPlane: 0.2
  m_Cookie: {fileID: 0}
  m_DrawHalo: 0
  m_Flare: {fileID: 0}
  m_RenderMode: 0
  m_CullingMask:
    serializedVersion: 2
    m_Bits: 4294967295
  m_Lightmapping: 4
  m_BounceIntensity: 1
  m_ShadowRadius: 0
  m_ShadowAngle: 0
  m_AreaSize: {x: 1, y: 1}
--- !u!1 &493052513
GameObject:
  m_ObjectHideFlags: 0
  m_PrefabParentObject: {fileID: 0}
  m_PrefabInternal: {fileID: 0}
  serializedVersion: 4
  m_Component:
  - 4: {fileID: 493052517}
  - 33: {fileID: 493052516}
  - 65: {fileID: 493052515}
  - 23: {fileID: 493052514}
  m_Layer: 8
  m_Name: Platform
  m_TagString: Untagged
  m_Icon: {fileID: 0}
  m_NavMeshLayer: 0
  m_StaticEditorFlags: 4294967295
  m_IsActive: 1
--- !u!23 &493052514
MeshRenderer:
  m_ObjectHideFlags: 0
  m_PrefabParentObject: {fileID: 0}
  m_PrefabInternal: {fileID: 0}
  m_GameObject: {fileID: 493052513}
  m_Enabled: 1
  m_CastShadows: 1
  m_ReceiveShadows: 1
  m_Materials:
  - {fileID: 2100000, guid: e9dfb2ee5d9e5bf4bb2ccac51acc885a, type: 2}
  m_SubsetIndices: 
  m_StaticBatchRoot: {fileID: 0}
  m_UseLightProbes: 1
  m_ReflectionProbeUsage: 1
  m_ProbeAnchor: {fileID: 0}
  m_ScaleInLightmap: 1
  m_PreserveUVs: 1
  m_IgnoreNormalsForChartDetection: 0
  m_ImportantGI: 0
  m_MinimumChartSize: 4
  m_AutoUVMaxDistance: 0.5
  m_AutoUVMaxAngle: 89
  m_LightmapParameters: {fileID: 0}
  m_SortingLayerID: 0
  m_SortingOrder: 0
--- !u!65 &493052515
BoxCollider:
  m_ObjectHideFlags: 0
  m_PrefabParentObject: {fileID: 0}
  m_PrefabInternal: {fileID: 0}
  m_GameObject: {fileID: 493052513}
  m_Material: {fileID: 0}
  m_IsTrigger: 0
  m_Enabled: 1
  serializedVersion: 2
  m_Size: {x: 1, y: 1, z: 1}
  m_Center: {x: 0, y: 0, z: 0}
--- !u!33 &493052516
MeshFilter:
  m_ObjectHideFlags: 0
  m_PrefabParentObject: {fileID: 0}
  m_PrefabInternal: {fileID: 0}
  m_GameObject: {fileID: 493052513}
  m_Mesh: {fileID: 10202, guid: 0000000000000000e000000000000000, type: 0}
--- !u!4 &493052517
Transform:
  m_ObjectHideFlags: 0
  m_PrefabParentObject: {fileID: 0}
  m_PrefabInternal: {fileID: 0}
  m_GameObject: {fileID: 493052513}
  m_LocalRotation: {x: -0.00000024959445, y: -0.9914449, z: -0.13052605, w: 0.0000019771978}
  m_LocalPosition: {x: -2.881769, y: 3.550533, z: -2.6014013}
  m_LocalScale: {x: 4, y: 0.20000002, z: 2}
  m_LocalEulerAnglesHint: {x: 0, y: 0, z: 0}
  m_Children: []
  m_Father: {fileID: 682435271}
  m_RootOrder: 4
--- !u!1 &671287997
GameObject:
  m_ObjectHideFlags: 0
  m_PrefabParentObject: {fileID: 0}
  m_PrefabInternal: {fileID: 0}
  serializedVersion: 4
  m_Component:
  - 4: {fileID: 671288001}
  - 33: {fileID: 671288000}
  - 65: {fileID: 671287999}
  - 23: {fileID: 671287998}
  m_Layer: 8
  m_Name: Platform
  m_TagString: Untagged
  m_Icon: {fileID: 0}
  m_NavMeshLayer: 0
  m_StaticEditorFlags: 4294967295
  m_IsActive: 1
--- !u!23 &671287998
MeshRenderer:
  m_ObjectHideFlags: 0
  m_PrefabParentObject: {fileID: 0}
  m_PrefabInternal: {fileID: 0}
  m_GameObject: {fileID: 671287997}
  m_Enabled: 1
  m_CastShadows: 1
  m_ReceiveShadows: 1
  m_Materials:
  - {fileID: 2100000, guid: e9dfb2ee5d9e5bf4bb2ccac51acc885a, type: 2}
  m_SubsetIndices: 
  m_StaticBatchRoot: {fileID: 0}
  m_UseLightProbes: 1
  m_ReflectionProbeUsage: 1
  m_ProbeAnchor: {fileID: 0}
  m_ScaleInLightmap: 1
  m_PreserveUVs: 1
  m_IgnoreNormalsForChartDetection: 0
  m_ImportantGI: 0
  m_MinimumChartSize: 4
  m_AutoUVMaxDistance: 0.5
  m_AutoUVMaxAngle: 89
  m_LightmapParameters: {fileID: 0}
  m_SortingLayerID: 0
  m_SortingOrder: 0
--- !u!65 &671287999
BoxCollider:
  m_ObjectHideFlags: 0
  m_PrefabParentObject: {fileID: 0}
  m_PrefabInternal: {fileID: 0}
  m_GameObject: {fileID: 671287997}
  m_Material: {fileID: 0}
  m_IsTrigger: 0
  m_Enabled: 1
  serializedVersion: 2
  m_Size: {x: 1, y: 1, z: 1}
  m_Center: {x: 0, y: 0, z: 0}
--- !u!33 &671288000
MeshFilter:
  m_ObjectHideFlags: 0
  m_PrefabParentObject: {fileID: 0}
  m_PrefabInternal: {fileID: 0}
  m_GameObject: {fileID: 671287997}
  m_Mesh: {fileID: 10202, guid: 0000000000000000e000000000000000, type: 0}
--- !u!4 &671288001
Transform:
  m_ObjectHideFlags: 0
  m_PrefabParentObject: {fileID: 0}
  m_PrefabInternal: {fileID: 0}
  m_GameObject: {fileID: 671287997}
  m_LocalRotation: {x: -0.09229594, y: -0.7010566, z: -0.0922957, w: 0.7010582}
  m_LocalPosition: {x: -4.347769, y: 3.550533, z: -1.5674014}
  m_LocalScale: {x: 4, y: 0.20000002, z: 2}
  m_LocalEulerAnglesHint: {x: 0, y: 0, z: 0}
  m_Children: []
  m_Father: {fileID: 682435271}
  m_RootOrder: 3
--- !u!1 &682435270
GameObject:
  m_ObjectHideFlags: 0
  m_PrefabParentObject: {fileID: 0}
  m_PrefabInternal: {fileID: 0}
  serializedVersion: 4
  m_Component:
  - 4: {fileID: 682435271}
  m_Layer: 0
  m_Name: Scene
  m_TagString: Untagged
  m_Icon: {fileID: 0}
  m_NavMeshLayer: 0
  m_StaticEditorFlags: 4294967295
  m_IsActive: 1
--- !u!4 &682435271
Transform:
  m_ObjectHideFlags: 0
  m_PrefabParentObject: {fileID: 0}
  m_PrefabInternal: {fileID: 0}
  m_GameObject: {fileID: 682435270}
  m_LocalRotation: {x: 0, y: 0, z: 0, w: 1}
  m_LocalPosition: {x: 2.881769, y: -3.636533, z: 1.5674014}
  m_LocalScale: {x: 1, y: 1, z: 1}
  m_LocalEulerAnglesHint: {x: 0, y: 0, z: 0}
  m_Children:
  - {fileID: 1345401780}
  - {fileID: 2021251539}
  - {fileID: 784447003}
  - {fileID: 671288001}
  - {fileID: 493052517}
  - {fileID: 313214633}
  m_Father: {fileID: 0}
  m_RootOrder: 2
--- !u!1 &784446999
GameObject:
  m_ObjectHideFlags: 0
  m_PrefabParentObject: {fileID: 0}
  m_PrefabInternal: {fileID: 0}
  serializedVersion: 4
  m_Component:
  - 4: {fileID: 784447003}
  - 33: {fileID: 784447002}
  - 65: {fileID: 784447001}
  - 23: {fileID: 784447000}
  m_Layer: 8
  m_Name: Platform
  m_TagString: Untagged
  m_Icon: {fileID: 0}
  m_NavMeshLayer: 0
  m_StaticEditorFlags: 4294967295
  m_IsActive: 1
--- !u!23 &784447000
MeshRenderer:
  m_ObjectHideFlags: 0
  m_PrefabParentObject: {fileID: 0}
  m_PrefabInternal: {fileID: 0}
  m_GameObject: {fileID: 784446999}
  m_Enabled: 1
  m_CastShadows: 1
  m_ReceiveShadows: 1
  m_Materials:
  - {fileID: 2100000, guid: e9dfb2ee5d9e5bf4bb2ccac51acc885a, type: 2}
  m_SubsetIndices: 
  m_StaticBatchRoot: {fileID: 0}
  m_UseLightProbes: 1
  m_ReflectionProbeUsage: 1
  m_ProbeAnchor: {fileID: 0}
  m_ScaleInLightmap: 1
  m_PreserveUVs: 1
  m_IgnoreNormalsForChartDetection: 0
  m_ImportantGI: 0
  m_MinimumChartSize: 4
  m_AutoUVMaxDistance: 0.5
  m_AutoUVMaxAngle: 89
  m_LightmapParameters: {fileID: 0}
  m_SortingLayerID: 0
  m_SortingOrder: 0
--- !u!65 &784447001
BoxCollider:
  m_ObjectHideFlags: 0
  m_PrefabParentObject: {fileID: 0}
  m_PrefabInternal: {fileID: 0}
  m_GameObject: {fileID: 784446999}
  m_Material: {fileID: 0}
  m_IsTrigger: 0
  m_Enabled: 1
  serializedVersion: 2
  m_Size: {x: 1, y: 1, z: 1}
  m_Center: {x: 0, y: 0, z: 0}
--- !u!33 &784447002
MeshFilter:
  m_ObjectHideFlags: 0
  m_PrefabParentObject: {fileID: 0}
  m_PrefabInternal: {fileID: 0}
  m_GameObject: {fileID: 784446999}
  m_Mesh: {fileID: 10202, guid: 0000000000000000e000000000000000, type: 0}
--- !u!4 &784447003
Transform:
  m_ObjectHideFlags: 0
  m_PrefabParentObject: {fileID: 0}
  m_PrefabInternal: {fileID: 0}
  m_GameObject: {fileID: 784446999}
  m_LocalRotation: {x: -0.09229592, y: 0.7010567, z: 0.092295736, w: 0.7010581}
  m_LocalPosition: {x: -1.415769, y: 3.550533, z: -1.5674014}
  m_LocalScale: {x: 4, y: 0.20000002, z: 2}
  m_LocalEulerAnglesHint: {x: 0, y: 0, z: 0}
  m_Children: []
  m_Father: {fileID: 682435271}
  m_RootOrder: 2
--- !u!1 &796518400
GameObject:
  m_ObjectHideFlags: 0
  m_PrefabParentObject: {fileID: 101514, guid: 18d6bf9063dcb1842be63f411fd9fc26, type: 2}
  m_PrefabInternal: {fileID: 0}
  serializedVersion: 4
  m_Component:
  - 4: {fileID: 796518401}
  - 81: {fileID: 796518406}
  - 20: {fileID: 796518405}
  - 114: {fileID: 796518404}
  - 114: {fileID: 796518402}
  m_Layer: 0
  m_Name: CenterEyeAnchor
  m_TagString: MainCamera
  m_Icon: {fileID: 0}
  m_NavMeshLayer: 0
  m_StaticEditorFlags: 0
  m_IsActive: 1
--- !u!4 &796518401
Transform:
  m_ObjectHideFlags: 0
  m_PrefabParentObject: {fileID: 455116, guid: 18d6bf9063dcb1842be63f411fd9fc26, type: 2}
  m_PrefabInternal: {fileID: 0}
  m_GameObject: {fileID: 796518400}
  m_LocalRotation: {x: 0, y: 0, z: 0, w: 1}
  m_LocalPosition: {x: 0, y: 0, z: 0}
  m_LocalScale: {x: 1, y: 1, z: 1}
  m_LocalEulerAnglesHint: {x: 0, y: 0, z: 0}
  m_Children:
  - {fileID: 1094789974}
  m_Father: {fileID: 1081703725}
  m_RootOrder: 0
--- !u!114 &796518402
MonoBehaviour:
  m_ObjectHideFlags: 0
  m_PrefabParentObject: {fileID: 11407670, guid: 18d6bf9063dcb1842be63f411fd9fc26,
    type: 2}
  m_PrefabInternal: {fileID: 0}
  m_GameObject: {fileID: 796518400}
  m_Enabled: 1
  m_EditorHideFlags: 0
  m_Script: {fileID: 11500000, guid: cfb12777e12bf9941b23356a343f5016, type: 3}
  m_Name: 
  m_EditorClassIdentifier: 
  _eyeType:
    _orderType: 3
  _overrideEyePosition: 0
--- !u!114 &796518404
MonoBehaviour:
  m_ObjectHideFlags: 0
  m_PrefabParentObject: {fileID: 11462492, guid: 18d6bf9063dcb1842be63f411fd9fc26,
    type: 2}
  m_PrefabInternal: {fileID: 0}
  m_GameObject: {fileID: 796518400}
  m_Enabled: 1
  m_EditorHideFlags: 0
  m_Script: {fileID: 11500000, guid: 4499ae867a57a90449cb9069c466ade0, type: 3}
  m_Name: 
  m_EditorClassIdentifier: 
  _depthTextureMode: 0
--- !u!20 &796518405
Camera:
  m_ObjectHideFlags: 0
  m_PrefabParentObject: {fileID: 2068494, guid: 18d6bf9063dcb1842be63f411fd9fc26,
    type: 2}
  m_PrefabInternal: {fileID: 0}
  m_GameObject: {fileID: 796518400}
  m_Enabled: 1
  serializedVersion: 2
  m_ClearFlags: 1
  m_BackGroundColor: {r: 0.32352942, g: 0.32352942, b: 0.32352942, a: 0.019607844}
  m_NormalizedViewPortRect:
    serializedVersion: 2
    x: 0
    y: 0
    width: 1
    height: 1
  near clip plane: 0.01
  far clip plane: 100
  field of view: 106.092
  orthographic: 0
  orthographic size: 5
  m_Depth: 0
  m_CullingMask:
    serializedVersion: 2
    m_Bits: 4294967295
  m_RenderingPath: -1
  m_TargetTexture: {fileID: 0}
  m_TargetDisplay: 0
  m_TargetEye: 3
  m_HDR: 0
  m_OcclusionCulling: 1
  m_StereoConvergence: 10
  m_StereoSeparation: 0.022
  m_StereoMirrorMode: 0
--- !u!81 &796518406
AudioListener:
  m_ObjectHideFlags: 0
  m_PrefabParentObject: {fileID: 8146722, guid: 18d6bf9063dcb1842be63f411fd9fc26,
    type: 2}
  m_PrefabInternal: {fileID: 0}
  m_GameObject: {fileID: 796518400}
  m_Enabled: 1
--- !u!1001 &909383148
Prefab:
  m_ObjectHideFlags: 0
  serializedVersion: 2
  m_Modification:
    m_TransformParent: {fileID: 972296619}
    m_Modifications:
    - target: {fileID: 475100, guid: 23f2cce114628a448bfeaae171b4c0c0, type: 2}
      propertyPath: m_LocalPosition.x
      value: 0.075
      objectReference: {fileID: 0}
    - target: {fileID: 475100, guid: 23f2cce114628a448bfeaae171b4c0c0, type: 2}
      propertyPath: m_LocalPosition.y
      value: 0.131
      objectReference: {fileID: 0}
    - target: {fileID: 475100, guid: 23f2cce114628a448bfeaae171b4c0c0, type: 2}
      propertyPath: m_LocalPosition.z
      value: -0.074
      objectReference: {fileID: 0}
    - target: {fileID: 475100, guid: 23f2cce114628a448bfeaae171b4c0c0, type: 2}
      propertyPath: m_LocalRotation.x
      value: 0
      objectReference: {fileID: 0}
    - target: {fileID: 475100, guid: 23f2cce114628a448bfeaae171b4c0c0, type: 2}
      propertyPath: m_LocalRotation.y
      value: 0
      objectReference: {fileID: 0}
    - target: {fileID: 475100, guid: 23f2cce114628a448bfeaae171b4c0c0, type: 2}
      propertyPath: m_LocalRotation.z
      value: 1
      objectReference: {fileID: 0}
    - target: {fileID: 475100, guid: 23f2cce114628a448bfeaae171b4c0c0, type: 2}
      propertyPath: m_LocalRotation.w
      value: -0.00000016292068
      objectReference: {fileID: 0}
    - target: {fileID: 475100, guid: 23f2cce114628a448bfeaae171b4c0c0, type: 2}
      propertyPath: m_RootOrder
      value: 2
      objectReference: {fileID: 0}
    - target: {fileID: 445960, guid: 23f2cce114628a448bfeaae171b4c0c0, type: 2}
      propertyPath: m_LocalRotation.x
      value: 0.06767935
      objectReference: {fileID: 0}
    - target: {fileID: 445960, guid: 23f2cce114628a448bfeaae171b4c0c0, type: 2}
      propertyPath: m_LocalRotation.y
      value: -0.06845522
      objectReference: {fileID: 0}
    - target: {fileID: 445960, guid: 23f2cce114628a448bfeaae171b4c0c0, type: 2}
      propertyPath: m_LocalRotation.z
      value: 0.104890704
      objectReference: {fileID: 0}
    - target: {fileID: 445960, guid: 23f2cce114628a448bfeaae171b4c0c0, type: 2}
      propertyPath: m_LocalRotation.w
      value: 0.9898138
      objectReference: {fileID: 0}
    - target: {fileID: 445960, guid: 23f2cce114628a448bfeaae171b4c0c0, type: 2}
      propertyPath: m_LocalPosition.x
      value: -0.019956633
      objectReference: {fileID: 0}
    - target: {fileID: 445960, guid: 23f2cce114628a448bfeaae171b4c0c0, type: 2}
      propertyPath: m_LocalPosition.y
      value: 0.0009316271
      objectReference: {fileID: 0}
    - target: {fileID: 445960, guid: 23f2cce114628a448bfeaae171b4c0c0, type: 2}
      propertyPath: m_LocalPosition.z
      value: 0.0375808
      objectReference: {fileID: 0}
    - target: {fileID: 428954, guid: 23f2cce114628a448bfeaae171b4c0c0, type: 2}
      propertyPath: m_LocalRotation.x
      value: 0.06767935
      objectReference: {fileID: 0}
    - target: {fileID: 428954, guid: 23f2cce114628a448bfeaae171b4c0c0, type: 2}
      propertyPath: m_LocalRotation.y
      value: -0.06845522
      objectReference: {fileID: 0}
    - target: {fileID: 428954, guid: 23f2cce114628a448bfeaae171b4c0c0, type: 2}
      propertyPath: m_LocalRotation.z
      value: 0.104890704
      objectReference: {fileID: 0}
    - target: {fileID: 428954, guid: 23f2cce114628a448bfeaae171b4c0c0, type: 2}
      propertyPath: m_LocalRotation.w
      value: 0.9898138
      objectReference: {fileID: 0}
    - target: {fileID: 428954, guid: 23f2cce114628a448bfeaae171b4c0c0, type: 2}
      propertyPath: m_LocalPosition.x
      value: -0.024022
      objectReference: {fileID: 0}
    - target: {fileID: 428954, guid: 23f2cce114628a448bfeaae171b4c0c0, type: 2}
      propertyPath: m_LocalPosition.y
      value: -0.0040392647
      objectReference: {fileID: 0}
    - target: {fileID: 428954, guid: 23f2cce114628a448bfeaae171b4c0c0, type: 2}
      propertyPath: m_LocalPosition.z
      value: 0.070469745
      objectReference: {fileID: 0}
    - target: {fileID: 499498, guid: 23f2cce114628a448bfeaae171b4c0c0, type: 2}
      propertyPath: m_LocalRotation.x
      value: 0.06767935
      objectReference: {fileID: 0}
    - target: {fileID: 499498, guid: 23f2cce114628a448bfeaae171b4c0c0, type: 2}
      propertyPath: m_LocalRotation.y
      value: -0.06845522
      objectReference: {fileID: 0}
    - target: {fileID: 499498, guid: 23f2cce114628a448bfeaae171b4c0c0, type: 2}
      propertyPath: m_LocalRotation.z
      value: 0.104890704
      objectReference: {fileID: 0}
    - target: {fileID: 499498, guid: 23f2cce114628a448bfeaae171b4c0c0, type: 2}
      propertyPath: m_LocalRotation.w
      value: 0.9898138
      objectReference: {fileID: 0}
    - target: {fileID: 499498, guid: 23f2cce114628a448bfeaae171b4c0c0, type: 2}
      propertyPath: m_LocalPosition.x
      value: -0.026627304
      objectReference: {fileID: 0}
    - target: {fileID: 499498, guid: 23f2cce114628a448bfeaae171b4c0c0, type: 2}
      propertyPath: m_LocalPosition.y
      value: -0.0072248788
      objectReference: {fileID: 0}
    - target: {fileID: 499498, guid: 23f2cce114628a448bfeaae171b4c0c0, type: 2}
      propertyPath: m_LocalPosition.z
      value: 0.09154674
      objectReference: {fileID: 0}
    - target: {fileID: 424738, guid: 23f2cce114628a448bfeaae171b4c0c0, type: 2}
      propertyPath: m_LocalRotation.x
      value: -0.11768216
      objectReference: {fileID: 0}
    - target: {fileID: 424738, guid: 23f2cce114628a448bfeaae171b4c0c0, type: 2}
      propertyPath: m_LocalRotation.y
      value: 0.1904137
      objectReference: {fileID: 0}
    - target: {fileID: 424738, guid: 23f2cce114628a448bfeaae171b4c0c0, type: 2}
      propertyPath: m_LocalRotation.z
      value: -0.5123905
      objectReference: {fileID: 0}
    - target: {fileID: 424738, guid: 23f2cce114628a448bfeaae171b4c0c0, type: 2}
      propertyPath: m_LocalRotation.w
      value: 0.8290655
      objectReference: {fileID: 0}
    - target: {fileID: 424738, guid: 23f2cce114628a448bfeaae171b4c0c0, type: 2}
      propertyPath: m_LocalPosition.x
      value: 0.029421827
      objectReference: {fileID: 0}
    - target: {fileID: 424738, guid: 23f2cce114628a448bfeaae171b4c0c0, type: 2}
      propertyPath: m_LocalPosition.y
      value: -0.0059999623
      objectReference: {fileID: 0}
    - target: {fileID: 424738, guid: 23f2cce114628a448bfeaae171b4c0c0, type: 2}
      propertyPath: m_LocalPosition.z
      value: -0.032374382
      objectReference: {fileID: 0}
    - target: {fileID: 467128, guid: 23f2cce114628a448bfeaae171b4c0c0, type: 2}
      propertyPath: m_LocalRotation.x
      value: -0.11768216
      objectReference: {fileID: 0}
    - target: {fileID: 467128, guid: 23f2cce114628a448bfeaae171b4c0c0, type: 2}
      propertyPath: m_LocalRotation.y
      value: 0.1904137
      objectReference: {fileID: 0}
    - target: {fileID: 467128, guid: 23f2cce114628a448bfeaae171b4c0c0, type: 2}
      propertyPath: m_LocalRotation.z
      value: -0.5123905
      objectReference: {fileID: 0}
    - target: {fileID: 467128, guid: 23f2cce114628a448bfeaae171b4c0c0, type: 2}
      propertyPath: m_LocalRotation.w
      value: 0.8290655
      objectReference: {fileID: 0}
    - target: {fileID: 467128, guid: 23f2cce114628a448bfeaae171b4c0c0, type: 2}
      propertyPath: m_LocalPosition.x
      value: 0.046392847
      objectReference: {fileID: 0}
    - target: {fileID: 467128, guid: 23f2cce114628a448bfeaae171b4c0c0, type: 2}
      propertyPath: m_LocalPosition.y
      value: -0.0059999526
      objectReference: {fileID: 0}
    - target: {fileID: 467128, guid: 23f2cce114628a448bfeaae171b4c0c0, type: 2}
      propertyPath: m_LocalPosition.z
      value: 0.0026228353
      objectReference: {fileID: 0}
    - target: {fileID: 481326, guid: 23f2cce114628a448bfeaae171b4c0c0, type: 2}
      propertyPath: m_LocalRotation.x
      value: -0.11768216
      objectReference: {fileID: 0}
    - target: {fileID: 481326, guid: 23f2cce114628a448bfeaae171b4c0c0, type: 2}
      propertyPath: m_LocalRotation.y
      value: 0.1904137
      objectReference: {fileID: 0}
    - target: {fileID: 481326, guid: 23f2cce114628a448bfeaae171b4c0c0, type: 2}
      propertyPath: m_LocalRotation.z
      value: -0.5123905
      objectReference: {fileID: 0}
    - target: {fileID: 481326, guid: 23f2cce114628a448bfeaae171b4c0c0, type: 2}
      propertyPath: m_LocalRotation.w
      value: 0.8290655
      objectReference: {fileID: 0}
    - target: {fileID: 481326, guid: 23f2cce114628a448bfeaae171b4c0c0, type: 2}
      propertyPath: m_LocalPosition.x
      value: 0.05800793
      objectReference: {fileID: 0}
    - target: {fileID: 481326, guid: 23f2cce114628a448bfeaae171b4c0c0, type: 2}
      propertyPath: m_LocalPosition.y
      value: -0.0059999567
      objectReference: {fileID: 0}
    - target: {fileID: 481326, guid: 23f2cce114628a448bfeaae171b4c0c0, type: 2}
      propertyPath: m_LocalPosition.z
      value: 0.026575163
      objectReference: {fileID: 0}
    - target: {fileID: 414404, guid: 23f2cce114628a448bfeaae171b4c0c0, type: 2}
      propertyPath: m_LocalRotation.x
      value: 0.075277865
      objectReference: {fileID: 0}
    - target: {fileID: 414404, guid: 23f2cce114628a448bfeaae171b4c0c0, type: 2}
      propertyPath: m_LocalRotation.y
      value: 0.009242237
      objectReference: {fileID: 0}
    - target: {fileID: 414404, guid: 23f2cce114628a448bfeaae171b4c0c0, type: 2}
      propertyPath: m_LocalRotation.z
      value: 0.073994935
      objectReference: {fileID: 0}
    - target: {fileID: 414404, guid: 23f2cce114628a448bfeaae171b4c0c0, type: 2}
      propertyPath: m_LocalRotation.w
      value: 0.99437046
      objectReference: {fileID: 0}
    - target: {fileID: 414404, guid: 23f2cce114628a448bfeaae171b4c0c0, type: 2}
      propertyPath: m_LocalPosition.x
      value: 0.003447533
      objectReference: {fileID: 0}
    - target: {fileID: 414404, guid: 23f2cce114628a448bfeaae171b4c0c0, type: 2}
      propertyPath: m_LocalPosition.y
      value: 0.00068981835
      objectReference: {fileID: 0}
    - target: {fileID: 414404, guid: 23f2cce114628a448bfeaae171b4c0c0, type: 2}
      propertyPath: m_LocalPosition.z
      value: 0.045310397
      objectReference: {fileID: 0}
    - target: {fileID: 451232, guid: 23f2cce114628a448bfeaae171b4c0c0, type: 2}
      propertyPath: m_LocalRotation.x
      value: 0.075277865
      objectReference: {fileID: 0}
    - target: {fileID: 451232, guid: 23f2cce114628a448bfeaae171b4c0c0, type: 2}
      propertyPath: m_LocalRotation.y
      value: 0.009242237
      objectReference: {fileID: 0}
    - target: {fileID: 451232, guid: 23f2cce114628a448bfeaae171b4c0c0, type: 2}
      propertyPath: m_LocalRotation.z
      value: 0.073994935
      objectReference: {fileID: 0}
    - target: {fileID: 451232, guid: 23f2cce114628a448bfeaae171b4c0c0, type: 2}
      propertyPath: m_LocalRotation.w
      value: 0.99437046
      objectReference: {fileID: 0}
    - target: {fileID: 451232, guid: 23f2cce114628a448bfeaae171b4c0c0, type: 2}
      propertyPath: m_LocalPosition.x
      value: 0.004494934
      objectReference: {fileID: 0}
    - target: {fileID: 451232, guid: 23f2cce114628a448bfeaae171b4c0c0, type: 2}
      propertyPath: m_LocalPosition.y
      value: -0.004573287
      objectReference: {fileID: 0}
    - target: {fileID: 451232, guid: 23f2cce114628a448bfeaae171b4c0c0, type: 2}
      propertyPath: m_LocalPosition.z
      value: 0.08038222
      objectReference: {fileID: 0}
    - target: {fileID: 424054, guid: 23f2cce114628a448bfeaae171b4c0c0, type: 2}
      propertyPath: m_LocalRotation.x
      value: 0.075277865
      objectReference: {fileID: 0}
    - target: {fileID: 424054, guid: 23f2cce114628a448bfeaae171b4c0c0, type: 2}
      propertyPath: m_LocalRotation.y
      value: 0.009242237
      objectReference: {fileID: 0}
    - target: {fileID: 424054, guid: 23f2cce114628a448bfeaae171b4c0c0, type: 2}
      propertyPath: m_LocalRotation.z
      value: 0.073994935
      objectReference: {fileID: 0}
    - target: {fileID: 424054, guid: 23f2cce114628a448bfeaae171b4c0c0, type: 2}
      propertyPath: m_LocalRotation.w
      value: 0.99437046
      objectReference: {fileID: 0}
    - target: {fileID: 424054, guid: 23f2cce114628a448bfeaae171b4c0c0, type: 2}
      propertyPath: m_LocalPosition.x
      value: 0.0051404065
      objectReference: {fileID: 0}
    - target: {fileID: 424054, guid: 23f2cce114628a448bfeaae171b4c0c0, type: 2}
      propertyPath: m_LocalPosition.y
      value: -0.007816764
      objectReference: {fileID: 0}
    - target: {fileID: 424054, guid: 23f2cce114628a448bfeaae171b4c0c0, type: 2}
      propertyPath: m_LocalPosition.z
      value: 0.10199566
      objectReference: {fileID: 0}
    - target: {fileID: 450638, guid: 23f2cce114628a448bfeaae171b4c0c0, type: 2}
      propertyPath: m_LocalRotation.x
      value: 0.029145688
      objectReference: {fileID: 0}
    - target: {fileID: 450638, guid: 23f2cce114628a448bfeaae171b4c0c0, type: 2}
      propertyPath: m_LocalRotation.y
      value: -0.13843812
      objectReference: {fileID: 0}
    - target: {fileID: 450638, guid: 23f2cce114628a448bfeaae171b4c0c0, type: 2}
      propertyPath: m_LocalRotation.z
      value: 0.17725913
      objectReference: {fileID: 0}
    - target: {fileID: 450638, guid: 23f2cce114628a448bfeaae171b4c0c0, type: 2}
      propertyPath: m_LocalRotation.w
      value: 0.9739429
      objectReference: {fileID: 0}
    - target: {fileID: 450638, guid: 23f2cce114628a448bfeaae171b4c0c0, type: 2}
      propertyPath: m_LocalPosition.x
      value: -0.039582655
      objectReference: {fileID: 0}
    - target: {fileID: 450638, guid: 23f2cce114628a448bfeaae171b4c0c0, type: 2}
      propertyPath: m_LocalPosition.y
      value: -0.0017327388
      objectReference: {fileID: 0}
    - target: {fileID: 450638, guid: 23f2cce114628a448bfeaae171b4c0c0, type: 2}
      propertyPath: m_LocalPosition.z
      value: 0.025443453
      objectReference: {fileID: 0}
    - target: {fileID: 406836, guid: 23f2cce114628a448bfeaae171b4c0c0, type: 2}
      propertyPath: m_LocalRotation.x
      value: 0.029145688
      objectReference: {fileID: 0}
    - target: {fileID: 406836, guid: 23f2cce114628a448bfeaae171b4c0c0, type: 2}
      propertyPath: m_LocalRotation.y
      value: -0.13843812
      objectReference: {fileID: 0}
    - target: {fileID: 406836, guid: 23f2cce114628a448bfeaae171b4c0c0, type: 2}
      propertyPath: m_LocalRotation.z
      value: 0.17725913
      objectReference: {fileID: 0}
    - target: {fileID: 406836, guid: 23f2cce114628a448bfeaae171b4c0c0, type: 2}
      propertyPath: m_LocalRotation.w
      value: 0.9739429
      objectReference: {fileID: 0}
    - target: {fileID: 406836, guid: 23f2cce114628a448bfeaae171b4c0c0, type: 2}
      propertyPath: m_LocalPosition.x
      value: -0.04617609
      objectReference: {fileID: 0}
    - target: {fileID: 406836, guid: 23f2cce114628a448bfeaae171b4c0c0, type: 2}
      propertyPath: m_LocalPosition.y
      value: -0.0044240206
      objectReference: {fileID: 0}
    - target: {fileID: 406836, guid: 23f2cce114628a448bfeaae171b4c0c0, type: 2}
      propertyPath: m_LocalPosition.z
      value: 0.04985071
      objectReference: {fileID: 0}
    - target: {fileID: 403052, guid: 23f2cce114628a448bfeaae171b4c0c0, type: 2}
      propertyPath: m_LocalRotation.x
      value: 0.029145688
      objectReference: {fileID: 0}
    - target: {fileID: 403052, guid: 23f2cce114628a448bfeaae171b4c0c0, type: 2}
      propertyPath: m_LocalRotation.y
      value: -0.13843812
      objectReference: {fileID: 0}
    - target: {fileID: 403052, guid: 23f2cce114628a448bfeaae171b4c0c0, type: 2}
      propertyPath: m_LocalRotation.z
      value: 0.17725913
      objectReference: {fileID: 0}
    - target: {fileID: 403052, guid: 23f2cce114628a448bfeaae171b4c0c0, type: 2}
      propertyPath: m_LocalRotation.w
      value: 0.9739429
      objectReference: {fileID: 0}
    - target: {fileID: 403052, guid: 23f2cce114628a448bfeaae171b4c0c0, type: 2}
      propertyPath: m_LocalPosition.x
      value: -0.050593767
      objectReference: {fileID: 0}
    - target: {fileID: 403052, guid: 23f2cce114628a448bfeaae171b4c0c0, type: 2}
      propertyPath: m_LocalPosition.y
      value: -0.006227194
      objectReference: {fileID: 0}
    - target: {fileID: 403052, guid: 23f2cce114628a448bfeaae171b4c0c0, type: 2}
      propertyPath: m_LocalPosition.z
      value: 0.066203795
      objectReference: {fileID: 0}
    - target: {fileID: 430274, guid: 23f2cce114628a448bfeaae171b4c0c0, type: 2}
      propertyPath: m_LocalRotation.x
      value: 0.0741118
      objectReference: {fileID: 0}
    - target: {fileID: 430274, guid: 23f2cce114628a448bfeaae171b4c0c0, type: 2}
      propertyPath: m_LocalRotation.y
      value: 0.08401717
      objectReference: {fileID: 0}
    - target: {fileID: 430274, guid: 23f2cce114628a448bfeaae171b4c0c0, type: 2}
      propertyPath: m_LocalRotation.z
      value: -0.006266233
      objectReference: {fileID: 0}
    - target: {fileID: 430274, guid: 23f2cce114628a448bfeaae171b4c0c0, type: 2}
      propertyPath: m_LocalRotation.w
      value: 0.9936847
      objectReference: {fileID: 0}
    - target: {fileID: 430274, guid: 23f2cce114628a448bfeaae171b4c0c0, type: 2}
      propertyPath: m_LocalPosition.x
      value: 0.026483908
      objectReference: {fileID: 0}
    - target: {fileID: 430274, guid: 23f2cce114628a448bfeaae171b4c0c0, type: 2}
      propertyPath: m_LocalPosition.y
      value: -0.0009504494
      objectReference: {fileID: 0}
    - target: {fileID: 437978, guid: 23f2cce114628a448bfeaae171b4c0c0, type: 2}
      propertyPath: m_LocalRotation.x
      value: 0.0741118
      objectReference: {fileID: 0}
    - target: {fileID: 437978, guid: 23f2cce114628a448bfeaae171b4c0c0, type: 2}
      propertyPath: m_LocalRotation.y
      value: 0.08401717
      objectReference: {fileID: 0}
    - target: {fileID: 437978, guid: 23f2cce114628a448bfeaae171b4c0c0, type: 2}
      propertyPath: m_LocalRotation.z
      value: -0.006266233
      objectReference: {fileID: 0}
    - target: {fileID: 437978, guid: 23f2cce114628a448bfeaae171b4c0c0, type: 2}
      propertyPath: m_LocalRotation.w
      value: 0.9936847
      objectReference: {fileID: 0}
    - target: {fileID: 437978, guid: 23f2cce114628a448bfeaae171b4c0c0, type: 2}
      propertyPath: m_LocalPosition.x
      value: 0.031644564
      objectReference: {fileID: 0}
    - target: {fileID: 437978, guid: 23f2cce114628a448bfeaae171b4c0c0, type: 2}
      propertyPath: m_LocalPosition.y
      value: -0.0055608703
      objectReference: {fileID: 0}
    - target: {fileID: 441686, guid: 23f2cce114628a448bfeaae171b4c0c0, type: 2}
      propertyPath: m_LocalRotation.x
      value: 0.0741118
      objectReference: {fileID: 0}
    - target: {fileID: 441686, guid: 23f2cce114628a448bfeaae171b4c0c0, type: 2}
      propertyPath: m_LocalRotation.y
      value: 0.08401717
      objectReference: {fileID: 0}
    - target: {fileID: 441686, guid: 23f2cce114628a448bfeaae171b4c0c0, type: 2}
      propertyPath: m_LocalRotation.z
      value: -0.006266233
      objectReference: {fileID: 0}
    - target: {fileID: 441686, guid: 23f2cce114628a448bfeaae171b4c0c0, type: 2}
      propertyPath: m_LocalRotation.w
      value: 0.9936847
      objectReference: {fileID: 0}
    - target: {fileID: 441686, guid: 23f2cce114628a448bfeaae171b4c0c0, type: 2}
      propertyPath: m_LocalPosition.y
      value: -0.008394178
      objectReference: {fileID: 0}
    - target: {fileID: 13649788, guid: 23f2cce114628a448bfeaae171b4c0c0, type: 2}
      propertyPath: m_Height
      value: 0.29099998
      objectReference: {fileID: 0}
    - target: {fileID: 13620250, guid: 23f2cce114628a448bfeaae171b4c0c0, type: 2}
      propertyPath: m_Height
      value: 0.03433
      objectReference: {fileID: 0}
    - target: {fileID: 13659560, guid: 23f2cce114628a448bfeaae171b4c0c0, type: 2}
      propertyPath: m_Height
      value: 0.05422
      objectReference: {fileID: 0}
    - target: {fileID: 13631504, guid: 23f2cce114628a448bfeaae171b4c0c0, type: 2}
      propertyPath: m_Height
      value: 0.023819998
      objectReference: {fileID: 0}
    - target: {fileID: 13694622, guid: 23f2cce114628a448bfeaae171b4c0c0, type: 2}
      propertyPath: m_Height
      value: 0.023959998
      objectReference: {fileID: 0}
    - target: {fileID: 13668516, guid: 23f2cce114628a448bfeaae171b4c0c0, type: 2}
      propertyPath: m_Height
      value: 0.05263
      objectReference: {fileID: 0}
    - target: {fileID: 13686906, guid: 23f2cce114628a448bfeaae171b4c0c0, type: 2}
      propertyPath: m_Height
      value: 0.025399998
      objectReference: {fileID: 0}
    - target: {fileID: 13666838, guid: 23f2cce114628a448bfeaae171b4c0c0, type: 2}
      propertyPath: m_Height
      value: 0.047779996
      objectReference: {fileID: 0}
    - target: {fileID: 13660160, guid: 23f2cce114628a448bfeaae171b4c0c0, type: 2}
      propertyPath: m_Height
      value: 0.04937
      objectReference: {fileID: 0}
    - target: {fileID: 13652564, guid: 23f2cce114628a448bfeaae171b4c0c0, type: 2}
      propertyPath: m_Height
      value: 0.03957
      objectReference: {fileID: 0}
    - target: {fileID: 13663724, guid: 23f2cce114628a448bfeaae171b4c0c0, type: 2}
      propertyPath: m_Height
      value: 0.040740002
      objectReference: {fileID: 0}
    - target: {fileID: 13664198, guid: 23f2cce114628a448bfeaae171b4c0c0, type: 2}
      propertyPath: m_Height
      value: 0.02611
      objectReference: {fileID: 0}
    - target: {fileID: 13636776, guid: 23f2cce114628a448bfeaae171b4c0c0, type: 2}
      propertyPath: m_Height
      value: 0.02967
      objectReference: {fileID: 0}
    - target: {fileID: 13626790, guid: 23f2cce114628a448bfeaae171b4c0c0, type: 2}
      propertyPath: m_Height
      value: 0.03365
      objectReference: {fileID: 0}
    - target: {fileID: 13662386, guid: 23f2cce114628a448bfeaae171b4c0c0, type: 2}
      propertyPath: m_Height
      value: 0.0253
      objectReference: {fileID: 0}
    - target: {fileID: 13639576, guid: 23f2cce114628a448bfeaae171b4c0c0, type: 2}
      propertyPath: m_Height
      value: 0.03038
      objectReference: {fileID: 0}
    - target: {fileID: 441686, guid: 23f2cce114628a448bfeaae171b4c0c0, type: 2}
      propertyPath: m_LocalPosition.z
      value: 0.091460384
      objectReference: {fileID: 0}
    - target: {fileID: 437978, guid: 23f2cce114628a448bfeaae171b4c0c0, type: 2}
      propertyPath: m_LocalPosition.z
      value: 0.072839856
      objectReference: {fileID: 0}
    - target: {fileID: 430274, guid: 23f2cce114628a448bfeaae171b4c0c0, type: 2}
      propertyPath: m_LocalPosition.z
      value: 0.04254006
      objectReference: {fileID: 0}
    - target: {fileID: 196280, guid: 23f2cce114628a448bfeaae171b4c0c0, type: 2}
      propertyPath: m_IsActive
      value: 1
      objectReference: {fileID: 0}
    - target: {fileID: 441686, guid: 23f2cce114628a448bfeaae171b4c0c0, type: 2}
      propertyPath: m_LocalPosition.x
      value: 0.034816008
      objectReference: {fileID: 0}
    - target: {fileID: 13649788, guid: 23f2cce114628a448bfeaae171b4c0c0, type: 2}
      propertyPath: m_Radius
      value: 0.0205
      objectReference: {fileID: 0}
    - target: {fileID: 446982, guid: 23f2cce114628a448bfeaae171b4c0c0, type: 2}
      propertyPath: m_LocalScale.y
      value: 1.0000001
      objectReference: {fileID: 0}
    - target: {fileID: 446982, guid: 23f2cce114628a448bfeaae171b4c0c0, type: 2}
      propertyPath: m_LocalScale.z
      value: 1.0000001
      objectReference: {fileID: 0}
    - target: {fileID: 441686, guid: 23f2cce114628a448bfeaae171b4c0c0, type: 2}
      propertyPath: m_LocalScale.y
      value: 1.0000001
      objectReference: {fileID: 0}
    - target: {fileID: 441686, guid: 23f2cce114628a448bfeaae171b4c0c0, type: 2}
      propertyPath: m_LocalScale.z
      value: 1.0000001
      objectReference: {fileID: 0}
    - target: {fileID: 437978, guid: 23f2cce114628a448bfeaae171b4c0c0, type: 2}
      propertyPath: m_LocalScale.y
      value: 1.0000001
      objectReference: {fileID: 0}
    - target: {fileID: 437978, guid: 23f2cce114628a448bfeaae171b4c0c0, type: 2}
      propertyPath: m_LocalScale.z
      value: 1.0000001
      objectReference: {fileID: 0}
    - target: {fileID: 430274, guid: 23f2cce114628a448bfeaae171b4c0c0, type: 2}
      propertyPath: m_LocalScale.y
      value: 1.0000001
      objectReference: {fileID: 0}
    - target: {fileID: 430274, guid: 23f2cce114628a448bfeaae171b4c0c0, type: 2}
      propertyPath: m_LocalScale.z
      value: 1.0000001
      objectReference: {fileID: 0}
    - target: {fileID: 403052, guid: 23f2cce114628a448bfeaae171b4c0c0, type: 2}
      propertyPath: m_LocalScale.y
      value: 1.0000001
      objectReference: {fileID: 0}
    - target: {fileID: 403052, guid: 23f2cce114628a448bfeaae171b4c0c0, type: 2}
      propertyPath: m_LocalScale.z
      value: 1.0000001
      objectReference: {fileID: 0}
    - target: {fileID: 406836, guid: 23f2cce114628a448bfeaae171b4c0c0, type: 2}
      propertyPath: m_LocalScale.y
      value: 1.0000001
      objectReference: {fileID: 0}
    - target: {fileID: 406836, guid: 23f2cce114628a448bfeaae171b4c0c0, type: 2}
      propertyPath: m_LocalScale.z
      value: 1.0000001
      objectReference: {fileID: 0}
    - target: {fileID: 450638, guid: 23f2cce114628a448bfeaae171b4c0c0, type: 2}
      propertyPath: m_LocalScale.y
      value: 1.0000001
      objectReference: {fileID: 0}
    - target: {fileID: 450638, guid: 23f2cce114628a448bfeaae171b4c0c0, type: 2}
      propertyPath: m_LocalScale.z
      value: 1.0000001
      objectReference: {fileID: 0}
    - target: {fileID: 424054, guid: 23f2cce114628a448bfeaae171b4c0c0, type: 2}
      propertyPath: m_LocalScale.y
      value: 1.0000001
      objectReference: {fileID: 0}
    - target: {fileID: 424054, guid: 23f2cce114628a448bfeaae171b4c0c0, type: 2}
      propertyPath: m_LocalScale.z
      value: 1.0000001
      objectReference: {fileID: 0}
    - target: {fileID: 451232, guid: 23f2cce114628a448bfeaae171b4c0c0, type: 2}
      propertyPath: m_LocalScale.y
      value: 1.0000001
      objectReference: {fileID: 0}
    - target: {fileID: 451232, guid: 23f2cce114628a448bfeaae171b4c0c0, type: 2}
      propertyPath: m_LocalScale.z
      value: 1.0000001
      objectReference: {fileID: 0}
    - target: {fileID: 414404, guid: 23f2cce114628a448bfeaae171b4c0c0, type: 2}
      propertyPath: m_LocalScale.y
      value: 1.0000001
      objectReference: {fileID: 0}
    - target: {fileID: 414404, guid: 23f2cce114628a448bfeaae171b4c0c0, type: 2}
      propertyPath: m_LocalScale.z
      value: 1.0000001
      objectReference: {fileID: 0}
    - target: {fileID: 481326, guid: 23f2cce114628a448bfeaae171b4c0c0, type: 2}
      propertyPath: m_LocalScale.y
      value: 1.0000001
      objectReference: {fileID: 0}
    - target: {fileID: 481326, guid: 23f2cce114628a448bfeaae171b4c0c0, type: 2}
      propertyPath: m_LocalScale.z
      value: 1.0000001
      objectReference: {fileID: 0}
    - target: {fileID: 467128, guid: 23f2cce114628a448bfeaae171b4c0c0, type: 2}
      propertyPath: m_LocalScale.y
      value: 1.0000001
      objectReference: {fileID: 0}
    - target: {fileID: 467128, guid: 23f2cce114628a448bfeaae171b4c0c0, type: 2}
      propertyPath: m_LocalScale.z
      value: 1.0000001
      objectReference: {fileID: 0}
    - target: {fileID: 424738, guid: 23f2cce114628a448bfeaae171b4c0c0, type: 2}
      propertyPath: m_LocalScale.y
      value: 1.0000001
      objectReference: {fileID: 0}
    - target: {fileID: 424738, guid: 23f2cce114628a448bfeaae171b4c0c0, type: 2}
      propertyPath: m_LocalScale.z
      value: 1.0000001
      objectReference: {fileID: 0}
    - target: {fileID: 499498, guid: 23f2cce114628a448bfeaae171b4c0c0, type: 2}
      propertyPath: m_LocalScale.y
      value: 1.0000001
      objectReference: {fileID: 0}
    - target: {fileID: 499498, guid: 23f2cce114628a448bfeaae171b4c0c0, type: 2}
      propertyPath: m_LocalScale.z
      value: 1.0000001
      objectReference: {fileID: 0}
    - target: {fileID: 428954, guid: 23f2cce114628a448bfeaae171b4c0c0, type: 2}
      propertyPath: m_LocalScale.y
      value: 1.0000001
      objectReference: {fileID: 0}
    - target: {fileID: 428954, guid: 23f2cce114628a448bfeaae171b4c0c0, type: 2}
      propertyPath: m_LocalScale.z
      value: 1.0000001
      objectReference: {fileID: 0}
    - target: {fileID: 445960, guid: 23f2cce114628a448bfeaae171b4c0c0, type: 2}
      propertyPath: m_LocalScale.y
      value: 1.0000001
      objectReference: {fileID: 0}
    - target: {fileID: 445960, guid: 23f2cce114628a448bfeaae171b4c0c0, type: 2}
      propertyPath: m_LocalScale.z
      value: 1.0000001
      objectReference: {fileID: 0}
    m_RemovedComponents: []
  m_ParentPrefab: {fileID: 100100000, guid: 23f2cce114628a448bfeaae171b4c0c0, type: 2}
  m_IsPrefabParent: 0
--- !u!114 &909383149 stripped
MonoBehaviour:
  m_PrefabParentObject: {fileID: 11422472, guid: 23f2cce114628a448bfeaae171b4c0c0,
    type: 2}
  m_PrefabInternal: {fileID: 909383148}
  m_Script: {fileID: 11500000, guid: 9ea79be653ce14db8969d7225d95ec6c, type: 3}
--- !u!4 &909383150 stripped
Transform:
  m_PrefabParentObject: {fileID: 475100, guid: 23f2cce114628a448bfeaae171b4c0c0, type: 2}
  m_PrefabInternal: {fileID: 909383148}
--- !u!1 &972296615
GameObject:
  m_ObjectHideFlags: 0
  m_PrefabParentObject: {fileID: 117698, guid: 18d6bf9063dcb1842be63f411fd9fc26, type: 2}
  m_PrefabInternal: {fileID: 0}
  serializedVersion: 4
  m_Component:
  - 4: {fileID: 972296619}
  - 114: {fileID: 972296618}
  - 114: {fileID: 972296616}
  - 114: {fileID: 972296617}
  m_Layer: 0
  m_Name: LeapHandController
  m_TagString: Untagged
  m_Icon: {fileID: 0}
  m_NavMeshLayer: 0
  m_StaticEditorFlags: 0
  m_IsActive: 1
--- !u!114 &972296616
MonoBehaviour:
  m_ObjectHideFlags: 0
  m_PrefabParentObject: {fileID: 11402294, guid: 18d6bf9063dcb1842be63f411fd9fc26,
    type: 2}
  m_PrefabInternal: {fileID: 0}
  m_GameObject: {fileID: 972296615}
  m_Enabled: 1
  m_EditorHideFlags: 0
  m_Script: {fileID: 11500000, guid: 025cc0fa7b46aa541aba29d28d35ac09, type: 3}
  m_Name: 
  m_EditorClassIdentifier: 
  _isHeadMounted: 1
  _overrideDeviceType: 1
  _overrideDeviceTypeWith: 1
  _useInterpolation: 1
  _interpolationDelay: 30
--- !u!114 &972296617
MonoBehaviour:
  m_ObjectHideFlags: 0
  m_PrefabParentObject: {fileID: 11408046, guid: 18d6bf9063dcb1842be63f411fd9fc26,
    type: 2}
<<<<<<< HEAD
  m_PrefabInternal: {fileID: 0}
  m_GameObject: {fileID: 972296615}
  m_Enabled: 1
  m_EditorHideFlags: 0
  m_Script: {fileID: 11500000, guid: c592f16851a620743868a31232613370, type: 3}
  m_Name: 
  m_EditorClassIdentifier: 
  ModelCollection:
  - {fileID: 125884215}
  - {fileID: 1884541115}
  ModelPool: []
  EnforceHandedness: 0
--- !u!114 &972296618
MonoBehaviour:
  m_ObjectHideFlags: 0
  m_PrefabParentObject: {fileID: 11415308, guid: 18d6bf9063dcb1842be63f411fd9fc26,
    type: 2}
  m_PrefabInternal: {fileID: 0}
  m_GameObject: {fileID: 972296615}
  m_Enabled: 1
  m_EditorHideFlags: 0
  m_Script: {fileID: 11500000, guid: 215a4d49fc705b74a9d3c5cbfa2c9601, type: 3}
  m_Name: 
  m_EditorClassIdentifier: 
--- !u!4 &972296619
Transform:
  m_ObjectHideFlags: 0
  m_PrefabParentObject: {fileID: 411750, guid: 18d6bf9063dcb1842be63f411fd9fc26, type: 2}
  m_PrefabInternal: {fileID: 0}
  m_GameObject: {fileID: 972296615}
  m_LocalRotation: {x: 0.000000115202326, y: -0.7071067, z: -0.7071068, w: -0.00000011520231}
  m_LocalPosition: {x: 0, y: 0, z: 0}
  m_LocalScale: {x: 1, y: 1, z: 1}
  m_Children:
  - {fileID: 125884216}
  - {fileID: 1884541116}
  m_Father: {fileID: 1094789974}
  m_RootOrder: 0
--- !u!1 &990557404
GameObject:
  m_ObjectHideFlags: 0
  m_PrefabParentObject: {fileID: 0}
  m_PrefabInternal: {fileID: 0}
  serializedVersion: 4
  m_Component:
  - 4: {fileID: 990557405}
  - 33: {fileID: 990557410}
  - 23: {fileID: 990557409}
  - 65: {fileID: 990557408}
  - 54: {fileID: 990557407}
  - 114: {fileID: 990557406}
  m_Layer: 0
  m_Name: InteractionCube
  m_TagString: Untagged
  m_Icon: {fileID: 0}
  m_NavMeshLayer: 0
  m_StaticEditorFlags: 0
  m_IsActive: 0
--- !u!4 &990557405
Transform:
  m_ObjectHideFlags: 0
  m_PrefabParentObject: {fileID: 0}
  m_PrefabInternal: {fileID: 0}
  m_GameObject: {fileID: 990557404}
  m_LocalRotation: {x: 0, y: 0, z: 0, w: 1}
  m_LocalPosition: {x: 0.337, y: 0.082, z: 0.629}
  m_LocalScale: {x: 0.1, y: 0.1, z: 0.1}
  m_Children: []
  m_Father: {fileID: 1473219678}
  m_RootOrder: 5
--- !u!114 &990557406
MonoBehaviour:
  m_ObjectHideFlags: 0
  m_PrefabParentObject: {fileID: 0}
  m_PrefabInternal: {fileID: 0}
  m_GameObject: {fileID: 990557404}
  m_Enabled: 1
  m_EditorHideFlags: 0
  m_Script: {fileID: 11500000, guid: ffce1885e536aaf4696254f3d6911922, type: 3}
  m_Name: 
  m_EditorClassIdentifier: 
  _manager: {fileID: 1473219677}
  _toggledRenderers:
  - {fileID: 990557409}
--- !u!54 &990557407
Rigidbody:
  m_ObjectHideFlags: 0
  m_PrefabParentObject: {fileID: 0}
  m_PrefabInternal: {fileID: 0}
  m_GameObject: {fileID: 990557404}
  serializedVersion: 2
  m_Mass: 1
  m_Drag: 0
  m_AngularDrag: 0.05
  m_UseGravity: 1
  m_IsKinematic: 0
  m_Interpolate: 1
  m_Constraints: 0
  m_CollisionDetection: 0
--- !u!65 &990557408
BoxCollider:
  m_ObjectHideFlags: 0
  m_PrefabParentObject: {fileID: 0}
=======
>>>>>>> 471b9656
  m_PrefabInternal: {fileID: 0}
  m_GameObject: {fileID: 972296615}
  m_Enabled: 1
  m_EditorHideFlags: 0
  m_Script: {fileID: 11500000, guid: c592f16851a620743868a31232613370, type: 3}
  m_Name: 
  m_EditorClassIdentifier: 
  ModelCollection:
  - {fileID: 125884215}
  - {fileID: 1884541115}
  - {fileID: 909383149}
  - {fileID: 1978229870}
  ModelPool: []
  EnforceHandedness: 0
--- !u!114 &972296618
MonoBehaviour:
  m_ObjectHideFlags: 0
  m_PrefabParentObject: {fileID: 11415308, guid: 18d6bf9063dcb1842be63f411fd9fc26,
    type: 2}
  m_PrefabInternal: {fileID: 0}
  m_GameObject: {fileID: 972296615}
  m_Enabled: 1
  m_EditorHideFlags: 0
  m_Script: {fileID: 11500000, guid: 215a4d49fc705b74a9d3c5cbfa2c9601, type: 3}
  m_Name: 
  m_EditorClassIdentifier: 
--- !u!4 &972296619
Transform:
  m_ObjectHideFlags: 0
  m_PrefabParentObject: {fileID: 411750, guid: 18d6bf9063dcb1842be63f411fd9fc26, type: 2}
  m_PrefabInternal: {fileID: 0}
  m_GameObject: {fileID: 972296615}
  m_LocalRotation: {x: 0.000000115202326, y: -0.7071067, z: -0.7071068, w: -0.00000011520231}
  m_LocalPosition: {x: 0, y: 0, z: 0}
  m_LocalScale: {x: 1, y: 1, z: 1}
  m_LocalEulerAnglesHint: {x: 0, y: 0, z: 0}
  m_Children:
  - {fileID: 125884216}
  - {fileID: 1884541116}
  - {fileID: 909383150}
  - {fileID: 1978229871}
  m_Father: {fileID: 1094789974}
  m_RootOrder: 0
--- !u!1 &1081703724
GameObject:
  m_ObjectHideFlags: 0
  m_PrefabParentObject: {fileID: 142376, guid: 18d6bf9063dcb1842be63f411fd9fc26, type: 2}
  m_PrefabInternal: {fileID: 0}
  serializedVersion: 4
  m_Component:
  - 4: {fileID: 1081703725}
  m_Layer: 0
  m_Name: LMHeadMountedRig
  m_TagString: Untagged
  m_Icon: {fileID: 0}
  m_NavMeshLayer: 0
  m_StaticEditorFlags: 0
  m_IsActive: 1
--- !u!4 &1081703725
Transform:
  m_ObjectHideFlags: 0
  m_PrefabParentObject: {fileID: 492502, guid: 18d6bf9063dcb1842be63f411fd9fc26, type: 2}
  m_PrefabInternal: {fileID: 0}
  m_GameObject: {fileID: 1081703724}
  m_LocalRotation: {x: 0, y: 0, z: 0, w: 1}
  m_LocalPosition: {x: 0, y: 0, z: 0}
  m_LocalScale: {x: 1, y: 1, z: 1}
  m_LocalEulerAnglesHint: {x: 0, y: 0, z: 0}
  m_Children:
  - {fileID: 796518401}
  m_Father: {fileID: 0}
  m_RootOrder: 0
--- !u!1 &1094789973
GameObject:
  m_ObjectHideFlags: 0
  m_PrefabParentObject: {fileID: 111148, guid: 18d6bf9063dcb1842be63f411fd9fc26, type: 2}
  m_PrefabInternal: {fileID: 0}
  serializedVersion: 4
  m_Component:
  - 4: {fileID: 1094789974}
  - 114: {fileID: 1094789975}
  m_Layer: 0
  m_Name: LeapSpace
  m_TagString: Untagged
  m_Icon: {fileID: 0}
  m_NavMeshLayer: 0
  m_StaticEditorFlags: 0
  m_IsActive: 1
--- !u!4 &1094789974
Transform:
  m_ObjectHideFlags: 0
  m_PrefabParentObject: {fileID: 436396, guid: 18d6bf9063dcb1842be63f411fd9fc26, type: 2}
  m_PrefabInternal: {fileID: 0}
  m_GameObject: {fileID: 1094789973}
  m_LocalRotation: {x: 0, y: 0, z: 0, w: 1}
  m_LocalPosition: {x: 0, y: 0, z: 0}
  m_LocalScale: {x: 1, y: 1, z: 1}
  m_LocalEulerAnglesHint: {x: 0, y: 0, z: 0}
  m_Children:
  - {fileID: 972296619}
  m_Father: {fileID: 796518401}
  m_RootOrder: 0
--- !u!114 &1094789975
MonoBehaviour:
  m_ObjectHideFlags: 0
  m_PrefabParentObject: {fileID: 11429104, guid: 18d6bf9063dcb1842be63f411fd9fc26,
    type: 2}
  m_PrefabInternal: {fileID: 0}
  m_GameObject: {fileID: 1094789973}
  m_Enabled: 1
  m_EditorHideFlags: 0
  m_Script: {fileID: 11500000, guid: e21f7214440054f59a5d2da168b3e2dd, type: 3}
  m_Name: 
  m_EditorClassIdentifier: 
  provider: {fileID: 972296616}
  recenter: 114
  tweenImageWarping: 1
  tweenRotationalWarping: 1
  tweenPositionalWarping: 0
  syncMode: 1
  allowManualTimeAlignment: 0
  warpingAdjustment: 20
  unlockHold: 0
  moreRewind: 276
  lessRewind: 275
<<<<<<< HEAD
--- !u!1 &1282123898
GameObject:
  m_ObjectHideFlags: 0
  m_PrefabParentObject: {fileID: 0}
  m_PrefabInternal: {fileID: 0}
  serializedVersion: 4
  m_Component:
  - 4: {fileID: 1282123899}
  - 33: {fileID: 1282123904}
  - 23: {fileID: 1282123903}
  - 65: {fileID: 1282123902}
  - 54: {fileID: 1282123901}
  - 114: {fileID: 1282123900}
  m_Layer: 0
  m_Name: InteractionCube
  m_TagString: Untagged
  m_Icon: {fileID: 0}
  m_NavMeshLayer: 0
  m_StaticEditorFlags: 0
  m_IsActive: 0
--- !u!4 &1282123899
Transform:
  m_ObjectHideFlags: 0
  m_PrefabParentObject: {fileID: 0}
  m_PrefabInternal: {fileID: 0}
  m_GameObject: {fileID: 1282123898}
  m_LocalRotation: {x: 0, y: 0, z: 0, w: 1}
  m_LocalPosition: {x: 0, y: 0.082, z: 0.629}
  m_LocalScale: {x: 0.26758632, y: 0.26758632, z: 0.26758632}
  m_Children: []
  m_Father: {fileID: 1473219678}
  m_RootOrder: 3
--- !u!114 &1282123900
MonoBehaviour:
  m_ObjectHideFlags: 0
  m_PrefabParentObject: {fileID: 0}
  m_PrefabInternal: {fileID: 0}
  m_GameObject: {fileID: 1282123898}
  m_Enabled: 1
  m_EditorHideFlags: 0
  m_Script: {fileID: 11500000, guid: ffce1885e536aaf4696254f3d6911922, type: 3}
  m_Name: 
  m_EditorClassIdentifier: 
  _manager: {fileID: 1473219677}
  _toggledRenderers:
  - {fileID: 1282123903}
--- !u!54 &1282123901
Rigidbody:
  m_ObjectHideFlags: 0
  m_PrefabParentObject: {fileID: 0}
  m_PrefabInternal: {fileID: 0}
  m_GameObject: {fileID: 1282123898}
  serializedVersion: 2
  m_Mass: 1
  m_Drag: 0
  m_AngularDrag: 0.05
  m_UseGravity: 1
  m_IsKinematic: 0
  m_Interpolate: 1
  m_Constraints: 0
  m_CollisionDetection: 0
--- !u!65 &1282123902
BoxCollider:
  m_ObjectHideFlags: 0
  m_PrefabParentObject: {fileID: 0}
  m_PrefabInternal: {fileID: 0}
  m_GameObject: {fileID: 1282123898}
  m_Material: {fileID: 0}
  m_IsTrigger: 0
  m_Enabled: 1
  serializedVersion: 2
  m_Size: {x: 1, y: 1, z: 1}
  m_Center: {x: 0, y: 0, z: 0}
--- !u!23 &1282123903
MeshRenderer:
  m_ObjectHideFlags: 0
  m_PrefabParentObject: {fileID: 0}
  m_PrefabInternal: {fileID: 0}
  m_GameObject: {fileID: 1282123898}
  m_Enabled: 1
  m_CastShadows: 1
  m_ReceiveShadows: 1
  m_Materials:
  - {fileID: 10303, guid: 0000000000000000f000000000000000, type: 0}
  m_SubsetIndices: 
  m_StaticBatchRoot: {fileID: 0}
  m_UseLightProbes: 1
  m_ReflectionProbeUsage: 1
  m_ProbeAnchor: {fileID: 0}
  m_ScaleInLightmap: 1
  m_PreserveUVs: 1
  m_IgnoreNormalsForChartDetection: 0
  m_ImportantGI: 0
  m_MinimumChartSize: 4
  m_AutoUVMaxDistance: 0.5
  m_AutoUVMaxAngle: 89
  m_LightmapParameters: {fileID: 0}
  m_SortingLayerID: 0
  m_SortingOrder: 0
--- !u!33 &1282123904
MeshFilter:
  m_ObjectHideFlags: 0
  m_PrefabParentObject: {fileID: 0}
  m_PrefabInternal: {fileID: 0}
  m_GameObject: {fileID: 1282123898}
  m_Mesh: {fileID: 10202, guid: 0000000000000000e000000000000000, type: 0}
=======
>>>>>>> 471b9656
--- !u!1 &1345401776
GameObject:
  m_ObjectHideFlags: 0
  m_PrefabParentObject: {fileID: 0}
  m_PrefabInternal: {fileID: 0}
  serializedVersion: 4
  m_Component:
  - 4: {fileID: 1345401780}
  - 33: {fileID: 1345401779}
  - 65: {fileID: 1345401778}
  - 23: {fileID: 1345401777}
  m_Layer: 8
  m_Name: Platform
  m_TagString: Untagged
  m_Icon: {fileID: 0}
  m_NavMeshLayer: 0
  m_StaticEditorFlags: 4294967295
  m_IsActive: 1
--- !u!23 &1345401777
MeshRenderer:
  m_ObjectHideFlags: 0
  m_PrefabParentObject: {fileID: 0}
  m_PrefabInternal: {fileID: 0}
  m_GameObject: {fileID: 1345401776}
  m_Enabled: 1
  m_CastShadows: 1
  m_ReceiveShadows: 1
  m_Materials:
  - {fileID: 2100000, guid: e9dfb2ee5d9e5bf4bb2ccac51acc885a, type: 2}
  m_SubsetIndices: 
  m_StaticBatchRoot: {fileID: 0}
  m_UseLightProbes: 1
  m_ReflectionProbeUsage: 1
  m_ProbeAnchor: {fileID: 0}
  m_ScaleInLightmap: 1
  m_PreserveUVs: 1
  m_IgnoreNormalsForChartDetection: 0
  m_ImportantGI: 0
  m_MinimumChartSize: 4
  m_AutoUVMaxDistance: 0.5
  m_AutoUVMaxAngle: 89
  m_LightmapParameters: {fileID: 0}
  m_SortingLayerID: 0
  m_SortingOrder: 0
--- !u!65 &1345401778
BoxCollider:
  m_ObjectHideFlags: 0
  m_PrefabParentObject: {fileID: 0}
  m_PrefabInternal: {fileID: 0}
  m_GameObject: {fileID: 1345401776}
  m_Material: {fileID: 0}
  m_IsTrigger: 0
  m_Enabled: 1
  serializedVersion: 2
  m_Size: {x: 1, y: 1, z: 1}
  m_Center: {x: 0, y: 0, z: 0}
--- !u!33 &1345401779
MeshFilter:
  m_ObjectHideFlags: 0
  m_PrefabParentObject: {fileID: 0}
  m_PrefabInternal: {fileID: 0}
  m_GameObject: {fileID: 1345401776}
  m_Mesh: {fileID: 10202, guid: 0000000000000000e000000000000000, type: 0}
--- !u!4 &1345401780
Transform:
  m_ObjectHideFlags: 0
  m_PrefabParentObject: {fileID: 0}
  m_PrefabInternal: {fileID: 0}
  m_GameObject: {fileID: 1345401776}
  m_LocalRotation: {x: 0, y: 0, z: 0, w: 1}
  m_LocalPosition: {x: -2.881769, y: 3.291533, z: -1.5674014}
  m_LocalScale: {x: 2, y: 0.2, z: 2}
  m_LocalEulerAnglesHint: {x: 0, y: 0, z: 0}
  m_Children: []
  m_Father: {fileID: 682435271}
  m_RootOrder: 0
--- !u!1 &1390993036
GameObject:
  m_ObjectHideFlags: 0
  m_PrefabParentObject: {fileID: 0}
  m_PrefabInternal: {fileID: 0}
  serializedVersion: 4
  m_Component:
  - 4: {fileID: 1390993037}
  - 33: {fileID: 1390993042}
  - 23: {fileID: 1390993041}
  - 65: {fileID: 1390993040}
  - 54: {fileID: 1390993039}
  - 114: {fileID: 1390993038}
  m_Layer: 0
  m_Name: InteractionCube
  m_TagString: Untagged
  m_Icon: {fileID: 0}
  m_NavMeshLayer: 0
  m_StaticEditorFlags: 0
<<<<<<< HEAD
  m_IsActive: 0
--- !u!4 &1367191953
=======
  m_IsActive: 1
--- !u!4 &1390993037
>>>>>>> 471b9656
Transform:
  m_ObjectHideFlags: 0
  m_PrefabParentObject: {fileID: 0}
  m_PrefabInternal: {fileID: 0}
  m_GameObject: {fileID: 1390993036}
  m_LocalRotation: {x: 0, y: 0, z: 0, w: 1}
  m_LocalPosition: {x: 0, y: 0, z: 0.557}
  m_LocalScale: {x: 0.1, y: 0.1, z: 0.1}
  m_LocalEulerAnglesHint: {x: 0, y: 0, z: 0}
  m_Children: []
  m_Father: {fileID: 1473219678}
  m_RootOrder: 3
--- !u!114 &1390993038
MonoBehaviour:
  m_ObjectHideFlags: 0
  m_PrefabParentObject: {fileID: 0}
  m_PrefabInternal: {fileID: 0}
  m_GameObject: {fileID: 1390993036}
  m_Enabled: 1
  m_EditorHideFlags: 0
  m_Script: {fileID: 11500000, guid: ffce1885e536aaf4696254f3d6911922, type: 3}
  m_Name: 
  m_EditorClassIdentifier: 
  _manager: {fileID: 1473219677}
  _toggledRenderers:
  - {fileID: 1390993041}
--- !u!54 &1390993039
Rigidbody:
  m_ObjectHideFlags: 0
  m_PrefabParentObject: {fileID: 0}
  m_PrefabInternal: {fileID: 0}
  m_GameObject: {fileID: 1390993036}
  serializedVersion: 2
  m_Mass: 1
  m_Drag: 0
  m_AngularDrag: 0.05
  m_UseGravity: 1
  m_IsKinematic: 0
  m_Interpolate: 0
  m_Constraints: 0
  m_CollisionDetection: 0
--- !u!65 &1390993040
BoxCollider:
  m_ObjectHideFlags: 0
  m_PrefabParentObject: {fileID: 0}
  m_PrefabInternal: {fileID: 0}
  m_GameObject: {fileID: 1390993036}
  m_Material: {fileID: 0}
  m_IsTrigger: 0
  m_Enabled: 1
  serializedVersion: 2
  m_Size: {x: 1, y: 1, z: 1}
  m_Center: {x: 0, y: 0, z: 0}
--- !u!23 &1390993041
MeshRenderer:
  m_ObjectHideFlags: 0
  m_PrefabParentObject: {fileID: 0}
  m_PrefabInternal: {fileID: 0}
  m_GameObject: {fileID: 1390993036}
  m_Enabled: 1
  m_CastShadows: 1
  m_ReceiveShadows: 1
  m_Materials:
  - {fileID: 10303, guid: 0000000000000000f000000000000000, type: 0}
  m_SubsetIndices: 
  m_StaticBatchRoot: {fileID: 0}
  m_UseLightProbes: 1
  m_ReflectionProbeUsage: 1
  m_ProbeAnchor: {fileID: 0}
  m_ScaleInLightmap: 1
  m_PreserveUVs: 1
  m_IgnoreNormalsForChartDetection: 0
  m_ImportantGI: 0
  m_MinimumChartSize: 4
  m_AutoUVMaxDistance: 0.5
  m_AutoUVMaxAngle: 89
  m_LightmapParameters: {fileID: 0}
  m_SortingLayerID: 0
  m_SortingOrder: 0
--- !u!33 &1390993042
MeshFilter:
  m_ObjectHideFlags: 0
  m_PrefabParentObject: {fileID: 0}
  m_PrefabInternal: {fileID: 0}
  m_GameObject: {fileID: 1390993036}
  m_Mesh: {fileID: 10202, guid: 0000000000000000e000000000000000, type: 0}
--- !u!1 &1473219676
GameObject:
  m_ObjectHideFlags: 0
  m_PrefabParentObject: {fileID: 0}
  m_PrefabInternal: {fileID: 0}
  serializedVersion: 4
  m_Component:
  - 4: {fileID: 1473219678}
  - 114: {fileID: 1473219677}
  m_Layer: 0
  m_Name: InteractionManager
  m_TagString: Untagged
  m_Icon: {fileID: 0}
  m_NavMeshLayer: 0
  m_StaticEditorFlags: 0
  m_IsActive: 1
--- !u!114 &1473219677
MonoBehaviour:
  m_ObjectHideFlags: 0
  m_PrefabParentObject: {fileID: 0}
  m_PrefabInternal: {fileID: 0}
  m_GameObject: {fileID: 1473219676}
  m_Enabled: 1
  m_EditorHideFlags: 0
  m_Script: {fileID: 11500000, guid: 99abcac5e6e214041876299e0504c871, type: 3}
  m_Name: 
  m_EditorClassIdentifier: 
  _leapProvider: {fileID: 972296616}
  _untrackedTimeout: 0.5
  _modifyVelocities: 1
  _showDebugLines: 1
--- !u!4 &1473219678
Transform:
  m_ObjectHideFlags: 0
  m_PrefabParentObject: {fileID: 0}
  m_PrefabInternal: {fileID: 0}
  m_GameObject: {fileID: 1473219676}
  m_LocalRotation: {x: 0, y: 0, z: 0, w: 1}
  m_LocalPosition: {x: 0, y: 0, z: 0}
  m_LocalScale: {x: 1, y: 1, z: 1}
  m_LocalEulerAnglesHint: {x: 0, y: 0, z: 0}
  m_Children:
  - {fileID: 1721542081}
  - {fileID: 1700929377}
  - {fileID: 1759218972}
  - {fileID: 1390993037}
  m_Father: {fileID: 0}
  m_RootOrder: 1
--- !u!1 &1700929372
GameObject:
  m_ObjectHideFlags: 0
  m_PrefabParentObject: {fileID: 0}
  m_PrefabInternal: {fileID: 0}
  serializedVersion: 4
  m_Component:
  - 4: {fileID: 1700929377}
  - 33: {fileID: 1700929376}
  - 23: {fileID: 1700929375}
  - 135: {fileID: 1700929374}
  - 54: {fileID: 1700929378}
  - 114: {fileID: 1700929373}
  m_Layer: 8
  m_Name: InteractionSphere
  m_TagString: Untagged
  m_Icon: {fileID: 0}
  m_NavMeshLayer: 0
  m_StaticEditorFlags: 0
  m_IsActive: 0
--- !u!114 &1700929373
MonoBehaviour:
  m_ObjectHideFlags: 0
  m_PrefabParentObject: {fileID: 0}
  m_PrefabInternal: {fileID: 0}
  m_GameObject: {fileID: 1700929372}
  m_Enabled: 1
  m_EditorHideFlags: 0
  m_Script: {fileID: 11500000, guid: ffce1885e536aaf4696254f3d6911922, type: 3}
  m_Name: 
  m_EditorClassIdentifier: 
  _manager: {fileID: 1473219677}
  _toggledRenderers:
  - {fileID: 1700929375}
--- !u!135 &1700929374
SphereCollider:
  m_ObjectHideFlags: 0
  m_PrefabParentObject: {fileID: 0}
  m_PrefabInternal: {fileID: 0}
  m_GameObject: {fileID: 1700929372}
  m_Material: {fileID: 0}
  m_IsTrigger: 0
  m_Enabled: 1
  serializedVersion: 2
  m_Radius: 0.5
  m_Center: {x: 0, y: 0, z: 0}
--- !u!23 &1700929375
MeshRenderer:
  m_ObjectHideFlags: 0
  m_PrefabParentObject: {fileID: 0}
  m_PrefabInternal: {fileID: 0}
  m_GameObject: {fileID: 1700929372}
  m_Enabled: 1
  m_CastShadows: 1
  m_ReceiveShadows: 1
  m_Materials:
  - {fileID: 10303, guid: 0000000000000000f000000000000000, type: 0}
  m_SubsetIndices: 
  m_StaticBatchRoot: {fileID: 0}
  m_UseLightProbes: 1
  m_ReflectionProbeUsage: 1
  m_ProbeAnchor: {fileID: 0}
  m_ScaleInLightmap: 1
  m_PreserveUVs: 0
  m_IgnoreNormalsForChartDetection: 0
  m_ImportantGI: 0
  m_MinimumChartSize: 4
  m_AutoUVMaxDistance: 0.5
  m_AutoUVMaxAngle: 89
  m_LightmapParameters: {fileID: 0}
  m_SortingLayerID: 0
  m_SortingOrder: 0
--- !u!33 &1700929376
MeshFilter:
  m_ObjectHideFlags: 0
  m_PrefabParentObject: {fileID: 0}
  m_PrefabInternal: {fileID: 0}
  m_GameObject: {fileID: 1700929372}
  m_Mesh: {fileID: 10207, guid: 0000000000000000e000000000000000, type: 0}
--- !u!4 &1700929377
Transform:
  m_ObjectHideFlags: 0
  m_PrefabParentObject: {fileID: 0}
  m_PrefabInternal: {fileID: 0}
  m_GameObject: {fileID: 1700929372}
  m_LocalRotation: {x: 0, y: 0, z: 0, w: 1}
  m_LocalPosition: {x: -0.3, y: 0, z: 0.428}
  m_LocalScale: {x: 0.28464743, y: 0.28464764, z: 0.28464764}
  m_LocalEulerAnglesHint: {x: 0, y: 0, z: 0}
  m_Children: []
  m_Father: {fileID: 1473219678}
  m_RootOrder: 1
--- !u!54 &1700929378
Rigidbody:
  m_ObjectHideFlags: 0
  m_PrefabParentObject: {fileID: 0}
  m_PrefabInternal: {fileID: 0}
  m_GameObject: {fileID: 1700929372}
  serializedVersion: 2
  m_Mass: 1
  m_Drag: 0
  m_AngularDrag: 0.05
  m_UseGravity: 1
  m_IsKinematic: 0
  m_Interpolate: 0
  m_Constraints: 0
  m_CollisionDetection: 0
--- !u!1 &1721542079
GameObject:
  m_ObjectHideFlags: 0
  m_PrefabParentObject: {fileID: 0}
  m_PrefabInternal: {fileID: 0}
  serializedVersion: 4
  m_Component:
  - 4: {fileID: 1721542081}
  - 33: {fileID: 1721542084}
  - 23: {fileID: 1721542083}
  - 135: {fileID: 1721542082}
  - 54: {fileID: 1721542085}
  - 114: {fileID: 1721542080}
  m_Layer: 8
  m_Name: InteractionSphere
  m_TagString: Untagged
  m_Icon: {fileID: 0}
  m_NavMeshLayer: 0
  m_StaticEditorFlags: 0
  m_IsActive: 0
--- !u!114 &1721542080
MonoBehaviour:
  m_ObjectHideFlags: 0
  m_PrefabParentObject: {fileID: 0}
  m_PrefabInternal: {fileID: 0}
  m_GameObject: {fileID: 1721542079}
  m_Enabled: 1
  m_EditorHideFlags: 0
  m_Script: {fileID: 11500000, guid: ffce1885e536aaf4696254f3d6911922, type: 3}
  m_Name: 
  m_EditorClassIdentifier: 
  _manager: {fileID: 1473219677}
  _toggledRenderers:
  - {fileID: 1721542083}
--- !u!4 &1721542081
Transform:
  m_ObjectHideFlags: 0
  m_PrefabParentObject: {fileID: 0}
  m_PrefabInternal: {fileID: 0}
  m_GameObject: {fileID: 1721542079}
  m_LocalRotation: {x: 0, y: 0, z: 0, w: 1}
  m_LocalPosition: {x: 0, y: 0, z: 0.313}
  m_LocalScale: {x: 0.15661615, y: 0.15661615, z: 0.15661615}
  m_LocalEulerAnglesHint: {x: 0, y: 0, z: 0}
  m_Children: []
  m_Father: {fileID: 1473219678}
  m_RootOrder: 0
--- !u!135 &1721542082
SphereCollider:
  m_ObjectHideFlags: 0
  m_PrefabParentObject: {fileID: 0}
  m_PrefabInternal: {fileID: 0}
  m_GameObject: {fileID: 1721542079}
  m_Material: {fileID: 0}
  m_IsTrigger: 0
  m_Enabled: 1
  serializedVersion: 2
  m_Radius: 0.5
  m_Center: {x: 0, y: 0, z: 0}
--- !u!23 &1721542083
MeshRenderer:
  m_ObjectHideFlags: 0
  m_PrefabParentObject: {fileID: 0}
  m_PrefabInternal: {fileID: 0}
  m_GameObject: {fileID: 1721542079}
  m_Enabled: 1
  m_CastShadows: 1
  m_ReceiveShadows: 1
  m_Materials:
  - {fileID: 10303, guid: 0000000000000000f000000000000000, type: 0}
  m_SubsetIndices: 
  m_StaticBatchRoot: {fileID: 0}
  m_UseLightProbes: 1
  m_ReflectionProbeUsage: 1
  m_ProbeAnchor: {fileID: 0}
  m_ScaleInLightmap: 1
  m_PreserveUVs: 0
  m_IgnoreNormalsForChartDetection: 0
  m_ImportantGI: 0
  m_MinimumChartSize: 4
  m_AutoUVMaxDistance: 0.5
  m_AutoUVMaxAngle: 89
  m_LightmapParameters: {fileID: 0}
  m_SortingLayerID: 0
  m_SortingOrder: 0
--- !u!33 &1721542084
MeshFilter:
  m_ObjectHideFlags: 0
  m_PrefabParentObject: {fileID: 0}
  m_PrefabInternal: {fileID: 0}
  m_GameObject: {fileID: 1721542079}
  m_Mesh: {fileID: 10207, guid: 0000000000000000e000000000000000, type: 0}
--- !u!54 &1721542085
Rigidbody:
  m_ObjectHideFlags: 0
  m_PrefabParentObject: {fileID: 0}
  m_PrefabInternal: {fileID: 0}
  m_GameObject: {fileID: 1721542079}
  serializedVersion: 2
  m_Mass: 1
  m_Drag: 0
  m_AngularDrag: 0.05
  m_UseGravity: 1
  m_IsKinematic: 0
  m_Interpolate: 0
  m_Constraints: 0
  m_CollisionDetection: 0
--- !u!1 &1759218967
GameObject:
  m_ObjectHideFlags: 0
  m_PrefabParentObject: {fileID: 0}
  m_PrefabInternal: {fileID: 0}
  serializedVersion: 4
  m_Component:
  - 4: {fileID: 1759218972}
  - 33: {fileID: 1759218971}
  - 23: {fileID: 1759218970}
  - 135: {fileID: 1759218969}
  - 54: {fileID: 1759218973}
  - 114: {fileID: 1759218968}
  m_Layer: 8
  m_Name: InteractionSphere
  m_TagString: Untagged
  m_Icon: {fileID: 0}
  m_NavMeshLayer: 0
  m_StaticEditorFlags: 0
  m_IsActive: 1
--- !u!114 &1759218968
MonoBehaviour:
  m_ObjectHideFlags: 0
  m_PrefabParentObject: {fileID: 0}
  m_PrefabInternal: {fileID: 0}
  m_GameObject: {fileID: 1759218967}
  m_Enabled: 1
  m_EditorHideFlags: 0
  m_Script: {fileID: 11500000, guid: ffce1885e536aaf4696254f3d6911922, type: 3}
  m_Name: 
  m_EditorClassIdentifier: 
  _manager: {fileID: 1473219677}
  _toggledRenderers:
  - {fileID: 1759218970}
--- !u!135 &1759218969
SphereCollider:
  m_ObjectHideFlags: 0
  m_PrefabParentObject: {fileID: 0}
  m_PrefabInternal: {fileID: 0}
  m_GameObject: {fileID: 1759218967}
  m_Material: {fileID: 0}
  m_IsTrigger: 0
  m_Enabled: 1
  serializedVersion: 2
  m_Radius: 0.5
  m_Center: {x: 0, y: 0, z: 0}
--- !u!23 &1759218970
MeshRenderer:
  m_ObjectHideFlags: 0
  m_PrefabParentObject: {fileID: 0}
  m_PrefabInternal: {fileID: 0}
  m_GameObject: {fileID: 1759218967}
  m_Enabled: 1
  m_CastShadows: 1
  m_ReceiveShadows: 1
  m_Materials:
  - {fileID: 10303, guid: 0000000000000000f000000000000000, type: 0}
  m_SubsetIndices: 
  m_StaticBatchRoot: {fileID: 0}
  m_UseLightProbes: 1
  m_ReflectionProbeUsage: 1
  m_ProbeAnchor: {fileID: 0}
  m_ScaleInLightmap: 1
  m_PreserveUVs: 0
  m_IgnoreNormalsForChartDetection: 0
  m_ImportantGI: 0
  m_MinimumChartSize: 4
  m_AutoUVMaxDistance: 0.5
  m_AutoUVMaxAngle: 89
  m_LightmapParameters: {fileID: 0}
  m_SortingLayerID: 0
  m_SortingOrder: 0
--- !u!33 &1759218971
MeshFilter:
  m_ObjectHideFlags: 0
  m_PrefabParentObject: {fileID: 0}
  m_PrefabInternal: {fileID: 0}
  m_GameObject: {fileID: 1759218967}
  m_Mesh: {fileID: 10207, guid: 0000000000000000e000000000000000, type: 0}
--- !u!4 &1759218972
Transform:
  m_ObjectHideFlags: 0
  m_PrefabParentObject: {fileID: 0}
  m_PrefabInternal: {fileID: 0}
  m_GameObject: {fileID: 1759218967}
  m_LocalRotation: {x: 0, y: 0, z: 0, w: 1}
  m_LocalPosition: {x: 0.006, y: 0, z: 0.444}
  m_LocalScale: {x: 0.19814016, y: 0.19814016, z: 0.19814016}
  m_LocalEulerAnglesHint: {x: 0, y: 0, z: 0}
  m_Children: []
  m_Father: {fileID: 1473219678}
  m_RootOrder: 2
--- !u!54 &1759218973
Rigidbody:
  m_ObjectHideFlags: 0
  m_PrefabParentObject: {fileID: 0}
  m_PrefabInternal: {fileID: 0}
  m_GameObject: {fileID: 1759218967}
  serializedVersion: 2
  m_Mass: 1
  m_Drag: 0
  m_AngularDrag: 0.05
  m_UseGravity: 1
  m_IsKinematic: 0
  m_Interpolate: 0
  m_Constraints: 0
  m_CollisionDetection: 0
--- !u!1001 &1884541114
Prefab:
  m_ObjectHideFlags: 0
  serializedVersion: 2
  m_Modification:
    m_TransformParent: {fileID: 972296619}
    m_Modifications:
    - target: {fileID: 464466, guid: 39d18871c11b53c4082d8202e3db68a3, type: 2}
      propertyPath: m_LocalPosition.x
      value: -0.075
      objectReference: {fileID: 0}
    - target: {fileID: 464466, guid: 39d18871c11b53c4082d8202e3db68a3, type: 2}
      propertyPath: m_LocalPosition.y
      value: 0.13858324
      objectReference: {fileID: 0}
    - target: {fileID: 464466, guid: 39d18871c11b53c4082d8202e3db68a3, type: 2}
      propertyPath: m_LocalPosition.z
      value: -0.07418599
      objectReference: {fileID: 0}
    - target: {fileID: 464466, guid: 39d18871c11b53c4082d8202e3db68a3, type: 2}
      propertyPath: m_LocalRotation.x
      value: 0.99919784
      objectReference: {fileID: 0}
    - target: {fileID: 464466, guid: 39d18871c11b53c4082d8202e3db68a3, type: 2}
      propertyPath: m_LocalRotation.y
      value: -0.00000016931428
      objectReference: {fileID: 0}
    - target: {fileID: 464466, guid: 39d18871c11b53c4082d8202e3db68a3, type: 2}
      propertyPath: m_LocalRotation.z
      value: -0.00000014321724
      objectReference: {fileID: 0}
    - target: {fileID: 464466, guid: 39d18871c11b53c4082d8202e3db68a3, type: 2}
      propertyPath: m_LocalRotation.w
      value: 0.040045604
      objectReference: {fileID: 0}
    - target: {fileID: 464466, guid: 39d18871c11b53c4082d8202e3db68a3, type: 2}
      propertyPath: m_RootOrder
      value: 1
      objectReference: {fileID: 0}
    - target: {fileID: 11407378, guid: 39d18871c11b53c4082d8202e3db68a3, type: 2}
      propertyPath: _material
      value: 
      objectReference: {fileID: 10303, guid: 0000000000000000f000000000000000, type: 0}
    m_RemovedComponents: []
  m_ParentPrefab: {fileID: 100100000, guid: 39d18871c11b53c4082d8202e3db68a3, type: 2}
  m_IsPrefabParent: 0
--- !u!114 &1884541115 stripped
MonoBehaviour:
  m_PrefabParentObject: {fileID: 11407378, guid: 39d18871c11b53c4082d8202e3db68a3,
    type: 2}
  m_PrefabInternal: {fileID: 1884541114}
  m_Script: {fileID: 11500000, guid: a04122797dd84ca43a07055f12d91e0f, type: 3}
--- !u!4 &1884541116 stripped
Transform:
  m_PrefabParentObject: {fileID: 464466, guid: 39d18871c11b53c4082d8202e3db68a3, type: 2}
  m_PrefabInternal: {fileID: 1884541114}
--- !u!1001 &1978229869
Prefab:
  m_ObjectHideFlags: 0
  serializedVersion: 2
  m_Modification:
    m_TransformParent: {fileID: 972296619}
    m_Modifications:
    - target: {fileID: 415952, guid: c8515ebee271c0649b9db1321f3026a4, type: 2}
      propertyPath: m_LocalPosition.x
      value: -0.075
      objectReference: {fileID: 0}
    - target: {fileID: 415952, guid: c8515ebee271c0649b9db1321f3026a4, type: 2}
      propertyPath: m_LocalPosition.y
      value: 0.131
      objectReference: {fileID: 0}
    - target: {fileID: 415952, guid: c8515ebee271c0649b9db1321f3026a4, type: 2}
      propertyPath: m_LocalPosition.z
      value: -0.074
      objectReference: {fileID: 0}
    - target: {fileID: 415952, guid: c8515ebee271c0649b9db1321f3026a4, type: 2}
      propertyPath: m_LocalRotation.x
      value: 1
      objectReference: {fileID: 0}
    - target: {fileID: 415952, guid: c8515ebee271c0649b9db1321f3026a4, type: 2}
      propertyPath: m_LocalRotation.y
      value: -0.00000016292068
      objectReference: {fileID: 0}
    - target: {fileID: 415952, guid: c8515ebee271c0649b9db1321f3026a4, type: 2}
      propertyPath: m_LocalRotation.z
      value: -0.00000016292068
      objectReference: {fileID: 0}
    - target: {fileID: 415952, guid: c8515ebee271c0649b9db1321f3026a4, type: 2}
      propertyPath: m_LocalRotation.w
      value: 2.654315e-14
      objectReference: {fileID: 0}
    - target: {fileID: 415952, guid: c8515ebee271c0649b9db1321f3026a4, type: 2}
      propertyPath: m_RootOrder
      value: 3
      objectReference: {fileID: 0}
    - target: {fileID: 13653358, guid: c8515ebee271c0649b9db1321f3026a4, type: 2}
      propertyPath: m_Radius
      value: 0.0205
      objectReference: {fileID: 0}
    - target: {fileID: 13653358, guid: c8515ebee271c0649b9db1321f3026a4, type: 2}
      propertyPath: m_Height
      value: 0.291
      objectReference: {fileID: 0}
    - target: {fileID: 13611584, guid: c8515ebee271c0649b9db1321f3026a4, type: 2}
      propertyPath: m_Radius
      value: 0.004
      objectReference: {fileID: 0}
    - target: {fileID: 13611584, guid: c8515ebee271c0649b9db1321f3026a4, type: 2}
      propertyPath: m_Height
      value: 0.03433
      objectReference: {fileID: 0}
    - target: {fileID: 13665176, guid: c8515ebee271c0649b9db1321f3026a4, type: 2}
      propertyPath: m_Radius
      value: 0.004
      objectReference: {fileID: 0}
    - target: {fileID: 13665176, guid: c8515ebee271c0649b9db1321f3026a4, type: 2}
      propertyPath: m_Height
      value: 0.05422
      objectReference: {fileID: 0}
    - target: {fileID: 13618002, guid: c8515ebee271c0649b9db1321f3026a4, type: 2}
      propertyPath: m_Radius
      value: 0.004
      objectReference: {fileID: 0}
    - target: {fileID: 13618002, guid: c8515ebee271c0649b9db1321f3026a4, type: 2}
      propertyPath: m_Height
      value: 0.023819998
      objectReference: {fileID: 0}
    - target: {fileID: 13675550, guid: c8515ebee271c0649b9db1321f3026a4, type: 2}
      propertyPath: m_Radius
      value: 0.004
      objectReference: {fileID: 0}
    - target: {fileID: 13675550, guid: c8515ebee271c0649b9db1321f3026a4, type: 2}
      propertyPath: m_Height
      value: 0.023959998
      objectReference: {fileID: 0}
    - target: {fileID: 13609178, guid: c8515ebee271c0649b9db1321f3026a4, type: 2}
      propertyPath: m_Radius
      value: 0.004
      objectReference: {fileID: 0}
    - target: {fileID: 13609178, guid: c8515ebee271c0649b9db1321f3026a4, type: 2}
      propertyPath: m_Height
      value: 0.03365
      objectReference: {fileID: 0}
    - target: {fileID: 13621156, guid: c8515ebee271c0649b9db1321f3026a4, type: 2}
      propertyPath: m_Radius
      value: 0.004
      objectReference: {fileID: 0}
    - target: {fileID: 13621156, guid: c8515ebee271c0649b9db1321f3026a4, type: 2}
      propertyPath: m_Height
      value: 0.02967
      objectReference: {fileID: 0}
    - target: {fileID: 13642902, guid: c8515ebee271c0649b9db1321f3026a4, type: 2}
      propertyPath: m_Radius
      value: 0.004
      objectReference: {fileID: 0}
    - target: {fileID: 13642902, guid: c8515ebee271c0649b9db1321f3026a4, type: 2}
      propertyPath: m_Height
      value: 0.05263
      objectReference: {fileID: 0}
    - target: {fileID: 13695480, guid: c8515ebee271c0649b9db1321f3026a4, type: 2}
      propertyPath: m_Radius
      value: 0.004
      objectReference: {fileID: 0}
    - target: {fileID: 13695480, guid: c8515ebee271c0649b9db1321f3026a4, type: 2}
      propertyPath: m_Height
      value: 0.025399998
      objectReference: {fileID: 0}
    - target: {fileID: 13643808, guid: c8515ebee271c0649b9db1321f3026a4, type: 2}
      propertyPath: m_Radius
      value: 0.004
      objectReference: {fileID: 0}
    - target: {fileID: 13643808, guid: c8515ebee271c0649b9db1321f3026a4, type: 2}
      propertyPath: m_Height
      value: 0.047779996
      objectReference: {fileID: 0}
    - target: {fileID: 13640252, guid: c8515ebee271c0649b9db1321f3026a4, type: 2}
      propertyPath: m_Radius
      value: 0.004
      objectReference: {fileID: 0}
    - target: {fileID: 13640252, guid: c8515ebee271c0649b9db1321f3026a4, type: 2}
      propertyPath: m_Height
      value: 0.04937
      objectReference: {fileID: 0}
    - target: {fileID: 13661254, guid: c8515ebee271c0649b9db1321f3026a4, type: 2}
      propertyPath: m_Radius
      value: 0.004
      objectReference: {fileID: 0}
    - target: {fileID: 13661254, guid: c8515ebee271c0649b9db1321f3026a4, type: 2}
      propertyPath: m_Height
      value: 0.03038
      objectReference: {fileID: 0}
    - target: {fileID: 13604654, guid: c8515ebee271c0649b9db1321f3026a4, type: 2}
      propertyPath: m_Radius
      value: 0.004
      objectReference: {fileID: 0}
    - target: {fileID: 13604654, guid: c8515ebee271c0649b9db1321f3026a4, type: 2}
      propertyPath: m_Height
      value: 0.0253
      objectReference: {fileID: 0}
    - target: {fileID: 13638526, guid: c8515ebee271c0649b9db1321f3026a4, type: 2}
      propertyPath: m_Radius
      value: 0.004
      objectReference: {fileID: 0}
    - target: {fileID: 13638526, guid: c8515ebee271c0649b9db1321f3026a4, type: 2}
      propertyPath: m_Height
      value: 0.03957
      objectReference: {fileID: 0}
    - target: {fileID: 13630498, guid: c8515ebee271c0649b9db1321f3026a4, type: 2}
      propertyPath: m_Radius
      value: 0.004
      objectReference: {fileID: 0}
    - target: {fileID: 13630498, guid: c8515ebee271c0649b9db1321f3026a4, type: 2}
      propertyPath: m_Height
      value: 0.040740002
      objectReference: {fileID: 0}
    - target: {fileID: 13600456, guid: c8515ebee271c0649b9db1321f3026a4, type: 2}
      propertyPath: m_Radius
      value: 0.004
      objectReference: {fileID: 0}
    - target: {fileID: 13600456, guid: c8515ebee271c0649b9db1321f3026a4, type: 2}
      propertyPath: m_Height
      value: 0.02611
      objectReference: {fileID: 0}
    - target: {fileID: 452704, guid: c8515ebee271c0649b9db1321f3026a4, type: 2}
      propertyPath: m_LocalRotation.x
      value: 0.07411185
      objectReference: {fileID: 0}
    - target: {fileID: 452704, guid: c8515ebee271c0649b9db1321f3026a4, type: 2}
      propertyPath: m_LocalRotation.z
      value: 0.0062662438
      objectReference: {fileID: 0}
    - target: {fileID: 452704, guid: c8515ebee271c0649b9db1321f3026a4, type: 2}
      propertyPath: m_LocalPosition.y
      value: -0.008394185
      objectReference: {fileID: 0}
    - target: {fileID: 452704, guid: c8515ebee271c0649b9db1321f3026a4, type: 2}
      propertyPath: m_LocalPosition.z
      value: 0.09146035
      objectReference: {fileID: 0}
    - target: {fileID: 433670, guid: c8515ebee271c0649b9db1321f3026a4, type: 2}
      propertyPath: m_LocalRotation.x
      value: 0.07411185
      objectReference: {fileID: 0}
    - target: {fileID: 433670, guid: c8515ebee271c0649b9db1321f3026a4, type: 2}
      propertyPath: m_LocalRotation.z
      value: 0.0062662438
      objectReference: {fileID: 0}
    - target: {fileID: 433670, guid: c8515ebee271c0649b9db1321f3026a4, type: 2}
      propertyPath: m_LocalPosition.x
      value: -0.03164456
      objectReference: {fileID: 0}
    - target: {fileID: 433670, guid: c8515ebee271c0649b9db1321f3026a4, type: 2}
      propertyPath: m_LocalPosition.y
      value: -0.0055608796
      objectReference: {fileID: 0}
    - target: {fileID: 433670, guid: c8515ebee271c0649b9db1321f3026a4, type: 2}
      propertyPath: m_LocalPosition.z
      value: 0.072839804
      objectReference: {fileID: 0}
    - target: {fileID: 484030, guid: c8515ebee271c0649b9db1321f3026a4, type: 2}
      propertyPath: m_LocalRotation.x
      value: 0.07411185
      objectReference: {fileID: 0}
    - target: {fileID: 484030, guid: c8515ebee271c0649b9db1321f3026a4, type: 2}
      propertyPath: m_LocalRotation.z
      value: 0.0062662438
      objectReference: {fileID: 0}
    - target: {fileID: 484030, guid: c8515ebee271c0649b9db1321f3026a4, type: 2}
      propertyPath: m_LocalPosition.x
      value: -0.026483903
      objectReference: {fileID: 0}
    - target: {fileID: 484030, guid: c8515ebee271c0649b9db1321f3026a4, type: 2}
      propertyPath: m_LocalPosition.y
      value: -0.00095046195
      objectReference: {fileID: 0}
    - target: {fileID: 484030, guid: c8515ebee271c0649b9db1321f3026a4, type: 2}
      propertyPath: m_LocalPosition.z
      value: 0.04254002
      objectReference: {fileID: 0}
    - target: {fileID: 483186, guid: c8515ebee271c0649b9db1321f3026a4, type: 2}
      propertyPath: m_LocalRotation.x
      value: 0.029145747
      objectReference: {fileID: 0}
    - target: {fileID: 483186, guid: c8515ebee271c0649b9db1321f3026a4, type: 2}
      propertyPath: m_LocalRotation.y
      value: 0.13843814
      objectReference: {fileID: 0}
    - target: {fileID: 483186, guid: c8515ebee271c0649b9db1321f3026a4, type: 2}
      propertyPath: m_LocalRotation.z
      value: -0.1772591
      objectReference: {fileID: 0}
    - target: {fileID: 483186, guid: c8515ebee271c0649b9db1321f3026a4, type: 2}
      propertyPath: m_LocalRotation.w
      value: 0.9739429
      objectReference: {fileID: 0}
    - target: {fileID: 483186, guid: c8515ebee271c0649b9db1321f3026a4, type: 2}
      propertyPath: m_LocalPosition.x
      value: 0.050593752
      objectReference: {fileID: 0}
    - target: {fileID: 483186, guid: c8515ebee271c0649b9db1321f3026a4, type: 2}
      propertyPath: m_LocalPosition.y
      value: -0.0062271967
      objectReference: {fileID: 0}
    - target: {fileID: 483186, guid: c8515ebee271c0649b9db1321f3026a4, type: 2}
      propertyPath: m_LocalPosition.z
      value: 0.06620374
      objectReference: {fileID: 0}
    - target: {fileID: 478232, guid: c8515ebee271c0649b9db1321f3026a4, type: 2}
      propertyPath: m_LocalRotation.x
      value: 0.029145747
      objectReference: {fileID: 0}
    - target: {fileID: 478232, guid: c8515ebee271c0649b9db1321f3026a4, type: 2}
      propertyPath: m_LocalRotation.y
      value: 0.13843814
      objectReference: {fileID: 0}
    - target: {fileID: 478232, guid: c8515ebee271c0649b9db1321f3026a4, type: 2}
      propertyPath: m_LocalRotation.z
      value: -0.1772591
      objectReference: {fileID: 0}
    - target: {fileID: 478232, guid: c8515ebee271c0649b9db1321f3026a4, type: 2}
      propertyPath: m_LocalRotation.w
      value: 0.9739429
      objectReference: {fileID: 0}
    - target: {fileID: 478232, guid: c8515ebee271c0649b9db1321f3026a4, type: 2}
      propertyPath: m_LocalPosition.x
      value: 0.046176095
      objectReference: {fileID: 0}
    - target: {fileID: 478232, guid: c8515ebee271c0649b9db1321f3026a4, type: 2}
      propertyPath: m_LocalPosition.y
      value: -0.0044240206
      objectReference: {fileID: 0}
    - target: {fileID: 478232, guid: c8515ebee271c0649b9db1321f3026a4, type: 2}
      propertyPath: m_LocalPosition.z
      value: 0.049850672
      objectReference: {fileID: 0}
    - target: {fileID: 494458, guid: c8515ebee271c0649b9db1321f3026a4, type: 2}
      propertyPath: m_LocalRotation.x
      value: 0.029145747
      objectReference: {fileID: 0}
    - target: {fileID: 494458, guid: c8515ebee271c0649b9db1321f3026a4, type: 2}
      propertyPath: m_LocalRotation.y
      value: 0.13843814
      objectReference: {fileID: 0}
    - target: {fileID: 494458, guid: c8515ebee271c0649b9db1321f3026a4, type: 2}
      propertyPath: m_LocalRotation.z
      value: -0.1772591
      objectReference: {fileID: 0}
    - target: {fileID: 494458, guid: c8515ebee271c0649b9db1321f3026a4, type: 2}
      propertyPath: m_LocalRotation.w
      value: 0.9739429
      objectReference: {fileID: 0}
    - target: {fileID: 494458, guid: c8515ebee271c0649b9db1321f3026a4, type: 2}
      propertyPath: m_LocalPosition.x
      value: 0.039582655
      objectReference: {fileID: 0}
    - target: {fileID: 494458, guid: c8515ebee271c0649b9db1321f3026a4, type: 2}
      propertyPath: m_LocalPosition.y
      value: -0.0017327497
      objectReference: {fileID: 0}
    - target: {fileID: 494458, guid: c8515ebee271c0649b9db1321f3026a4, type: 2}
      propertyPath: m_LocalPosition.z
      value: 0.025443407
      objectReference: {fileID: 0}
    - target: {fileID: 445228, guid: c8515ebee271c0649b9db1321f3026a4, type: 2}
      propertyPath: m_LocalRotation.x
      value: 0.075277895
      objectReference: {fileID: 0}
    - target: {fileID: 445228, guid: c8515ebee271c0649b9db1321f3026a4, type: 2}
      propertyPath: m_LocalRotation.y
      value: -0.009242246
      objectReference: {fileID: 0}
    - target: {fileID: 445228, guid: c8515ebee271c0649b9db1321f3026a4, type: 2}
      propertyPath: m_LocalRotation.z
      value: -0.07399495
      objectReference: {fileID: 0}
    - target: {fileID: 445228, guid: c8515ebee271c0649b9db1321f3026a4, type: 2}
      propertyPath: m_LocalRotation.w
      value: 0.99437046
      objectReference: {fileID: 0}
    - target: {fileID: 445228, guid: c8515ebee271c0649b9db1321f3026a4, type: 2}
      propertyPath: m_LocalPosition.x
      value: -0.0051404005
      objectReference: {fileID: 0}
    - target: {fileID: 445228, guid: c8515ebee271c0649b9db1321f3026a4, type: 2}
      propertyPath: m_LocalPosition.y
      value: -0.007816775
      objectReference: {fileID: 0}
    - target: {fileID: 445228, guid: c8515ebee271c0649b9db1321f3026a4, type: 2}
      propertyPath: m_LocalPosition.z
      value: 0.1019956
      objectReference: {fileID: 0}
    - target: {fileID: 434850, guid: c8515ebee271c0649b9db1321f3026a4, type: 2}
      propertyPath: m_LocalRotation.x
      value: 0.075277895
      objectReference: {fileID: 0}
    - target: {fileID: 434850, guid: c8515ebee271c0649b9db1321f3026a4, type: 2}
      propertyPath: m_LocalRotation.y
      value: -0.009242246
      objectReference: {fileID: 0}
    - target: {fileID: 434850, guid: c8515ebee271c0649b9db1321f3026a4, type: 2}
      propertyPath: m_LocalRotation.z
      value: -0.07399495
      objectReference: {fileID: 0}
    - target: {fileID: 434850, guid: c8515ebee271c0649b9db1321f3026a4, type: 2}
      propertyPath: m_LocalRotation.w
      value: 0.99437046
      objectReference: {fileID: 0}
    - target: {fileID: 434850, guid: c8515ebee271c0649b9db1321f3026a4, type: 2}
      propertyPath: m_LocalPosition.x
      value: -0.004494933
      objectReference: {fileID: 0}
    - target: {fileID: 434850, guid: c8515ebee271c0649b9db1321f3026a4, type: 2}
      propertyPath: m_LocalPosition.y
      value: -0.004573299
      objectReference: {fileID: 0}
    - target: {fileID: 434850, guid: c8515ebee271c0649b9db1321f3026a4, type: 2}
      propertyPath: m_LocalPosition.z
      value: 0.08038217
      objectReference: {fileID: 0}
    - target: {fileID: 467038, guid: c8515ebee271c0649b9db1321f3026a4, type: 2}
      propertyPath: m_LocalRotation.x
      value: 0.075277895
      objectReference: {fileID: 0}
    - target: {fileID: 467038, guid: c8515ebee271c0649b9db1321f3026a4, type: 2}
      propertyPath: m_LocalRotation.y
      value: -0.009242246
      objectReference: {fileID: 0}
    - target: {fileID: 467038, guid: c8515ebee271c0649b9db1321f3026a4, type: 2}
      propertyPath: m_LocalRotation.z
      value: -0.07399495
      objectReference: {fileID: 0}
    - target: {fileID: 467038, guid: c8515ebee271c0649b9db1321f3026a4, type: 2}
      propertyPath: m_LocalRotation.w
      value: 0.99437046
      objectReference: {fileID: 0}
    - target: {fileID: 467038, guid: c8515ebee271c0649b9db1321f3026a4, type: 2}
      propertyPath: m_LocalPosition.x
      value: -0.0034475327
      objectReference: {fileID: 0}
    - target: {fileID: 467038, guid: c8515ebee271c0649b9db1321f3026a4, type: 2}
      propertyPath: m_LocalPosition.y
      value: 0.00068982056
      objectReference: {fileID: 0}
    - target: {fileID: 467038, guid: c8515ebee271c0649b9db1321f3026a4, type: 2}
      propertyPath: m_LocalPosition.z
      value: 0.045310356
      objectReference: {fileID: 0}
    - target: {fileID: 407702, guid: c8515ebee271c0649b9db1321f3026a4, type: 2}
      propertyPath: m_LocalRotation.x
      value: 0.11768204
      objectReference: {fileID: 0}
    - target: {fileID: 407702, guid: c8515ebee271c0649b9db1321f3026a4, type: 2}
      propertyPath: m_LocalRotation.y
      value: 0.19041367
      objectReference: {fileID: 0}
    - target: {fileID: 407702, guid: c8515ebee271c0649b9db1321f3026a4, type: 2}
      propertyPath: m_LocalRotation.z
      value: -0.5123905
      objectReference: {fileID: 0}
    - target: {fileID: 407702, guid: c8515ebee271c0649b9db1321f3026a4, type: 2}
      propertyPath: m_LocalRotation.w
      value: -0.8290655
      objectReference: {fileID: 0}
    - target: {fileID: 407702, guid: c8515ebee271c0649b9db1321f3026a4, type: 2}
      propertyPath: m_LocalPosition.x
      value: -0.058007922
      objectReference: {fileID: 0}
    - target: {fileID: 407702, guid: c8515ebee271c0649b9db1321f3026a4, type: 2}
      propertyPath: m_LocalPosition.y
      value: -0.0059999633
      objectReference: {fileID: 0}
    - target: {fileID: 407702, guid: c8515ebee271c0649b9db1321f3026a4, type: 2}
      propertyPath: m_LocalPosition.z
      value: 0.026575122
      objectReference: {fileID: 0}
    - target: {fileID: 425120, guid: c8515ebee271c0649b9db1321f3026a4, type: 2}
      propertyPath: m_LocalRotation.x
      value: 0.11768204
      objectReference: {fileID: 0}
    - target: {fileID: 425120, guid: c8515ebee271c0649b9db1321f3026a4, type: 2}
      propertyPath: m_LocalRotation.y
      value: 0.19041367
      objectReference: {fileID: 0}
    - target: {fileID: 425120, guid: c8515ebee271c0649b9db1321f3026a4, type: 2}
      propertyPath: m_LocalRotation.z
      value: -0.5123905
      objectReference: {fileID: 0}
    - target: {fileID: 425120, guid: c8515ebee271c0649b9db1321f3026a4, type: 2}
      propertyPath: m_LocalRotation.w
      value: -0.8290655
      objectReference: {fileID: 0}
    - target: {fileID: 425120, guid: c8515ebee271c0649b9db1321f3026a4, type: 2}
      propertyPath: m_LocalPosition.x
      value: -0.046392847
      objectReference: {fileID: 0}
    - target: {fileID: 425120, guid: c8515ebee271c0649b9db1321f3026a4, type: 2}
      propertyPath: m_LocalPosition.y
      value: -0.0059999675
      objectReference: {fileID: 0}
    - target: {fileID: 425120, guid: c8515ebee271c0649b9db1321f3026a4, type: 2}
      propertyPath: m_LocalPosition.z
      value: 0.0026227983
      objectReference: {fileID: 0}
    - target: {fileID: 436198, guid: c8515ebee271c0649b9db1321f3026a4, type: 2}
      propertyPath: m_LocalRotation.x
      value: 0.11768204
      objectReference: {fileID: 0}
    - target: {fileID: 436198, guid: c8515ebee271c0649b9db1321f3026a4, type: 2}
      propertyPath: m_LocalRotation.y
      value: 0.19041367
      objectReference: {fileID: 0}
    - target: {fileID: 436198, guid: c8515ebee271c0649b9db1321f3026a4, type: 2}
      propertyPath: m_LocalRotation.z
      value: -0.5123905
      objectReference: {fileID: 0}
    - target: {fileID: 436198, guid: c8515ebee271c0649b9db1321f3026a4, type: 2}
      propertyPath: m_LocalRotation.w
      value: -0.8290655
      objectReference: {fileID: 0}
    - target: {fileID: 436198, guid: c8515ebee271c0649b9db1321f3026a4, type: 2}
      propertyPath: m_LocalPosition.x
      value: -0.02942182
      objectReference: {fileID: 0}
    - target: {fileID: 436198, guid: c8515ebee271c0649b9db1321f3026a4, type: 2}
      propertyPath: m_LocalPosition.y
      value: -0.0059999726
      objectReference: {fileID: 0}
    - target: {fileID: 436198, guid: c8515ebee271c0649b9db1321f3026a4, type: 2}
      propertyPath: m_LocalPosition.z
      value: -0.03237442
      objectReference: {fileID: 0}
    - target: {fileID: 429658, guid: c8515ebee271c0649b9db1321f3026a4, type: 2}
      propertyPath: m_LocalRotation.x
      value: 0.067679346
      objectReference: {fileID: 0}
    - target: {fileID: 429658, guid: c8515ebee271c0649b9db1321f3026a4, type: 2}
      propertyPath: m_LocalRotation.y
      value: 0.06845519
      objectReference: {fileID: 0}
    - target: {fileID: 429658, guid: c8515ebee271c0649b9db1321f3026a4, type: 2}
      propertyPath: m_LocalRotation.z
      value: -0.104890704
      objectReference: {fileID: 0}
    - target: {fileID: 429658, guid: c8515ebee271c0649b9db1321f3026a4, type: 2}
      propertyPath: m_LocalRotation.w
      value: 0.9898138
      objectReference: {fileID: 0}
    - target: {fileID: 429658, guid: c8515ebee271c0649b9db1321f3026a4, type: 2}
      propertyPath: m_LocalPosition.x
      value: 0.0266273
      objectReference: {fileID: 0}
    - target: {fileID: 429658, guid: c8515ebee271c0649b9db1321f3026a4, type: 2}
      propertyPath: m_LocalPosition.y
      value: -0.0072248816
      objectReference: {fileID: 0}
    - target: {fileID: 429658, guid: c8515ebee271c0649b9db1321f3026a4, type: 2}
      propertyPath: m_LocalPosition.z
      value: 0.09154669
      objectReference: {fileID: 0}
    - target: {fileID: 441364, guid: c8515ebee271c0649b9db1321f3026a4, type: 2}
      propertyPath: m_LocalRotation.x
      value: 0.067679346
      objectReference: {fileID: 0}
    - target: {fileID: 441364, guid: c8515ebee271c0649b9db1321f3026a4, type: 2}
      propertyPath: m_LocalRotation.y
      value: 0.06845519
      objectReference: {fileID: 0}
    - target: {fileID: 441364, guid: c8515ebee271c0649b9db1321f3026a4, type: 2}
      propertyPath: m_LocalRotation.z
      value: -0.104890704
      objectReference: {fileID: 0}
    - target: {fileID: 441364, guid: c8515ebee271c0649b9db1321f3026a4, type: 2}
      propertyPath: m_LocalRotation.w
      value: 0.9898138
      objectReference: {fileID: 0}
    - target: {fileID: 441364, guid: c8515ebee271c0649b9db1321f3026a4, type: 2}
      propertyPath: m_LocalPosition.x
      value: 0.024021992
      objectReference: {fileID: 0}
    - target: {fileID: 441364, guid: c8515ebee271c0649b9db1321f3026a4, type: 2}
      propertyPath: m_LocalPosition.y
      value: -0.0040392657
      objectReference: {fileID: 0}
    - target: {fileID: 441364, guid: c8515ebee271c0649b9db1321f3026a4, type: 2}
      propertyPath: m_LocalPosition.z
      value: 0.070469685
      objectReference: {fileID: 0}
    - target: {fileID: 447880, guid: c8515ebee271c0649b9db1321f3026a4, type: 2}
      propertyPath: m_LocalRotation.x
      value: 0.067679346
      objectReference: {fileID: 0}
    - target: {fileID: 447880, guid: c8515ebee271c0649b9db1321f3026a4, type: 2}
      propertyPath: m_LocalRotation.y
      value: 0.06845519
      objectReference: {fileID: 0}
    - target: {fileID: 447880, guid: c8515ebee271c0649b9db1321f3026a4, type: 2}
      propertyPath: m_LocalRotation.z
      value: -0.104890704
      objectReference: {fileID: 0}
    - target: {fileID: 447880, guid: c8515ebee271c0649b9db1321f3026a4, type: 2}
      propertyPath: m_LocalRotation.w
      value: 0.9898138
      objectReference: {fileID: 0}
    - target: {fileID: 447880, guid: c8515ebee271c0649b9db1321f3026a4, type: 2}
      propertyPath: m_LocalPosition.x
      value: 0.019956635
      objectReference: {fileID: 0}
    - target: {fileID: 447880, guid: c8515ebee271c0649b9db1321f3026a4, type: 2}
      propertyPath: m_LocalPosition.y
      value: 0.0009315992
      objectReference: {fileID: 0}
    - target: {fileID: 447880, guid: c8515ebee271c0649b9db1321f3026a4, type: 2}
      propertyPath: m_LocalPosition.z
      value: 0.03758076
      objectReference: {fileID: 0}
    - target: {fileID: 166188, guid: c8515ebee271c0649b9db1321f3026a4, type: 2}
      propertyPath: m_IsActive
      value: 1
      objectReference: {fileID: 0}
    - target: {fileID: 452704, guid: c8515ebee271c0649b9db1321f3026a4, type: 2}
      propertyPath: m_LocalPosition.x
      value: -0.034816008
      objectReference: {fileID: 0}
    - target: {fileID: 403030, guid: c8515ebee271c0649b9db1321f3026a4, type: 2}
      propertyPath: m_LocalScale.y
      value: 1.0000001
      objectReference: {fileID: 0}
    - target: {fileID: 403030, guid: c8515ebee271c0649b9db1321f3026a4, type: 2}
      propertyPath: m_LocalScale.z
      value: 1.0000001
      objectReference: {fileID: 0}
    - target: {fileID: 447880, guid: c8515ebee271c0649b9db1321f3026a4, type: 2}
      propertyPath: m_LocalScale.y
      value: 1.0000001
      objectReference: {fileID: 0}
    - target: {fileID: 447880, guid: c8515ebee271c0649b9db1321f3026a4, type: 2}
      propertyPath: m_LocalScale.z
      value: 1.0000001
      objectReference: {fileID: 0}
    - target: {fileID: 441364, guid: c8515ebee271c0649b9db1321f3026a4, type: 2}
      propertyPath: m_LocalScale.y
      value: 1.0000001
      objectReference: {fileID: 0}
    - target: {fileID: 441364, guid: c8515ebee271c0649b9db1321f3026a4, type: 2}
      propertyPath: m_LocalScale.z
      value: 1.0000001
      objectReference: {fileID: 0}
    - target: {fileID: 429658, guid: c8515ebee271c0649b9db1321f3026a4, type: 2}
      propertyPath: m_LocalScale.y
      value: 1.0000001
      objectReference: {fileID: 0}
    - target: {fileID: 429658, guid: c8515ebee271c0649b9db1321f3026a4, type: 2}
      propertyPath: m_LocalScale.z
      value: 1.0000001
      objectReference: {fileID: 0}
    - target: {fileID: 436198, guid: c8515ebee271c0649b9db1321f3026a4, type: 2}
      propertyPath: m_LocalScale.y
      value: 1.0000001
      objectReference: {fileID: 0}
    - target: {fileID: 436198, guid: c8515ebee271c0649b9db1321f3026a4, type: 2}
      propertyPath: m_LocalScale.z
      value: 1.0000001
      objectReference: {fileID: 0}
    - target: {fileID: 425120, guid: c8515ebee271c0649b9db1321f3026a4, type: 2}
      propertyPath: m_LocalScale.y
      value: 1.0000001
      objectReference: {fileID: 0}
    - target: {fileID: 425120, guid: c8515ebee271c0649b9db1321f3026a4, type: 2}
      propertyPath: m_LocalScale.z
      value: 1.0000001
      objectReference: {fileID: 0}
    - target: {fileID: 407702, guid: c8515ebee271c0649b9db1321f3026a4, type: 2}
      propertyPath: m_LocalScale.y
      value: 1.0000001
      objectReference: {fileID: 0}
    - target: {fileID: 407702, guid: c8515ebee271c0649b9db1321f3026a4, type: 2}
      propertyPath: m_LocalScale.z
      value: 1.0000001
      objectReference: {fileID: 0}
    - target: {fileID: 467038, guid: c8515ebee271c0649b9db1321f3026a4, type: 2}
      propertyPath: m_LocalScale.y
      value: 1.0000001
      objectReference: {fileID: 0}
    - target: {fileID: 467038, guid: c8515ebee271c0649b9db1321f3026a4, type: 2}
      propertyPath: m_LocalScale.z
      value: 1.0000001
      objectReference: {fileID: 0}
    - target: {fileID: 434850, guid: c8515ebee271c0649b9db1321f3026a4, type: 2}
      propertyPath: m_LocalScale.y
      value: 1.0000001
      objectReference: {fileID: 0}
    - target: {fileID: 434850, guid: c8515ebee271c0649b9db1321f3026a4, type: 2}
      propertyPath: m_LocalScale.z
      value: 1.0000001
      objectReference: {fileID: 0}
    - target: {fileID: 445228, guid: c8515ebee271c0649b9db1321f3026a4, type: 2}
      propertyPath: m_LocalScale.y
      value: 1.0000001
      objectReference: {fileID: 0}
    - target: {fileID: 445228, guid: c8515ebee271c0649b9db1321f3026a4, type: 2}
      propertyPath: m_LocalScale.z
      value: 1.0000001
      objectReference: {fileID: 0}
    - target: {fileID: 494458, guid: c8515ebee271c0649b9db1321f3026a4, type: 2}
      propertyPath: m_LocalScale.y
      value: 1.0000001
      objectReference: {fileID: 0}
    - target: {fileID: 494458, guid: c8515ebee271c0649b9db1321f3026a4, type: 2}
      propertyPath: m_LocalScale.z
      value: 1.0000001
      objectReference: {fileID: 0}
    - target: {fileID: 478232, guid: c8515ebee271c0649b9db1321f3026a4, type: 2}
      propertyPath: m_LocalScale.y
      value: 1.0000001
      objectReference: {fileID: 0}
    - target: {fileID: 478232, guid: c8515ebee271c0649b9db1321f3026a4, type: 2}
      propertyPath: m_LocalScale.z
      value: 1.0000001
      objectReference: {fileID: 0}
    - target: {fileID: 483186, guid: c8515ebee271c0649b9db1321f3026a4, type: 2}
      propertyPath: m_LocalScale.y
      value: 1.0000001
      objectReference: {fileID: 0}
    - target: {fileID: 483186, guid: c8515ebee271c0649b9db1321f3026a4, type: 2}
      propertyPath: m_LocalScale.z
      value: 1.0000001
      objectReference: {fileID: 0}
    - target: {fileID: 484030, guid: c8515ebee271c0649b9db1321f3026a4, type: 2}
      propertyPath: m_LocalRotation.y
      value: -0.08401716
      objectReference: {fileID: 0}
    - target: {fileID: 484030, guid: c8515ebee271c0649b9db1321f3026a4, type: 2}
      propertyPath: m_LocalRotation.w
      value: 0.99368477
      objectReference: {fileID: 0}
    - target: {fileID: 484030, guid: c8515ebee271c0649b9db1321f3026a4, type: 2}
      propertyPath: m_LocalScale.y
      value: 1.0000001
      objectReference: {fileID: 0}
    - target: {fileID: 484030, guid: c8515ebee271c0649b9db1321f3026a4, type: 2}
      propertyPath: m_LocalScale.z
      value: 1.0000001
      objectReference: {fileID: 0}
    - target: {fileID: 433670, guid: c8515ebee271c0649b9db1321f3026a4, type: 2}
      propertyPath: m_LocalRotation.y
      value: -0.08401716
      objectReference: {fileID: 0}
    - target: {fileID: 433670, guid: c8515ebee271c0649b9db1321f3026a4, type: 2}
      propertyPath: m_LocalRotation.w
      value: 0.99368477
      objectReference: {fileID: 0}
    - target: {fileID: 433670, guid: c8515ebee271c0649b9db1321f3026a4, type: 2}
      propertyPath: m_LocalScale.y
      value: 1.0000001
      objectReference: {fileID: 0}
    - target: {fileID: 433670, guid: c8515ebee271c0649b9db1321f3026a4, type: 2}
      propertyPath: m_LocalScale.z
      value: 1.0000001
      objectReference: {fileID: 0}
    - target: {fileID: 452704, guid: c8515ebee271c0649b9db1321f3026a4, type: 2}
      propertyPath: m_LocalRotation.y
      value: -0.08401716
      objectReference: {fileID: 0}
    - target: {fileID: 452704, guid: c8515ebee271c0649b9db1321f3026a4, type: 2}
      propertyPath: m_LocalRotation.w
      value: 0.99368477
      objectReference: {fileID: 0}
    - target: {fileID: 452704, guid: c8515ebee271c0649b9db1321f3026a4, type: 2}
      propertyPath: m_LocalScale.y
      value: 1.0000001
      objectReference: {fileID: 0}
    - target: {fileID: 452704, guid: c8515ebee271c0649b9db1321f3026a4, type: 2}
      propertyPath: m_LocalScale.z
      value: 1.0000001
      objectReference: {fileID: 0}
    m_RemovedComponents: []
  m_ParentPrefab: {fileID: 100100000, guid: c8515ebee271c0649b9db1321f3026a4, type: 2}
  m_IsPrefabParent: 0
--- !u!114 &1978229870 stripped
MonoBehaviour:
  m_PrefabParentObject: {fileID: 11406422, guid: c8515ebee271c0649b9db1321f3026a4,
    type: 2}
  m_PrefabInternal: {fileID: 1978229869}
  m_Script: {fileID: 11500000, guid: 9ea79be653ce14db8969d7225d95ec6c, type: 3}
--- !u!4 &1978229871 stripped
Transform:
  m_PrefabParentObject: {fileID: 415952, guid: c8515ebee271c0649b9db1321f3026a4, type: 2}
  m_PrefabInternal: {fileID: 1978229869}
--- !u!1 &2021251535
GameObject:
  m_ObjectHideFlags: 0
  m_PrefabParentObject: {fileID: 0}
  m_PrefabInternal: {fileID: 0}
  serializedVersion: 4
  m_Component:
  - 4: {fileID: 2021251539}
  - 33: {fileID: 2021251538}
  - 65: {fileID: 2021251537}
  - 23: {fileID: 2021251536}
  m_Layer: 8
  m_Name: Platform
  m_TagString: Untagged
  m_Icon: {fileID: 0}
  m_NavMeshLayer: 0
  m_StaticEditorFlags: 4294967295
  m_IsActive: 1
--- !u!23 &2021251536
MeshRenderer:
  m_ObjectHideFlags: 0
  m_PrefabParentObject: {fileID: 0}
  m_PrefabInternal: {fileID: 0}
  m_GameObject: {fileID: 2021251535}
  m_Enabled: 1
  m_CastShadows: 1
  m_ReceiveShadows: 1
  m_Materials:
  - {fileID: 2100000, guid: e9dfb2ee5d9e5bf4bb2ccac51acc885a, type: 2}
  m_SubsetIndices: 
  m_StaticBatchRoot: {fileID: 0}
  m_UseLightProbes: 1
  m_ReflectionProbeUsage: 1
  m_ProbeAnchor: {fileID: 0}
  m_ScaleInLightmap: 1
  m_PreserveUVs: 1
  m_IgnoreNormalsForChartDetection: 0
  m_ImportantGI: 0
  m_MinimumChartSize: 4
  m_AutoUVMaxDistance: 0.5
  m_AutoUVMaxAngle: 89
  m_LightmapParameters: {fileID: 0}
  m_SortingLayerID: 0
  m_SortingOrder: 0
--- !u!65 &2021251537
BoxCollider:
  m_ObjectHideFlags: 0
  m_PrefabParentObject: {fileID: 0}
  m_PrefabInternal: {fileID: 0}
  m_GameObject: {fileID: 2021251535}
  m_Material: {fileID: 0}
  m_IsTrigger: 0
  m_Enabled: 1
  serializedVersion: 2
  m_Size: {x: 1, y: 1, z: 1}
  m_Center: {x: 0, y: 0, z: 0}
--- !u!33 &2021251538
MeshFilter:
  m_ObjectHideFlags: 0
  m_PrefabParentObject: {fileID: 0}
  m_PrefabInternal: {fileID: 0}
  m_GameObject: {fileID: 2021251535}
  m_Mesh: {fileID: 10202, guid: 0000000000000000e000000000000000, type: 0}
--- !u!4 &2021251539
Transform:
  m_ObjectHideFlags: 0
  m_PrefabParentObject: {fileID: 0}
  m_PrefabInternal: {fileID: 0}
  m_GameObject: {fileID: 2021251535}
  m_LocalRotation: {x: -0.130526, y: 0, z: 0, w: 0.9914449}
  m_LocalPosition: {x: -2.881769, y: 3.550533, z: -0.10140145}
  m_LocalScale: {x: 4, y: 0.20000002, z: 2}
  m_LocalEulerAnglesHint: {x: 0, y: 0, z: 0}
  m_Children: []
  m_Father: {fileID: 682435271}
  m_RootOrder: 1<|MERGE_RESOLUTION|>--- conflicted
+++ resolved
@@ -1274,119 +1274,13 @@
   _isHeadMounted: 1
   _overrideDeviceType: 1
   _overrideDeviceTypeWith: 1
-  _useInterpolation: 1
-  _interpolationDelay: 30
+  _useInterpolation: 0
+  _interpolationDelay: 15
 --- !u!114 &972296617
 MonoBehaviour:
   m_ObjectHideFlags: 0
   m_PrefabParentObject: {fileID: 11408046, guid: 18d6bf9063dcb1842be63f411fd9fc26,
     type: 2}
-<<<<<<< HEAD
-  m_PrefabInternal: {fileID: 0}
-  m_GameObject: {fileID: 972296615}
-  m_Enabled: 1
-  m_EditorHideFlags: 0
-  m_Script: {fileID: 11500000, guid: c592f16851a620743868a31232613370, type: 3}
-  m_Name: 
-  m_EditorClassIdentifier: 
-  ModelCollection:
-  - {fileID: 125884215}
-  - {fileID: 1884541115}
-  ModelPool: []
-  EnforceHandedness: 0
---- !u!114 &972296618
-MonoBehaviour:
-  m_ObjectHideFlags: 0
-  m_PrefabParentObject: {fileID: 11415308, guid: 18d6bf9063dcb1842be63f411fd9fc26,
-    type: 2}
-  m_PrefabInternal: {fileID: 0}
-  m_GameObject: {fileID: 972296615}
-  m_Enabled: 1
-  m_EditorHideFlags: 0
-  m_Script: {fileID: 11500000, guid: 215a4d49fc705b74a9d3c5cbfa2c9601, type: 3}
-  m_Name: 
-  m_EditorClassIdentifier: 
---- !u!4 &972296619
-Transform:
-  m_ObjectHideFlags: 0
-  m_PrefabParentObject: {fileID: 411750, guid: 18d6bf9063dcb1842be63f411fd9fc26, type: 2}
-  m_PrefabInternal: {fileID: 0}
-  m_GameObject: {fileID: 972296615}
-  m_LocalRotation: {x: 0.000000115202326, y: -0.7071067, z: -0.7071068, w: -0.00000011520231}
-  m_LocalPosition: {x: 0, y: 0, z: 0}
-  m_LocalScale: {x: 1, y: 1, z: 1}
-  m_Children:
-  - {fileID: 125884216}
-  - {fileID: 1884541116}
-  m_Father: {fileID: 1094789974}
-  m_RootOrder: 0
---- !u!1 &990557404
-GameObject:
-  m_ObjectHideFlags: 0
-  m_PrefabParentObject: {fileID: 0}
-  m_PrefabInternal: {fileID: 0}
-  serializedVersion: 4
-  m_Component:
-  - 4: {fileID: 990557405}
-  - 33: {fileID: 990557410}
-  - 23: {fileID: 990557409}
-  - 65: {fileID: 990557408}
-  - 54: {fileID: 990557407}
-  - 114: {fileID: 990557406}
-  m_Layer: 0
-  m_Name: InteractionCube
-  m_TagString: Untagged
-  m_Icon: {fileID: 0}
-  m_NavMeshLayer: 0
-  m_StaticEditorFlags: 0
-  m_IsActive: 0
---- !u!4 &990557405
-Transform:
-  m_ObjectHideFlags: 0
-  m_PrefabParentObject: {fileID: 0}
-  m_PrefabInternal: {fileID: 0}
-  m_GameObject: {fileID: 990557404}
-  m_LocalRotation: {x: 0, y: 0, z: 0, w: 1}
-  m_LocalPosition: {x: 0.337, y: 0.082, z: 0.629}
-  m_LocalScale: {x: 0.1, y: 0.1, z: 0.1}
-  m_Children: []
-  m_Father: {fileID: 1473219678}
-  m_RootOrder: 5
---- !u!114 &990557406
-MonoBehaviour:
-  m_ObjectHideFlags: 0
-  m_PrefabParentObject: {fileID: 0}
-  m_PrefabInternal: {fileID: 0}
-  m_GameObject: {fileID: 990557404}
-  m_Enabled: 1
-  m_EditorHideFlags: 0
-  m_Script: {fileID: 11500000, guid: ffce1885e536aaf4696254f3d6911922, type: 3}
-  m_Name: 
-  m_EditorClassIdentifier: 
-  _manager: {fileID: 1473219677}
-  _toggledRenderers:
-  - {fileID: 990557409}
---- !u!54 &990557407
-Rigidbody:
-  m_ObjectHideFlags: 0
-  m_PrefabParentObject: {fileID: 0}
-  m_PrefabInternal: {fileID: 0}
-  m_GameObject: {fileID: 990557404}
-  serializedVersion: 2
-  m_Mass: 1
-  m_Drag: 0
-  m_AngularDrag: 0.05
-  m_UseGravity: 1
-  m_IsKinematic: 0
-  m_Interpolate: 1
-  m_Constraints: 0
-  m_CollisionDetection: 0
---- !u!65 &990557408
-BoxCollider:
-  m_ObjectHideFlags: 0
-  m_PrefabParentObject: {fileID: 0}
-=======
->>>>>>> 471b9656
   m_PrefabInternal: {fileID: 0}
   m_GameObject: {fileID: 972296615}
   m_Enabled: 1
@@ -1512,115 +1406,6 @@
   unlockHold: 0
   moreRewind: 276
   lessRewind: 275
-<<<<<<< HEAD
---- !u!1 &1282123898
-GameObject:
-  m_ObjectHideFlags: 0
-  m_PrefabParentObject: {fileID: 0}
-  m_PrefabInternal: {fileID: 0}
-  serializedVersion: 4
-  m_Component:
-  - 4: {fileID: 1282123899}
-  - 33: {fileID: 1282123904}
-  - 23: {fileID: 1282123903}
-  - 65: {fileID: 1282123902}
-  - 54: {fileID: 1282123901}
-  - 114: {fileID: 1282123900}
-  m_Layer: 0
-  m_Name: InteractionCube
-  m_TagString: Untagged
-  m_Icon: {fileID: 0}
-  m_NavMeshLayer: 0
-  m_StaticEditorFlags: 0
-  m_IsActive: 0
---- !u!4 &1282123899
-Transform:
-  m_ObjectHideFlags: 0
-  m_PrefabParentObject: {fileID: 0}
-  m_PrefabInternal: {fileID: 0}
-  m_GameObject: {fileID: 1282123898}
-  m_LocalRotation: {x: 0, y: 0, z: 0, w: 1}
-  m_LocalPosition: {x: 0, y: 0.082, z: 0.629}
-  m_LocalScale: {x: 0.26758632, y: 0.26758632, z: 0.26758632}
-  m_Children: []
-  m_Father: {fileID: 1473219678}
-  m_RootOrder: 3
---- !u!114 &1282123900
-MonoBehaviour:
-  m_ObjectHideFlags: 0
-  m_PrefabParentObject: {fileID: 0}
-  m_PrefabInternal: {fileID: 0}
-  m_GameObject: {fileID: 1282123898}
-  m_Enabled: 1
-  m_EditorHideFlags: 0
-  m_Script: {fileID: 11500000, guid: ffce1885e536aaf4696254f3d6911922, type: 3}
-  m_Name: 
-  m_EditorClassIdentifier: 
-  _manager: {fileID: 1473219677}
-  _toggledRenderers:
-  - {fileID: 1282123903}
---- !u!54 &1282123901
-Rigidbody:
-  m_ObjectHideFlags: 0
-  m_PrefabParentObject: {fileID: 0}
-  m_PrefabInternal: {fileID: 0}
-  m_GameObject: {fileID: 1282123898}
-  serializedVersion: 2
-  m_Mass: 1
-  m_Drag: 0
-  m_AngularDrag: 0.05
-  m_UseGravity: 1
-  m_IsKinematic: 0
-  m_Interpolate: 1
-  m_Constraints: 0
-  m_CollisionDetection: 0
---- !u!65 &1282123902
-BoxCollider:
-  m_ObjectHideFlags: 0
-  m_PrefabParentObject: {fileID: 0}
-  m_PrefabInternal: {fileID: 0}
-  m_GameObject: {fileID: 1282123898}
-  m_Material: {fileID: 0}
-  m_IsTrigger: 0
-  m_Enabled: 1
-  serializedVersion: 2
-  m_Size: {x: 1, y: 1, z: 1}
-  m_Center: {x: 0, y: 0, z: 0}
---- !u!23 &1282123903
-MeshRenderer:
-  m_ObjectHideFlags: 0
-  m_PrefabParentObject: {fileID: 0}
-  m_PrefabInternal: {fileID: 0}
-  m_GameObject: {fileID: 1282123898}
-  m_Enabled: 1
-  m_CastShadows: 1
-  m_ReceiveShadows: 1
-  m_Materials:
-  - {fileID: 10303, guid: 0000000000000000f000000000000000, type: 0}
-  m_SubsetIndices: 
-  m_StaticBatchRoot: {fileID: 0}
-  m_UseLightProbes: 1
-  m_ReflectionProbeUsage: 1
-  m_ProbeAnchor: {fileID: 0}
-  m_ScaleInLightmap: 1
-  m_PreserveUVs: 1
-  m_IgnoreNormalsForChartDetection: 0
-  m_ImportantGI: 0
-  m_MinimumChartSize: 4
-  m_AutoUVMaxDistance: 0.5
-  m_AutoUVMaxAngle: 89
-  m_LightmapParameters: {fileID: 0}
-  m_SortingLayerID: 0
-  m_SortingOrder: 0
---- !u!33 &1282123904
-MeshFilter:
-  m_ObjectHideFlags: 0
-  m_PrefabParentObject: {fileID: 0}
-  m_PrefabInternal: {fileID: 0}
-  m_GameObject: {fileID: 1282123898}
-  m_Mesh: {fileID: 10202, guid: 0000000000000000e000000000000000, type: 0}
-=======
->>>>>>> 471b9656
 --- !u!1 &1345401776
 GameObject:
   m_ObjectHideFlags: 0
@@ -1716,13 +1501,8 @@
   m_Icon: {fileID: 0}
   m_NavMeshLayer: 0
   m_StaticEditorFlags: 0
-<<<<<<< HEAD
-  m_IsActive: 0
---- !u!4 &1367191953
-=======
   m_IsActive: 1
 --- !u!4 &1390993037
->>>>>>> 471b9656
 Transform:
   m_ObjectHideFlags: 0
   m_PrefabParentObject: {fileID: 0}
@@ -1876,7 +1656,7 @@
   m_Icon: {fileID: 0}
   m_NavMeshLayer: 0
   m_StaticEditorFlags: 0
-  m_IsActive: 0
+  m_IsActive: 1
 --- !u!114 &1700929373
 MonoBehaviour:
   m_ObjectHideFlags: 0
@@ -1983,7 +1763,7 @@
   m_Icon: {fileID: 0}
   m_NavMeshLayer: 0
   m_StaticEditorFlags: 0
-  m_IsActive: 0
+  m_IsActive: 1
 --- !u!114 &1721542080
 MonoBehaviour:
   m_ObjectHideFlags: 0
@@ -2157,7 +1937,7 @@
   m_PrefabInternal: {fileID: 0}
   m_GameObject: {fileID: 1759218967}
   m_LocalRotation: {x: 0, y: 0, z: 0, w: 1}
-  m_LocalPosition: {x: 0.006, y: 0, z: 0.444}
+  m_LocalPosition: {x: 0.318, y: 0, z: 0.444}
   m_LocalScale: {x: 0.19814016, y: 0.19814016, z: 0.19814016}
   m_LocalEulerAnglesHint: {x: 0, y: 0, z: 0}
   m_Children: []
