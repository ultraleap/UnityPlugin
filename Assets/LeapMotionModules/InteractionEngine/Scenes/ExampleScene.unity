--- conflicted
+++ resolved
@@ -141,144 +141,6 @@
 Transform:
   m_PrefabParentObject: {fileID: 464466, guid: 869d20cdda15af24aab9e72b5f2eec78, type: 2}
   m_PrefabInternal: {fileID: 125884214}
---- !u!1 &184343040
-GameObject:
-  m_ObjectHideFlags: 0
-  m_PrefabParentObject: {fileID: 0}
-  m_PrefabInternal: {fileID: 0}
-  serializedVersion: 4
-  m_Component:
-  - 4: {fileID: 184343041}
-  - 135: {fileID: 184343044}
-  - 114: {fileID: 184343043}
-  - 54: {fileID: 184343042}
-  m_Layer: 0
-  m_Name: InteractionSphere (1)
-  m_TagString: Untagged
-  m_Icon: {fileID: 0}
-  m_NavMeshLayer: 0
-  m_StaticEditorFlags: 0
-  m_IsActive: 1
---- !u!4 &184343041
-Transform:
-  m_ObjectHideFlags: 0
-  m_PrefabParentObject: {fileID: 0}
-  m_PrefabInternal: {fileID: 0}
-  m_GameObject: {fileID: 184343040}
-  m_LocalRotation: {x: 0, y: 0, z: 0, w: 1}
-  m_LocalPosition: {x: 0, y: 0, z: 0.313}
-  m_LocalScale: {x: 0.15661615, y: 0.15661615, z: 0.15661615}
-  m_LocalEulerAnglesHint: {x: 0, y: 0, z: 0}
-  m_Children:
-  - {fileID: 1166392353}
-  m_Father: {fileID: 1473219678}
-  m_RootOrder: 1
---- !u!54 &184343042
-Rigidbody:
-  m_ObjectHideFlags: 0
-  m_PrefabParentObject: {fileID: 0}
-  m_PrefabInternal: {fileID: 0}
-  m_GameObject: {fileID: 184343040}
-  serializedVersion: 2
-  m_Mass: 1
-  m_Drag: 0
-  m_AngularDrag: 0.05
-  m_UseGravity: 1
-  m_IsKinematic: 0
-  m_Interpolate: 1
-  m_Constraints: 0
-  m_CollisionDetection: 0
---- !u!114 &184343043
-MonoBehaviour:
-  m_ObjectHideFlags: 0
-  m_PrefabParentObject: {fileID: 0}
-  m_PrefabInternal: {fileID: 0}
-  m_GameObject: {fileID: 184343040}
-  m_Enabled: 1
-  m_EditorHideFlags: 0
-  m_Script: {fileID: 11500000, guid: ffce1885e536aaf4696254f3d6911922, type: 3}
-  m_Name: 
-  m_EditorClassIdentifier: 
-  _manager: {fileID: 1473219677}
-  _recieveVelocityUpdates: 1
-  _graphicalAnchor: {fileID: 0}
-  _toggledRenderers:
-  - {fileID: 0}
---- !u!135 &184343044
-SphereCollider:
-  m_ObjectHideFlags: 0
-  m_PrefabParentObject: {fileID: 0}
-  m_PrefabInternal: {fileID: 0}
-  m_GameObject: {fileID: 184343040}
-  m_Material: {fileID: 0}
-  m_IsTrigger: 0
-  m_Enabled: 1
-  serializedVersion: 2
-  m_Radius: 0.5
-  m_Center: {x: 0, y: 0, z: 0}
---- !u!1 &240366248
-GameObject:
-  m_ObjectHideFlags: 0
-  m_PrefabParentObject: {fileID: 0}
-  m_PrefabInternal: {fileID: 0}
-  serializedVersion: 4
-  m_Component:
-  - 4: {fileID: 240366249}
-  - 33: {fileID: 240366251}
-  - 23: {fileID: 240366250}
-  m_Layer: 0
-  m_Name: Cube (1)
-  m_TagString: Untagged
-  m_Icon: {fileID: 0}
-  m_NavMeshLayer: 0
-  m_StaticEditorFlags: 0
-  m_IsActive: 1
---- !u!4 &240366249
-Transform:
-  m_ObjectHideFlags: 0
-  m_PrefabParentObject: {fileID: 0}
-  m_PrefabInternal: {fileID: 0}
-  m_GameObject: {fileID: 240366248}
-  m_LocalRotation: {x: 0.70710665, y: 0, z: 0, w: 0.70710695}
-  m_LocalPosition: {x: 0, y: 0, z: 0}
-  m_LocalScale: {x: 0.1, y: 0.1, z: 1.1}
-  m_LocalEulerAnglesHint: {x: 90, y: 0, z: 0}
-  m_Children: []
-  m_Father: {fileID: 1166392353}
-  m_RootOrder: 1
---- !u!23 &240366250
-MeshRenderer:
-  m_ObjectHideFlags: 0
-  m_PrefabParentObject: {fileID: 0}
-  m_PrefabInternal: {fileID: 0}
-  m_GameObject: {fileID: 240366248}
-  m_Enabled: 1
-  m_CastShadows: 1
-  m_ReceiveShadows: 1
-  m_Materials:
-  - {fileID: 10303, guid: 0000000000000000f000000000000000, type: 0}
-  m_SubsetIndices: 
-  m_StaticBatchRoot: {fileID: 0}
-  m_UseLightProbes: 1
-  m_ReflectionProbeUsage: 1
-  m_ProbeAnchor: {fileID: 0}
-  m_ScaleInLightmap: 1
-  m_PreserveUVs: 1
-  m_IgnoreNormalsForChartDetection: 0
-  m_ImportantGI: 0
-  m_MinimumChartSize: 4
-  m_AutoUVMaxDistance: 0.5
-  m_AutoUVMaxAngle: 89
-  m_LightmapParameters: {fileID: 0}
-  m_SortingLayerID: 0
-  m_SortingOrder: 0
---- !u!33 &240366251
-MeshFilter:
-  m_ObjectHideFlags: 0
-  m_PrefabParentObject: {fileID: 0}
-  m_PrefabInternal: {fileID: 0}
-  m_GameObject: {fileID: 240366248}
-  m_Mesh: {fileID: 10202, guid: 0000000000000000e000000000000000, type: 0}
 --- !u!1 &313214632
 GameObject:
   m_ObjectHideFlags: 0
@@ -366,10 +228,10 @@
   m_GameObject: {fileID: 402752697}
   m_LocalRotation: {x: 0, y: 0, z: 0, w: 1}
   m_LocalPosition: {x: 0, y: 0, z: 0}
-  m_LocalScale: {x: 0.1, y: 0.1, z: 1.1}
+  m_LocalScale: {x: 0.1, y: 0.1, z: 1.3}
   m_LocalEulerAnglesHint: {x: 0, y: 0, z: 0}
   m_Children: []
-  m_Father: {fileID: 1882412533}
+  m_Father: {fileID: 1721542081}
   m_RootOrder: 0
 --- !u!23 &402752699
 MeshRenderer:
@@ -505,10 +367,10 @@
   m_GameObject: {fileID: 501447972}
   m_LocalRotation: {x: 0, y: -0.70710665, z: 0, w: 0.70710695}
   m_LocalPosition: {x: 0, y: 0, z: 0}
-  m_LocalScale: {x: 0.1, y: 0.1, z: 1.1}
+  m_LocalScale: {x: 0.1, y: 0.1, z: 1.3}
   m_LocalEulerAnglesHint: {x: 0, y: -90, z: 0}
   m_Children: []
-  m_Father: {fileID: 1882412533}
+  m_Father: {fileID: 1721542081}
   m_RootOrder: 2
 --- !u!23 &501447974
 MeshRenderer:
@@ -761,69 +623,6 @@
   - {fileID: 313214633}
   m_Father: {fileID: 0}
   m_RootOrder: 2
---- !u!1 &765892157
-GameObject:
-  m_ObjectHideFlags: 0
-  m_PrefabParentObject: {fileID: 0}
-  m_PrefabInternal: {fileID: 0}
-  serializedVersion: 4
-  m_Component:
-  - 4: {fileID: 765892158}
-  - 33: {fileID: 765892160}
-  - 23: {fileID: 765892159}
-  m_Layer: 0
-  m_Name: Cube
-  m_TagString: Untagged
-  m_Icon: {fileID: 0}
-  m_NavMeshLayer: 0
-  m_StaticEditorFlags: 0
-  m_IsActive: 1
---- !u!4 &765892158
-Transform:
-  m_ObjectHideFlags: 0
-  m_PrefabParentObject: {fileID: 0}
-  m_PrefabInternal: {fileID: 0}
-  m_GameObject: {fileID: 765892157}
-  m_LocalRotation: {x: 0, y: 0, z: 0, w: 1}
-  m_LocalPosition: {x: 0, y: 0, z: 0}
-  m_LocalScale: {x: 0.1, y: 0.1, z: 1.1}
-  m_LocalEulerAnglesHint: {x: 0, y: 0, z: 0}
-  m_Children: []
-  m_Father: {fileID: 1166392353}
-  m_RootOrder: 0
---- !u!23 &765892159
-MeshRenderer:
-  m_ObjectHideFlags: 0
-  m_PrefabParentObject: {fileID: 0}
-  m_PrefabInternal: {fileID: 0}
-  m_GameObject: {fileID: 765892157}
-  m_Enabled: 1
-  m_CastShadows: 1
-  m_ReceiveShadows: 1
-  m_Materials:
-  - {fileID: 10303, guid: 0000000000000000f000000000000000, type: 0}
-  m_SubsetIndices: 
-  m_StaticBatchRoot: {fileID: 0}
-  m_UseLightProbes: 1
-  m_ReflectionProbeUsage: 1
-  m_ProbeAnchor: {fileID: 0}
-  m_ScaleInLightmap: 1
-  m_PreserveUVs: 1
-  m_IgnoreNormalsForChartDetection: 0
-  m_ImportantGI: 0
-  m_MinimumChartSize: 4
-  m_AutoUVMaxDistance: 0.5
-  m_AutoUVMaxAngle: 89
-  m_LightmapParameters: {fileID: 0}
-  m_SortingLayerID: 0
-  m_SortingOrder: 0
---- !u!33 &765892160
-MeshFilter:
-  m_ObjectHideFlags: 0
-  m_PrefabParentObject: {fileID: 0}
-  m_PrefabInternal: {fileID: 0}
-  m_GameObject: {fileID: 765892157}
-  m_Mesh: {fileID: 10202, guid: 0000000000000000e000000000000000, type: 0}
 --- !u!1 &784446999
 GameObject:
   m_ObjectHideFlags: 0
@@ -1037,7 +836,7 @@
   _isHeadMounted: 1
   _overrideDeviceType: 1
   _overrideDeviceTypeWith: 1
-  _useInterpolation: 0
+  _useInterpolation: 1
   _interpolationDelay: 15
 --- !u!114 &972296617
 MonoBehaviour:
@@ -1108,10 +907,10 @@
   m_GameObject: {fileID: 1042349558}
   m_LocalRotation: {x: 0.70710665, y: 0, z: 0, w: 0.70710695}
   m_LocalPosition: {x: 0, y: 0, z: 0}
-  m_LocalScale: {x: 0.1, y: 0.1, z: 1.1}
+  m_LocalScale: {x: 0.1, y: 0.1, z: 1.3}
   m_LocalEulerAnglesHint: {x: 90, y: 0, z: 0}
   m_Children: []
-  m_Father: {fileID: 1882412533}
+  m_Father: {fileID: 1721542081}
   m_RootOrder: 1
 --- !u!23 &1042349560
 MeshRenderer:
@@ -1336,135 +1135,6 @@
   unlockHold: 0
   moreRewind: 276
   lessRewind: 275
---- !u!1 &1166392352
-GameObject:
-  m_ObjectHideFlags: 0
-  m_PrefabParentObject: {fileID: 0}
-  m_PrefabInternal: {fileID: 0}
-  serializedVersion: 4
-  m_Component:
-  - 4: {fileID: 1166392353}
-  - 33: {fileID: 1166392355}
-  - 23: {fileID: 1166392354}
-  m_Layer: 0
-  m_Name: GraphicsAnchor
-  m_TagString: Untagged
-  m_Icon: {fileID: 0}
-  m_NavMeshLayer: 0
-  m_StaticEditorFlags: 0
-  m_IsActive: 1
---- !u!4 &1166392353
-Transform:
-  m_ObjectHideFlags: 0
-  m_PrefabParentObject: {fileID: 0}
-  m_PrefabInternal: {fileID: 0}
-  m_GameObject: {fileID: 1166392352}
-  m_LocalRotation: {x: 0, y: 0, z: 0, w: 1}
-  m_LocalPosition: {x: 0, y: 0, z: 0}
-  m_LocalScale: {x: 1, y: 1, z: 1}
-  m_LocalEulerAnglesHint: {x: 0, y: 0, z: 0}
-  m_Children:
-  - {fileID: 765892158}
-  - {fileID: 240366249}
-  - {fileID: 1341135049}
-  m_Father: {fileID: 184343041}
-  m_RootOrder: 0
---- !u!23 &1166392354
-MeshRenderer:
-  m_ObjectHideFlags: 0
-  m_PrefabParentObject: {fileID: 0}
-  m_PrefabInternal: {fileID: 0}
-  m_GameObject: {fileID: 1166392352}
-  m_Enabled: 1
-  m_CastShadows: 1
-  m_ReceiveShadows: 1
-  m_Materials:
-  - {fileID: 10303, guid: 0000000000000000f000000000000000, type: 0}
-  m_SubsetIndices: 
-  m_StaticBatchRoot: {fileID: 0}
-  m_UseLightProbes: 1
-  m_ReflectionProbeUsage: 1
-  m_ProbeAnchor: {fileID: 0}
-  m_ScaleInLightmap: 1
-  m_PreserveUVs: 0
-  m_IgnoreNormalsForChartDetection: 0
-  m_ImportantGI: 0
-  m_MinimumChartSize: 4
-  m_AutoUVMaxDistance: 0.5
-  m_AutoUVMaxAngle: 89
-  m_LightmapParameters: {fileID: 0}
-  m_SortingLayerID: 0
-  m_SortingOrder: 0
---- !u!33 &1166392355
-MeshFilter:
-  m_ObjectHideFlags: 0
-  m_PrefabParentObject: {fileID: 0}
-  m_PrefabInternal: {fileID: 0}
-  m_GameObject: {fileID: 1166392352}
-  m_Mesh: {fileID: 10207, guid: 0000000000000000e000000000000000, type: 0}
---- !u!1 &1341135048
-GameObject:
-  m_ObjectHideFlags: 0
-  m_PrefabParentObject: {fileID: 0}
-  m_PrefabInternal: {fileID: 0}
-  serializedVersion: 4
-  m_Component:
-  - 4: {fileID: 1341135049}
-  - 33: {fileID: 1341135051}
-  - 23: {fileID: 1341135050}
-  m_Layer: 0
-  m_Name: Cube (2)
-  m_TagString: Untagged
-  m_Icon: {fileID: 0}
-  m_NavMeshLayer: 0
-  m_StaticEditorFlags: 0
-  m_IsActive: 1
---- !u!4 &1341135049
-Transform:
-  m_ObjectHideFlags: 0
-  m_PrefabParentObject: {fileID: 0}
-  m_PrefabInternal: {fileID: 0}
-  m_GameObject: {fileID: 1341135048}
-  m_LocalRotation: {x: 0, y: -0.70710665, z: 0, w: 0.70710695}
-  m_LocalPosition: {x: 0, y: 0, z: 0}
-  m_LocalScale: {x: 0.1, y: 0.1, z: 1.1}
-  m_LocalEulerAnglesHint: {x: 0, y: -90, z: 0}
-  m_Children: []
-  m_Father: {fileID: 1166392353}
-  m_RootOrder: 2
---- !u!23 &1341135050
-MeshRenderer:
-  m_ObjectHideFlags: 0
-  m_PrefabParentObject: {fileID: 0}
-  m_PrefabInternal: {fileID: 0}
-  m_GameObject: {fileID: 1341135048}
-  m_Enabled: 1
-  m_CastShadows: 1
-  m_ReceiveShadows: 1
-  m_Materials:
-  - {fileID: 10303, guid: 0000000000000000f000000000000000, type: 0}
-  m_SubsetIndices: 
-  m_StaticBatchRoot: {fileID: 0}
-  m_UseLightProbes: 1
-  m_ReflectionProbeUsage: 1
-  m_ProbeAnchor: {fileID: 0}
-  m_ScaleInLightmap: 1
-  m_PreserveUVs: 1
-  m_IgnoreNormalsForChartDetection: 0
-  m_ImportantGI: 0
-  m_MinimumChartSize: 4
-  m_AutoUVMaxDistance: 0.5
-  m_AutoUVMaxAngle: 89
-  m_LightmapParameters: {fileID: 0}
-  m_SortingLayerID: 0
-  m_SortingOrder: 0
---- !u!33 &1341135051
-MeshFilter:
-  m_ObjectHideFlags: 0
-  m_PrefabParentObject: {fileID: 0}
-  m_PrefabInternal: {fileID: 0}
-  m_GameObject: {fileID: 1341135048}
-  m_Mesh: {fileID: 10202, guid: 0000000000000000e000000000000000, type: 0}
 --- !u!1 &1345401776
 GameObject:
   m_ObjectHideFlags: 0
@@ -1573,7 +1243,7 @@
   m_LocalEulerAnglesHint: {x: 0, y: 0, z: 0}
   m_Children: []
   m_Father: {fileID: 1473219678}
-  m_RootOrder: 4
+  m_RootOrder: 3
 --- !u!114 &1390993038
 MonoBehaviour:
   m_ObjectHideFlags: 0
@@ -1587,7 +1257,6 @@
   m_EditorClassIdentifier: 
   _manager: {fileID: 1473219677}
   _recieveVelocityUpdates: 1
-  _graphicalAnchor: {fileID: 0}
   _toggledRenderers:
   - {fileID: 1390993041}
 --- !u!54 &1390993039
@@ -1682,7 +1351,7 @@
   _untrackedTimeout: 0.5
   _modifyVelocities: 1
   _showDebugLines: 1
-  _showDebugOutput: 0
+  _showDebugOutput: 1
 --- !u!4 &1473219678
 Transform:
   m_ObjectHideFlags: 0
@@ -1695,7 +1364,6 @@
   m_LocalEulerAnglesHint: {x: 0, y: 0, z: 0}
   m_Children:
   - {fileID: 1721542081}
-  - {fileID: 184343041}
   - {fileID: 1700929377}
   - {fileID: 1759218972}
   - {fileID: 1390993037}
@@ -1793,9 +1461,6 @@
   m_LocalEulerAnglesHint: {x: 0, y: 0, z: 0}
   m_Children: []
   m_Father: {fileID: 1473219678}
-<<<<<<< HEAD
-  m_RootOrder: 2
-=======
   m_RootOrder: 1
 --- !u!54 &1700929378
 Rigidbody:
@@ -1812,7 +1477,6 @@
   m_Interpolate: 1
   m_Constraints: 0
   m_CollisionDetection: 0
->>>>>>> a7f69bae
 --- !u!1 &1721542079
 GameObject:
   m_ObjectHideFlags: 0
@@ -1821,6 +1485,8 @@
   serializedVersion: 4
   m_Component:
   - 4: {fileID: 1721542081}
+  - 33: {fileID: 1721542084}
+  - 23: {fileID: 1721542083}
   - 135: {fileID: 1721542082}
   - 114: {fileID: 1721542080}
   - 54: {fileID: 1721542085}
@@ -1844,9 +1510,8 @@
   m_EditorClassIdentifier: 
   _manager: {fileID: 1473219677}
   _recieveVelocityUpdates: 1
-  _graphicalAnchor: {fileID: 0}
   _toggledRenderers:
-  - {fileID: 0}
+  - {fileID: 1721542083}
 --- !u!4 &1721542081
 Transform:
   m_ObjectHideFlags: 0
@@ -1858,7 +1523,9 @@
   m_LocalScale: {x: 0.15661615, y: 0.15661615, z: 0.15661615}
   m_LocalEulerAnglesHint: {x: 0, y: 0, z: 0}
   m_Children:
-  - {fileID: 1882412533}
+  - {fileID: 402752698}
+  - {fileID: 1042349559}
+  - {fileID: 501447973}
   m_Father: {fileID: 1473219678}
   m_RootOrder: 0
 --- !u!135 &1721542082
@@ -1873,6 +1540,39 @@
   serializedVersion: 2
   m_Radius: 0.5
   m_Center: {x: 0, y: 0, z: 0}
+--- !u!23 &1721542083
+MeshRenderer:
+  m_ObjectHideFlags: 0
+  m_PrefabParentObject: {fileID: 0}
+  m_PrefabInternal: {fileID: 0}
+  m_GameObject: {fileID: 1721542079}
+  m_Enabled: 1
+  m_CastShadows: 1
+  m_ReceiveShadows: 1
+  m_Materials:
+  - {fileID: 10303, guid: 0000000000000000f000000000000000, type: 0}
+  m_SubsetIndices: 
+  m_StaticBatchRoot: {fileID: 0}
+  m_UseLightProbes: 1
+  m_ReflectionProbeUsage: 1
+  m_ProbeAnchor: {fileID: 0}
+  m_ScaleInLightmap: 1
+  m_PreserveUVs: 0
+  m_IgnoreNormalsForChartDetection: 0
+  m_ImportantGI: 0
+  m_MinimumChartSize: 4
+  m_AutoUVMaxDistance: 0.5
+  m_AutoUVMaxAngle: 89
+  m_LightmapParameters: {fileID: 0}
+  m_SortingLayerID: 0
+  m_SortingOrder: 0
+--- !u!33 &1721542084
+MeshFilter:
+  m_ObjectHideFlags: 0
+  m_PrefabParentObject: {fileID: 0}
+  m_PrefabInternal: {fileID: 0}
+  m_GameObject: {fileID: 1721542079}
+  m_Mesh: {fileID: 10207, guid: 0000000000000000e000000000000000, type: 0}
 --- !u!54 &1721542085
 Rigidbody:
   m_ObjectHideFlags: 0
@@ -1978,75 +1678,6 @@
   m_LocalEulerAnglesHint: {x: 0, y: 0, z: 0}
   m_Children: []
   m_Father: {fileID: 1473219678}
-<<<<<<< HEAD
-  m_RootOrder: 3
---- !u!1 &1882412532
-GameObject:
-  m_ObjectHideFlags: 0
-  m_PrefabParentObject: {fileID: 0}
-  m_PrefabInternal: {fileID: 0}
-  serializedVersion: 4
-  m_Component:
-  - 4: {fileID: 1882412533}
-  - 33: {fileID: 1882412535}
-  - 23: {fileID: 1882412534}
-  m_Layer: 0
-  m_Name: GraphicsAnchor
-  m_TagString: Untagged
-  m_Icon: {fileID: 0}
-  m_NavMeshLayer: 0
-  m_StaticEditorFlags: 0
-  m_IsActive: 1
---- !u!4 &1882412533
-Transform:
-  m_ObjectHideFlags: 0
-  m_PrefabParentObject: {fileID: 0}
-  m_PrefabInternal: {fileID: 0}
-  m_GameObject: {fileID: 1882412532}
-  m_LocalRotation: {x: 0, y: 0, z: 0, w: 1}
-  m_LocalPosition: {x: 0, y: 0, z: 0}
-  m_LocalScale: {x: 1, y: 1, z: 1}
-  m_LocalEulerAnglesHint: {x: 0, y: 0, z: 0}
-  m_Children:
-  - {fileID: 402752698}
-  - {fileID: 1042349559}
-  - {fileID: 501447973}
-  m_Father: {fileID: 1721542081}
-  m_RootOrder: 0
---- !u!23 &1882412534
-MeshRenderer:
-  m_ObjectHideFlags: 0
-  m_PrefabParentObject: {fileID: 0}
-  m_PrefabInternal: {fileID: 0}
-  m_GameObject: {fileID: 1882412532}
-  m_Enabled: 1
-  m_CastShadows: 1
-  m_ReceiveShadows: 1
-  m_Materials:
-  - {fileID: 10303, guid: 0000000000000000f000000000000000, type: 0}
-  m_SubsetIndices: 
-  m_StaticBatchRoot: {fileID: 0}
-  m_UseLightProbes: 1
-  m_ReflectionProbeUsage: 1
-  m_ProbeAnchor: {fileID: 0}
-  m_ScaleInLightmap: 1
-  m_PreserveUVs: 0
-  m_IgnoreNormalsForChartDetection: 0
-  m_ImportantGI: 0
-  m_MinimumChartSize: 4
-  m_AutoUVMaxDistance: 0.5
-  m_AutoUVMaxAngle: 89
-  m_LightmapParameters: {fileID: 0}
-  m_SortingLayerID: 0
-  m_SortingOrder: 0
---- !u!33 &1882412535
-MeshFilter:
-  m_ObjectHideFlags: 0
-  m_PrefabParentObject: {fileID: 0}
-  m_PrefabInternal: {fileID: 0}
-  m_GameObject: {fileID: 1882412532}
-  m_Mesh: {fileID: 10207, guid: 0000000000000000e000000000000000, type: 0}
-=======
   m_RootOrder: 2
 --- !u!54 &1759218973
 Rigidbody:
@@ -2063,7 +1694,6 @@
   m_Interpolate: 1
   m_Constraints: 0
   m_CollisionDetection: 0
->>>>>>> a7f69bae
 --- !u!1001 &1884541114
 Prefab:
   m_ObjectHideFlags: 0
