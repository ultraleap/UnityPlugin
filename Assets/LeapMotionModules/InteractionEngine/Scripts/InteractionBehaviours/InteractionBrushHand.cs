--- conflicted
+++ resolved
@@ -1,14 +1,5 @@
 ﻿using UnityEngine;
-<<<<<<< HEAD
-using UnityEngine.Assertions;
-using System.Collections;
-using System.Collections.Generic;
-using Leap;
 using Leap.Unity.RuntimeGizmos;
-using System;
-=======
-using Leap.Unity.RuntimeGizmos;
->>>>>>> b119511f
 
 #if UNITY_EDITOR
 using UnityEditor;
@@ -89,14 +80,9 @@
       base.BeginHand();
 
       if (handBegun) {
-<<<<<<< HEAD
-        for (int i = _brushBones.Length; i-- != 0; ) {
-          _brushBones[i].gameObject.SetActive(true);
-=======
         for (int i = _brushBones.Length; i-- != 0;) {
           _brushBones[i].gameObject.SetActive(true);
           _brushBones[i].transform.position = _hand.PalmPosition.ToVector3();
->>>>>>> b119511f
         }
         _handParent.SetActive(true);
         return;
@@ -116,21 +102,12 @@
 #endif
 
       _handParent = new GameObject(gameObject.name);
-<<<<<<< HEAD
-      _handParent.transform.parent = FindObjectOfType<InteractionManager>().transform; // Prevent hand from moving when you turn your head.
+      _handParent.transform.parent = _manager.transform; // Prevent hand from moving when you turn your head.
 
 #if UNITY_EDITOR
       _handParent.AddComponent<RuntimeColliderGizmos>();
 #endif
 
-=======
-      _handParent.transform.parent = _manager.transform; // Prevent hand from moving when you turn your head.
-
-#if UNITY_EDITOR
-      _handParent.AddComponent<RuntimeColliderGizmos>();
-#endif
-
->>>>>>> b119511f
       _brushBones = new InteractionBrushBone[N_FINGERS * N_ACTIVE_BONES + 1];
 
       for (int fingerIndex = 0; fingerIndex < N_FINGERS; fingerIndex++) {
@@ -155,21 +132,6 @@
       }
 
       {
-<<<<<<< HEAD
-         // Palm is attached to the third metacarpal and derived from it.
-         Bone bone = _hand.Fingers[(int)Finger.FingerType.TYPE_MIDDLE].Bone(Bone.BoneType.TYPE_METACARPAL);
-         int boneArrayIndex = N_FINGERS * N_ACTIVE_BONES;
-         GameObject brushGameObject = new GameObject(gameObject.name, typeof(BoxCollider), typeof(Rigidbody), typeof(InteractionBrushBone));
-  
-         BoxCollider box = brushGameObject.GetComponent<BoxCollider>();
-         box.center = new Vector3(_hand.IsLeft?-0.005f:0.005f, bone.Width * -0.3f, -0.01f);
-         box.size = new Vector3(bone.Length, bone.Width, bone.Length);
-         box.material = _material;
- 
-         BeginBone(bone, brushGameObject, boneArrayIndex, box);
-      }
-      handBegun = true;
-=======
         // Palm is attached to the third metacarpal and derived from it.
         Bone bone = _hand.Fingers[(int)Finger.FingerType.TYPE_MIDDLE].Bone(Bone.BoneType.TYPE_METACARPAL);
         int boneArrayIndex = N_FINGERS * N_ACTIVE_BONES;
@@ -237,37 +199,7 @@
       brushBone.lastTarget = bone != null ? bone.Center.ToVector3() : _hand.PalmPosition.ToVector3();
 
       return brushBone;
->>>>>>> b119511f
-    }
-
-     private InteractionBrushBone BeginBone(Bone bone, GameObject brushGameObject, int boneArrayIndex, Collider collider_) {
-       brushGameObject.layer = gameObject.layer;
-       brushGameObject.transform.localScale = Vector3.one;
- 
-       InteractionBrushBone brushBone = brushGameObject.GetComponent<InteractionBrushBone>();
-       brushBone.lastTarget = bone.Center.ToVector3();
-       brushBone.col = collider_;
-       brushBone.startTriggering();
-       brushBone.manager = _manager;
-       _brushBones[boneArrayIndex] = brushBone;
- 
-       Transform capsuleTransform = brushGameObject.transform;
-       capsuleTransform.SetParent(_handParent.transform, false);
- 
-       Rigidbody body = brushGameObject.GetComponent<Rigidbody>();
-       brushBone.body = body;
-       body.position = bone.Center.ToVector3();
-       body.rotation = bone.Rotation.ToQuaternion();
-       body.freezeRotation = true;
-       body.useGravity = false;
-       body.mass = _perBoneMass;
-       body.collisionDetectionMode = _collisionDetection;
-       if (collider_ is BoxCollider) {
-         body.collisionDetectionMode = CollisionDetectionMode.ContinuousDynamic;
-       }
- 
-       return brushBone;
-     }
+    }
 
     /** Updates this hand model. */
     public override void UpdateHand() {
@@ -286,19 +218,6 @@
           UpdateBone(bone, boneArrayIndex, deadzone);
         }
       }
-<<<<<<< HEAD
-
-      {
-        // Palm is attached to the third metacarpal.
-        Bone bone = _hand.Fingers[(int)Finger.FingerType.TYPE_MIDDLE].Bone(Bone.BoneType.TYPE_METACARPAL);
-        int boneArrayIndex = N_FINGERS * N_ACTIVE_BONES;
-        UpdateBone(bone, boneArrayIndex, deadzone);
-      }
-    }
-
-    public void fillBones(Hand inHand) {
-      if (Application.isPlaying) {
-=======
 
       {
         Bone bone = _hand.Fingers[(int)Finger.FingerType.TYPE_MIDDLE].Bone(Bone.BoneType.TYPE_METACARPAL);
@@ -312,7 +231,6 @@
         Vector elbowPos = inHand.Arm.ElbowPosition;
         inHand.SetTransform(_brushBones[N_FINGERS * N_ACTIVE_BONES].body.position, _brushBones[N_FINGERS * N_ACTIVE_BONES].body.rotation);
 
->>>>>>> b119511f
         for (int fingerIndex = 0; fingerIndex < N_FINGERS; fingerIndex++) {
           for (int jointIndex = 0; jointIndex < N_ACTIVE_BONES; jointIndex++) {
             Bone bone = inHand.Fingers[fingerIndex].Bone((Bone.BoneType)(jointIndex) + 1);
@@ -324,14 +242,8 @@
             bone.Rotation = _brushBones[boneArrayIndex].body.rotation.ToLeapQuaternion();
           }
         }
-<<<<<<< HEAD
-          
-          //inHand.PalmPosition += _brushBones[_brushBones.Length - 1].body.position.ToVector() - inHand.PalmPosition;
-          //inHand.Rotation = _brushBones[_brushBones.Length - 1].body.rotation.ToLeapQuaternion();
-=======
 
         inHand.Arm.PrevJoint = elbowPos; inHand.Arm.Direction = (inHand.Arm.PrevJoint - inHand.Arm.NextJoint).Normalized; inHand.Arm.Center = (inHand.Arm.PrevJoint + inHand.Arm.NextJoint) / 2f;
->>>>>>> b119511f
       }
     }
 
@@ -345,20 +257,12 @@
 
       if (brushBone.updateTriggering() == false) {
         // Calculate how far off the mark the brushes are.
-<<<<<<< HEAD
-        float targetingError = (brushBone.lastTarget - body.position).magnitude / bone.Width;
-        float massScale = Mathf.Clamp(1.0f - (targetingError * 2.0f), 0.1f, 1.0f) * Mathf.Clamp(_hand.PalmVelocity.Magnitude * 10f, 1f, 10f);
-        body.mass = _perBoneMass * massScale;
-
-        if (targetingError >= DISLOCATION_FRACTION && _hand.PalmVelocity.Magnitude < 1.5f) {
-=======
         float targetingError = Vector3.Distance(brushBone.lastTarget, body.position)/bone.Width;
         float massScale = Mathf.Clamp(1.0f - (targetingError * 2.0f), 0.1f, 1.0f) * Mathf.Clamp(_hand.PalmVelocity.Magnitude * 10f, 1f, 10f);
         body.mass = _perBoneMass * massScale;
 
         Debug.DrawLine(brushBone.lastTarget, body.position);
         if (targetingError >= DISLOCATION_FRACTION && _hand.PalmVelocity.Magnitude < 1.5f && boneArrayIndex != N_ACTIVE_BONES*N_FINGERS) {
->>>>>>> b119511f
           brushBone.startTriggering();
         }
       }
@@ -372,16 +276,6 @@
         brushBone.lastTarget = body.position;
       } else {
         delta *= (deltaLen - deadzone) / deltaLen;
-<<<<<<< HEAD
-        body.velocity = delta / Time.fixedDeltaTime;
-        brushBone.lastTarget = body.position + delta;
-      }
-    }
-
-  /** Cleans up this hand model when it no longer actively represents a tracked hand. */
-  public override void FinishHand() {
-      for (int i = _brushBones.Length; i-- != 0; ) {
-=======
         brushBone.lastTarget = body.position + delta;
         delta /= Time.fixedDeltaTime;
         body.velocity = (delta / delta.magnitude) * Mathf.Clamp(delta.magnitude, 0f, 3f);
@@ -391,7 +285,6 @@
     /** Cleans up this hand model when it no longer actively represents a tracked hand. */
     public override void FinishHand() {
       for (int i = _brushBones.Length; i-- != 0;) {
->>>>>>> b119511f
         _brushBones[i].gameObject.SetActive(false);
       }
       _handParent.SetActive(false);
