﻿using UnityEngine;
using System.Collections;
using System.Collections.Generic;
using Leap;
using System;

#if UNITY_EDITOR
using UnityEditor;
#endif

namespace Leap.Unity {
  /** Collision brushes */
  public class InteractionBrushHand : IHandModel {
    private const int N_FINGERS = 5;
    private const int N_ACTIVE_BONES = 3;
    private const int FRAMES_DELAY = 3;

    private Rigidbody[] _capsuleBodies;
    private InteractionBrushBone[] _capsuleBones;
    private Vector3[] _lastPositions;

    private Hand _hand;
    private GameObject _handParent;
    private int _frameTimer = 0;

    private bool _hasWarned = false;

    public override ModelType HandModelType {
      get { return ModelType.Physics; }
    }

    [SerializeField]
    private Chirality handedness;
    public override Chirality Handedness {
      get { return handedness; }
    }

    [SerializeField]
    private float _perBoneMass = 0.2f; // Default to a "low" value.

    [SerializeField]
    private bool _enableDynamicMass = true;

    [SerializeField]
    private float _dynamicMassMultiplier = 0.2f; // The brushes are very powerful


    [SerializeField]
    private CollisionDetectionMode _collisionDetection = CollisionDetectionMode.ContinuousDynamic;

    [SerializeField]
    private PhysicMaterial _material = null;

    public override Hand GetLeapHand() { return _hand; }
    public override void SetLeapHand(Hand hand) { _hand = hand; }

    public override void BeginHand() {
      base.BeginHand();

#if UNITY_EDITOR
      if (!EditorApplication.isPlaying) {
        return;
      }

      // We also require a material for friction to be able to work.
      if (_material == null || _material.bounciness != 0.0f || _material.bounceCombine != PhysicMaterialCombine.Minimum) {
        EditorUtility.DisplayDialog("Collision Error!",
                                    "An InteractionBrushHand must have a material with 0 bounciness "
                                    + "and a bounceCombine of Minimum.  Name:" + gameObject.name,
                                    "Ok");
        Debug.Break();
      }
#endif
      _frameTimer = 0;
    }


    private void ConstructHand()
    {
      _handParent = new GameObject(gameObject.name);
      _handParent.transform.parent = null; // Prevent hand from moving when you turn your head.

      _capsuleBodies = new Rigidbody[N_FINGERS * N_ACTIVE_BONES];
      _capsuleBones = new InteractionBrushBone[N_FINGERS * N_ACTIVE_BONES];
      _lastPositions = new Vector3[N_FINGERS * N_ACTIVE_BONES];

      for (int fingerIndex = 0; fingerIndex < N_FINGERS; fingerIndex++) {
        for (int jointIndex = 0; jointIndex < N_ACTIVE_BONES; jointIndex++) {
          Bone bone = _hand.Fingers[fingerIndex].Bone((Bone.BoneType)(jointIndex + 1)); // +1 to skip first bone.

          int boneArrayIndex = fingerIndex * N_ACTIVE_BONES + jointIndex;
          GameObject capsuleGameObject = new GameObject(gameObject.name, typeof(Rigidbody), typeof(CapsuleCollider), typeof(InteractionBrushBone));
          capsuleGameObject.layer = gameObject.layer;

          Transform capsuleTransform = capsuleGameObject.transform;
          capsuleTransform.SetParent(_handParent.transform, false);
          capsuleTransform.localScale = new Vector3(1f / transform.lossyScale.x, 1f / transform.lossyScale.y, 1f / transform.lossyScale.z);

          CapsuleCollider capsule = capsuleGameObject.GetComponent<CapsuleCollider>();
          capsule.direction = 2;
          capsule.radius = bone.Width * 0.5f;
          capsule.height = bone.Length + bone.Width;
          capsule.material = _material;

          Rigidbody body = capsuleGameObject.GetComponent<Rigidbody>();
          body.position = bone.Center.ToVector3();
          body.rotation = bone.Rotation.ToQuaternion();
          body.freezeRotation = true;
          body.useGravity = false;
          body.mass = _perBoneMass;
          body.collisionDetectionMode = _collisionDetection;

          _capsuleBodies[boneArrayIndex] = body;
          _capsuleBones[boneArrayIndex] = capsuleGameObject.GetComponent<InteractionBrushBone>();
          _lastPositions[boneArrayIndex] = bone.Center.ToVector3();
        }
      }
    }

    public override void UpdateHand() {
#if UNITY_EDITOR
      if (!EditorApplication.isPlaying)
        return;
#endif

<<<<<<< HEAD
      if (_frameTimer <= FRAMES_DELAY) {
        if (_frameTimer++ < FRAMES_DELAY) {
          return;
        }
        ConstructHand();
      }

      for (int fingerIndex = 0; fingerIndex < N_FINGERS; fingerIndex++)
      {
        for (int jointIndex = 0; jointIndex < N_ACTIVE_BONES; jointIndex++)
        {
=======
      for (int fingerIndex = 0; fingerIndex < N_FINGERS; fingerIndex++) {
        for (int jointIndex = 0; jointIndex < N_ACTIVE_BONES; jointIndex++) {
>>>>>>> 3157738e
          Bone bone = _hand.Fingers[fingerIndex].Bone((Bone.BoneType)(jointIndex + 1));

          int boneArrayIndex = fingerIndex * N_ACTIVE_BONES + jointIndex;
          Rigidbody body = _capsuleBodies[boneArrayIndex];

#if UNITY_EDITOR
          // During normal operation the brushes should not be pushed away from the tracked hand.
          // In unusual situations (e.g. swatting an object really quickly) this may fire.
          if (!_hasWarned) {
            // Compare against intended target, not new tracking position.
            Vector3 error = _lastPositions[boneArrayIndex] - body.position;
            if (error.magnitude > bone.Width) {
              Debug.LogWarning("InteractionBrushHand is falling behind tracked hand: " + gameObject.name);
              _hasWarned = true;
            }
          }
          _lastPositions[boneArrayIndex] = bone.Center.ToVector3();
#endif

          Vector3 delta = bone.Center.ToVector3() - body.position;
          body.velocity = delta / Time.fixedDeltaTime;
<<<<<<< HEAD
          body.rotation = bone.Rotation.ToQuaternion();

          // Update mass
          if (_enableDynamicMass) {
            InteractionBrushBone brushBone = _capsuleBones[boneArrayIndex];
            float contactingMass = brushBone.getAverageContactingMass();
            if (contactingMass == 0) {
              body.mass = _perBoneMass;
            }
            else {
              body.mass = _dynamicMassMultiplier * contactingMass;
            }
          }
          else {
            body.mass = _perBoneMass; // !_enableDynamicMass
          }
        }
      }
    }

    public override void FinishHand()
    {
      if (_capsuleBodies == null)
        return; // Frame counter never expired.

      for(int i=_capsuleBodies.Length; i-- != 0; ) {
        _capsuleBodies[i].transform.parent = null;
        GameObject.Destroy(_capsuleBodies[i].gameObject);
      }

=======
          body.MoveRotation(bone.Rotation.ToQuaternion());
        }
      }
    }

    public override void FinishHand() {
>>>>>>> 3157738e
      GameObject.Destroy(_handParent);
      _capsuleBodies = null;
      _capsuleBones = null;
      _lastPositions = null;

      base.FinishHand();
    }
  }
}<|MERGE_RESOLUTION|>--- conflicted
+++ resolved
@@ -75,8 +75,7 @@
     }
 
 
-    private void ConstructHand()
-    {
+    private void ConstructHand() {
       _handParent = new GameObject(gameObject.name);
       _handParent.transform.parent = null; // Prevent hand from moving when you turn your head.
 
@@ -123,7 +122,6 @@
         return;
 #endif
 
-<<<<<<< HEAD
       if (_frameTimer <= FRAMES_DELAY) {
         if (_frameTimer++ < FRAMES_DELAY) {
           return;
@@ -131,14 +129,8 @@
         ConstructHand();
       }
 
-      for (int fingerIndex = 0; fingerIndex < N_FINGERS; fingerIndex++)
-      {
-        for (int jointIndex = 0; jointIndex < N_ACTIVE_BONES; jointIndex++)
-        {
-=======
       for (int fingerIndex = 0; fingerIndex < N_FINGERS; fingerIndex++) {
         for (int jointIndex = 0; jointIndex < N_ACTIVE_BONES; jointIndex++) {
->>>>>>> 3157738e
           Bone bone = _hand.Fingers[fingerIndex].Bone((Bone.BoneType)(jointIndex + 1));
 
           int boneArrayIndex = fingerIndex * N_ACTIVE_BONES + jointIndex;
@@ -160,7 +152,6 @@
 
           Vector3 delta = bone.Center.ToVector3() - body.position;
           body.velocity = delta / Time.fixedDeltaTime;
-<<<<<<< HEAD
           body.rotation = bone.Rotation.ToQuaternion();
 
           // Update mass
@@ -169,36 +160,24 @@
             float contactingMass = brushBone.getAverageContactingMass();
             if (contactingMass == 0) {
               body.mass = _perBoneMass;
-            }
-            else {
+            } else {
               body.mass = _dynamicMassMultiplier * contactingMass;
             }
-          }
-          else {
+          } else {
             body.mass = _perBoneMass; // !_enableDynamicMass
           }
         }
       }
     }
 
-    public override void FinishHand()
-    {
+    public override void FinishHand() {
       if (_capsuleBodies == null)
         return; // Frame counter never expired.
 
-      for(int i=_capsuleBodies.Length; i-- != 0; ) {
+      for (int i = _capsuleBodies.Length; i-- != 0;) {
         _capsuleBodies[i].transform.parent = null;
         GameObject.Destroy(_capsuleBodies[i].gameObject);
       }
-
-=======
-          body.MoveRotation(bone.Rotation.ToQuaternion());
-        }
-      }
-    }
-
-    public override void FinishHand() {
->>>>>>> 3157738e
       GameObject.Destroy(_handParent);
       _capsuleBodies = null;
       _capsuleBones = null;
