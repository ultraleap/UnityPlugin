--- conflicted
+++ resolved
@@ -5,17 +5,13 @@
 using UnityEditor;
 
 // This is a debug script for the editor.  Should not be instanced in game.
-<<<<<<< HEAD
-namespace Leap.Unity
-{
-  public class InteractionBrushBone : MonoBehaviour
-  {
+namespace Leap.Unity {
+  public class InteractionBrushBone : MonoBehaviour {
     private int _collisionCounter = 0;
     private float _collisionMassTotal = 0.0f;
 
     // Should be called by hand every fixed update.
-    public float getAverageContactingMass()
-    {
+    public float getAverageContactingMass() {
       if (_collisionCounter == 0)
         return 0.0f;
 
@@ -25,25 +21,18 @@
       return result;
     }
 
-    void OnCollisionStay(Collision collisionInfo)
-    {
+    void OnCollisionStay(Collision collisionInfo) {
       // Doing this every frame prevents issues when the mass of other objects changes.
 
       Rigidbody otherRigidbody = collisionInfo.collider.attachedRigidbody;
-      if(otherRigidbody) {
+      if (otherRigidbody) {
         ++_collisionCounter;
         _collisionMassTotal += otherRigidbody.mass;
       }
     }
 
 #if UNITY_EDITOR
-    private string ThisLabel()
-    {
-=======
-namespace Leap.Unity {
-  public class InteractionBrushBone : MonoBehaviour {
     private string ThisLabel() {
->>>>>>> 3157738e
       return gameObject.name + " <layer " + LayerMask.LayerToName(gameObject.layer) + ">";
     }
 
