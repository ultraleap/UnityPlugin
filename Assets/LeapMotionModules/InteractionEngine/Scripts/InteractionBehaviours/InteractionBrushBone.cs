﻿using UnityEngine;
using Leap.Unity.Interaction;
using System;
using System.Collections;
#if UNITY_EDITOR
using UnityEditor;
#endif

namespace Leap.Unity.Interaction {

  /**
  * The InteractiveBrushBone class is a physics element of an InteractiveBrushHand object.
  * It contains Unity physics components that are controlled by the Interaction Engine.
  * @since 4.1.3
  */
  public class InteractionBrushBone : MonoBehaviour {
    public static event Action OnCollision;

    // Used by InteractionBrushHand:
    /** The active InteractionManager. */
    public InteractionManager manager;
    /** This InteractiveBrushBone's RigidBody. */
    public Rigidbody body;
<<<<<<< HEAD
    /** This InteractiveBrushBone's Collider. */
    public Collider col;
    /** This InteractiveBrushBone's target position. */
    public Vector3 lastTarget;

    public Vector3 desiredPosition;
    public Quaternion desiredRotation;

    // Once the brush becomes dislocated, it then remains dislocated until it
    // stops triggering and then the _dislocatedCounter expires.
    private const int DISLOCATED_BRUSH_COOLDOWN = 30;
    private int _dislocatedCounter = DISLOCATED_BRUSH_COOLDOWN;

    /** Changes the collider to react to collisions as a trigger. */
    public void startTriggering() {
      col.isTrigger = true;
      _dislocatedCounter = 0;
    }

    /** Determines whether the brush bone should react to collisions as a trigger. */
    public bool updateTriggering() {
      if (_dislocatedCounter < DISLOCATED_BRUSH_COOLDOWN) {
        if (++_dislocatedCounter == DISLOCATED_BRUSH_COOLDOWN) {
          col.isTrigger = false;
          return false;
        }
        return true;
      }
      return false;
    }

    private void tryNotify(Collider other) {
      IInteractionBehaviour ib = other.GetComponentInParent<IInteractionBehaviour>();
      if (ib) {
        manager.EnsureActive(ib);
        _dislocatedCounter = 0;
        if (!_tempColliderDisabled) {
          ib.NotifyBrushDislocated();
        }
      }
    }

    protected void OnTriggerEnter(Collider other) {
      tryNotify(other);
    }

    protected void OnTriggerStay(Collider other) {
      tryNotify(other);
=======
    /** This InteractionBrushBone's Collider. */
    public Collider col;
    /** This InteractionBrushBone's FixedJoint. */
    public FixedJoint joint;
    /** This InteractionBrushBone's Metacarpal FixedJoint. */
    public FixedJoint metacarpalJoint;
    /** This InteractionBrushBone's target position. */
    public Vector3 lastTarget;

    public void DisableColliderTemporarily(float seconds) {
      StartCoroutine(TemporaryDisable(seconds));
    }
    private IEnumerator TemporaryDisable(float seconds) {
      col.isTrigger = true;
      yield return new WaitForSecondsRealtime(seconds);
      col.isTrigger = false;
>>>>>>> 3f54a0e2
    }

    private bool _tempColliderDisabled = false;
    public void DisableColliderTemporarily(float seconds) {
      StartCoroutine(TemporaryDisable(seconds));
    }
    private IEnumerator TemporaryDisable(float seconds) {
      col.isTrigger = true;
      _tempColliderDisabled = true;
      yield return new WaitForSecondsRealtime(seconds);
      col.isTrigger = false;
      _tempColliderDisabled = false;
    }
<<<<<<< HEAD

    private void OnCollisionEnter(Collision collision) {
      if (OnCollision != null) {
        OnCollision();
      }

      /*
      GameObject otherObj = collision.collider.gameObject;
      if (otherObj.GetComponentInParent<InteractionBehaviourBase>() == null) {
        Debug.LogError("For interaction to work properly please prevent collision between an InteractionBrushHand and non-interaction objects. " + ThisLabel() + ", " + ThatLabel(collision));
      }
       * */
    }

#if UNITY_EDITOR
    private string ThisLabel() {
      return gameObject.name + " <layer " + LayerMask.LayerToName(gameObject.layer) + ">";
    }

    private string ThatLabel(Collision collision) {
      GameObject otherObj = collision.collider.gameObject;
      return otherObj.name + " <layer " + LayerMask.LayerToName(otherObj.layer) + ">";
    }
=======
>>>>>>> 3f54a0e2
#endif // UNITY_EDITOR
  }
}<|MERGE_RESOLUTION|>--- conflicted
+++ resolved
@@ -14,63 +14,12 @@
   * @since 4.1.3
   */
   public class InteractionBrushBone : MonoBehaviour {
-    public static event Action OnCollision;
 
     // Used by InteractionBrushHand:
     /** The active InteractionManager. */
     public InteractionManager manager;
     /** This InteractiveBrushBone's RigidBody. */
     public Rigidbody body;
-<<<<<<< HEAD
-    /** This InteractiveBrushBone's Collider. */
-    public Collider col;
-    /** This InteractiveBrushBone's target position. */
-    public Vector3 lastTarget;
-
-    public Vector3 desiredPosition;
-    public Quaternion desiredRotation;
-
-    // Once the brush becomes dislocated, it then remains dislocated until it
-    // stops triggering and then the _dislocatedCounter expires.
-    private const int DISLOCATED_BRUSH_COOLDOWN = 30;
-    private int _dislocatedCounter = DISLOCATED_BRUSH_COOLDOWN;
-
-    /** Changes the collider to react to collisions as a trigger. */
-    public void startTriggering() {
-      col.isTrigger = true;
-      _dislocatedCounter = 0;
-    }
-
-    /** Determines whether the brush bone should react to collisions as a trigger. */
-    public bool updateTriggering() {
-      if (_dislocatedCounter < DISLOCATED_BRUSH_COOLDOWN) {
-        if (++_dislocatedCounter == DISLOCATED_BRUSH_COOLDOWN) {
-          col.isTrigger = false;
-          return false;
-        }
-        return true;
-      }
-      return false;
-    }
-
-    private void tryNotify(Collider other) {
-      IInteractionBehaviour ib = other.GetComponentInParent<IInteractionBehaviour>();
-      if (ib) {
-        manager.EnsureActive(ib);
-        _dislocatedCounter = 0;
-        if (!_tempColliderDisabled) {
-          ib.NotifyBrushDislocated();
-        }
-      }
-    }
-
-    protected void OnTriggerEnter(Collider other) {
-      tryNotify(other);
-    }
-
-    protected void OnTriggerStay(Collider other) {
-      tryNotify(other);
-=======
     /** This InteractionBrushBone's Collider. */
     public Collider col;
     /** This InteractionBrushBone's FixedJoint. */
@@ -87,33 +36,6 @@
       col.isTrigger = true;
       yield return new WaitForSecondsRealtime(seconds);
       col.isTrigger = false;
->>>>>>> 3f54a0e2
-    }
-
-    private bool _tempColliderDisabled = false;
-    public void DisableColliderTemporarily(float seconds) {
-      StartCoroutine(TemporaryDisable(seconds));
-    }
-    private IEnumerator TemporaryDisable(float seconds) {
-      col.isTrigger = true;
-      _tempColliderDisabled = true;
-      yield return new WaitForSecondsRealtime(seconds);
-      col.isTrigger = false;
-      _tempColliderDisabled = false;
-    }
-<<<<<<< HEAD
-
-    private void OnCollisionEnter(Collision collision) {
-      if (OnCollision != null) {
-        OnCollision();
-      }
-
-      /*
-      GameObject otherObj = collision.collider.gameObject;
-      if (otherObj.GetComponentInParent<InteractionBehaviourBase>() == null) {
-        Debug.LogError("For interaction to work properly please prevent collision between an InteractionBrushHand and non-interaction objects. " + ThisLabel() + ", " + ThatLabel(collision));
-      }
-       * */
     }
 
 #if UNITY_EDITOR
@@ -125,8 +47,6 @@
       GameObject otherObj = collision.collider.gameObject;
       return otherObj.name + " <layer " + LayerMask.LayerToName(otherObj.layer) + ">";
     }
-=======
->>>>>>> 3f54a0e2
 #endif // UNITY_EDITOR
   }
 }