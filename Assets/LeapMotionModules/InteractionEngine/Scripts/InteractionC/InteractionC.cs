﻿using UnityEngine;
using System;
using System.Collections.Generic;
using System.Runtime.InteropServices;
using LeapInternal;

namespace Leap.Unity.Interaction.CApi {

  public enum Version : uint {
    Current = 0x0103,
    Major = 0xff00, // Any API breaking changes
    Minor = 0x00ff
  }

  public enum ReturnStatus : uint {
    Success = 0,
    InvalidHandle = 1,
    InvalidArgument = 2,
    ReferencesRemain = 3,
    NotEnabled = 4,
    NeverUpdated = 5,
    UnknownError = 6,
    BadData = 7,
    MissingFile = 8,

    StoppedOnNonDeterministic = 100,
    StoppedOnUnexpectedFailure = 101,
    StoppedOnFull = 102,
    StoppedFileError = 103,
    UnexpectedEOF = 104,
    Paused = 105
  }

  public enum ShapeType : uint {
    Sphere,
    OBB,
    Convex,
    Compound
  }

  public enum SceneInfoFlags : uint {
    None                  = 0x00,
    HasGravity            = 0x01,
    ContactEnabled        = 0x02,
    GraspEnabled          = 0x04,
    SphericalInside       = 0x08,
    PhysicsScale          = 0x10,
    DebugResults          = 0x20,
    GraspSettings         = 0x40
  };

  public enum ShapeInfoFlags : uint {
    None = 0x00
  };

  public enum UpdateInfoFlags : uint {
    None = 0x00,
    AccelerationEnabled = 0x01,
    VelocityEnabled = 0x02,
    GravityEnabled = 0x04,
    SoftContact = 0x08,
    Kinematic = 0x10
  };

  public enum HandResultFlags : uint {
    ManipulatorMode = 0x01, // currently required
  }

  public enum ManipulatorMode : uint {
    Contact = 0x00,
    Grasp = 0x01,
    NoInteraction = 0x02,
  }

  public enum ShapeInstanceResultFlags : uint {
    None = 0x00,
    Velocities = 0x01,
    MaxHand = 0x02
  }

  public enum DebugFlags : uint {
    None = 0x00,
    Lines = 0x01,
    Logging = 0x02,
    Strings = 0x04
  };

  [StructLayout(LayoutKind.Sequential, Pack = 1)]
  public struct LEAP_COLOR {
    float r;
    float g;
    float b;
    float a;

    public LEAP_COLOR(Color color) {
      r = color.r;
      g = color.g;
      b = color.b;
      a = color.a;
    }

    public Color ToUnityColor() {
      return new Color(r, g, b, a);
    }
  }

  [StructLayout(LayoutKind.Sequential, Pack = 1)]
  public struct INTERACTION_SCENE {
    public IntPtr pScene;
  }

  [StructLayout(LayoutKind.Sequential, Pack = 1)]
  public struct INTERACTION_TRANSFORM {
    public LEAP_VECTOR position;
    public LEAP_QUATERNION rotation;
    public float wallTime;
  }

  [StructLayout(LayoutKind.Sequential, Pack = 1)]
  public struct INTERACTION_SHAPE_DESCRIPTION {
    public ShapeType type;
  }

  [StructLayout(LayoutKind.Sequential, Pack = 1)]
  public struct INTERACTION_SPHERE_DESCRIPTION {
    public INTERACTION_SHAPE_DESCRIPTION shape;
    public float radius;
  }

  [StructLayout(LayoutKind.Sequential, Pack = 1)]
  public struct INTERACTION_OBB_DESCRIPTION {
    public INTERACTION_SHAPE_DESCRIPTION shape;
    public LEAP_VECTOR extents;
  }

  [StructLayout(LayoutKind.Sequential, Pack = 1)]
  public struct INTERACTION_CONVEX_POLYHEDRON_DESCRIPTION {
    public INTERACTION_SHAPE_DESCRIPTION shape;
    public UInt32 nVerticies;
    public LEAP_VECTOR[] pVertices;
    public float radius;
  }

  [StructLayout(LayoutKind.Sequential, Pack = 1)]
  public struct INTERACTION_COMPOUND_DESCRIPTION {
    public INTERACTION_SHAPE_DESCRIPTION shape;
    public UInt32 nShapes;
    public IntPtr pShapes; //LEAP_IE_SHAPE_DESCRIPTION**
    public INTERACTION_TRANSFORM[] pTransforms;
  }

  [StructLayout(LayoutKind.Sequential, Pack = 1)]
  public struct INTERACTION_SHAPE_DESCRIPTION_HANDLE : IEquatable<INTERACTION_SHAPE_DESCRIPTION_HANDLE> {
    public UInt32 handle;

    public bool Equals(INTERACTION_SHAPE_DESCRIPTION_HANDLE other) {
      return handle == other.handle;
    }

    public override int GetHashCode() {
      return (int)handle;
    }
  }

  [StructLayout(LayoutKind.Sequential, Pack = 1)]
  public struct INTERACTION_SHAPE_INSTANCE_HANDLE : IEquatable<INTERACTION_SHAPE_INSTANCE_HANDLE> {
    public UInt32 handle;

    public bool Equals(INTERACTION_SHAPE_INSTANCE_HANDLE other) {
      return handle == other.handle;
    }

    public override int GetHashCode() {
      return (int)handle;
    }
  }

  // All properties require eLeapIESceneFlags to enable
  [StructLayout(LayoutKind.Sequential, Pack = 1)]
  public struct INTERACTION_SCENE_INFO {
    public SceneInfoFlags sceneFlags;
    public LEAP_VECTOR gravity;
    public float depthUntilSphericalInside;
    public float physicsScale;
    public IntPtr ldatData;
    public UInt32 ldatSize;
    public float graspThreshold;
    public float releaseThreshold;
  }

  // All properties require eLeapIEShapeFlags to enable
  [StructLayout(LayoutKind.Sequential, Pack = 1)]
  public struct INTERACTION_CREATE_SHAPE_INFO {
    public ShapeInfoFlags shapeFlags;
  }

  // All properties require eLeapIEUpdateFlags to enable
  [StructLayout(LayoutKind.Sequential, Pack = 1)]
  public struct INTERACTION_UPDATE_SHAPE_INFO {
    public UpdateInfoFlags updateFlags;
    public LEAP_VECTOR linearAcceleration;
    public LEAP_VECTOR angularAcceleration;
    public LEAP_VECTOR linearVelocity;
    public LEAP_VECTOR angularVelocity;
  }

  [StructLayout(LayoutKind.Sequential, Pack = 1)]
  public struct INTERACTION_HAND_RESULT {
    public HandResultFlags handFlags;
    public ManipulatorMode classification;
    public INTERACTION_SHAPE_INSTANCE_HANDLE instanceHandle;
  }

  [StructLayout(LayoutKind.Sequential, Pack = 1)]
  public struct INTERACTION_SHAPE_INSTANCE_RESULTS {
    public INTERACTION_SHAPE_INSTANCE_HANDLE handle;
    public ShapeInstanceResultFlags resultFlags;
    public LEAP_VECTOR linearVelocity;
    public LEAP_VECTOR angularVelocity;
<<<<<<< HEAD
    public float minHandDistance;
=======
    public float maxHandDepth;
    public LEAP_VECTOR maxHandVelocity;
    public float debugGrab;
    public float debugRelease;
>>>>>>> 242c4846
  }

  [StructLayout(LayoutKind.Sequential, Pack = 1)]
  public struct INTERACTION_DEBUG_LINE {
    public LEAP_VECTOR start;
    public LEAP_VECTOR end;
    public LEAP_COLOR color;
    public float duration;
    public int depthTest;

    public void Draw() {
      Debug.DrawLine(start.ToVector3(),
                     end.ToVector3(),
                     color.ToUnityColor(),
                     duration,
                     depthTest != 0);
    }
  }

  public class InteractionC {
    public const string DLL_NAME = "LeapInteractionEngine";

    /*** Get DLL Version ***/
    [DllImport(DLL_NAME, EntryPoint = "LeapIEGetVersion")]
    private static extern UInt32 LeapIEGetVersion();

    public static UInt32 GetLibraryVersion() { return LeapIEGetVersion(); }

    public static UInt32 GetExpectedVersion() { return (UInt32)Version.Current; }

    /*** Create Scene ***/
    [DllImport(DLL_NAME, EntryPoint = "LeapIECreateScene", CallingConvention = CallingConvention.Cdecl)]
    private static extern ReturnStatus LeapIECreateScene(ref INTERACTION_SCENE scene);

    public static ReturnStatus CreateScene(ref INTERACTION_SCENE scene) {
      var rs = LeapIECreateScene(ref scene);
      Logger.HandleReturnStatus("Create Scene", LogLevel.Info, rs);
      return rs;
    }

    /*** Destroy Scene ***/
    [DllImport(DLL_NAME, EntryPoint = "LeapIEDestroyScene")]
    private static extern ReturnStatus LeapIEDestroyScene(ref INTERACTION_SCENE scene);

    public static ReturnStatus DestroyScene(ref INTERACTION_SCENE scene) {
      var rs = LeapIEDestroyScene(ref scene);
      Logger.HandleReturnStatus("Destroy Scene", LogLevel.Info, rs);
      return rs;
    }

    /*** Update Scene Info ***/
    [DllImport(DLL_NAME, EntryPoint = "LeapIEUpdateSceneInfo", CallingConvention = CallingConvention.Cdecl)]
    private static extern ReturnStatus LeapIEUpdateSceneInfo(ref INTERACTION_SCENE scene,
                                                             ref INTERACTION_SCENE_INFO sceneInfo);

    public static ReturnStatus UpdateSceneInfo(ref INTERACTION_SCENE scene,
                                               ref INTERACTION_SCENE_INFO sceneInfo) {
      var rs = LeapIEUpdateSceneInfo(ref scene, ref sceneInfo);
      Logger.HandleReturnStatus(scene, "Update Scene Info", LogLevel.Info, rs);
      return rs;
    }

    /*** Get Last Error ***/
    [DllImport(DLL_NAME, EntryPoint = "LeapIEGetLastError")]
    public static extern ReturnStatus GetLastError(ref INTERACTION_SCENE scene);
    [DllImport(DLL_NAME, EntryPoint = "LeapIEGetLastErrorString")]
    public static extern IntPtr GetLastErrorString();

    public static ReturnStatus GetLastError(ref INTERACTION_SCENE scene,
                                            out IntPtr messagePtr) {
      ReturnStatus rs = GetLastError(ref scene);
      messagePtr = GetLastErrorString();
      return rs;
    }

    /*** Add Shape Description ***/
    [DllImport(DLL_NAME, EntryPoint = "LeapIEAddShapeDescription")]
    private static extern ReturnStatus LeapIEAddShapeDescription(ref INTERACTION_SCENE scene,
                                                                     IntPtr pDescription,
                                                                 out INTERACTION_SHAPE_DESCRIPTION_HANDLE handle);

    public static ReturnStatus AddShapeDescription(ref INTERACTION_SCENE scene,
                                                       IntPtr pDescription,
                                                   out INTERACTION_SHAPE_DESCRIPTION_HANDLE handle) {
      var rs = LeapIEAddShapeDescription(ref scene, pDescription, out handle);
      Logger.HandleReturnStatus(scene, "Add Shape Description", LogLevel.CreateDestroy, rs);
      return rs;
    }

    /*** Remove Shape Description ***/
    [DllImport(DLL_NAME, EntryPoint = "LeapIERemoveShapeDescription")]
    private static extern ReturnStatus LeapIERemoveShapeDescription(ref INTERACTION_SCENE scene,
                                                                    ref INTERACTION_SHAPE_DESCRIPTION_HANDLE handle);

    public static ReturnStatus RemoveShapeDescription(ref INTERACTION_SCENE scene,
                                                      ref INTERACTION_SHAPE_DESCRIPTION_HANDLE handle) {
      var rs = LeapIERemoveShapeDescription(ref scene, ref handle);
      Logger.HandleReturnStatus(scene, "Remove Shape Description", LogLevel.CreateDestroy, rs);
      return rs;
    }

    /*** Create Shape ***/
    [DllImport(DLL_NAME, EntryPoint = "LeapIECreateShapeInstance")]
    private static extern ReturnStatus LeapIECreateShapeInstance(ref INTERACTION_SCENE scene,
                                                                 ref INTERACTION_SHAPE_DESCRIPTION_HANDLE handle,
                                                                 ref INTERACTION_TRANSFORM transform,
                                                                 ref INTERACTION_CREATE_SHAPE_INFO shapeInfo,
                                                                 out INTERACTION_SHAPE_INSTANCE_HANDLE instance);

    public static ReturnStatus CreateShapeInstance(ref INTERACTION_SCENE scene,
                                                   ref INTERACTION_SHAPE_DESCRIPTION_HANDLE handle,
                                                   ref INTERACTION_TRANSFORM transform,
                                                   ref INTERACTION_CREATE_SHAPE_INFO shapeInfo,
                                                   out INTERACTION_SHAPE_INSTANCE_HANDLE instance) {
      var rs = LeapIECreateShapeInstance(ref scene, ref handle, ref transform, ref shapeInfo, out instance);
      Logger.HandleReturnStatus(scene, "Create Shap eInstance", LogLevel.CreateDestroy, rs);
      return rs;
    }

    /*** Destroy Shape Instance ***/
    [DllImport(DLL_NAME, EntryPoint = "LeapIEDestroyShapeInstance")]
    private static extern ReturnStatus LeapIEDestroyShapeInstance(ref INTERACTION_SCENE scene,
                                                          ref INTERACTION_SHAPE_INSTANCE_HANDLE instance);

    public static ReturnStatus DestroyShapeInstance(ref INTERACTION_SCENE scene,
                                            ref INTERACTION_SHAPE_INSTANCE_HANDLE instance) {
      var rs = LeapIEDestroyShapeInstance(ref scene, ref instance);
      Logger.HandleReturnStatus(scene, "Destroy Shape Instance", LogLevel.CreateDestroy, rs);
      return rs;
    }

    /*** Update Shape Instance ***/
    [DllImport(DLL_NAME, EntryPoint = "LeapIEUpdateShapeInstance")]
    private static extern ReturnStatus LeapIEUpdateShapeInstance(ref INTERACTION_SCENE scene,
                                                                 ref INTERACTION_TRANSFORM transform,
                                                                 ref INTERACTION_UPDATE_SHAPE_INFO updateInfo,
                                                                 ref INTERACTION_SHAPE_INSTANCE_HANDLE instance);

    public static ReturnStatus UpdateShapeInstance(ref INTERACTION_SCENE scene,
                                                   ref INTERACTION_TRANSFORM transform,
                                                   ref INTERACTION_UPDATE_SHAPE_INFO updateInfo,
                                                   ref INTERACTION_SHAPE_INSTANCE_HANDLE instance) {
      var rs = LeapIEUpdateShapeInstance(ref scene, ref transform, ref updateInfo, ref instance);
      Logger.HandleReturnStatus(scene, "Update Shape Instance", LogLevel.AllCalls, rs);
      return rs;
    }

    /*** Update Hands ***/
    [DllImport(DLL_NAME, EntryPoint = "LeapIEUpdateHands")]
    private static extern ReturnStatus LeapIEUpdateHands(ref INTERACTION_SCENE scene,
                                                             UInt32 nHands,
                                                             IntPtr pHands);

    public static ReturnStatus UpdateHands(ref INTERACTION_SCENE scene,
                                               UInt32 nHands,
                                               IntPtr pHands) {
      var rs = LeapIEUpdateHands(ref scene, nHands, pHands);
      Logger.HandleReturnStatus(scene, "Update Hands", LogLevel.AllCalls, rs);
      return rs;
    }

    /*** Update Controller ***/
    [DllImport(DLL_NAME, EntryPoint = "LeapIEUpdateController")]
    private static extern ReturnStatus LeapIEUpdateController(ref INTERACTION_SCENE scene,
                                                              ref INTERACTION_TRANSFORM controllerTransform);

    public static ReturnStatus UpdateController(ref INTERACTION_SCENE scene,
                                                ref INTERACTION_TRANSFORM controllerTransform) {
      var rs = LeapIEUpdateController(ref scene, ref controllerTransform);
      Logger.HandleReturnStatus(scene, "Update Controller", LogLevel.AllCalls, rs);
      return rs;
    }

    /*** Get Classification ***/
    [DllImport(DLL_NAME, EntryPoint = "LeapIEGetHandResult")]
    private static extern ReturnStatus LeapIEGetHandResult(ref INTERACTION_SCENE scene,
                                                               UInt32 handId,
                                                           out INTERACTION_HAND_RESULT handResult);

    public static ReturnStatus GetHandResult(ref INTERACTION_SCENE scene,
                                                 UInt32 handId,
                                             out INTERACTION_HAND_RESULT handResult) {
      var rs = LeapIEGetHandResult(ref scene, handId, out handResult);
      Logger.HandleReturnStatus(scene, "Get Hand Result", LogLevel.AllCalls, rs);
      return rs;
    }

    /*** Override Hand Result ***/
    [DllImport(DLL_NAME, EntryPoint = "LeapIEOverrideHandResult")]
    private static extern ReturnStatus LeapIEOverrideHandResult(ref INTERACTION_SCENE scene,
                                                                   UInt32 handId,
                                                                ref INTERACTION_HAND_RESULT handResult);

    public static ReturnStatus OverrideHandResult(ref INTERACTION_SCENE scene,
                                                      UInt32 handId,
                                                  ref INTERACTION_HAND_RESULT handResult) {
      var rs = LeapIEOverrideHandResult(ref scene, handId, ref handResult);
      Logger.HandleReturnStatus(scene, "Override Hand Result", LogLevel.AllCalls, rs);
      return rs;
    }

    /*** Get Velocities ***/
    [DllImport(DLL_NAME, EntryPoint = "LeapIEGetShapeInstanceResults")]
    private static extern ReturnStatus LeapIEGetShapeInstanceResults(ref INTERACTION_SCENE scene,
                                                                     out UInt32 nResults,
                                                                     out IntPtr papResultsBuffer);

    public static ReturnStatus GetShapeInstanceResults(ref INTERACTION_SCENE scene,
                                                           List<INTERACTION_SHAPE_INSTANCE_RESULTS> results) {
      UInt32 nResults;
      IntPtr papResultsBuffer;
      var rs = LeapIEGetShapeInstanceResults(ref scene,
                                             out nResults,
                                             out papResultsBuffer);

      results.Clear();
      if (rs == ReturnStatus.Success) {
        for (int i = 0; i < nResults; i++) {
          IntPtr resultPtr;
          StructMarshal<IntPtr>.ArrayElementToStruct(papResultsBuffer, i, out resultPtr);
          INTERACTION_SHAPE_INSTANCE_RESULTS result;
          StructMarshal<INTERACTION_SHAPE_INSTANCE_RESULTS>.PtrToStruct(resultPtr, out result);
          results.Add(result);
        }
      }

      Logger.HandleReturnStatus(scene, "Get Velocities", LogLevel.AllCalls, rs);
      return rs;
    }

    /*** Enable Debug Visualization ***/
    [DllImport(DLL_NAME, EntryPoint = "LeapIEEnableDebugFlags")]
    private static extern ReturnStatus LeapIEEnableDebugFlags(ref INTERACTION_SCENE scene,
                                                                  UInt32 flags);

    public static ReturnStatus EnableDebugFlags(ref INTERACTION_SCENE scene,
                                                    UInt32 flags) {
      var rs = LeapIEEnableDebugFlags(ref scene, flags);
      Logger.HandleReturnStatus(scene, "Enable Debug Flags", LogLevel.Info, rs);
      return rs;
    }

    /*** Get Debug Lines ***/
    [DllImport(DLL_NAME, EntryPoint = "LeapIEGetDebugLines")]
    private static extern ReturnStatus LeapIEGetDebugLines(ref INTERACTION_SCENE scene,
                                                           out UInt32 nLines,
                                                           out IntPtr ppLineBuffer);

    public static ReturnStatus GetDebugLines(ref INTERACTION_SCENE scene,
                                             out UInt32 nLines,
                                             out IntPtr ppLineBuffer) {
      var rs = LeapIEGetDebugLines(ref scene, out nLines, out ppLineBuffer);
      Logger.HandleReturnStatus(scene, "Get Debug Lines", LogLevel.AllCalls, rs);
      return rs;
    }

    public static void DrawDebugLines(ref INTERACTION_SCENE scene) {
      UInt32 lines;
      IntPtr arrayPtr;
      GetDebugLines(ref scene, out lines, out arrayPtr);

      for (int i = 0; i < lines; i++) {
        INTERACTION_DEBUG_LINE line;
        StructMarshal<INTERACTION_DEBUG_LINE>.ArrayElementToStruct(arrayPtr, i, out line);
        line.Draw();
      }
    }

    /*** Get Debug Strings ***/
    [DllImport(DLL_NAME, EntryPoint = "LeapIEGetDebugStrings")]
    private static extern ReturnStatus LeapIEGetDebugStrings(ref INTERACTION_SCENE scene,
                                                           out UInt32 nStrings,
                                                           out IntPtr pppStrings);

    public static ReturnStatus GetDebugStrings(ref INTERACTION_SCENE scene,
                                                   List<string> strings) {
      UInt32 nStrings;
      IntPtr pppStrings;
      var rs = LeapIEGetDebugStrings(ref scene, out nStrings, out pppStrings);

      strings.Clear();
      if (rs == ReturnStatus.Success) {
        for (int i = 0; i < nStrings; i++) {
          IntPtr charPtr;
          StructMarshal<IntPtr>.ArrayElementToStruct(pppStrings, i, out charPtr);
          string str = Marshal.PtrToStringAnsi(charPtr);
          strings.Add(str);
        }
      }

      Logger.HandleReturnStatus(scene, "Get Debug Strings", LogLevel.AllCalls, rs);
      return rs;
    }
  }
}<|MERGE_RESOLUTION|>--- conflicted
+++ resolved
@@ -217,14 +217,9 @@
     public ShapeInstanceResultFlags resultFlags;
     public LEAP_VECTOR linearVelocity;
     public LEAP_VECTOR angularVelocity;
-<<<<<<< HEAD
     public float minHandDistance;
-=======
-    public float maxHandDepth;
-    public LEAP_VECTOR maxHandVelocity;
     public float debugGrab;
     public float debugRelease;
->>>>>>> 242c4846
   }
 
   [StructLayout(LayoutKind.Sequential, Pack = 1)]
