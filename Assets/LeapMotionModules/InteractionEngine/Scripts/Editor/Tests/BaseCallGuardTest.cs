--- conflicted
+++ resolved
@@ -54,10 +54,6 @@
     }
 
     [Test]
-<<<<<<< HEAD
-    //[ExpectedException(typeof(BaseNotCalledException))]
-=======
->>>>>>> 6c7c63b0
     public void Recursive_BaseNotCalled1() {
       Assert.That(() => {
         _guard.Begin(KEY_A);
@@ -69,10 +65,6 @@
     }
 
     [Test]
-<<<<<<< HEAD
-    //[ExpectedException(typeof(BaseNotCalledException))]
-=======
->>>>>>> 6c7c63b0
     public void Recursive_BaseNotCalled2() {
       Assert.That(() => {
         _guard.Begin(KEY_A);
@@ -84,10 +76,6 @@
     }
 
     [Test]
-<<<<<<< HEAD
-    //[ExpectedException(typeof(BaseNotCalledException))]
-=======
->>>>>>> 6c7c63b0
     public void BaseNotCalled() {
       Assert.That(() => {
         _guard.Begin(KEY_A);
@@ -96,10 +84,6 @@
     }
 
     [Test]
-<<<<<<< HEAD
-    //[ExpectedException(typeof(WrongBaseCalledException))]
-=======
->>>>>>> 6c7c63b0
     public void WrongBaseCalled() {
       Assert.That(() => {
         _guard.Begin(KEY_A);
@@ -109,10 +93,6 @@
     }
 
     [Test]
-<<<<<<< HEAD
-    //[ExpectedException(typeof(BeginNotCalledException))]
-=======
->>>>>>> 6c7c63b0
     public void BeginNotCalled_Nofity() {
       Assert.That(() => {
         _guard.NotifyBaseCalled(KEY_B);
@@ -120,10 +100,6 @@
     }
 
     [Test]
-<<<<<<< HEAD
-    //[ExpectedException(typeof(BeginNotCalledException))]
-=======
->>>>>>> 6c7c63b0
     public void BeginNotCalled_Assert() {
       Assert.That(() => {
         _guard.AssertBaseCalled();
