﻿using UnityEngine;
using UnityEngine.UI;
using UnityEngine.Assertions;
using System;
using System.Collections.Generic;
using Leap.Unity.RuntimeGizmos;
using Leap.Unity.Attributes;

namespace Leap.Unity.Interaction {

  /// <summary>
  /// InteractionManager is the core behaviour that manages the IInteractionBehaviours in the scene.
  /// This class allows IInteractionBehaviours to register with it and provides all of the callbacks
  /// needed for operation.  This class also takes care of all bookkeeping to keep track of the objects,
  /// hands, and the internal state of the interaction plugin.
  /// </summary>
  ///
  /// <remarks>
  /// InteractionManager has the following features:
  ///    - Allows instances of IInteractionBehaviour to register or unregister with it.
  ///    - Registered instances stay registered even if this behaviour is disabled.
  ///    - Dispatches events to the interaction plugin and uses the returned data to drive the registered
  ///      behaviours.  Takes care of all bookkeeping needed to maintain the internal state.
  ///    - Supports the concept of 'suspension', where an untracked hand is still allowed to be considered
  ///      grasping an object.  This is to allow an object to not fall when a hand becomes untracked for
  ///      a small amount of time.  This helps with actions such as throwing.
  ///    - Multiple instances of InteractionManager are ALLOWED!  This allows you to have different simulation
  ///      settings and control for different groups of objects.
  ///
  /// InteractionManager has the following requirements:
  ///    - The DataSubfolder property must point to a valid subfolder in the StreamingAssets data folder.
  ///      The subfolder must contain a valid ldat file names IE.
  /// </remarks>
  public partial class InteractionManager : MonoBehaviour {
    #region SERIALIZED FIELDS
    [AutoFind]
    [SerializeField]
    protected LeapProvider _leapProvider;

    [AutoFind]
    [SerializeField]
    protected HandPool _handPool;

    [Tooltip("The streaming asset subpath of the ldat engine.")]
    [SerializeField]
    protected string _ldatPath = "InteractionEngine/IE.ldat";

    [Header("Interaction Settings")]
    [Tooltip("The default Interaction Material to use for Interaction Behaviours if none is specified, or for Interaction Behaviours created via scripting.")]
    [SerializeField]
    protected InteractionMaterial _defaultInteractionMaterial;

    [Tooltip("The name of the model group of the Hand Pool containing the brush hands.")]
    [SerializeField]
    protected string _brushGroupName = "BrushHands";

    [Tooltip("Allow the Interaction Engine to modify object velocities when pushing.")]
    [SerializeField]
    protected bool _contactEnabled = true;

    [Tooltip("Allow the Interaction plugin to modify object positions by grasping.")]
    [SerializeField]
    protected bool _graspingEnabled = true;

    [Tooltip("When grasping is enabled, allow two hands to grasp the same object simultaneously.")]
    [SerializeField]
    protected bool _twoHandedGrasping = false;

    [Tooltip("Objects within this radius of a hand will be considered for interaction.")]
    [SerializeField]
    protected float _activationRadius = 0.15f;

    [Tooltip("How many objects away from the hand are still considered for interaction.")]
    [SerializeField]
    protected int _maxActivationDepth = 3;

    [Header("Layer Settings")]
    [Tooltip("Whether or not to create the layers used for interaction when the scene runs.")]
    [SerializeField]
    protected bool _autoGenerateLayers = false;

    [Tooltip("Layer to use for auto-generation.  The generated interaction layers will have the same collision settings as this layer.")]
    [SerializeField]
    protected SingleLayer _templateLayer = 0;

    [Tooltip("The layer containing interaction objects.")]
    [SerializeField]
    protected SingleLayer _interactionLayer = 0;

    [Tooltip("The layer containing interaction objects when they become grasped.")]
    [SerializeField]
    protected SingleLayer _interactionNoClipLayer = 0;

    [Tooltip("The layer containing the colliders for the bones of the hand.")]
    [SerializeField]
    protected SingleLayer _brushLayer = 0;

    [Header("Debug")]
    [Tooltip("Automatically validate integrity of simulation state each frame.  Can cause slowdown, but is always compiled out for release builds.")]
    [SerializeField]
    protected bool _automaticValidation = false;
    #endregion

    #region INTERNAL FIELDS
    private const float UNSCALED_RECOMMENDED_CONTACT_OFFSET_MAXIMUM = 0.001f; //One millimeter
    public float RecommendedContactOffsetMaximum {
      get {
        return UNSCALED_RECOMMENDED_CONTACT_OFFSET_MAXIMUM * SimulationScale;
      }
    }

    private bool _hasSceneBeenCreated = false;

    public ActivityManager _activityManager = new ActivityManager();
    protected Dictionary<int, InteractionHand> _idToInteractionHand = new Dictionary<int, InteractionHand>();
    protected List<IInteractionBehaviour> _graspedBehaviours = new List<IInteractionBehaviour>();
    protected HeuristicGrabClassifier _grabClassifier;
<<<<<<< HEAD
=======
    [NonSerialized]
    public List<PhysicsUtility.SoftContact> softContacts = new List<PhysicsUtility.SoftContact>(80);
    [NonSerialized]
    public Dictionary<Rigidbody, PhysicsUtility.Velocities> originalVelocities = new Dictionary<Rigidbody, PhysicsUtility.Velocities>(5);
>>>>>>> 3f54a0e2

    private float _cachedSimulationScale = -1;
    //A temp list that is recycled.  Used to remove items from _handIdToIeHand.
    private List<int> _handIdsToRemove = new List<int>();
    //A temp list that is recycled.  Used as the argument to OnHandsHold.
    private List<Hand> _holdingHands = new List<Hand>();
<<<<<<< HEAD
    //A temp list that is recycled.  Used to recieve debug logs from InteractionC.
    private List<string> _debugOutput = new List<string>();
=======
>>>>>>> 3f54a0e2
    #endregion

    #region PUBLIC METHODS
    public Action OnGraphicalUpdate;
    public Action OnPrePhysicalUpdate;
    public Action OnPostPhysicalUpdate;

    public float SimulationScale {
      get {
#if UNITY_EDITOR
        if (Application.isPlaying) {
          return _cachedSimulationScale;
        } else {
          if (_leapProvider != null) {
            return _leapProvider.transform.lossyScale.x;
          } else {
            return 1;
          }
        }
#else
        return _cachedSimulationScale;
#endif
      }
    }

    /// <summary>
    /// Returns true if any InteractionObject is currently being grasped by at least one Hand.
    /// </summary>
    public bool IsAnyObjectGrasped {
      get {
        return _graspedBehaviours.Count != 0;
      }
    }

    /// <summary>
    /// Returns a collection of InteractionBehaviours that are currently registered with this manager.
    /// </summary>
    public IEnumerable<IInteractionBehaviour> RegisteredObjects {
      get {
        return _activityManager.RegisteredObjects;
      }
    }

    /// <summary>
    /// Returns a collection of InteractionBehaviours that are currently being grasped by
    /// at least one hand.
    /// </summary>
    public ReadonlyList<IInteractionBehaviour> GraspedObjects {
      get {
        return _graspedBehaviours;
      }
    }

    /// <summary>
    /// Gets or sets the default InteractionMaterial used when InteractionBehaviours are spawned without a material explicitly assigned.
    /// </summary>
    public InteractionMaterial DefaultInteractionMaterial {
      get {
        return _defaultInteractionMaterial;
      }
      set {
        _defaultInteractionMaterial = value;
      }
    }

    /// <summary>
    /// Gets or sets whether or not the Interaction Engine can modify object velocities when pushing.
    /// </summary>
    public bool ContactEnabled {
      get {
        return _contactEnabled;
      }
      set {
        if (_contactEnabled != value) {
          _contactEnabled = value;

          if (_handPool != null) {
            if (_contactEnabled) {
              _handPool.EnableGroup(_brushGroupName);
            } else {
              _handPool.DisableGroup(_brushGroupName);
            }
          }

          UpdateSceneInfo();
        }
      }
    }

    /// <summary>
    /// Gets or sets whether or not the Interaction Engine can modify object positions by grasping.
    /// </summary>
    public bool GraspingEnabled {
      get {
        return _graspingEnabled;
      }
      set {
        if (_graspingEnabled != value) {
          _graspingEnabled = value;
          UpdateSceneInfo();
        }
      }
    }

    /// <summary>
    /// Gets or sets whether or not the Interaction Engine can modify object positions by grasping with two hands simultaneously.
    /// </summary>
    public bool TwoHandedGrasping {
      get {
        return _twoHandedGrasping;
      }
      set {
        if (_twoHandedGrasping != value) {
          _twoHandedGrasping = value;
        }
      }
    }

    /// <summary>
    /// Gets the layer that interaction objects should be on by default.
    /// </summary>
    public int InteractionLayer {
      get {
        return _interactionLayer;
      }
      set {
        _interactionLayer = value;
      }
    }

    /// <summary>
    /// Gets the layer that interaction objects should be on when they become grasped.
    /// </summary>
    public int InteractionNoClipLayer {
      get {
        return _interactionNoClipLayer;
      }
      set {
        _interactionNoClipLayer = value;
      }
    }

    /// <summary>
    /// Gets the layer that interaction brushes should be on normally.
    /// </summary>
    public int InteractionBrushLayer {
      get {
        return _brushLayer;
      }
      set {
        _brushLayer = value;
      }
    }

    /// <summary>
    /// Gets or sets the max activation depth.
    /// </summary>
    public int MaxActivationDepth {
      get {
        return _maxActivationDepth;
      }
      set {
        _maxActivationDepth = value;
        _activityManager.MaxDepth = value;
      }
    }

<<<<<<< HEAD
    /// <summary>
    /// Enables the display of proximity information from the library.
    /// </summary>
    public bool ShowDebugLines {
      get {
        return _showDebugLines;
      }
      set {
        _showDebugLines = value;
      }
    }

    /// <summary>
    /// Enables the display of debug text from the library.
    /// </summary>
    public bool ShowDebugOutput {
      get {
        return _showDebugOutput;
      }
      set {
        _showDebugOutput = value;
      }
    }

=======
>>>>>>> 3f54a0e2
    /// Force an update of the internal scene info.  This should be called if gravity has changed.
    /// </summary>
    public void UpdateSceneInfo() {
      if (!_hasSceneBeenCreated) {
        return; // UpdateSceneInfo is a side effect of a lot of changes.
      }

      _cachedSimulationScale = _leapProvider.transform.lossyScale.x;
      _activityManager.OverlapRadius = _activationRadius * _cachedSimulationScale;
    }

    /// <summary>
    /// Tries to find an InteractionObject that is currently being grasped by a Hand with
    /// the given ID.
    /// </summary>
    public bool TryGetGraspedObject(int handId, out IInteractionBehaviour graspedObject) {
      for (int i = 0; i < _graspedBehaviours.Count; i++) {
        var iObj = _graspedBehaviours[i];
        if (iObj.IsBeingGraspedByHand(handId)) {
          graspedObject = iObj;
          return true;
        }
      }

      graspedObject = null;
      return false;
    }

    /// <summary>
    /// Forces the given object to be released by any hands currently holding it.  Will return true
    /// only if there was at least one hand holding the object.
    /// </summary>
    public bool ReleaseObject(IInteractionBehaviour graspedObject) {
      if (!_graspedBehaviours.Remove(graspedObject)) {
        return false;
      }

      for (var it = _idToInteractionHand.GetEnumerator(); it.MoveNext();) {
        var interactionHand = it.Current.Value;
        if (interactionHand.graspedObject == graspedObject) {
          if (interactionHand.isUntracked) {
            interactionHand.MarkTimeout();
          } else {
            if (_graspingEnabled) {
            }
            interactionHand.ReleaseObject();

            InteractionBrushHand ibHand;
            if ((ibHand = _handPool.GetHandModel<InteractionBrushHand>(interactionHand.hand.Id)) != null) {
              ibHand.enableSoftContact();
            }
          }
        }
      }

      return true;
    }

    /// <summary>
    /// Forces a hand with the given id to release an object if it is holding it.  Will return true
    /// only if a hand with the given id releases an object it was holding.
    /// </summary>
    public bool ReleaseHand(int handId) {
      InteractionHand interactionHand;
      if (!_idToInteractionHand.TryGetValue(handId, out interactionHand)) {
        return false;
      }

      if (interactionHand.graspedObject == null) {
        return false;
      }

      if (interactionHand.graspedObject.GraspingHandCount == 1) {
        _graspedBehaviours.Remove(interactionHand.graspedObject);
      }

      interactionHand.ReleaseObject();

      InteractionBrushHand ibHand;
      if ((ibHand = _handPool.GetHandModel<InteractionBrushHand>(interactionHand.hand.Id)) != null){
        ibHand.enableSoftContact();
      }

      return true;
    }

    /// <summary>
    /// Forces a hand to grasp the given interaction behaviour.  The grasp will only be terminated when
    /// the hand either times out or the user calls ReleaseHand.
    /// </summary>
    /// <param name="hand"></param>
    public void GraspWithHand(Hand hand, IInteractionBehaviour interactionBehaviour) {
      if (!_activityManager.IsRegistered(interactionBehaviour)) {
        throw new InvalidOperationException("Cannot grasp " + interactionBehaviour + " because it is not registered with this manager.");
      }

      InteractionHand interactionHand;
      if (!_idToInteractionHand.TryGetValue(hand.Id, out interactionHand)) {
        throw new InvalidOperationException("Hand with id " + hand.Id + " is not registered with this manager.");
      }

      if (interactionHand.graspedObject != null) {
        throw new InvalidOperationException("Cannot grasp with hand " + hand.Id + " because that hand is already grasping " + interactionHand.graspedObject);
      }

      //Ensure behaviour is active already
      _activityManager.Activate(interactionBehaviour);

      if (!interactionBehaviour.IsBeingGrasped) {
        _graspedBehaviours.Add(interactionBehaviour);
      }

      interactionHand.GraspObject(interactionBehaviour, isUserGrasp: true);
    }

    /// <summary>
    /// Registers an InteractionObject with this manager, which automatically adds the objects
    /// representation into the internal interaction scene.  If the manager is disabled,
    /// the registration will still succeed and the object will be added to the internal scene
    /// when the manager is next enabled.
    ///
    /// Trying to register a behaviour that is already registered is safe and is a no-op.
    /// </summary>
    public void RegisterInteractionBehaviour(IInteractionBehaviour interactionBehaviour) {
      _activityManager.Register(interactionBehaviour);
    }

    /// <summary>
    /// Unregisters an InteractionObject from this manager.  This removes it from the internal
    /// scene and prevents any further interaction.
    ///
    /// Trying to unregister a behaviour that is not registered is safe and is a no-op.
    /// </summary>
    public void UnregisterInteractionBehaviour(IInteractionBehaviour interactionBehaviour) {
      if (_graspedBehaviours.Remove(interactionBehaviour)) {
        for (var it = _idToInteractionHand.GetEnumerator(); it.MoveNext();) {
          var interactionHand = it.Current.Value;
          if (interactionHand.graspedObject == interactionBehaviour) {
            try {
              if (interactionHand.isUntracked) {
                interactionHand.MarkTimeout();
              } else {
                interactionHand.ReleaseObject();
              }
            } catch (Exception e) {
              //Only log to console
              //We want to continue so we can destroy the shape and dispatch OnUnregister
              Debug.LogException(e);
            }
            break;
          }
        }
      }

      _activityManager.Unregister(interactionBehaviour);
    }

    public void EnsureActive(IInteractionBehaviour interactionBehaviour) {
      if (!_activityManager.IsActive(interactionBehaviour)) {
        _activityManager.Activate(interactionBehaviour);
      }
    }

    #endregion

    #region UNITY CALLBACKS
    protected virtual void Reset() {
      if (_leapProvider == null) {
        _leapProvider = FindObjectOfType<LeapProvider>();
      }
    }

    protected virtual void OnValidate() {
      if (Application.isPlaying && _hasSceneBeenCreated) {
        //Allow scene info to be updated while the scene is playing
        UpdateSceneInfo();
      }

      if (!Application.isPlaying && _autoGenerateLayers) {
        autoGenerateLayers();
      }

      _activationRadius = Mathf.Max(0, _activationRadius);
      _maxActivationDepth = Mathf.Max(1, _maxActivationDepth);

      if (_activityManager != null) {
        _activityManager.OverlapRadius = _activationRadius;
        _activityManager.MaxDepth = _maxActivationDepth;
      }
    }

    protected virtual void Awake() {
      if (_autoGenerateLayers) {
        autoGenerateLayers();
        autoSetupCollisionLayers();
      }
      _grabClassifier = new HeuristicGrabClassifier(this);
    }

    protected virtual void OnEnable() {
      if (_leapProvider == null) {
        enabled = false;
        Debug.LogError("Could not enable Interaction Manager because no Leap Provider was specified.");
        return;
      }

      _cachedSimulationScale = _leapProvider.transform.lossyScale.x;

      _activityManager.BrushLayer = InteractionBrushLayer;
      _activityManager.OverlapRadius = _activationRadius * _cachedSimulationScale;
      _activityManager.MaxDepth = _maxActivationDepth;

      if (_handPool != null) {
        if (_contactEnabled) {
          _handPool.EnableGroup(_brushGroupName);
        } else {
          _handPool.DisableGroup(_brushGroupName);
        }
      }
    }

    protected virtual void OnDisable() {
      for (int i = _graspedBehaviours.Count; i-- != 0;) {
        ReleaseObject(_graspedBehaviours[i]);
      }

      _activityManager.UnregisterMisbehavingObjects();

      _idToInteractionHand.Clear();
      _graspedBehaviours.Clear();

      _activityManager.DeactivateAll();
    }

    protected virtual void FixedUpdate() {
      Frame frame = _leapProvider.CurrentFixedFrame;

      if (OnPrePhysicalUpdate != null) {
        OnPrePhysicalUpdate();
      }

      simulateFrame(frame);

      if (OnPostPhysicalUpdate != null) {
        OnPostPhysicalUpdate();
      }
    }

    protected virtual void LateUpdate() {
      Frame frame = _leapProvider.CurrentFrame;

      dispatchOnHandsHoldingAll(frame, isPhysics: false);

      _activityManager.UnregisterMisbehavingObjects();

      if (OnGraphicalUpdate != null) {
        OnGraphicalUpdate();
      }

      if (_automaticValidation) {
        Validate();
      }
    }
    #endregion

    #region INTERNAL METHODS

    protected void autoGenerateLayers() {
      _interactionLayer = -1;
      _interactionNoClipLayer = -1;
      _brushLayer = -1;
      for (int i = 8; i < 32; i++) {
        string layerName = LayerMask.LayerToName(i);
        if (string.IsNullOrEmpty(layerName)) {
          if (_interactionLayer == -1) {
            _interactionLayer = i;
          } else if (_interactionNoClipLayer == -1) {
            _interactionNoClipLayer = i;
          } else if (_brushLayer == -1) {
            _brushLayer = i;
            break;
          }
        }
      }

      if (_interactionLayer == -1 || _interactionNoClipLayer == -1 || _brushLayer == -1) {
        if (Application.isPlaying) {
          enabled = false;
        }
        Debug.LogError("InteractionManager Could not find enough free layers for auto-setup, manual setup required.");
        _autoGenerateLayers = false;
        return;
      }
    }

    private void autoSetupCollisionLayers() {
      for (int i = 0; i < 32; i++) {
        // Copy ignore settings from template layer
        bool shouldIgnore = Physics.GetIgnoreLayerCollision(_templateLayer, i);
        Physics.IgnoreLayerCollision(_interactionLayer, i, shouldIgnore);
        Physics.IgnoreLayerCollision(_interactionNoClipLayer, i, shouldIgnore);

        // Set brush layer to collide with nothing
        Physics.IgnoreLayerCollision(_brushLayer, i, true);
      }

      //After copy and set we enable the interaction between the brushes and interaction objects
      Physics.IgnoreLayerCollision(_brushLayer, _interactionLayer, false);
    }

    protected virtual void simulateFrame(Frame frame) {
      _activityManager.UpdateState(frame);

      var active = _activityManager.ActiveBehaviours;

      for (int i = 0; i < active.Count; i++) {
        active[i].NotifyPreSolve();
      }

      dispatchOnHandsHoldingAll(frame, isPhysics: true);

<<<<<<< HEAD
      //Simulation went here
=======
      //Apply soft contacts from both hands in unified solve
      //(this will clear softContacts and originalVelocities as well)
      if (softContacts.Count > 0) {
        PhysicsUtility.applySoftContacts(softContacts, originalVelocities);
      }
>>>>>>> 3f54a0e2

      updateInteractionStateChanges(frame);


      for (int i = 0; i < active.Count; i++) {
        active[i].NotifyPostSolve();
      }
    }

    protected virtual void dispatchOnHandsHoldingAll(Frame frame, bool isPhysics) {
      var hands = frame.Hands;
      //Loop through the currently grasped objects to dispatch their OnHandsHold callback
      for (int i = 0; i < _graspedBehaviours.Count; i++) {
        dispatchOnHandsHolding(hands, _graspedBehaviours[i], isPhysics);
      }
    }

    protected virtual void dispatchOnHandsHolding(List<Hand> hands, IInteractionBehaviour interactionBehaviour, bool isPhysics) {
      for (int j = 0; j < hands.Count; j++) {
        var hand = hands[j];
        InteractionHand interactionHand;
        if (_idToInteractionHand.TryGetValue(hand.Id, out interactionHand)) {
          if (interactionHand.graspedObject == interactionBehaviour) {
            _holdingHands.Add(hand);
          }
        }
      }

      try {
        if (_holdingHands.Count > 0) {
          if (isPhysics) {
            interactionBehaviour.NotifyHandsHoldPhysics(_holdingHands);
          } else {
            interactionBehaviour.NotifyHandsHoldGraphics(_holdingHands);
          }
        }
      } catch (Exception e) {
        _activityManager.NotifyMisbehaving(interactionBehaviour);
        Debug.LogException(e);
      }

      _holdingHands.Clear();
    }

    protected virtual void updateInteractionStateChanges(Frame frame) {
      var hands = frame.Hands;

      //First loop through all the hands and get their classifications from the engine
      for (int i = 0; i < hands.Count; i++) {
        Hand hand = hands[i];

        //Get the InteractionHand associated with this hand id
        InteractionHand interactionHand;
        if (!_idToInteractionHand.TryGetValue(hand.Id, out interactionHand)) {

          //First we see if there is an untracked interactionHand that can be re-connected using this one
          InteractionHand untrackedInteractionHand = null;
          for (var it = _idToInteractionHand.GetEnumerator(); it.MoveNext();) {
            var pair = it.Current;
            //If the old ieHand is untracked, and the handedness matches, we re-connect it
            if (pair.Value.isUntracked && pair.Value.hand.IsLeft == hand.IsLeft) {
              untrackedInteractionHand = pair.Value;
              break;
            }
          }

          if (untrackedInteractionHand != null) {
            //If we found an untrackedIeHand, use it!
            interactionHand = untrackedInteractionHand;
            //Remove the old id from the mapping
            _idToInteractionHand.Remove(untrackedInteractionHand.hand.Id);
            _idToInteractionHand[hand.Id] = interactionHand;

            try {
              //This also dispatched InteractionObject.OnHandRegainedTracking()
              interactionHand.RegainTracking(hand);

              if (interactionHand.graspedObject == null) {
                continue;
              }

              // NotifyHandRegainedTracking() did not throw, continue on to NotifyHandsHoldPhysics().
              dispatchOnHandsHolding(hands, interactionHand.graspedObject, isPhysics: true);
            } catch (Exception e) {
              _activityManager.NotifyMisbehaving(interactionHand.graspedObject);
              Debug.LogException(e);
              continue;
            }
          } else {
            //Otherwise just create a new one
            interactionHand = new InteractionHand(hand);
            _idToInteractionHand[hand.Id] = interactionHand;
          }
        }

        interactionHand.UpdateHand(hand);
        if (_graspingEnabled) {
          _grabClassifier.UpdateHeuristicClassifier(interactionHand.hand);
        }
      }

      //Loop through all ieHands to check for timeouts and loss of tracking
      for (var it = _idToInteractionHand.GetEnumerator(); it.MoveNext();) {
        var pair = it.Current;
        var id = pair.Key;
        var ieHand = pair.Value;

        float handAge = Time.unscaledTime - ieHand.lastTimeUpdated;
        //Check to see if the hand is at least 1 frame old
        //We assume it has become untracked if this is the case
        if (handAge > 0) {
          //If the hand isn't grasping anything, just remove it
          if (ieHand.graspedObject == null) {
            _handIdsToRemove.Add(id);
            continue;
          }

          //If is isn't already marked as untracked, mark it as untracked
          if (!ieHand.isUntracked) {
            try {
              //This also dispatches InteractionObject.OnHandLostTracking()
              ieHand.MarkUntracked();
            } catch (Exception e) {
              _activityManager.NotifyMisbehaving(ieHand.graspedObject);
              Debug.LogException(e);
            }
          }

          //If the age is longer than the timeout, we also remove it from the list
          if (handAge >= ieHand.maxSuspensionTime) {
            _handIdsToRemove.Add(id);

            try {
              if (ieHand.graspedObject.GraspingHandCount == 1) {
                _graspedBehaviours.Remove(ieHand.graspedObject);
              }

              //This also dispatched InteractionObject.OnHandTimeout()
              ieHand.MarkTimeout();
            } catch (Exception e) {
              _activityManager.NotifyMisbehaving(ieHand.graspedObject);
              Debug.LogException(e);
            }
          }
        }
      }

      //Loop through the stale ids and remove them from the map
      for (int i = 0; i < _handIdsToRemove.Count; i++) {
        _idToInteractionHand.Remove(_handIdsToRemove[i]);
      }
      _handIdsToRemove.Clear();
    }

    //A persistant structure for storing useful data about a hand as it interacts with objects
    //TODO: Investigate pooling?
    protected partial class InteractionHand {
      public Hand hand { get; protected set; }
      public float lastTimeUpdated { get; protected set; }
      public float maxSuspensionTime { get; protected set; }
      public IInteractionBehaviour graspedObject { get; protected set; }
      public bool isUntracked { get; protected set; }
      public bool isUserGrasp { get; protected set; }

      public InteractionHand(Hand hand) {
        this.hand = new Hand().CopyFrom(hand);
        lastTimeUpdated = Time.unscaledTime;
        graspedObject = null;
      }

      public void UpdateHand(Hand hand) {
        this.hand.CopyFrom(hand);
        lastTimeUpdated = Time.unscaledTime;
      }

      public void GraspObject(IInteractionBehaviour obj, bool isUserGrasp) {
        this.isUserGrasp = isUserGrasp;
        graspedObject = obj;
        graspedObject.NotifyHandGrasped(hand);
      }

      public void ReleaseObject() {
        graspedObject.NotifyHandReleased(hand);
        graspedObject = null;
        isUntracked = false;
        isUserGrasp = false;
      }

      public void MarkUntracked() {
        isUntracked = true;
        float outTime;
        graspedObject.NotifyHandLostTracking(hand, out outTime);
        maxSuspensionTime = outTime;
      }

      public void MarkTimeout() {
        graspedObject.NotifyHandTimeout(hand);
        graspedObject = null;
        isUntracked = true;
        isUserGrasp = false;
        hand = null;
      }

      public void RegainTracking(Hand newHand) {
        int oldId = hand.Id;
        UpdateHand(newHand);

        isUntracked = false;
        graspedObject.NotifyHandRegainedTracking(newHand, oldId);
      }
    }
    #endregion
  }
}<|MERGE_RESOLUTION|>--- conflicted
+++ resolved
@@ -115,24 +115,16 @@
     protected Dictionary<int, InteractionHand> _idToInteractionHand = new Dictionary<int, InteractionHand>();
     protected List<IInteractionBehaviour> _graspedBehaviours = new List<IInteractionBehaviour>();
     protected HeuristicGrabClassifier _grabClassifier;
-<<<<<<< HEAD
-=======
     [NonSerialized]
     public List<PhysicsUtility.SoftContact> softContacts = new List<PhysicsUtility.SoftContact>(80);
     [NonSerialized]
     public Dictionary<Rigidbody, PhysicsUtility.Velocities> originalVelocities = new Dictionary<Rigidbody, PhysicsUtility.Velocities>(5);
->>>>>>> 3f54a0e2
 
     private float _cachedSimulationScale = -1;
     //A temp list that is recycled.  Used to remove items from _handIdToIeHand.
     private List<int> _handIdsToRemove = new List<int>();
     //A temp list that is recycled.  Used as the argument to OnHandsHold.
     private List<Hand> _holdingHands = new List<Hand>();
-<<<<<<< HEAD
-    //A temp list that is recycled.  Used to recieve debug logs from InteractionC.
-    private List<string> _debugOutput = new List<string>();
-=======
->>>>>>> 3f54a0e2
     #endregion
 
     #region PUBLIC METHODS
@@ -300,33 +292,6 @@
       }
     }
 
-<<<<<<< HEAD
-    /// <summary>
-    /// Enables the display of proximity information from the library.
-    /// </summary>
-    public bool ShowDebugLines {
-      get {
-        return _showDebugLines;
-      }
-      set {
-        _showDebugLines = value;
-      }
-    }
-
-    /// <summary>
-    /// Enables the display of debug text from the library.
-    /// </summary>
-    public bool ShowDebugOutput {
-      get {
-        return _showDebugOutput;
-      }
-      set {
-        _showDebugOutput = value;
-      }
-    }
-
-=======
->>>>>>> 3f54a0e2
     /// Force an update of the internal scene info.  This should be called if gravity has changed.
     /// </summary>
     public void UpdateSceneInfo() {
@@ -648,15 +613,11 @@
 
       dispatchOnHandsHoldingAll(frame, isPhysics: true);
 
-<<<<<<< HEAD
-      //Simulation went here
-=======
       //Apply soft contacts from both hands in unified solve
       //(this will clear softContacts and originalVelocities as well)
       if (softContacts.Count > 0) {
         PhysicsUtility.applySoftContacts(softContacts, originalVelocities);
       }
->>>>>>> 3f54a0e2
 
       updateInteractionStateChanges(frame);
 
