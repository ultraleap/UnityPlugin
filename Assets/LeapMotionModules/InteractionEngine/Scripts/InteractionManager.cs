﻿using UnityEngine;
using UnityEngine.Assertions;
using System;
using System.IO;
using System.Collections;
using System.Collections.Generic;
using Leap.Unity.Interaction.CApi;

namespace Leap.Unity.Interaction {

  /// <summary>
  /// InteractionManager is the core behaviour that manages the IInteractionBehaviours in the scene.
  /// This class allows IInteractionBehaviours to register with it and provides all of the callbacks
  /// needed for operation.  This class also takes care of all bookkeeping to keep track of the objects,
  /// hands, and the internal state of the interaction plugin.
  /// 
  /// InteractionManager has the following features:
  ///    - Allows instances of IInteractionBehaviour to register or unregister with it.
  ///    - Registered instances stay registered even if this behaviour is disabled.
  ///    - Dispatches events to the interaction plugin and uses the returned data to drive the registered
  ///      behaviours.  Takes care of all bookkeeping needed to maintain the internal state.
  ///    - Supports the concept of 'suspension', where an untracked hand is still allowed to be considered
  ///      grasping an object.  This is to allow an object to not fall when a hand becomes untracked for
  ///      a small amount of time.  This helps with actions such as throwing.
  ///    - Multiple instances of InteractionManager are ALLOWED!  This allows you to have different simulation
  ///      settings and control for different groups of objects.
  /// 
  /// InteractionManager has the following requirements:
  ///    - The DataSubfolder property must point to a valid subfolder in the StreamingAssets data folder.
  ///      The subfolder must contain a valid ldat file names IE.  
  /// </summary>
  public class InteractionManager : MonoBehaviour {
    #region SERIALIZED FIELDS
    [SerializeField]
    protected LeapProvider _leapProvider;

    [Tooltip("The streaming asset subolder of the data folder for the engine.")]
    [SerializeField]
    protected string _dataSubfolder = "InteractionEngine";

    [Tooltip("The amount of time a Hand can remain untracked while also still grasping an object.")]
    [SerializeField]
    protected float _untrackedTimeout = 0.5f;

<<<<<<< HEAD
    // TODO: eLeapIESceneInfoFlags_PhysicsEnabled
    [Tooltip("Allow the Interaction plugin to modify object velocities when in contact.")]
=======
    [Tooltip("Allow the Interaction Engine to modify object velocities when pushing.")]
>>>>>>> 6943762c
    [SerializeField]
    protected bool _enableContact = true;

    // TODO: eLeapIESceneInfoFlags_GraspEnabled
//    [Tooltip("Allow the Interaction plugin to modify object positions by grasping.")]
//    [SerializeField]
//    protected bool _enableGrasping = true;

    [Header("Debug")]
    [Tooltip("Allows simulation to be disabled without destroying the scene in any way.")]
    [SerializeField]
    protected bool _enableSimulation = true;

    [Tooltip("Shows the debug visualization coming from the internal Interaction plugin.")]
    [SerializeField]
    protected bool _showDebugLines = false;

    [Tooltip("Shows the debug messages coming from the internal Interaction plugin.")]
    [SerializeField]
    protected bool _showDebugOutput = false;
    #endregion

    #region INTERNAL FIELDS
    protected INTERACTION_SCENE _scene;
    private bool _hasSceneBeenCreated = false;
    private Coroutine _simulationCoroutine = null;

    protected ShapeDescriptionPool _shapeDescriptionPool;

    protected List<IInteractionBehaviour> _registeredBehaviours = new List<IInteractionBehaviour>();
    protected HashSet<IInteractionBehaviour> _misbehavingBehaviours = new HashSet<IInteractionBehaviour>();

    //Maps the Interaction instance handle to the behaviour
    //A mapping only exists if a shape instance has been created
    protected Dictionary<INTERACTION_SHAPE_INSTANCE_HANDLE, IInteractionBehaviour> _instanceHandleToBehaviour = new Dictionary<INTERACTION_SHAPE_INSTANCE_HANDLE, IInteractionBehaviour>();

    protected Dictionary<int, InteractionHand> _idToInteractionHand = new Dictionary<int, InteractionHand>();
    protected List<IInteractionBehaviour> _graspedBehaviours = new List<IInteractionBehaviour>();

    //A temp list that is recycled.  Used to remove items from _handIdToIeHand.
    private List<int> _handIdsToRemove = new List<int>();
    //A temp list that is recycled.  Used as the argument to OnHandsHold.
    private List<Hand> _holdingHands = new List<Hand>();
    //A temp list that is recycled.  Used to recieve results from InteractionC.
    private List<INTERACTION_SHAPE_INSTANCE_RESULTS> _resultList = new List<INTERACTION_SHAPE_INSTANCE_RESULTS>();
    //A temp list that is recycled.  Used to recieve debug logs from InteractionC.
    private List<string> _debugOutput = new List<string>();
    #endregion

    #region PUBLIC METHODS
    /// <summary>
    /// Gets the current debug flags for this manager.
    /// </summary>
    public virtual DebugFlags DebugFlags {
      get {
        DebugFlags flags = DebugFlags.None;
        if (_showDebugLines) {
          flags |= DebugFlags.Lines;
        }
        if (_showDebugOutput) {
          flags |= DebugFlags.Strings;
          flags |= DebugFlags.Logging;
        }
        return flags;
      }
    }

    /// <summary>
    /// Returns a ShapeDescriptionPool that can be used to allocate shape descriptions
    /// for this manager.  Using the pool can be more efficient since identical shapes
    /// can be automatically combined to save memory.  Shape descriptions aquired from this
    /// pool will be destroyed when this manager is disabled.
    /// </summary>
    public ShapeDescriptionPool ShapePool {
      get {
        return _shapeDescriptionPool;
      }
    }

    /// <summary>
    /// Returns true if any InteractionObject is currently being grasped by at least one Hand.
    /// </summary>
    public bool IsAnyObjectGrasped {
      get {
        return _graspedBehaviours.Count != 0;
      }
    }

    /// <summary>
    /// Returns a collection of InteractionBehaviours that are currently registered with this manager.
    /// </summary>
    public IEnumerable<IInteractionBehaviour> RegisteredObjects {
      get {
        return _registeredBehaviours;
      }
    }

    /// <summary>
    /// Returns a collection of InteractionBehaviours that are currently being grasped by
    /// at least one hand.
    /// </summary>
    public IEnumerable<IInteractionBehaviour> GraspedObjects {
      get {
        return _graspedBehaviours;
      }
    }

    public void UpdateSceneInfo() {
      var info = getSceneInfo();
      InteractionC.UpdateSceneInfo(ref _scene, ref info);
    }

    /// <summary>
    /// Tries to find an InteractionObject that is currently being grasped by a Hand with
    /// the given ID.
    /// </summary>
    /// <param name="handId"></param>
    /// <param name="graspedObject"></param>
    /// <returns></returns>
    public bool TryGetGraspedObject(int handId, out IInteractionBehaviour graspedObject) {
      for (int i = 0; i < _graspedBehaviours.Count; i++) {
        var iObj = _graspedBehaviours[i];
        if (iObj.IsBeingGraspedByHand(handId)) {
          graspedObject = iObj;
          return true;
        }
      }

      graspedObject = null;
      return false;
    }

    /// <summary>
    /// Registers an InteractionObject with this manager, which automatically adds the objects
    /// representation into the internal interaction scene.  If the manager is disabled,
    /// the registration will still succeed and the object will be added to the internal scene
    /// when the manager is next enabled.
    /// </summary>
    /// <param name="interactionBehaviour"></param>
    public void RegisterInteractionBehaviour(IInteractionBehaviour interactionBehaviour) {
      if (_registeredBehaviours.Contains(interactionBehaviour)) {
        throw new InvalidOperationException("Interaction Behaviour " + interactionBehaviour + " cannot be registered because " +
                                            "it is already registered with this manager.");
      }

      _registeredBehaviours.Add(interactionBehaviour);

      try {
        interactionBehaviour.NotifyRegistered();
      } catch (Exception e) {
        _misbehavingBehaviours.Add(interactionBehaviour);
        throw e;
      }

      //Don't create right away if we are not enabled, creation will be done in OnEnable
      if (_hasSceneBeenCreated) {
        createInteractionShape(interactionBehaviour);
      }
    }

    /// <summary>
    /// Unregisters an InteractionObject from this manager.  This removes it from the internal
    /// scene and prevents any further interaction.
    /// </summary>
    /// <param name="interactionBehaviour"></param>
    public void UnregisterInteractionBehaviour(IInteractionBehaviour interactionBehaviour) {
      if (!_registeredBehaviours.Contains(interactionBehaviour)) {
        throw new InvalidOperationException("Interaction Behaviour " + interactionBehaviour + " cannot be unregistered because " +
                                            "it is not currently registered with this manager.");
      }

      _registeredBehaviours.Remove(interactionBehaviour);

      if (_graspedBehaviours.Remove(interactionBehaviour)) {
        foreach (var interactionHand in _idToInteractionHand.Values) {
          if (interactionHand.graspedObject == interactionBehaviour) {
            try {
              interactionHand.ReleaseObject();
            } catch (Exception e) {
              //Only log to console
              //We want to continue so we can destroy the shape and dispatch OnUnregister
              Debug.LogException(e);
            }
            break;
          }
        }
      }

      //Don't destroy if we are not enabled, everything already got destroyed in OnDisable
      if (_hasSceneBeenCreated) {
        try {
          destroyInteractionShape(interactionBehaviour);
        } catch (Exception e) {
          //Like above, only log to console so we can dispatch OnUnregister
          Debug.LogException(e);
        }
      }

      interactionBehaviour.NotifyUnregistered();
    }
    #endregion

    #region UNITY CALLBACKS
    protected virtual void Reset() {
      if (_leapProvider == null) {
        _leapProvider = FindObjectOfType<LeapProvider>();
      }
    }

    protected virtual void OnValidate() {
      if (Application.isPlaying && _hasSceneBeenCreated) {
        //Allow the debug lines to be toggled while the scene is playing
        applyDebugSettings();
      }

      //Timeout must be positive
      if (_untrackedTimeout < 0) {
        _untrackedTimeout = 0;
      }
    }

    protected virtual void Awake() { }

    protected virtual void OnEnable() {
      if (_leapProvider == null) {
        enabled = false;
        Debug.LogError("Could not enable Interaction Manager because no Leap Provider was specified.");
        return;
      }

      Assert.IsFalse(_hasSceneBeenCreated, "Scene should not have been created yet");

      try {
        createScene();
      } catch (Exception e) {
        enabled = false;
        throw e;
      }

      applyDebugSettings();

      _shapeDescriptionPool = new ShapeDescriptionPool(_scene);

      Assert.AreEqual(_instanceHandleToBehaviour.Count, 0, "There should not be any instances before the creation step.");

      for (int i = 0; i < _registeredBehaviours.Count; i++) {
        IInteractionBehaviour interactionBehaviour = _registeredBehaviours[i];
        try {
          createInteractionShape(interactionBehaviour);
        } catch (Exception e) {
          _misbehavingBehaviours.Add(interactionBehaviour);
          Debug.LogException(e);
        }
      }

      _simulationCoroutine = StartCoroutine(simulationLoop());
    }

    protected virtual void OnDisable() {
      foreach (var interactionHand in _idToInteractionHand.Values) {
        IInteractionBehaviour graspedBehaviour = interactionHand.graspedObject;
        if (graspedBehaviour != null) {
          try {
            interactionHand.ReleaseObject();
          } catch (Exception e) {
            _misbehavingBehaviours.Add(graspedBehaviour);
            Debug.LogException(e);
          }
        }
      }

      unregisterMisbehavingBehaviours();

      _idToInteractionHand.Clear();
      _graspedBehaviours.Clear();

      for (int i = 0; i < _registeredBehaviours.Count; i++) {
        try {
          destroyInteractionShape(_registeredBehaviours[i]);
        } catch (Exception e) {
          Debug.LogException(e);
        }
      }

      Assert.AreEqual(_instanceHandleToBehaviour.Count, 0, "All instances should have been destroyed.");

      if (_shapeDescriptionPool != null) {
        _shapeDescriptionPool.RemoveAllShapes();
        _shapeDescriptionPool = null;
      }

      if (_hasSceneBeenCreated) {
        destroyScene();
      }

      if (_simulationCoroutine != null) {
        StopCoroutine(_simulationCoroutine);
        _simulationCoroutine = null;
      }
    }

    protected virtual void LateUpdate() {
      if (_enableSimulation) {
        dispatchOnHandsHolding(_leapProvider.CurrentFrame, isPhysics: false);

        unregisterMisbehavingBehaviours();
      }
    }

    protected virtual void OnGUI() {
      if (_showDebugOutput) {
        for (int i = 0; i < _debugOutput.Count; i++) {
          GUILayout.Label(_debugOutput[i]);
        }
      }
    }
    #endregion

    #region INTERNAL METHODS
    private IEnumerator simulationLoop() {
      WaitForFixedUpdate fixedUpdate = new WaitForFixedUpdate();
      while (true) {
        yield return fixedUpdate;

        try {
          if (_enableSimulation) {
            simulateFrame(_leapProvider.CurrentFixedFrame);
          }

          if (_showDebugLines) {
            InteractionC.DrawDebugLines(ref _scene);
          }

          if (_showDebugOutput) {
            InteractionC.GetDebugStrings(ref _scene, _debugOutput);
          }
        } catch (Exception e) {
          //Catch the error so that the loop doesn't terminate
          Debug.LogException(e);
        }
      }
    }

    protected virtual void simulateFrame(Frame frame) {
      for (int i = 0; i < _registeredBehaviours.Count; i++) {
        _registeredBehaviours[i].NotifyPreSolve();
      }

      dispatchOnHandsHolding(frame, isPhysics: true);

      updateInteractionRepresentations();

      updateTracking(frame);

      simulateInteraction();

      updateInteractionStateChanges(frame);

      // TODO: Pass a debug flag to disable calculating velocities.
      if (_enableContact) {
        dispatchSimulationResults();
      }

      for (int i = 0; i < _registeredBehaviours.Count; i++) {
        _registeredBehaviours[i].NotifyPostSolve();
      }
    }

    protected virtual void applyDebugSettings() {
      InteractionC.EnableDebugFlags(ref _scene, (uint)DebugFlags);
    }

    protected virtual void updateInteractionRepresentations() {
      for (int i = 0; i < _registeredBehaviours.Count; i++) {
        IInteractionBehaviour interactionBehaviour = _registeredBehaviours[i];
        try {
          INTERACTION_SHAPE_INSTANCE_HANDLE shapeInstanceHandle = interactionBehaviour.ShapeInstanceHandle;

          INTERACTION_UPDATE_SHAPE_INFO updateInfo;
          INTERACTION_TRANSFORM updateTransform;
          interactionBehaviour.GetInteractionShapeUpdateInfo(out updateInfo, out updateTransform);

          InteractionC.UpdateShapeInstance(ref _scene, ref updateTransform, ref updateInfo, ref shapeInstanceHandle);
        } catch (Exception e) {
          _misbehavingBehaviours.Add(interactionBehaviour);
          Debug.LogException(e);
        }
      }
    }

    protected virtual void dispatchOnHandsHolding(Frame frame, bool isPhysics) {
      var hands = frame.Hands;

      //Loop through the currently grasped objects to dispatch their OnHandsHold callback
      for (int i = 0; i < _graspedBehaviours.Count; i++) {
        var interactionBehaviour = _graspedBehaviours[i];

        for (int j = 0; j < hands.Count; j++) {
          var hand = hands[j];
          InteractionHand interactionHand;
          if (_idToInteractionHand.TryGetValue(hand.Id, out interactionHand)) {
            if (interactionHand.graspedObject == interactionBehaviour) {
              _holdingHands.Add(hand);
            }
          }
        }

        try {
          if (isPhysics) {
            interactionBehaviour.NotifyHandsHoldPhysics(_holdingHands);
          } else {
            interactionBehaviour.NotifyHandsHoldGraphics(_holdingHands);
          }
        } catch (Exception e) {
          _misbehavingBehaviours.Add(interactionBehaviour);
          Debug.LogException(e);
        }

        _holdingHands.Clear();
      }
    }

    protected virtual void updateTracking(Frame frame) {
      int handCount = frame.Hands.Count;
      IntPtr ptr = HandArrayBuilder.CreateHandArray(frame);
      InteractionC.UpdateHands(ref _scene, (uint)handCount, ptr);
      StructAllocator.CleanupAllocations();
    }

    protected virtual void simulateInteraction() {
      var _controllerTransform = new INTERACTION_TRANSFORM();
      _controllerTransform.position = _leapProvider.transform.position.ToCVector();
      _controllerTransform.rotation = _leapProvider.transform.rotation.ToCQuaternion();
      _controllerTransform.wallTime = Time.fixedTime;

      InteractionC.UpdateController(ref _scene, ref _controllerTransform);
    }

    protected virtual void updateInteractionStateChanges(Frame frame) {
      var hands = frame.Hands;

      //First loop through all the hands and get their classifications from the engine
      for (int i = 0; i < hands.Count; i++) {
        Hand hand = hands[i];

        bool hasHandResult = false;
        INTERACTION_HAND_RESULT handResult = new INTERACTION_HAND_RESULT();

        //Get the InteractionHand associated with this hand id
        InteractionHand interactionHand;
        if (!_idToInteractionHand.TryGetValue(hand.Id, out interactionHand)) {

          //First we see if there is an untracked interactionHand that can be re-connected using this one
          InteractionHand untrackedInteractionHand = null;
          foreach (var pair in _idToInteractionHand) {
            //If the old ieHand is untracked, and the handedness matches, we re-connect it
            if (pair.Value.isUntracked && pair.Value.hand.IsLeft == hand.IsLeft) {
              untrackedInteractionHand = pair.Value;
              break;
            }
          }

          if (untrackedInteractionHand != null) {
            //If we found an untrackedIeHand, use it!
            interactionHand = untrackedInteractionHand;
            //Remove the old id from the mapping
            _idToInteractionHand.Remove(untrackedInteractionHand.hand.Id);

            try {
              //This also dispatched InteractionObject.OnHandRegainedTracking()
              interactionHand.RegainTracking(hand);
            } catch (Exception e) {
              _misbehavingBehaviours.Add(interactionHand.graspedObject);
              Debug.LogException(e);
              continue;
            }

            //Override the existing classification to force the hand to grab the old object
            hasHandResult = true;
            handResult = new INTERACTION_HAND_RESULT();
            handResult.classification = ManipulatorMode.Grasp;
            handResult.handFlags = HandResultFlags.ManipulatorMode;
            handResult.instanceHandle = interactionHand.graspedObject.ShapeInstanceHandle;

            InteractionC.OverrideHandResult(ref _scene, (uint)hand.Id, ref handResult);
          } else {
            //Otherwise just create a new one
            interactionHand = new InteractionHand(hand);
          }

          //In both cases, associate the id with the new ieHand
          _idToInteractionHand[hand.Id] = interactionHand;
        }

        if (!hasHandResult) {
          handResult = getHandResults(interactionHand);
          hasHandResult = true;
        }

        interactionHand.UpdateHand(hand);

        switch (handResult.classification) {
          case ManipulatorMode.Grasp:
            {
              IInteractionBehaviour interactionBehaviour;
              if (_instanceHandleToBehaviour.TryGetValue(handResult.instanceHandle, out interactionBehaviour)) {
                if (interactionHand.graspedObject == null) {
                  _graspedBehaviours.Add(interactionBehaviour);

                  try {
                    interactionHand.GraspObject(interactionBehaviour);
                  } catch (Exception e) {
                    _misbehavingBehaviours.Add(interactionBehaviour);
                    Debug.LogException(e);
                    continue;
                  }

                }
              } else {
                Debug.LogError("Recieved a hand result with an unkown handle " + handResult.instanceHandle.handle);
              }

              break;
            }
          case ManipulatorMode.Physics:
            {
              if (interactionHand.graspedObject != null) {
                _graspedBehaviours.Remove(interactionHand.graspedObject);

                try {
                  interactionHand.ReleaseObject();
                } catch (Exception e) {
                  _misbehavingBehaviours.Add(interactionHand.graspedObject);
                  Debug.LogException(e);
                  continue;
                }

              }
              break;
            }
          default:
            throw new InvalidOperationException("Unexpected classification " + handResult.classification);
        }
      }

      //Loop through all ieHands to check for timeouts and loss of tracking
      foreach (var pair in _idToInteractionHand) {
        var id = pair.Key;
        var ieHand = pair.Value;

        float handAge = Time.time - ieHand.lastTimeUpdated;
        //Check to see if the hand is at least 1 frame old
        //We assume it has become untracked if this is the case
        if (handAge > 0) {
          //If the hand isn't grasping anything, just remove it
          if (ieHand.graspedObject == null) {
            _handIdsToRemove.Add(id);
            continue;
          }

          //If is isn't already marked as untracked, mark it as untracked
          if (!ieHand.isUntracked) {
            try {
              //This also dispatches InteractionObject.OnHandLostTracking()
              ieHand.MarkUntracked();
            } catch (Exception e) {
              _misbehavingBehaviours.Add(ieHand.graspedObject);
              Debug.LogException(e);
            }
          }

          //If the age is longer than the timeout, we also remove it from the list
          if (handAge > _untrackedTimeout) {
            _handIdsToRemove.Add(id);

            try {
              //This also dispatched InteractionObject.OnHandTimeout()
              ieHand.MarkTimeout();
            } catch (Exception e) {
              _misbehavingBehaviours.Add(ieHand.graspedObject);
              Debug.LogException(e);
            }

            continue;
          }
        }
      }

      //Loop through the stale ids and remove them from the map
      for (int i = 0; i < _handIdsToRemove.Count; i++) {
        _idToInteractionHand.Remove(_handIdsToRemove[i]);
      }
      _handIdsToRemove.Clear();
    }

    protected virtual INTERACTION_HAND_RESULT getHandResults(InteractionHand hand) {
      INTERACTION_HAND_RESULT handResult;
      InteractionC.GetHandResult(ref _scene,
                                     (uint)hand.hand.Id,
                                 out handResult);
      return handResult;
    }

    protected virtual void dispatchSimulationResults() {
      InteractionC.GetShapeInstanceResults(ref _scene, _resultList);

      for (int i = 0; i < _resultList.Count; ++i) {
        INTERACTION_SHAPE_INSTANCE_RESULTS result = _resultList[i];
        IInteractionBehaviour interactionBehaviour = _instanceHandleToBehaviour[result.handle];

        try {
          interactionBehaviour.NotifyRecievedSimulationResults(result);
        } catch (Exception e) {
          _misbehavingBehaviours.Add(interactionBehaviour);
          Debug.LogException(e);
        }
      }
    }

    protected virtual void createInteractionShape(IInteractionBehaviour interactionBehaviour) {
      INTERACTION_SHAPE_DESCRIPTION_HANDLE descriptionHandle = interactionBehaviour.ShapeDescriptionHandle;
      INTERACTION_SHAPE_INSTANCE_HANDLE instanceHandle = new INTERACTION_SHAPE_INSTANCE_HANDLE();

      INTERACTION_CREATE_SHAPE_INFO createInfo;
      INTERACTION_TRANSFORM createTransform;
      interactionBehaviour.GetInteractionShapeCreationInfo(out createInfo, out createTransform);

      InteractionC.CreateShapeInstance(ref _scene, ref descriptionHandle, ref createTransform, ref createInfo, out instanceHandle);

      _instanceHandleToBehaviour[instanceHandle] = interactionBehaviour;

      interactionBehaviour.NotifyInteractionShapeCreated(instanceHandle);
    }

    protected virtual void destroyInteractionShape(IInteractionBehaviour interactionBehaviour) {
      INTERACTION_SHAPE_INSTANCE_HANDLE instanceHandle = interactionBehaviour.ShapeInstanceHandle;

      _instanceHandleToBehaviour.Remove(instanceHandle);
      
      InteractionC.DestroyShapeInstance(ref _scene, ref instanceHandle);

      interactionBehaviour.NotifyInteractionShapeDestroyed();
    }

    private void unregisterMisbehavingBehaviours() {
      if (_misbehavingBehaviours.Count > 0) {
        foreach (var interactionBehaviour in _misbehavingBehaviours) {
          if (interactionBehaviour != null) {
            try {
              UnregisterInteractionBehaviour(interactionBehaviour);
            } catch (Exception e) {
              Debug.LogException(e);
            }
          }
        }
        _misbehavingBehaviours.Clear();
      }
    }

    protected virtual void createScene() {
      INTERACTION_SCENE_INFO sceneInfo = getSceneInfo();
      string dataPath = Path.Combine(Application.streamingAssetsPath, _dataSubfolder);
      InteractionC.CreateScene(ref _scene, ref sceneInfo, dataPath);

      _hasSceneBeenCreated = true;
    }

    protected virtual void destroyScene() {
      InteractionC.DestroyScene(ref _scene);
      _hasSceneBeenCreated = false;
    }

    private INTERACTION_SCENE_INFO getSceneInfo() {
      INTERACTION_SCENE_INFO info = new INTERACTION_SCENE_INFO();
      info.gravity = Physics.gravity.ToCVector();
      info.sceneFlags = SceneInfoFlags.HasGravity | SceneInfoFlags.PhysicsEnabled | SceneInfoFlags.GraspEnabled;
      return info;
    }

    //A persistant structure for storing useful data about a hand as it interacts with objects
    protected class InteractionHand {
      public Hand hand { get; protected set; }
      public float lastTimeUpdated { get; protected set; }
      public IInteractionBehaviour graspedObject { get; protected set; }
      public bool isUntracked { get; protected set; }

      public InteractionHand(Hand hand) {
        this.hand = hand;
        lastTimeUpdated = Time.time;
        graspedObject = null;
      }

      public void UpdateHand(Hand hand) {
        this.hand = hand;
        lastTimeUpdated = Time.time;
      }

      public void GraspObject(IInteractionBehaviour obj) {
        graspedObject = obj;
        graspedObject.NotifyHandGrasped(hand);
      }

      public void ReleaseObject() {
        graspedObject.NotifyHandReleased(hand);
        graspedObject = null;
      }

      public void MarkUntracked() {
        isUntracked = true;
        graspedObject.NotifyHandLostTracking(hand);
      }

      public void MarkTimeout() {
        graspedObject.NotifyHandTimeout(hand);
        graspedObject = null;
        isUntracked = true;
        hand = null;
      }

      public void RegainTracking(Hand newHand) {
        int oldId = hand.Id;
        UpdateHand(newHand);

        isUntracked = false;
        graspedObject.NotifyHandRegainedTracking(newHand, oldId);
      }
    }
    #endregion
  }
}<|MERGE_RESOLUTION|>--- conflicted
+++ resolved
@@ -42,19 +42,15 @@
     [SerializeField]
     protected float _untrackedTimeout = 0.5f;
 
-<<<<<<< HEAD
     // TODO: eLeapIESceneInfoFlags_PhysicsEnabled
-    [Tooltip("Allow the Interaction plugin to modify object velocities when in contact.")]
-=======
     [Tooltip("Allow the Interaction Engine to modify object velocities when pushing.")]
->>>>>>> 6943762c
     [SerializeField]
     protected bool _enableContact = true;
 
-    // TODO: eLeapIESceneInfoFlags_GraspEnabled
-//    [Tooltip("Allow the Interaction plugin to modify object positions by grasping.")]
-//    [SerializeField]
-//    protected bool _enableGrasping = true;
+    //TODO: eLeapIESceneInfoFlags_GraspEnabled
+    //[Tooltip("Allow the Interaction plugin to modify object positions by grasping.")]
+    //[SerializeField]
+    //protected bool _enableGrasping = true;
 
     [Header("Debug")]
     [Tooltip("Allows simulation to be disabled without destroying the scene in any way.")]
