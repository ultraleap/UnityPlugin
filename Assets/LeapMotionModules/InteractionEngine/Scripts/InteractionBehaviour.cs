﻿using System;
using UnityEngine;
using UnityEngine.Assertions;

namespace Leap.Unity.Interaction {

  /// <summary>
  /// InteractionBehaviour is the default implementation of IInteractionBehaviour.
  /// </summary>
  ///
  /// <remarks>
  /// It has the following features:
  ///    - Extends from InteractionBehaviourBase to take advantage of it's bookkeeping and callbacks.
  ///    - Supports kinematic movement as well as physical, non-kinematic movement.
  ///    - When non-kinematic, supports pushing.
  ///    - Has the concept of a graphical anchor to reduce apparent latency between a hand moving and the object responding.
  ///      This can result in the graphical representation diverging slightly from the physical representation.
  ///    - Utilizes the Kabsch algorithm to determine how the object should rest in the hand when grabbed.
  ///      This allows more fidelity than simple rigid atatchment to the hand, as well as more intuitive multi-hand.
  ///      interaction.
  ///
  /// This default implementation has the following requirements:
  ///    - A Rigidbody is required. If you want interaction without other rigidbody physics, such as collisons and gravity, set the
  ///      rigid body's IsKinematic flag to true in the Unity editor.
  ///    - Any non-continuous movement must be noted using the NotifyTeleported() method.
  ///    - Any forces or torques must be applied using the AddLinearAcceleration and AddAngularAcceleration methods instead of
  ///      the Rigidbody AddForce or AddTorque methods.
  ///    - Any runtime update of the kinematic or gravity status of the object must be done through setting the IsKinematic or UseGravity
  ///      properties of this behaviour instead of the properties on the Rigidbody component.
  /// </remarks>
  [SelectionBase]
  [RequireComponent(typeof(Rigidbody))]
  public partial class InteractionBehaviour : InteractionBehaviourBase {
    protected enum ContactMode {
      NORMAL = 0,  // Influenced by brushes and by soft contact.
      GRASPED = 1, // Not infuenced by either brushes or soft contact.
    };

    [Tooltip("The InteractionMaterial defining interaction behaviors.")]
    [SerializeField]
    protected InteractionMaterial _material;
    
    protected Transform[] _childrenArray;
    protected Rigidbody _rigidbody;

    // Rigidbody shadow state. The Interaction Engine manages these entities during interaction, 
    // changing and restoring their values when needed.
    protected bool _isKinematic;
    protected bool _useGravity;
    protected float _drag;
    protected float _angularDrag;

    // Try to allow brushes to exit gracefully when passing fingers between objects.
<<<<<<< HEAD
    private const int DISLOCATED_BRUSH_COOLDOWN = 30;
    protected uint _dislocatedBrushCounter = DISLOCATED_BRUSH_COOLDOWN;
=======
>>>>>>> 3f54a0e2
    protected ContactMode _contactMode = ContactMode.NORMAL;

    protected bool _recievedVelocityUpdate = false;
    protected float _minHandDistance = float.MaxValue;
    protected bool _notifiedOfTeleport = false;
    protected Vector3 _accumulatedLinearAcceleration = Vector3.zero;
    protected Vector3 _accumulatedAngularAcceleration = Vector3.zero;

    protected Vector3 _solvedPosition;
    protected Quaternion _solvedRotation;

    protected ControllerContainer _controllers;
    protected PhysicMaterialReplacer _materialReplacer;
    protected RigidbodyWarper _warper;

    #region PUBLIC METHODS

    public override bool IsBeingGrasped {
      get {
        Assert.IsTrue((_contactMode == ContactMode.GRASPED) == base.IsBeingGrasped);
        return _contactMode == ContactMode.GRASPED;
      }
    }

    /// <summary>
    /// Whether or not this InteractionBehaviour is Kinematic.  Always use this property instead
    /// of Rigidbody.IsKinematic because InteractionBehaviour overrides the kinematic status of the Rigidbody.
    /// The Interaction Engine manages this property during interaction, changing and restoring its value when needed.
    /// </summary>
    public bool isKinematic {
      get {
        return _isKinematic;
      }
      set {
        _isKinematic = value;
        if (_contactMode != ContactMode.GRASPED) {
          _rigidbody.isKinematic = value;
        }
      }
    }

    public ControllerContainer controllers {
      get {
        return _controllers;
      }
    }

    public
#if UNITY_EDITOR
      new
#endif
      Rigidbody rigidbody {
      get {
        return _rigidbody;
      }
    }

    public RigidbodyWarper warper {
      get {
        return _warper;
      }
    }

    public InteractionMaterial material {
      get {
        return _material;
      }
    }

    /// <summary>
    /// Whether or not this InteractionBehaviour uses Gravity.  Always use this property instead
    /// of Rigidbody.UseGravity because InteractionBehaviour overrides the gravity status of the Rigidbody.
    /// The Interaction Engine manages this property during interaction, changing and restoring its value when needed.
    /// </summary>
    public bool useGravity {
      get {
        return _useGravity;
      }
      set {
        _useGravity = value;
        _rigidbody.useGravity = _useGravity;
      }
    }

    /// <summary>
    /// Whether or not this InteractionBehaviour was teleported in the current Unity frame. 
    /// The InteractionBehaviour sets this property to true when
    /// NotifyTeleported() is called, and resets the property to false once the interaction
    /// simulation has finished updating its internal representation.
    /// </summary>
    public bool WasTeleported {
      get {
        return _notifiedOfTeleport;
      }
    }

    /// <summary>
    /// Adds a linear acceleration to the center of mass of this object. 
    /// Use this instead of Rigidbody.AddForce() to accelerate an interactable object.
    /// </summary>
    public void AddLinearAcceleration(Vector3 acceleration) {
      _accumulatedLinearAcceleration += acceleration;
    }

    /// <summary>
    /// Adds an angular acceleration to the center of mass of this object. 
    /// Use this instead of Rigidbody.AddTorque() to add angular acceleration 
    /// to an interactable object
    /// </summary>
    public void AddAngularAcceleration(Vector3 acceleration) {
      _accumulatedAngularAcceleration += acceleration;
    }

    /// <summary>
    /// This method should always be called if the object is teleported to a new 
    /// location instead of moving there through applied forces or collisions. If
    /// this method is not called, teleporting objects can cause the simulation to 
    /// become unstable.
    /// </summary>
    public void NotifyTeleported() {
      _notifiedOfTeleport = true;
    }
    #endregion

    public override bool IsAbleToBeDeactivated() {
      return _contactMode == ContactMode.NORMAL && UntrackedHandCount == 0;
    }

    #region INTERACTION CALLBACKS

    protected override void OnRegistered() {
      base.OnRegistered();

      _controllers = new ControllerContainer(this, _material);

      _materialReplacer = new PhysicMaterialReplacer(transform, _material);
      _warper = new RigidbodyWarper(_manager, transform, _rigidbody, _material.GraphicalReturnTime);

      _childrenArray = GetComponentsInChildren<Transform>(true);

      _contactMode = ContactMode.NORMAL;
      updateLayer();
    }

    protected override void OnUnregistered() {
      base.OnUnregistered();

      Assert.IsTrue(UntrackedHandCount == 0);

      // Ditch this object in the layer that doesn't collide with brushes in case they are still embedded.
      _contactMode = ContactMode.GRASPED;
      updateLayer();

      _warper.Dispose();
      _warper = null;

      revertRigidbodyState();
    }

    protected override void OnPreSolve() {
      base.OnPreSolve();
      _recievedVelocityUpdate = false;

<<<<<<< HEAD
      if (_dislocatedBrushCounter == DISLOCATED_BRUSH_COOLDOWN) {
        updateContactMode();
      }

#if UNITY_EDITOR
      if (_contactMode == ContactMode.GRASPED && UntrackedHandCount == 0 &&
          //Vector3.Distance(_solvedPosition, _warper.RigidbodyPosition) > _material.ReleaseDistance * _manager.SimulationScale ||
=======
      if (_contactMode == ContactMode.GRASPED && UntrackedHandCount == 0 &&
          _solvedPosition != Vector3.zero &&
          Vector3.Distance(_solvedPosition, _warper.RigidbodyPosition) > _material.ReleaseDistance * _manager.SimulationScale ||
>>>>>>> 3f54a0e2
          Quaternion.Angle(_solvedRotation, _warper.RigidbodyRotation) > _material.ReleaseAngle) {
        _manager.ReleaseObject(this);
      }
    }

    protected override void OnPostSolve() {
      base.OnPostSolve();

      // Material already replaced in OnGraspBegin
      if (_contactMode != ContactMode.GRASPED) {
        if (_recievedVelocityUpdate) {
          //If we recieved a velocity update, gravity must always be disabled because the
          //velocity update accounts for gravity.
          if (_rigidbody.useGravity) {
            _rigidbody.useGravity = false;
          }
        } else {
          //If we did not recieve a velocity update, we set the rigidbody's gravity status
          //to match whatever the user has set.
          if (_rigidbody.useGravity != _useGravity) {
            _rigidbody.useGravity = _useGravity;
          }

          //Only apply if non-zero to prevent waking up the body
          if (_accumulatedLinearAcceleration != Vector3.zero) {
            _rigidbody.AddForce(_accumulatedLinearAcceleration, ForceMode.Acceleration);
          }

          if (_accumulatedAngularAcceleration != Vector3.zero) {
            _rigidbody.AddTorque(_accumulatedAngularAcceleration, ForceMode.Acceleration);
          }
        }

        if (_recievedVelocityUpdate || _minHandDistance <= 0.0f) {
          // Shapes in the contact graph of a hand do not bounce.
          _materialReplacer.ReplaceMaterials();
        } else {
          // Shapes in the contact graph of a hand do not bounce.
          _materialReplacer.RevertMaterials();
        }
      }

      //Reset so we can accumulate for the next frame
      _accumulatedLinearAcceleration = Vector3.zero;
      _accumulatedAngularAcceleration = Vector3.zero;
      _minHandDistance = float.MaxValue;
      _notifiedOfTeleport = false;
    }

    protected override void OnHandGrasped(Hand hand) {
      base.OnHandGrasped(hand);

      _controllers.HoldingPoseController.AddHand(hand);
    }

    protected override void OnHandsHoldPhysics(ReadonlyList<Hand> hands) {
      base.OnHandsHoldPhysics(hands);

      PhysicsMoveInfo info = new PhysicsMoveInfo();
      info.remainingDistanceLastFrame = Vector3.Distance(_warper.RigidbodyPosition, _solvedPosition);
      info.shouldTeleport = _notifiedOfTeleport;

      _controllers.HoldingPoseController.GetHoldingPose(hands, out _solvedPosition, out _solvedRotation);

      _controllers.MoveToController.MoveTo(hands, info, _solvedPosition, _solvedRotation);

      if (_controllers.ThrowingController != null) {
        _controllers.ThrowingController.OnHold(hands);
      }
    }

    protected override void OnHandsHoldGraphics(ReadonlyList<Hand> hands) {
      base.OnHandsHoldGraphics(hands);

      if (_material.WarpingEnabled) {
        Vector3 deltaPosition = Quaternion.Inverse(_solvedRotation) * (_warper.RigidbodyPosition - _solvedPosition);
        Quaternion deltaRotation = Quaternion.Inverse(_solvedRotation) * _warper.RigidbodyRotation;

        Vector3 newPosition;
        Quaternion newRotation;
        _controllers.HoldingPoseController.GetHoldingPose(hands, out newPosition, out newRotation);

        Vector3 graphicalPosition = newPosition + newRotation * deltaPosition;
        Quaternion graphicalRotation = newRotation * deltaRotation;

        _warper.WarpPercent = _material.WarpCurve.Evaluate(deltaPosition.magnitude / _manager.SimulationScale);
        _warper.SetGraphicalPosition(graphicalPosition, graphicalRotation);
      }
    }

    protected override void OnHandReleased(Hand hand) {
      base.OnHandReleased(hand);

      _controllers.HoldingPoseController.RemoveHand(hand);
      _solvedPosition = Vector3.zero;
    }

    protected override void OnHandLostTracking(Hand oldHand, out float maxSuspensionTime) {
      base.OnHandLostTracking(oldHand, out maxSuspensionTime);

      if (_controllers.SuspensionController == null) {
        maxSuspensionTime = 0;
      } else {
        maxSuspensionTime = _controllers.SuspensionController.MaxSuspensionTime;
        _controllers.SuspensionController.Suspend();
      }

    }

    protected override void OnHandRegainedTracking(Hand newHand, int oldId) {
      base.OnHandRegainedTracking(newHand, oldId);

      if (_controllers.SuspensionController != null) {
        _controllers.SuspensionController.Resume();
      }

      _controllers.HoldingPoseController.TransferHandId(oldId, newHand.Id);

      _controllers.MoveToController.SetGraspedState();

      NotifyTeleported();
    }

    protected override void OnHandTimeout(Hand oldHand) {
      base.OnHandTimeout(oldHand);

      if (_controllers.SuspensionController != null) {
        _controllers.SuspensionController.Timeout();
      }

      _controllers.HoldingPoseController.RemoveHand(oldHand);
    }

    protected override void OnGraspBegin() {
      base.OnGraspBegin();

      _controllers.MoveToController.OnGraspBegin();
      _controllers.MoveToController.SetGraspedState();

      _materialReplacer.ReplaceMaterials();
      updateContactMode();
    }

    protected override void OnGraspEnd(Hand lastHand) {
      base.OnGraspEnd(lastHand);

      _controllers.MoveToController.OnGraspEnd();

      if (_controllers.ThrowingController != null && lastHand != null) {
        _controllers.ThrowingController.OnThrow(lastHand);
      }

      revertRigidbodyState();

      // Transition to soft contact when exiting grasp.  This is because the fingers
      // are probably embedded.
<<<<<<< HEAD
      if (lastHand != null && lastHand.PalmNormal.Dot(Vector.Up) < 0.2) {
        _dislocatedBrushCounter = 0;
      }else {
        _dislocatedBrushCounter = DISLOCATED_BRUSH_COOLDOWN - 7;
      }
=======
>>>>>>> 3f54a0e2
      updateContactMode();
    }
    #endregion

    #region BRUSH CALLBACKS

    public override void NotifyBrushDislocated() {
      updateContactMode();
    }

    #endregion

    #region UNITY CALLBACKS

    protected override void Awake() {
      base.Awake();

      _rigidbody = GetComponent<Rigidbody>();
      if (_rigidbody == null) {
        //Should only happen if the user has done some trickery since there is a RequireComponent attribute
        enabled = false;
        throw new InvalidOperationException("InteractionBehaviour must have a Rigidbody component attached to it.");
      }
      _rigidbody.maxAngularVelocity = float.PositiveInfinity;

      //Copy over existing settings for defaults
      _isKinematic = _rigidbody.isKinematic;
      _useGravity = _rigidbody.useGravity;
      _drag = _rigidbody.drag;
      _angularDrag = _rigidbody.angularDrag;

      CheckMaterial();
    }

    protected override void Reset() {
      base.Reset();
      CheckMaterial();
    }

    private void CheckMaterial() {
      if (_material == null) {
        if (_manager == null) {
          return;
        } else {
          Debug.LogWarning("No InteractionMaterial specified; will use the default InteractionMaterial as specified by the InteractionManager.");
          _material = _manager.DefaultInteractionMaterial;
        }
      }
    }

#if UNITY_EDITOR
    private void OnCollisionEnter(Collision collision) {
      GameObject otherObj = collision.collider.gameObject;
      if (otherObj.GetComponentInParent<IHandModel>() != null
        && otherObj.GetComponentInParent<InteractionBrushHand>() == null) {
        string thisLabel = gameObject.name + " <layer " + LayerMask.LayerToName(gameObject.layer) + ">";
        string otherLabel = otherObj.name + " <layer " + LayerMask.LayerToName(otherObj.layer) + ">";
        Debug.LogError("For interaction to work properly please prevent collision between IHandModel and InteractionBehavior. " + thisLabel + ", " + otherLabel);
      }
    }
#endif
    #endregion

    #region INTERNAL

    protected void updateContactMode() {
      ContactMode desiredContactMode = ContactMode.NORMAL;
      if (base.IsBeingGrasped) {
        desiredContactMode = ContactMode.GRASPED;
      }

      if (_contactMode != desiredContactMode) {
        _contactMode = desiredContactMode;
        updateLayer();
      }

      Assert.IsTrue((_contactMode == ContactMode.GRASPED) == base.IsBeingGrasped);
    }

    protected void updateLayer() {
      int layer;
      if (_controllers.LayerController != null) {
        if (_contactMode != ContactMode.NORMAL) {
          layer = _controllers.LayerController.InteractionNoClipLayer;
        } else {
          layer = _controllers.LayerController.InteractionLayer;
        }
      } else {
        if (_contactMode != ContactMode.NORMAL) {
          layer = _manager.InteractionNoClipLayer;
        } else {
          layer = _manager.InteractionLayer;
        }
      }

      if (gameObject.layer != layer) {
        for (int i = 0; i < _childrenArray.Length; i++) {
          _childrenArray[i].gameObject.layer = layer;
        }
      }
    }

    protected virtual void revertRigidbodyState() {
      if (_rigidbody.useGravity != _useGravity) {
        _rigidbody.useGravity = _useGravity;
      }
      if (_rigidbody.isKinematic != _isKinematic) {
        _rigidbody.isKinematic = _isKinematic;
      }
      if (_rigidbody.drag != _drag) {
        _rigidbody.drag = _drag;
      }
      if (_rigidbody.angularDrag != _angularDrag) {
        _rigidbody.angularDrag = _angularDrag;
      }
    }
    #endregion
  }
}<|MERGE_RESOLUTION|>--- conflicted
+++ resolved
@@ -51,11 +51,6 @@
     protected float _angularDrag;
 
     // Try to allow brushes to exit gracefully when passing fingers between objects.
-<<<<<<< HEAD
-    private const int DISLOCATED_BRUSH_COOLDOWN = 30;
-    protected uint _dislocatedBrushCounter = DISLOCATED_BRUSH_COOLDOWN;
-=======
->>>>>>> 3f54a0e2
     protected ContactMode _contactMode = ContactMode.NORMAL;
 
     protected bool _recievedVelocityUpdate = false;
@@ -219,19 +214,9 @@
       base.OnPreSolve();
       _recievedVelocityUpdate = false;
 
-<<<<<<< HEAD
-      if (_dislocatedBrushCounter == DISLOCATED_BRUSH_COOLDOWN) {
-        updateContactMode();
-      }
-
-#if UNITY_EDITOR
-      if (_contactMode == ContactMode.GRASPED && UntrackedHandCount == 0 &&
-          //Vector3.Distance(_solvedPosition, _warper.RigidbodyPosition) > _material.ReleaseDistance * _manager.SimulationScale ||
-=======
       if (_contactMode == ContactMode.GRASPED && UntrackedHandCount == 0 &&
           _solvedPosition != Vector3.zero &&
           Vector3.Distance(_solvedPosition, _warper.RigidbodyPosition) > _material.ReleaseDistance * _manager.SimulationScale ||
->>>>>>> 3f54a0e2
           Quaternion.Angle(_solvedRotation, _warper.RigidbodyRotation) > _material.ReleaseAngle) {
         _manager.ReleaseObject(this);
       }
@@ -388,14 +373,6 @@
 
       // Transition to soft contact when exiting grasp.  This is because the fingers
       // are probably embedded.
-<<<<<<< HEAD
-      if (lastHand != null && lastHand.PalmNormal.Dot(Vector.Up) < 0.2) {
-        _dislocatedBrushCounter = 0;
-      }else {
-        _dislocatedBrushCounter = DISLOCATED_BRUSH_COOLDOWN - 7;
-      }
-=======
->>>>>>> 3f54a0e2
       updateContactMode();
     }
     #endregion
