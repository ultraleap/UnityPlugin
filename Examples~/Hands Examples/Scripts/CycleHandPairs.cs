/******************************************************************************
 * Copyright (C) Ultraleap, Inc. 2011-2021.                                   *
 *                                                                            *
 * Use subject to the terms of the Apache License 2.0 available at            *
 * http://www.apache.org/licenses/LICENSE-2.0, or another agreement           *
 * between Ultraleap and you, your company or other organization.             *
 ******************************************************************************/

<<<<<<< HEAD
using UHI.Tracking;
=======
using Leap.Unity;
using System.Collections.Generic;
>>>>>>> bca37454
using UnityEngine;

namespace Leap.Unity.Hands.Examples
{
    public class CycleHandPairs : MonoBehaviour
    {
        public List<GameObject> handList;
        private int currentHandID;

        // Use this for initialization
        void Start()
        {
            currentHandID = 0;
        }

        // Update is called once per frame
        void Update()
        {
            if (Input.GetKeyUp(KeyCode.RightArrow))
            {
                currentHandID++;
                if (currentHandID < 0) currentHandID = handList.Count - 1;
            }

            if (Input.GetKeyUp(KeyCode.LeftArrow))
            {
                currentHandID--;
                if (currentHandID > handList.Count - 1) currentHandID = 0;
            }

            SortHands();
        }

        void SortHands()
        {
            for (int i = 0; i < handList.Count; i++)
            {
                var hand = handList[i];
                hand.gameObject.SetActive(i == currentHandID ? true : false);
            }
        }
    }
}<|MERGE_RESOLUTION|>--- conflicted
+++ resolved
@@ -6,15 +6,11 @@
  * between Ultraleap and you, your company or other organization.             *
  ******************************************************************************/
 
-<<<<<<< HEAD
-using UHI.Tracking;
-=======
 using Leap.Unity;
 using System.Collections.Generic;
->>>>>>> bca37454
 using UnityEngine;
 
-namespace Leap.Unity.Hands.Examples
+namespace Leap.Hands.Examples
 {
     public class CycleHandPairs : MonoBehaviour
     {
