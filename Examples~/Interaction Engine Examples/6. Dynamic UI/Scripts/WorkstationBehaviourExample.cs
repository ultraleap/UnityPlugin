--- conflicted
+++ resolved
@@ -6,376 +6,412 @@
  * between Ultraleap and you, your company or other organization.             *
  ******************************************************************************/
 
-<<<<<<< HEAD
-using Leap.Unity.Animation;
-using Leap.Unity.Interaction;
-using System.Collections;
-=======
 using Leap.Unity;
 using Leap.Unity.Animation;
 using Leap.Unity.Interaction;
->>>>>>> 75c1281d
 using System.Collections.Generic;
 using UnityEngine;
 
-namespace Leap.Unity.Examples {
-
-  /// <summary>
-  /// This example script constructs behavior for a very specific kind of UI object that can
-  /// animate out a "workstation" panel when thrown or placed outside of an anchor.
-  /// 
-  /// Workstation objects exhibit the following behaviors:
-  /// - Play a tween forwards or backwards when entering or exiting "workstation mode",
-  ///   to open or close an arbitrary transform containing other UI elements.
-  /// - Smoothly fly to a "good" target location and orientation and enter workstation mode
-  ///   when the user throws the anchorable object.
-  /// - Set the anchorable object to kinematic when in workstation mode.
-  /// - Allow the user to adjust the anchorable object's position and rotation in a constrained
-  ///   way while in workstation mode. If the user moves the anchorable object quickly, exit
-  ///   workstation mode.
-  /// 
-  /// It is a more complicated example that demonstrates using InteractionBehaviours and
-  /// AnchorableBehaviours to create novel UI behavior.
-  /// </summary>
-  [RequireComponent(typeof(InteractionBehaviour))]
-  [RequireComponent(typeof(AnchorableBehaviour))]
-  [AddComponentMenu("")]
-  public class WorkstationBehaviourExample : MonoBehaviour {
+namespace Leap.InteractionEngine.Examples
+{
 
     /// <summary>
-    /// If the rigidbody of this object moves faster than this speed and the object
-    /// is in workstation mode, it will exit workstation mode.
+    /// This example script constructs behavior for a very specific kind of UI object that can
+    /// animate out a "workstation" panel when thrown or placed outside of an anchor.
+    ///
+    /// Workstation objects exhibit the following behaviors:
+    /// - Play a tween forwards or backwards when entering or exiting "workstation mode",
+    ///   to open or close an arbitrary transform containing other UI elements.
+    /// - Smoothly fly to a "good" target location and orientation and enter workstation mode
+    ///   when the user throws the anchorable object.
+    /// - Set the anchorable object to kinematic when in workstation mode.
+    /// - Allow the user to adjust the anchorable object's position and rotation in a constrained
+    ///   way while in workstation mode. If the user moves the anchorable object quickly, exit
+    ///   workstation mode.
+    ///
+    /// It is a more complicated example that demonstrates using InteractionBehaviours and
+    /// AnchorableBehaviours to create novel UI behavior.
     /// </summary>
-    public const float MAX_SPEED_AS_WORKSTATION = 0.005F;
-
-    /// <summary>
-    /// If the rigidbody of this object moves slower than this speed and the object
-    /// wants to enter workstation mode, it will first pick a target position and
-    /// travel there. (Otherwise, it will open its workstation in-place.)
-    /// </summary>
-    public const float MIN_SPEED_TO_ACTIVATE_TRAVELING = 0.5F;
-
-    public TransformTweenBehaviour workstationModeTween;
-
-    private InteractionBehaviour _intObj;
-    private AnchorableBehaviour _anchObj;
-
-    private bool _wasKinematicBeforeActivation = false;
-
-    /// <summary>
-    /// Gets whether the workstation is currently traveling to a target position to open
-    /// in workstation mode. Will return false if it is not traveling due to not being
-    /// in workstation mode or if it has already reached its target position.
-    /// </summary>
-    public bool isTraveling { get { return _travelTween.isValid && _travelTween.isRunning; } }
-
-    public enum WorkstationState { Closed, Traveling, Opening, Open, Closing }
-    public WorkstationState workstationState {
-      get {
-        if (workstationModeTween == null) return WorkstationState.Closed;
-        else {
-          if (workstationModeTween.tween.progress == 0F && !isTraveling) {
-            return WorkstationState.Closed;
-          }
-          else if (isTraveling) {
-            return WorkstationState.Traveling;
-          }
-          else if (workstationModeTween.tween.progress != 1F
-                && workstationModeTween.tween.direction == Direction.Forward) {
-            return WorkstationState.Opening;
-          }
-          else if (workstationModeTween.tween.progress == 1F) {
-            return WorkstationState.Open;
-          }
-          else {
-            return WorkstationState.Closing;
-          }
-        }
-      }
+    [RequireComponent(typeof(InteractionBehaviour))]
+    [RequireComponent(typeof(AnchorableBehaviour))]
+    [AddComponentMenu("")]
+    public class WorkstationBehaviourExample : MonoBehaviour
+    {
+
+        /// <summary>
+        /// If the rigidbody of this object moves faster than this speed and the object
+        /// is in workstation mode, it will exit workstation mode.
+        /// </summary>
+        public const float MAX_SPEED_AS_WORKSTATION = 0.005F;
+
+        /// <summary>
+        /// If the rigidbody of this object moves slower than this speed and the object
+        /// wants to enter workstation mode, it will first pick a target position and
+        /// travel there. (Otherwise, it will open its workstation in-place.)
+        /// </summary>
+        public const float MIN_SPEED_TO_ACTIVATE_TRAVELING = 0.5F;
+
+        public TransformTweenBehaviour workstationModeTween;
+
+        private InteractionBehaviour _intObj;
+        private AnchorableBehaviour _anchObj;
+
+        private bool _wasKinematicBeforeActivation = false;
+
+        /// <summary>
+        /// Gets whether the workstation is currently traveling to a target position to open
+        /// in workstation mode. Will return false if it is not traveling due to not being
+        /// in workstation mode or if it has already reached its target position.
+        /// </summary>
+        public bool isTraveling { get { return _travelTween.isValid && _travelTween.isRunning; } }
+
+        public enum WorkstationState { Closed, Traveling, Opening, Open, Closing }
+        public WorkstationState workstationState
+        {
+            get
+            {
+                if (workstationModeTween == null)
+                    return WorkstationState.Closed;
+                else
+                {
+                    if (workstationModeTween.tween.progress == 0F && !isTraveling)
+                    {
+                        return WorkstationState.Closed;
+                    }
+                    else if (isTraveling)
+                    {
+                        return WorkstationState.Traveling;
+                    }
+                    else if (workstationModeTween.tween.progress != 1F
+                          && workstationModeTween.tween.direction == Direction.Forward)
+                    {
+                        return WorkstationState.Opening;
+                    }
+                    else if (workstationModeTween.tween.progress == 1F)
+                    {
+                        return WorkstationState.Open;
+                    }
+                    else
+                    {
+                        return WorkstationState.Closing;
+                    }
+                }
+            }
+        }
+
+        void OnValidate()
+        {
+            refreshRequiredComponents();
+        }
+
+        void Awake()
+        {
+            initWorkstationPoseFunctions();
+        }
+
+        void Start()
+        {
+            refreshRequiredComponents();
+
+            if (!_anchObj.tryAnchorNearestOnGraspEnd)
+            {
+                Debug.LogWarning("WorkstationBehaviour expects its AnchorableBehaviour's tryAnchorNearestOnGraspEnd property to be enabled.", this.gameObject);
+            }
+        }
+
+        void OnDestroy()
+        {
+            _intObj.OnGraspedMovement -= onGraspedMovement;
+
+            _anchObj.OnPostTryAnchorOnGraspEnd -= onPostObjectGraspEnd;
+        }
+
+        public void ActivateWorkstation()
+        {
+            if (workstationState != WorkstationState.Open)
+            {
+                _wasKinematicBeforeActivation = _intObj.rigidbody.isKinematic;
+                _intObj.rigidbody.isKinematic = true;
+            }
+
+            workstationModeTween.PlayForward();
+        }
+
+        public void DeactivateWorkstation()
+        {
+            _intObj.rigidbody.isKinematic = _wasKinematicBeforeActivation;
+
+            workstationModeTween.PlayBackward();
+        }
+
+        private void refreshRequiredComponents()
+        {
+            _intObj = GetComponent<InteractionBehaviour>();
+            _anchObj = GetComponent<AnchorableBehaviour>();
+
+            _intObj.OnGraspedMovement += onGraspedMovement;
+
+            _anchObj.OnPostTryAnchorOnGraspEnd += onPostObjectGraspEnd;
+        }
+
+        private void onGraspedMovement(Vector3 preSolvePos, Quaternion preSolveRot,
+                                       Vector3 curPos, Quaternion curRot,
+                                       List<InteractionController> controllers)
+        {
+            // If the workstation is not fully open when grasped, close it.
+            if (workstationState == WorkstationState.Opening)
+            {
+                DeactivateWorkstation();
+            }
+
+            // If the velocity of the object while grasped is too large, exit workstation mode.
+            if (_intObj.rigidbody.velocity.magnitude > MAX_SPEED_AS_WORKSTATION
+                || (_intObj.rigidbody.isKinematic && ((preSolvePos - curPos).magnitude / Time.fixedDeltaTime) > MAX_SPEED_AS_WORKSTATION))
+            {
+                DeactivateWorkstation();
+            }
+
+            // Lock our upward axis while workstation mode is open.
+            if (workstationState == WorkstationState.Open)
+            {
+                _intObj.rigidbody.rotation = (Quaternion.FromToRotation(_intObj.rigidbody.rotation * Vector3.up, Vector3.up)) * _intObj.rigidbody.rotation;
+                _intObj.transform.rotation = _intObj.rigidbody.rotation;
+            }
+        }
+
+        private void onPostObjectGraspEnd()
+        {
+            if (_anchObj.preferredAnchor == null)
+            {
+                // Choose a good position and rotation for workstation mode and begin traveling there.
+                Vector3 targetPosition;
+
+                // Choose the current position if our velocity is small.
+                if (_intObj.rigidbody.velocity.magnitude < MIN_SPEED_TO_ACTIVATE_TRAVELING)
+                {
+                    targetPosition = _intObj.rigidbody.position;
+                }
+                else
+                {
+                    targetPosition = determineWorkstationPosition();
+                }
+
+                Quaternion targetRotation = determineWorkstationRotation(targetPosition);
+
+                beginTraveling(_intObj.rigidbody.position, _intObj.rigidbody.velocity,
+                               _intObj.rigidbody.rotation, _intObj.rigidbody.angularVelocity,
+                               targetPosition, targetRotation);
+            }
+            else
+            {
+                // Ensure the workstation is not active or being deactivated if
+                // we are attaching to an anchor.
+                DeactivateWorkstation();
+            }
+        }
+
+        #region Traveling
+
+        private const float MAX_TRAVEL_SPEED = 4.00F;
+
+        private Tween _travelTween;
+
+        private float _initTravelTime = 0F;
+        private Vector3 _initTravelPosition = Vector3.zero;
+        private Vector3 _initTravelVelocity = Vector3.zero;
+        private Quaternion _initTravelRotation = Quaternion.identity;
+        private Vector3 _initTravelAngVelocity = Vector3.zero;
+        private Vector3 _effGravity = Vector3.zero;
+
+        private Vector3 _travelTargetPosition;
+        private Quaternion _travelTargetRotation;
+
+        private Vector2 _minMaxWorkstationTravelTime = new Vector2(0.05F, 1.00F);
+        private Vector2 _minMaxTravelTimeFromThrowSpeed = new Vector2(0.30F, 8.00F);
+
+        private void beginTraveling(Vector3 initPosition, Vector3 initVelocity,
+                                    Quaternion initRotation, Vector3 initAngVelocity,
+                                    Vector3 targetPosition, Quaternion targetRotation)
+        {
+            _initTravelTime = Time.time;
+            _initTravelPosition = initPosition;
+            _initTravelVelocity = initVelocity;
+            _initTravelRotation = initRotation;
+            _initTravelAngVelocity = initAngVelocity;
+
+            float velMagnitude = _initTravelVelocity.magnitude;
+            if (velMagnitude > MAX_TRAVEL_SPEED)
+            {
+                float capSpeedMultiplier = MAX_TRAVEL_SPEED / velMagnitude;
+                _initTravelVelocity *= capSpeedMultiplier;
+            }
+
+            _effGravity = Vector3.Lerp(Vector3.zero, Physics.gravity, initVelocity.magnitude.Map(0.80F, 3F, 0F, 0.70F));
+
+
+
+            _travelTargetPosition = targetPosition;
+            _travelTargetRotation = targetRotation;
+
+            // Construct a single-use Tween that will last a specific duration
+            // and specify a custom callback as it progresses to update the
+            // object's position and rotation.
+            _travelTween = Tween.Single()
+                                .OverTime(_initTravelVelocity.magnitude.Map(_minMaxTravelTimeFromThrowSpeed.x, _minMaxTravelTimeFromThrowSpeed.y,
+                                                                            _minMaxWorkstationTravelTime.x, _minMaxWorkstationTravelTime.y))
+                                .OnProgress(onTravelTweenProgress)
+                                .OnReachEnd(ActivateWorkstation) // When the tween is finished, open workstation mode.
+                                .Play();
+        }
+
+        private void onTravelTweenProgress(float progress)
+        {
+            float curTime = Time.time;
+            Vector3 extrapolatedPosition = evaluatePosition(_initTravelPosition, _initTravelVelocity, _effGravity, _initTravelTime, curTime);
+            Quaternion extrapolatedRotation = evaluateRotation(_initTravelRotation, _initTravelAngVelocity, _initTravelTime, curTime);
+
+            // Interpolate from the position and rotation that the object would naturally have over time
+            // (by movement due to inertia and by acceleration due to gravity)
+            // to the target position and rotation over the lifetime of the tween.
+            _intObj.rigidbody.position = Vector3.Lerp(extrapolatedPosition, _travelTargetPosition, progress);
+            _intObj.rigidbody.rotation = Quaternion.Slerp(extrapolatedRotation, _travelTargetRotation, progress);
+        }
+
+        private void cancelTraveling()
+        {
+            // In case traveling was halted mid-travel-tween, halt the tween.
+            if (_travelTween.isValid)
+            { _travelTween.Stop(); }
+        }
+
+        /// <summary>
+        /// Evaluates the position of a body over time with initial velocity and acceleration due to gravity.
+        /// </summary>
+        private Vector3 evaluatePosition(Vector3 initialPosition, Vector3 initialVelocity, Vector3 gravity, float initialTime, float timeToEvaluate)
+        {
+            float t = timeToEvaluate - initialTime;
+            return initialPosition + (initialVelocity * t) + (0.5f * gravity * t * t);
+        }
+
+        /// <summary>
+        /// Evaluates the rotation of a body over time with initial velocity and acceleration due to gravity.
+        /// </summary>
+        private Quaternion evaluateRotation(Quaternion initialRotation, Vector3 angularVelocity, float initialTime, float timeToEvaluate)
+        {
+            float t = timeToEvaluate - initialTime;
+            return Quaternion.Euler(angularVelocity * t) * initialRotation;
+        }
+
+        #endregion
+
+        #region Workstation Pose
+
+        public delegate Vector3 WorkstationPositionFunc(Vector3 userEyePosition, Quaternion userEyeRotation,
+                                                     Vector3 workstationObjInitPosition, Vector3 workstationObjInitVelocity, float workstationObjRadius,
+                                                     List<Vector3> otherWorkstationPositions, List<float> otherWorkstationRadii);
+
+        public delegate Quaternion WorkstationRotationFunc(Vector3 userEyePosition, Vector3 targetWorkstationPosition);
+
+        /// <summary>
+        /// The function used to calculate this workstation's target position. By default, will attempt to choose
+        /// a nearby position approximately in front of the user and in the direction the workstation object is currently
+        /// traveling, and a position that doesn't overlap with other workstations. The default method is set on Awake(),
+        /// so it can be overridden in OnEnable() or Start().
+        /// </summary>
+        public WorkstationPositionFunc workstationPositionFunc;
+
+        /// <summary>
+        /// The function used to calculate this workstation's target rotation. By default, will make the workstation's
+        /// forward vector face the camera while aligning its upward vector against gravity.
+        /// </summary>
+        public WorkstationRotationFunc workstationRotationFunc;
+
+        private List<Vector3> _otherStationObjPositions = new List<Vector3>();
+        private List<float> _otherStationObjRadii = new List<float>();
+
+        // Called on Awake(); possible to override the default functions in a MonoBehaviour's Start().
+        private void initWorkstationPoseFunctions()
+        {
+            workstationPositionFunc = DefaultDetermineWorkstationPosition;
+            workstationRotationFunc = DefaultDetermineWorkstationRotation;
+        }
+
+        private Vector3 determineWorkstationPosition()
+        {
+            return workstationPositionFunc(Camera.main.transform.position, Camera.main.transform.rotation,
+                                           _intObj.rigidbody.position, _intObj.rigidbody.velocity, 0.30F,
+                                           _otherStationObjPositions, _otherStationObjRadii);
+        }
+
+        private Quaternion determineWorkstationRotation(Vector3 workstationPosition)
+        {
+            return workstationRotationFunc(Camera.main.transform.position, workstationPosition);
+        }
+
+        public static Vector3 DefaultDetermineWorkstationPosition(Vector3 userEyePosition, Quaternion userEyeRotation,
+                                                    Vector3 workstationObjInitPosition, Vector3 workstationObjInitVelocity, float workstationObjRadius,
+                                                    List<Vector3> otherWorkstationPositions, List<float> otherWorkstationRadii)
+        {
+            // Push velocity away from the camera if necessary.
+            Vector3 towardsCamera = (userEyePosition - workstationObjInitPosition).normalized;
+            float towardsCameraness = Mathf.Clamp01(Vector3.Dot(towardsCamera, workstationObjInitVelocity.normalized));
+            workstationObjInitVelocity = workstationObjInitVelocity + Vector3.Lerp(Vector3.zero, -towardsCamera * 2.00F, towardsCameraness);
+
+            // Calculate velocity direction on the XZ plane.
+            Vector3 groundPlaneVelocity = Vector3.ProjectOnPlane(workstationObjInitVelocity, Vector3.up);
+            float groundPlaneDirectedness = groundPlaneVelocity.magnitude.Map(0.003F, 0.40F, 0F, 1F);
+            Vector3 groundPlaneDirection = groundPlaneVelocity.normalized;
+
+            // Calculate camera "forward" direction on the XZ plane.
+            Vector3 cameraGroundPlaneForward = Vector3.ProjectOnPlane(userEyeRotation * Vector3.forward, Vector3.up);
+            float cameraGroundPlaneDirectedness = cameraGroundPlaneForward.magnitude.Map(0.001F, 0.01F, 0F, 1F);
+            Vector3 alternateCameraDirection = (userEyeRotation * Vector3.forward).y > 0F ? userEyeRotation * Vector3.down : userEyeRotation * Vector3.up;
+            cameraGroundPlaneForward = Vector3.Slerp(alternateCameraDirection, cameraGroundPlaneForward, cameraGroundPlaneDirectedness);
+            cameraGroundPlaneForward = cameraGroundPlaneForward.normalized;
+
+            // Calculate a placement direction based on the camera and throw directions on the XZ plane.
+            Vector3 placementDirection = Vector3.Slerp(cameraGroundPlaneForward, groundPlaneDirection, groundPlaneDirectedness);
+
+            // Calculate a placement position along the placement direction between min and max placement distances.
+            float minPlacementDistance = 0.25F;
+            float maxPlacementDistance = 0.51F;
+            Vector3 placementPosition = userEyePosition + placementDirection * Mathf.Lerp(minPlacementDistance, maxPlacementDistance,
+                                                                                          (groundPlaneDirectedness * workstationObjInitVelocity.magnitude)
+                                                                                          .Map(0F, 1.50F, 0F, 1F));
+
+            // Don't move far if the initial velocity is small.
+            float overallDirectedness = workstationObjInitVelocity.magnitude.Map(0.00F, 3.00F, 0F, 1F);
+            placementPosition = Vector3.Lerp(workstationObjInitPosition, placementPosition, overallDirectedness * overallDirectedness);
+
+            // Enforce placement height.
+            float placementHeightFromCamera = -0.30F;
+            placementPosition.y = userEyePosition.y + placementHeightFromCamera;
+
+            // Enforce minimum placement away from user.
+            Vector2 cameraXZ = new Vector2(userEyePosition.x, userEyePosition.z);
+            Vector2 stationXZ = new Vector2(placementPosition.x, placementPosition.z);
+            float placementDist = Vector2.Distance(cameraXZ, stationXZ);
+            if (placementDist < minPlacementDistance)
+            {
+                float distanceLeft = (minPlacementDistance - placementDist) + workstationObjRadius;
+                Vector2 xzDisplacement = (stationXZ - cameraXZ).normalized * distanceLeft;
+                placementPosition += new Vector3(xzDisplacement[0], 0F, xzDisplacement[1]);
+            }
+
+            return placementPosition;
+        }
+
+        public static Quaternion DefaultDetermineWorkstationRotation(Vector3 userEyePos, Vector3 workstationPosition)
+        {
+            Vector3 toCamera = userEyePos - workstationPosition;
+            toCamera.y = 0F;
+            Quaternion placementRotation = Quaternion.LookRotation(toCamera.normalized, Vector3.up);
+
+            return placementRotation;
+        }
+
+        #endregion
+
     }
 
-    void OnValidate() {
-      refreshRequiredComponents();
-    }
-
-    void Awake() {
-      initWorkstationPoseFunctions();
-    }
-
-    void Start() {
-      refreshRequiredComponents();
-
-      if (!_anchObj.tryAnchorNearestOnGraspEnd) {
-        Debug.LogWarning("WorkstationBehaviour expects its AnchorableBehaviour's tryAnchorNearestOnGraspEnd property to be enabled.", this.gameObject);
-      }
-    }
-
-    void OnDestroy() {
-      _intObj.OnGraspedMovement -= onGraspedMovement;
-
-      _anchObj.OnPostTryAnchorOnGraspEnd -= onPostObjectGraspEnd;
-    }
-
-    public void ActivateWorkstation() {
-      if (workstationState != WorkstationState.Open) {
-        _wasKinematicBeforeActivation = _intObj.rigidbody.isKinematic;
-        _intObj.rigidbody.isKinematic = true;
-      }
-
-      workstationModeTween.PlayForward();
-    }
-
-    public void DeactivateWorkstation() {
-      _intObj.rigidbody.isKinematic = _wasKinematicBeforeActivation;
-
-      workstationModeTween.PlayBackward();
-    }
-
-    private void refreshRequiredComponents() {
-      _intObj = GetComponent<InteractionBehaviour>();
-      _anchObj = GetComponent<AnchorableBehaviour>();
-
-      _intObj.OnGraspedMovement += onGraspedMovement;
-
-      _anchObj.OnPostTryAnchorOnGraspEnd += onPostObjectGraspEnd;
-    }
-
-    private void onGraspedMovement(Vector3 preSolvePos, Quaternion preSolveRot,
-                                   Vector3 curPos, Quaternion curRot,
-                                   List<InteractionController> controllers) {
-      // If the workstation is not fully open when grasped, close it.
-      if (workstationState == WorkstationState.Opening) {
-        DeactivateWorkstation();
-      }
-
-      // If the velocity of the object while grasped is too large, exit workstation mode.
-      if (_intObj.rigidbody.velocity.magnitude > MAX_SPEED_AS_WORKSTATION
-          || (_intObj.rigidbody.isKinematic && ((preSolvePos - curPos).magnitude / Time.fixedDeltaTime) > MAX_SPEED_AS_WORKSTATION)) {
-        DeactivateWorkstation();
-      }
-
-      // Lock our upward axis while workstation mode is open.
-      if (workstationState == WorkstationState.Open) {
-        _intObj.rigidbody.rotation = (Quaternion.FromToRotation(_intObj.rigidbody.rotation * Vector3.up, Vector3.up)) * _intObj.rigidbody.rotation;
-        _intObj.transform.rotation = _intObj.rigidbody.rotation;
-      }
-    }
-
-    private void onPostObjectGraspEnd() {
-      if (_anchObj.preferredAnchor == null) {
-        // Choose a good position and rotation for workstation mode and begin traveling there.
-        Vector3 targetPosition;
-
-        // Choose the current position if our velocity is small.
-        if (_intObj.rigidbody.velocity.magnitude < MIN_SPEED_TO_ACTIVATE_TRAVELING) {
-          targetPosition = _intObj.rigidbody.position;
-        }
-        else {
-          targetPosition = determineWorkstationPosition();
-        }
-
-        Quaternion targetRotation = determineWorkstationRotation(targetPosition);
-
-        beginTraveling(_intObj.rigidbody.position, _intObj.rigidbody.velocity,
-                       _intObj.rigidbody.rotation, _intObj.rigidbody.angularVelocity,
-                       targetPosition, targetRotation);
-      }
-      else {
-        // Ensure the workstation is not active or being deactivated if
-        // we are attaching to an anchor.
-        DeactivateWorkstation();
-      }
-    }
-
-    #region Traveling
-
-    private const float MAX_TRAVEL_SPEED = 4.00F;
-
-    private Tween _travelTween;
-
-    private float      _initTravelTime = 0F;
-    private Vector3    _initTravelPosition = Vector3.zero;
-    private Vector3    _initTravelVelocity = Vector3.zero;
-    private Quaternion _initTravelRotation = Quaternion.identity;
-    private Vector3    _initTravelAngVelocity = Vector3.zero;
-    private Vector3    _effGravity = Vector3.zero;
-
-    private Vector3    _travelTargetPosition;
-    private Quaternion _travelTargetRotation;
-
-    private Vector2 _minMaxWorkstationTravelTime    = new Vector2(0.05F, 1.00F);
-    private Vector2 _minMaxTravelTimeFromThrowSpeed = new Vector2(0.30F, 8.00F);
-
-    private void beginTraveling(Vector3 initPosition, Vector3 initVelocity,
-                                Quaternion initRotation, Vector3 initAngVelocity,
-                                Vector3 targetPosition, Quaternion targetRotation) {
-      _initTravelTime        = Time.time;
-      _initTravelPosition    = initPosition;
-      _initTravelVelocity    = initVelocity;
-      _initTravelRotation    = initRotation;
-      _initTravelAngVelocity = initAngVelocity;
-
-      float velMagnitude = _initTravelVelocity.magnitude;
-      if (velMagnitude > MAX_TRAVEL_SPEED) {
-        float capSpeedMultiplier = MAX_TRAVEL_SPEED / velMagnitude;
-        _initTravelVelocity *= capSpeedMultiplier;
-      }
-
-      _effGravity            = Vector3.Lerp(Vector3.zero, Physics.gravity, initVelocity.magnitude.Map(0.80F, 3F, 0F, 0.70F));
-
-
-
-      _travelTargetPosition = targetPosition;
-      _travelTargetRotation = targetRotation;
-
-      // Construct a single-use Tween that will last a specific duration
-      // and specify a custom callback as it progresses to update the
-      // object's position and rotation.
-      _travelTween = Tween.Single()
-                          .OverTime(_initTravelVelocity.magnitude.Map(_minMaxTravelTimeFromThrowSpeed.x, _minMaxTravelTimeFromThrowSpeed.y,
-                                                                      _minMaxWorkstationTravelTime.x, _minMaxWorkstationTravelTime.y))
-                          .OnProgress(onTravelTweenProgress)
-                          .OnReachEnd(ActivateWorkstation) // When the tween is finished, open workstation mode.
-                          .Play();
-    }
-
-    private void onTravelTweenProgress(float progress) {
-      float      curTime = Time.time;
-      Vector3    extrapolatedPosition = evaluatePosition(_initTravelPosition, _initTravelVelocity, _effGravity, _initTravelTime, curTime);
-      Quaternion extrapolatedRotation = evaluateRotation(_initTravelRotation, _initTravelAngVelocity, _initTravelTime, curTime);
-      
-      // Interpolate from the position and rotation that the object would naturally have over time
-      // (by movement due to inertia and by acceleration due to gravity)
-      // to the target position and rotation over the lifetime of the tween.
-      _intObj.rigidbody.position =     Vector3.Lerp(extrapolatedPosition, _travelTargetPosition, progress);
-      _intObj.rigidbody.rotation = Quaternion.Slerp(extrapolatedRotation, _travelTargetRotation, progress);
-    }
-
-    private void cancelTraveling() {
-      // In case traveling was halted mid-travel-tween, halt the tween.
-      if (_travelTween.isValid) { _travelTween.Stop(); }
-    }
-
-    /// <summary>
-    /// Evaluates the position of a body over time with initial velocity and acceleration due to gravity.
-    /// </summary>
-    private Vector3 evaluatePosition(Vector3 initialPosition, Vector3 initialVelocity, Vector3 gravity, float initialTime, float timeToEvaluate) {
-      float t = timeToEvaluate - initialTime;
-      return initialPosition + (initialVelocity * t) + (0.5f * gravity * t * t);
-    }
-
-    /// <summary>
-    /// Evaluates the rotation of a body over time with initial velocity and acceleration due to gravity.
-    /// </summary>
-    private Quaternion evaluateRotation(Quaternion initialRotation, Vector3 angularVelocity, float initialTime, float timeToEvaluate) {
-      float t = timeToEvaluate - initialTime;
-      return Quaternion.Euler(angularVelocity * t) * initialRotation;
-    }
-
-    #endregion
-
-    #region Workstation Pose
-
-    public delegate Vector3 WorkstationPositionFunc(Vector3 userEyePosition, Quaternion userEyeRotation,
-                                                 Vector3 workstationObjInitPosition, Vector3 workstationObjInitVelocity, float workstationObjRadius,
-                                                 List<Vector3> otherWorkstationPositions, List<float> otherWorkstationRadii);
-
-    public delegate Quaternion WorkstationRotationFunc(Vector3 userEyePosition, Vector3 targetWorkstationPosition);
-
-    /// <summary>
-    /// The function used to calculate this workstation's target position. By default, will attempt to choose
-    /// a nearby position approximately in front of the user and in the direction the workstation object is currently
-    /// traveling, and a position that doesn't overlap with other workstations. The default method is set on Awake(),
-    /// so it can be overridden in OnEnable() or Start().
-    /// </summary>
-    public WorkstationPositionFunc workstationPositionFunc;
-
-    /// <summary>
-    /// The function used to calculate this workstation's target rotation. By default, will make the workstation's
-    /// forward vector face the camera while aligning its upward vector against gravity.
-    /// </summary>
-    public WorkstationRotationFunc workstationRotationFunc;
-
-    private List<Vector3> _otherStationObjPositions = new List<Vector3>();
-    private List<float> _otherStationObjRadii = new List<float>();
-
-    // Called on Awake(); possible to override the default functions in a MonoBehaviour's Start().
-    private void initWorkstationPoseFunctions() {
-      workstationPositionFunc = DefaultDetermineWorkstationPosition;
-      workstationRotationFunc = DefaultDetermineWorkstationRotation;
-    }
-
-    private Vector3 determineWorkstationPosition() {
-      return workstationPositionFunc(MainCameraProvider.Instance.mainCamera.transform.position, MainCameraProvider.Instance.mainCamera.transform.rotation,
-                                     _intObj.rigidbody.position, _intObj.rigidbody.velocity, 0.30F,
-                                     _otherStationObjPositions, _otherStationObjRadii);
-    }
-
-    private Quaternion determineWorkstationRotation(Vector3 workstationPosition) {
-      return workstationRotationFunc(MainCameraProvider.Instance.mainCamera.transform.position, workstationPosition);
-    }
-
-    public static Vector3 DefaultDetermineWorkstationPosition(Vector3 userEyePosition, Quaternion userEyeRotation,
-                                                Vector3 workstationObjInitPosition, Vector3 workstationObjInitVelocity, float workstationObjRadius,
-                                                List<Vector3> otherWorkstationPositions, List<float> otherWorkstationRadii) {
-      // Push velocity away from the camera if necessary.
-      Vector3 towardsCamera = (userEyePosition - workstationObjInitPosition).normalized;
-      float towardsCameraness = Mathf.Clamp01(Vector3.Dot(towardsCamera, workstationObjInitVelocity.normalized));
-      workstationObjInitVelocity = workstationObjInitVelocity + Vector3.Lerp(Vector3.zero, -towardsCamera * 2.00F, towardsCameraness);
-
-      // Calculate velocity direction on the XZ plane.
-      Vector3 groundPlaneVelocity = Vector3.ProjectOnPlane(workstationObjInitVelocity, Vector3.up);
-      float groundPlaneDirectedness = groundPlaneVelocity.magnitude.Map(0.003F, 0.40F, 0F, 1F);
-      Vector3 groundPlaneDirection = groundPlaneVelocity.normalized;
-
-      // Calculate camera "forward" direction on the XZ plane.
-      Vector3 cameraGroundPlaneForward = Vector3.ProjectOnPlane(userEyeRotation * Vector3.forward, Vector3.up);
-      float cameraGroundPlaneDirectedness = cameraGroundPlaneForward.magnitude.Map(0.001F, 0.01F, 0F, 1F);
-      Vector3 alternateCameraDirection = (userEyeRotation * Vector3.forward).y > 0F ? userEyeRotation * Vector3.down : userEyeRotation * Vector3.up;
-      cameraGroundPlaneForward = Vector3.Slerp(alternateCameraDirection, cameraGroundPlaneForward, cameraGroundPlaneDirectedness);
-      cameraGroundPlaneForward = cameraGroundPlaneForward.normalized;
-
-      // Calculate a placement direction based on the camera and throw directions on the XZ plane.
-      Vector3 placementDirection = Vector3.Slerp(cameraGroundPlaneForward, groundPlaneDirection, groundPlaneDirectedness);
-
-      // Calculate a placement position along the placement direction between min and max placement distances.
-      float minPlacementDistance = 0.25F;
-      float maxPlacementDistance = 0.51F;
-      Vector3 placementPosition = userEyePosition + placementDirection * Mathf.Lerp(minPlacementDistance, maxPlacementDistance,
-                                                                                    (groundPlaneDirectedness * workstationObjInitVelocity.magnitude)
-                                                                                    .Map(0F, 1.50F, 0F, 1F));
-
-      // Don't move far if the initial velocity is small.
-      float overallDirectedness = workstationObjInitVelocity.magnitude.Map(0.00F, 3.00F, 0F, 1F);
-      placementPosition = Vector3.Lerp(workstationObjInitPosition, placementPosition, overallDirectedness * overallDirectedness);
-      
-      // Enforce placement height.
-      float placementHeightFromCamera = -0.30F;
-      placementPosition.y = userEyePosition.y + placementHeightFromCamera;
-
-      // Enforce minimum placement away from user.
-      Vector2 cameraXZ = new Vector2(userEyePosition.x, userEyePosition.z);
-      Vector2 stationXZ = new Vector2(placementPosition.x, placementPosition.z);
-      float placementDist = Vector2.Distance(cameraXZ, stationXZ);
-      if (placementDist < minPlacementDistance) {
-        float distanceLeft = (minPlacementDistance - placementDist) + workstationObjRadius;
-        Vector2 xzDisplacement = (stationXZ - cameraXZ).normalized * distanceLeft;
-        placementPosition += new Vector3(xzDisplacement[0], 0F, xzDisplacement[1]);
-      }
-
-      return placementPosition;
-    }
-
-    public static Quaternion DefaultDetermineWorkstationRotation(Vector3 userEyePos, Vector3 workstationPosition) {
-      Vector3 toCamera = userEyePos - workstationPosition;
-      toCamera.y = 0F;
-      Quaternion placementRotation = Quaternion.LookRotation(toCamera.normalized, Vector3.up);
-
-      return placementRotation;
-    }
-
-    #endregion
-
-  }
-
 }